--- conflicted
+++ resolved
@@ -4,11 +4,7 @@
 
 setup(
     name='DefectDojo',
-<<<<<<< HEAD
-    version='1.9.1',
-=======
     version='1.10.0-dev',
->>>>>>> 2f991159
     author='Greg Anderson',
     description="Tool for managing vulnerability engagements",
     install_requires=[
