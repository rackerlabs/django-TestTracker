---
title: "DefectDojo Pro Changelog"
description: "DefectDojo Changelog"
---

<<<<<<< HEAD
Here are the release notes for **DefectDojo Pro (Cloud Version)**.  

For Open Source release notes, please see the [Releases page on GitHub](https://github.com/DefectDojo/django-DefectDojo/releases), or alternatively consult the Open Source [upgrate notes](../../open_source/upgrading/upgrading_guide).

=======
Here are the release notes for **DefectDojo Pro (Cloud Version)**. These release notes are focused on UX, so will not include all code changes.

For Open Source release notes, please see the [Releases page on GitHub](https://github.com/DefectDojo/django-DefectDojo/releases), or alternatively consult the Open Source [upgrate notes](../../open_source/upgrading/upgrading_guide).

## Dec 2, 2024: v2.41.0

- **(Api)** `engagements/{id}/update_jira_epic` endpoint path added so that users can now push an updated Engagement to Jira, without creating a new Jira Epic.
- **(Beta UI)** Columns can now be reordered in tables, by clicking and dragging the column header.

![image](images/reorder-columns.png)

- **(Beta UI)** Notes can now be added to a Test directly from the Test page.
- **(Classic UI)** Reviewers are now displayed on Finding pages.
- **(Docs)** New integrated docs site: https://docs.defectdojo.com/


>>>>>>> d950cf27
## Nov 25, 2024: v2.40.4

- **(Beta UI)**  Improved Metadata tables with Parent object relationships for Products, Engagements, Tests, Findings, Endpoints/Hosts
- **(Beta UI)**  Deleting an object now returns you to a page which makes more sense.
- **(Endpoints)**  Endpoints can now be sorted by ID.
- **(Review Request)**  When a user requests a review, both the requester and the requestee are now captured in audit logs.
- **(Tools)**  Trivy Operator now parses the ‘cluster compliance report’ from scans.
- **(Tools)**  CheckMarx One parser can now handle cases where a result has no description.
- **(Tools)**  AnchorCTL Policies tool has been fortified to handle new severity values.


## Nov 17, 2024: v2.40.2

- **(API)** Added an API endpoint to get the DefectDojo version number: `/api/v2/version` <span style="background-color:rgba(242, 86, 29, 0.5)">(Pro)</span>
- **(API)**  Multiple Metadata objects can now be added to a single Endpoint, Finding or Product via POST or PATCH to `/api/v2/metadata/` .  Previously, only one Metadata key/value pair could be updated per call.
- **(Beta UI)**  You can now Clear Alerts in the Beta UI.
- **(Beta UI)**  Corrected an issue with Beta UI’s form validation when trying to connect a Jira Project with an Engagement.  
- **(Beta UI)**  Fixed an issue in the Beta UI where new Product Tiles could not be created.
- **(Reports)**  Changes have been made to the Report Generator's description text to clarify how new reports are created from existing reports.
- **(Findings)**  “Verified” is now an optional status for many Finding workflows.  This can be changed from the System Settings page in the Legacy UI (not yet implemented in Beta UI).
- **(Tools)**  Update to AWS Prowler parser - can now handle the ‘event_time’ parameter


## Nov 14, 2024: v2.40.1

- **(API)** Added a method to validate for file extensions, when 'artifact' files are added to a test (images, for example)
- **(Cloud Portal)** Fixed an issue where QR codes were not being generated correctly for MFA setup.  <span style="background-color:rgba(242, 86, 29, 0.5)">(Pro)</span>
- **(Dashboards)** Insights dashboards can now filter by Product Tag  <span style="background-color:rgba(242, 86, 29, 0.5)">(Pro)</span>
- **(Notifications)** Added a new notification template for ‘Engagement Closed’ - Email, Alerts, Teams, Slack
- **(Tools)** Fixed an issue with the Burp Entreprise HTML parser not correctly handling certain reports
- **(Tags)** Tags are now forced to lowercase when created



## Nov 4, 2024: v2.40.0

- **(API)** Engagement_End_Date is now honored when submitted via /import /reimport endpoint.
- **(API)** Corrected an issue with the /import endpoint where old Findings were not being mitigated correctly.
- **(Beta UI)**  Certain Error 400 notifications will now be displayed as ‘toasts’ in the beta UI with a better error description, rather than redirecting to a generic 400 page.
- **(Beta UI)**  Dojo-CLI and Universal Importer are now available for download in-app.  See External Tools menu in the top-right hand menu of the Beta UI.
- **(Connectors)**  Multiple connectors of the same type can now be added.  Each Connector will create a unique Engagement which will be populated with Findings.  <span style="background-color:rgba(242, 86, 29, 0.5)">(Pro)</span>
- **(Connectors)**  AWS Security Hub connector can now find any AWS delegated accounts associated with a centralized account.  All Security Hub Findings from a connector will be tagged with the appropriate AwsAccountId field, and additional Products can be added for each.  <span style="background-color:rgba(242, 86, 29, 0.5)">(Pro)</span>
- **(CLI Tools)**  Dojo-CLI tool now available: a command-line tool which you can use to manage imports and exports to your Cloud instance.  To get started, download the app from the External Tools menu.
- **(Deduplication)**  There’s no longer a brief service interruption when changes are applied to Deduplication Settings.  Those changes can be applied without restarting the service.
- **(Tools)**  Added a new parser for AWS Inspector2 Findings.

#### Setting up multiple AWS Hub accounts with a Connector

If you manage Security Hub findings for multiple accounts from a centralized administrator account, you will need to
create the IAM user under that account and configure the Connector with it in order to retrieve findings from those
sub-accounts with a single connector configuration. 

"Member" accounts (either invited manually or automatically associated when using AWS Organizations) will be detected by the Discover operation, and Products will be created for each of your account + region pairs based on the administrator account's cross-region aggregation settings. 

See [this
section of the AWS Docs](https://docs.aws.amazon.com/securityhub/latest/userguide/finding-aggregation.html#finding-aggregation-admin-member) about cross-region aggregation with multiple accounts for more information.
* Once you have created your IAM user and assigned it the necessary permissions using an appropriate policy/role, you will
need to generate an access key and provide the "Access Key" and "Secret Key" components in the relevant connector
configuration fields.
* The "Location" field should be populated with the appropriate API endpoint for your region. For example, to retrieve results from the us-east-1 region, you would supply https://securityhub.us-east-1.amazonaws.com.
* Note that we rely on Security Hub's cross-region aggregation to pull findings from more than one region. If cross-region aggregation is enabled, you should supply the API endpoint for your "Aggregation Region". Additional linked regions will have ProductRecords created for them in DefectDojo based on your AWS account IDs and the region names.

## Oct 29, 2024: v2.39.4

- **(API)**  Corrected 'multiple positional arguments' issue with `/import` endpoint
- **(Metrics)**  Dashboards can now handle multiple Products or Product Types simultaneously: this includes the Executive, Program, Remediation and Tool insights dashboards.  <span style="background-color:rgba(242, 86, 29, 0.5)">(Pro)</span>
- **(Tools)**  OSV, Tenable parsers have been made more robust


## Oct 21, 2024: v2.39.1

- **(Beta UI)**  Parent Object links have been added to the Metadata table to help contextualize the page you're on
- **(Beta UI)**  Improved "Toggle Columns" menu on tables
- **(Beta UI)**  Added additional helptext for Simple Risk Acceptance, SLA Enforcement
- **(Beta UI)**  Improved Test View with better Import History and Active Finding Severity Breakdown elements
- **(Import)**  Development Environments which do not already exist can now be created via 'auto create context'
- **(Metrics)**  All Metrics dashboards can now be exported as a PDF (Remediation Insights, Program Insights, Tool Insights)  <span style="background-color:rgba(242, 86, 29, 0.5)">(Pro)</span>


## Oct 7, 2024: v2.39.0

- **(Beta UI)**  Dropdown menus for Import Scan / Reimport Scan no longer block the active element of a form.
- **(Beta UI)**  Finding counts by Severity now disregard Out Of Scope / False Positive Findings.
- **(Dashboard)**  Tile filters with a Boolean filter of False are now saving correctly.  E.G. If you tried to create a Tile with a filter condition of “Has Jira = No” previously this would not be applied correctly.  
- **(Jira)**  Added help text for 'Push All Issues'.
- **(Tools)**  AWS Security Hub EPSS score now parses correctly.


## Sept 30, 2024: v2.38.4

- **(API)**  Object History can now be accessed via the API.
- **(API Docs)**  Generating the response schema for certain API endpoints no longer breaks the Swagger interface.
- **(Metrics)**  Added Executive Insights dashboard, Select a Product or Product type, and you can view an executive summary of that Product/Product Type’s security posture with relevant stats.  <span style="background-color:rgba(242, 86, 29, 0.5)">(Pro)</span>
- **(Passwords)**  Password creation for new users can now be made optional upon request.  This feature is toggled via the back-end.


## Sept 23, 2024: v2.38.3

- **(API)**  `/global_role` endpoint now supports prefetching.
- **(API)**  It is now possible to prefetch a Finding with attached files via API.
- **(Login)**  A new "Forgot Username" link has been added to the login form.  The link will navigate to a page which requests the user's email address. The username will be sent to that address if it exists.
- **Risk Acceptances**  Notes are now added to Findings when they are removed from Risk Acceptances.
- **(Risk Acceptance)**  Risk Acceptance overhaul. Feature has been extended with new functions.  See [Risk Acceptance documentation](../working_with_findings/risk-acceptances) for more details.
- **Tools**  Qualys HackerGuardian parser added.
- **Tools**  Semgrep Parser updated with new severity mappings. HackerOne parser updated and now supports bug bounty reports.
- **Tools**  fixed an issue where certain tools would not process asyncronously: Whitehat_Sentinel, SSLyze, SSLscan, Qualys_Webapp, Mend, Intsights, H1, and Blackduck.


## Sept 16, 2024: v2.38.2

- **(Beta UI)**  Jira integration in Beta UI now has parity with Legacy UI.  Ability to Push To Jira has been added, and the Jira ticket view has been added to Findings, Engagements, and all other related objects in DefectDojo.
- **(Finding SLAs)**  Added “Mitigated Within SLA” Finding filter, so that users can now count how many Findings were mitigated on time, and how many were not.  Previously, we were only able to filter Findings that were currently violating SLA or not, rather than ones that had historically violated SLA or not.
- **(Metrics)**  “Mitigated Within SLA” simple metric added to Remediation Insights page.
- **(Reports)**  Custom Content text box no longer renders as HTML.
- **(Tools)**  Wiz Parser now supports SCA format.
- **(Tools)**  Fortify now supports a wider range of .fpr files.
- **(Tools)**  Changed name of Netsparker Scan to Invicti Scan following their acquisition.  Integrations that use the ‘Netsparker’ terminology will still work as expected, but now ‘Invicti’ appears in our tools list.
- **(Universal Importer)** Tag Inheritance has been added to Universal Importer.  Tags can now be added to Findings from that tool.  <span style="background-color:rgba(242, 86, 29, 0.5)">(Pro)</span>



## Sept 9, 2024: v2.39.1

- **(Beta UI)**  Clearing a date filter and re-applying it no longer throws a 400 error.
- **(Dashboard)**  Dashboard Tag Filters now work correctly in both legacy and beta UIs.  
- **(MFA)**  When an admin enforced Global MFA on a DefectDojo instance, there was a loop state that could occur with new users attempting to set up their accounts.  This issue has been corrected, and new users can set a password before enabling MFA.
- **(Permissions)**  When a user had permission to edit a Product, but not a Product Type, there was a bug where they were unable to submit an ‘Edit Product’ form (due to interaction with the Product Type). This has been corrected.
- **(Reimport)**  Reimport now correctly records additional vulnerability IDs beyond 1.  In the past, Findings that had more than one Vulnerability ID (a CVE, for example) would have those additional Vulnerability IDs discarded on reimport, so users were potentially losing those additional Vulnerability IDs.
- **(Tools)**  Threat Composer parser added
- **(Tools)**  Legitify parser added
- **(Tools)**  EPSS score / percentile will now be imported from Aquasec files


## Sept 3, 2024: v2.38.0

- **(API)**  Better naming conventions on Mitigated and Discovered date filters: these are now labeled Mitigated/Discovered On, Mitigated/Discovered Before, Mitigated/Discovered After.
- **(Beta UI)**  Pre-filtered Finding Routes added to Sidebar: you can now quickly filter for Active Findings, Mitigated Findings, All Risk Acceptances, All Finding Groups.
- **(Beta UI)**  Beta UI Findings datatable can now apply every filter that the legacy UI could: filter Findings by (Last Reviewed, Mitigated Date, Endpoint Host, Reviewers… etc).
- **(Beta UI)**  Beta UI OAuth settings leading to a 404 loop - bug fixed and menu now works as expected.
- **(Beta UI)**  Vulnerable Hosts page no longer returns 404.
- **(Beta UI)**  Sorting the Findings data table by Reporter now functions correctly.
- **(Connectors)**  Dependency-Track Connector now available.   <span style="background-color:rgba(242, 86, 29, 0.5)">(Pro)</span>
- **(Deduplication Tuner)**  Deduplication Tuner now available in beta UI under Enterprise Settings > Deduplication Tuner.
- **(Filters)**  Filtering Findings by Date now applies the filter as expected.
- **(Filters)**  Sorting by Severity now orders by lowest-highest severity instead of alphabetically
- **(Reimport)**  Reimporting Findings that have been Risk-Accepted no longer changes their status to ‘Mitigated’.
- **(Risk Acceptance)**  Updating the Simple Risk Acceptance or the Full Risk Acceptance flag on a Product now updates the Product as expected.


## Aug 28, 2024: v2.37.3

- **(API)**  New Endpoint: /finding_groups allows you to GET, add Findings to, delete, or otherwise interact with Finding Groups.  <span style="background-color:rgba(242, 86, 29, 0.5)">(Pro)</span>
- **(Beta UI)**  Relative date ranges for Findings have been added to Finding Filters (last 30 days, last 90 days, etc)
- **(Beta UI)**  Bulk Edit / Risk Acceptance / Finding Group actions are now available in beta UI.	
- **(Beta UI)**  Finding Groups are now available in the beta UI.  Selecting multiple Findings allows you to create a Finding Group, provided those Findings are in the same Test.
- **(Beta UI)**  Enhanced Endpoint View now available in beta UI.
- **(Beta UI)**  Jira Instances can now be added and edited via beta UI.
- **(Connectors)**  SonarQube / SonarCloud Connector added.  <span style="background-color:rgba(242, 86, 29, 0.5)">(Pro)</span>
- **(Questionnaires)**  Anonymous Questionnaires can now be added to an Engagement after they are completed.  This solves an issue where users wanted to have their team complete questionnaires related to a Product without giving the user access to the complete Product on DefectDojo.
- **(Reports)**  Report issue where images would disappear from reports has been corrected
- **(SLAs)**  “SLA Violation in _ Days” notifications are no longer being sent for unenforced SLAs.
- **(Tools)**  New Parser: AppCheck Web Application Scanning
- **(Tools)**  Nmap Parser now handles script output


## Aug 7, 2024: v2.37.0

- **(API)**  Created a method to handle simultaneous async reimports to the same Test via API
- **(API)**  Minimum Severity flag now works as expected on /import, /reimport endpoints (Clearsale)
- **(API)**  API errors now default to "Expose error details"
- **(Beta UI)**  New Filter: by calculated SLA date (you can now filter for SLA due dates between a particular date range, for example)
- **(Beta UI)**  New Filter: age of Finding
- **(Beta UI)**  Improvements to pagination / loading behavior for large amounts of Findings
- **(Beta UI)**  Added ability to Reimport Findings in new UI:
- **(Connectors)**  Tenable Connector Released
- **(Dashboard)**  Risk Acceptance tile now correctly filters Findings
- **(Jira)**  Manually syncing multiple Findings with Jira (via Bulk Edit) now pushes notes correctly
- **(Reports)**  Adding the WYSIWYG Heading to a Custom Report now applies a custom Header, instead of a generic ‘WYSIWYG Heading’
- **(SAML)**  Fixed issue where reconfiguring SAML could cause lockout
- **(Tools)**  Wizcli Parser released
- **(Tools)**  Rapplex Parser released
- **(Tools)**  Kiuwan SCA Parser released
- **(Tools)**  Test Types can now be set to Inactive so that they won’t appear in menus.  This ‘inactive’ setting can only be applied in the legacy UI, via Engagements > Test Types (or defectdojo.com/test_type)

## Jul 8, 2024: v2.36.0

- **(Notifications)**  Improved email notifications with collapsible Finding lists for greater readability
- **(SLAs)**  SLAs can now be optionally enforced.  For each SLA associated with a Product you can set or unset the Enforce __ Finding Days box in the relevant SLA Configuration screen.  When this box is unchecked, SLAs for Findings that match that Severity level will not be tracked or displayed in the UI.<|MERGE_RESOLUTION|>--- conflicted
+++ resolved
@@ -3,12 +3,6 @@
 description: "DefectDojo Changelog"
 ---
 
-<<<<<<< HEAD
-Here are the release notes for **DefectDojo Pro (Cloud Version)**.  
-
-For Open Source release notes, please see the [Releases page on GitHub](https://github.com/DefectDojo/django-DefectDojo/releases), or alternatively consult the Open Source [upgrate notes](../../open_source/upgrading/upgrading_guide).
-
-=======
 Here are the release notes for **DefectDojo Pro (Cloud Version)**. These release notes are focused on UX, so will not include all code changes.
 
 For Open Source release notes, please see the [Releases page on GitHub](https://github.com/DefectDojo/django-DefectDojo/releases), or alternatively consult the Open Source [upgrate notes](../../open_source/upgrading/upgrading_guide).
@@ -24,8 +18,6 @@
 - **(Classic UI)** Reviewers are now displayed on Finding pages.
 - **(Docs)** New integrated docs site: https://docs.defectdojo.com/
 
-
->>>>>>> d950cf27
 ## Nov 25, 2024: v2.40.4
 
 - **(Beta UI)**  Improved Metadata tables with Parent object relationships for Products, Engagements, Tests, Findings, Endpoints/Hosts
