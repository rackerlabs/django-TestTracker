---
title: "Wazuh Scanner"
toc_hide: true
---
<<<<<<< HEAD
Import JSON report.

### Sample Scan Data
Sample Wazuh Scanner scans can be found [here](https://github.com/DefectDojo/django-DefectDojo/tree/master/unittests/scans/wazuh).
=======

### File Types
DefectDojo parser accepts a .json file from [Wazuh](https://wazuh.com). The export from Wazuh can be done via 2 ways. Choose the one which you prefer.

- export the Wazuh findings from API and upload them to DefectDojo. This method may be the easiest one but does export all known vulnerabilities at once. It is not possible to sort them after clients or any other categories. You will receive all vulnerabilities in one engagement. It also does not output the endpoint of a finding.
- export the findings via the script [available here](https://github.com/quirinziessler/wazuh-findings-exporter). The script fetches the findings by Wazuh client groups and saves them as json, ready for upload. You will receive one file per group allowing you to separate the clients via engagements in Wazuh. It also exports the endpoints hostname and displays them in DefectDojo UI.

Independent of your above choice: Have in mind to adjust the max file size via "DD_SCAN_FILE_MAX_SIZE" if you see files larger than the default value of 100MB. Depending on the amount and category of integrated devices, the file size jumps rapidly.

### Acceptable JSON Format
Parser expects a .json file structured as below.

~~~
{
  "data": {
      "affected_items": [
          {
            "architecture": "amd64",
            "condition": "Package less than 4.3.2",
            "cve": "CVE-1234-123123",
            "cvss2_score": 0,
            "cvss3_score": 5.5,
            "detection_time": "2023-02-08T13:55:10Z",
            "external_references": [
                "https://nvd.nist.gov/vuln/detail/CVE-YYYY-XXXXX",
                "https://cve.mitre.org/cgi-bin/cvename.cgi?name=CVE-YYYY-XXXXX"
            ],
            "name": "asdf",
            "published": "2022-09-01",
            "severity": "Medium",
            "status": "VALID",
            "title": "CVE-YYYY-XXXXX affects asdf",
            "type": "PACKAGE",
            "updated": "2022-09-07",
            "version": "4.3.1"
        }
      ],
      "failed_items": [],
      "total_affected_items": 1,
      "total_failed_items": 0
  },
  "error": 0,
  "message": "All selected vulnerabilities were returned"
}
~~~
>>>>>>> 09862a43
<|MERGE_RESOLUTION|>--- conflicted
+++ resolved
@@ -2,12 +2,6 @@
 title: "Wazuh Scanner"
 toc_hide: true
 ---
-<<<<<<< HEAD
-Import JSON report.
-
-### Sample Scan Data
-Sample Wazuh Scanner scans can be found [here](https://github.com/DefectDojo/django-DefectDojo/tree/master/unittests/scans/wazuh).
-=======
 
 ### File Types
 DefectDojo parser accepts a .json file from [Wazuh](https://wazuh.com). The export from Wazuh can be done via 2 ways. Choose the one which you prefer.
@@ -53,4 +47,6 @@
   "message": "All selected vulnerabilities were returned"
 }
 ~~~
->>>>>>> 09862a43
+
+### Sample Scan Data
+Sample Wazuh Scanner scans can be found [here](https://github.com/DefectDojo/django-DefectDojo/tree/master/unittests/scans/wazuh).