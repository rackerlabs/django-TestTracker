--- conflicted
+++ resolved
@@ -71,12 +71,9 @@
    "NPY",
    "FAST",
    "AIR",
-<<<<<<< HEAD
    "RUF013",
-=======
    "RUF019",
    "RUF025",
->>>>>>> 59aac110
 ]
 ignore = ["E501", "E722"]
 
