--- conflicted
+++ resolved
@@ -98,10 +98,8 @@
 [lint.flake8-boolean-trap]
 extend-allowed-calls = ["dojo.utils.get_system_setting"]
 
-<<<<<<< HEAD
 [lint.pylint]
 max-statements = 234
-=======
+
 [lint.mccabe]
-max-complexity = 70  # value is far from perfect (recommended default is 10). But we will try to decrease it over the time.
->>>>>>> c71226f4
+max-complexity = 70  # value is far from perfect (recommended default is 10). But we will try to decrease it over the time.