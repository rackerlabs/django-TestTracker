--- conflicted
+++ resolved
@@ -44,10 +44,6 @@
 if [ "$AUTO_DOCKER" == "yes" ]; then
     start_local_mysql_db_server
 fi
-<<<<<<< HEAD
-cp dojo/settings/settings_dist.py dojo/settings/settings.py
-=======
->>>>>>> ad2fe1a8
 
 # Create the application DB or recreate it, if it's already present
 ensure_application_db
@@ -58,45 +54,8 @@
 # Ensure, we're running on a supported python version
 verify_python_version
 
-<<<<<<< HEAD
-# Detect if we're in a a virtualenv
-if python -c 'import sys; print sys.real_prefix' 2>/dev/null; then
-    pip install .
-    python manage.py migrate
-    echo -e "${GREEN}${BOLD}Create Dojo superuser:"
-    tput sgr0
-    python manage.py createsuperuser
-    python manage.py loaddata product_type
-    python manage.py loaddata test_type
-    python manage.py loaddata development_environment
-    python manage.py loaddata system_settings
-    python manage.py installwatson
-    python manage.py buildwatson
-else
-    pip install .
-    python manage.py migrate
-    # Allow script to be called non-interactively using:
-    # export AUTO_DOCKER=yes && /opt/django-DefectDojo/setup.bash
-    if [ "$AUTO_DOCKER" != "yes" ]; then
-        echo -e "${GREEN}${BOLD}Create Dojo superuser:"
-        tput sgr0
-        python manage.py createsuperuser
-    else
-        # non-interactively setup the superuser
-        python manage.py createsuperuser --noinput --username=admin --email='ed@example.com'
-        /opt/django-DefectDojo/docker/setup-superuser.expect
-    fi
-    python manage.py loaddata product_type
-    python manage.py loaddata test_type
-    python manage.py loaddata development_environment
-    python manage.py loaddata system_settings
-    python manage.py installwatson
-    python manage.py buildwatson
-fi
-=======
 # Install the actual application
 install_app
->>>>>>> ad2fe1a8
 
 if [ "$AUTO_DOCKER" == "yes" ]; then
     stop_local_mysql_db_server
