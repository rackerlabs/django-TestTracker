# DefectDojo

<table>
    <tr styl="margin: 0; position: absolute; top: 50%; -ms-transform: translateY(-50%); transform: translateY(-50%);">
        <th>
            <a href="https://opensourcesecurityindex.io/" target="_blank" rel="noopener">
                <img style="width: 282px; height: 56px" src="https://opensourcesecurityindex.io/badge.svg"
                alt="Open Source Security Index - Fastest Growing Open Source Security Projects" width="282" height="56" />
            </a>
        </th>
        <th>
            <p>
                <a href="https://www.owasp.org/index.php/OWASP_DefectDojo_Project"><img src="https://img.shields.io/badge/owasp-flagship%20project-orange.svg" alt="OWASP Flagship"></a>
                <a href="https://github.com/DefectDojo/django-DefectDojo/releases/latest"><img src="https://img.shields.io/github/release/DefectDojo/django-DefectDojo.svg" alt="GitHub release"></a>
                <a href="https://www.youtube.com/channel/UCWw9qzqptiIvTqSqhOFuCuQ"><img src="https://img.shields.io/badge/youtube-subscribe-%23c4302b.svg" alt="YouTube Subscribe"></a>
                <a href="https://twitter.com/defectdojo/"><img src="https://img.shields.io/twitter/follow/defectdojo.svg?style=social&amp;label=Follow" alt="Twitter Follow"></a>
            </p>
            <p>
                <a href="https://github.com/DefectDojo/django-DefectDojo/actions"><img src="https://github.com/DefectDojo/django-DefectDojo/actions/workflows/unit-tests.yml/badge.svg?branch=master" alt="Unit Tests"></a>
                <a href="https://github.com/DefectDojo/django-DefectDojo/actions"><img src="https://github.com/DefectDojo/django-DefectDojo/actions/workflows/integration-tests.yml/badge.svg?branch=master" alt="Integration Tests"></a>
                <a href="https://bestpractices.coreinfrastructure.org/projects/2098"><img src="https://bestpractices.coreinfrastructure.org/projects/2098/badge" alt="CII Best Practices"></a>
            </p>
        </th>
    </tr>
 </table>

![Screenshot of DefectDojo](https://raw.githubusercontent.com/DefectDojo/django-DefectDojo/dev/docs/static/images/screenshot1.png)

[DefectDojo](https://www.defectdojo.com/) is a DevSecOps, ASPM (application security posture management), and
vulnerability management tool.  DefectDojo orchestrates end-to-end security testing, vulnerability tracking,
deduplication, remediation, and reporting.

## Demo

Try out DefectDojo on our demo server at [demo.defectdojo.org](https://demo.defectdojo.org)

Log in with username `admin` and password `1Defectdojo@demo#appsec`. Please note that the demo is publicly accessible
and regularly reset. Do not put sensitive data in the demo.

## Quick Start for Compose V2

From July 2023 Compose V1 [stopped receiving updates](https://docs.docker.com/compose/reference/).

Compose V2 integrates compose functions into the Docker platform, continuing to support most of the previous
docker-compose features and flags. You can run Compose V2 by replacing the hyphen (-) with a space, using
`docker compose` instead of `docker-compose`.

```sh
# Clone the project
git clone https://github.com/DefectDojo/django-DefectDojo
cd django-DefectDojo

# Building Docker images
./dc-build.sh

# Run the application (for other profiles besides postgres-redis see  
# https://github.com/DefectDojo/django-DefectDojo/blob/dev/readme-docs/DOCKER.md)
<<<<<<< HEAD
./dc-up.sh postgres-redis
=======
./dc-up-d.sh postgres-redis
>>>>>>> f560210f

# Obtain admin credentials. The initializer can take up to 3 minutes to run.
# Use docker compose logs -f initializer to track its progress.
docker compose logs initializer | grep "Admin password:"
```

## For Docker Compose V1

You can run Compose V1 by editing the files below to add the hyphen (-) between `docker compose`. 
```sh
     dc-build.sh
     dc-down.sh
     dc-stop.sh
     dc-unittest.sh
     dc-up-d.sh
     dc-up.sh
     docker/docker-compose-check.sh
     docker/entrypoint-initializer.sh
     docker/setEnv.sh
```

Navigate to `http://localhost:8080` to see your new instance!

## Documentation

* [Official Docs](https://documentation.defectdojo.com/)
    * [Docs for our `dev` branch](https://documentation.defectdojo.com/dev/)
* [REST APIs](https://documentation.defectdojo.com/integrations/api-v2-docs/)
* [Client APIs and Wrappers](https://documentation.defectdojo.com/integrations/api-v2-docs/#clients--api-wrappers)
* Authentication options:
    * [OAuth2/SAML2](https://documentation.defectdojo.com/integrations/social-authentication/)
    * [LDAP](https://documentation.defectdojo.com/integrations/ldap-authentication/)
* [Supported tools](https://documentation.defectdojo.com/integrations/parsers/)

## Supported Installation Options

* [Docker / Docker Compose](readme-docs/DOCKER.md)
* [SaaS](https://www.defectdojo.com/pricing) - Includes Support & Supports the Project
* [AWS AMI](https://aws.amazon.com/marketplace/pp/prodview-m2a25gr67xbzk) - Supports the Project

## Community, Getting Involved, and Updates

[<img src="https://raw.githubusercontent.com/DefectDojo/django-DefectDojo/dev/docs/static/images/slack-logo-icon.png" alt="Slack" height="50"/>](https://owasp.org/slack/invite)
[<img src="https://raw.githubusercontent.com/DefectDojo/django-DefectDojo/dev/docs/static/images/Linkedin-logo-icon-png.png" alt="LinkedIn" height="50"/>](https://www.linkedin.com/company/defectdojo)
[<img src="https://raw.githubusercontent.com/DefectDojo/django-DefectDojo/dev/docs/static/images/Twitter_Logo.png" alt="Twitter" height="50"/>](https://twitter.com/defectdojo)
[<img src="https://raw.githubusercontent.com/DefectDojo/django-DefectDojo/dev/docs/static/images/YouTube-Emblem.png" alt="Youtube" height="50"/>](https://www.youtube.com/channel/UCWw9qzqptiIvTqSqhOFuCuQ)

[Join the OWASP Slack community](https://owasp.org/slack/invite) and participate in the discussion! You can find us in
our channel there, [#defectdojo](https://owasp.slack.com/channels/defectdojo). Follow DefectDojo on
[Twitter](https://twitter.com/defectdojo), [LinkedIn](https://www.linkedin.com/company/defectdojo), and
[YouTube](https://www.youtube.com/channel/UCWw9qzqptiIvTqSqhOFuCuQ) for project updates!

## Contributing

:warning: We have instituted a [feature freeze](https://github.com/DefectDojo/django-DefectDojo/discussions/8002) on v2
of DefectDojo as we begin work on v3. Please see our [contributing guidelines](readme-docs/CONTRIBUTING.md) for more
information. Check out our latest update on v3 [here](https://github.com/DefectDojo/django-DefectDojo/discussions/8974).

## Pro Edition
[Upgrade to DefectDojo Pro](https://www.defectdojo.com/pricing) today to take your DevSecOps to 11. DefectDojo Pro is
designed to meet you wherever you are on your security journey and help you scale, with enhanced dashboards, additional
smart features, tunable deduplication, and support from DevSecOps experts.

Alternatively, for information please email info@defectdojo.com

## About Us

DefectDojo is maintained by:
* Greg Anderson ([@devGregA](https://github.com/devgrega) | [LinkedIn](https://www.linkedin.com/in/g-anderson/))
* Matt Tesauro ([@mtesauro](https://github.com/mtesauro) | [LinkedIn](https://www.linkedin.com/in/matttesauro/) |
  [@matt_tesauro](https://twitter.com/matt_tesauro))

Core Moderators can help you with pull requests or feedback on dev ideas:
* Cody Maffucci ([@Maffooch](https://github.com/maffooch) | [LinkedIn](https://www.linkedin.com/in/cody-maffucci))

Moderators can help you with pull requests or feedback on dev ideas:
* Damien Carol ([@damiencarol](https://github.com/damiencarol) | [LinkedIn](https://www.linkedin.com/in/damien-carol/))
* Jannik Jürgens ([@alles-klar](https://github.com/alles-klar))
* Dubravko Sever ([@dsever](https://github.com/dsever))
* Charles Neill ([@cneill](https://github.com/cneill) | [@ccneill](https://twitter.com/ccneill))
* Jay Paz ([@jjpaz](https://twitter.com/jjpaz))
* Blake Owens ([@blakeaowens](https://github.com/blakeaowens))

## Hall of Fame

* Valentijn Scholten ([@valentijnscholten](https://github.com/valentijnscholten) |
  [Sponsor](https://github.com/sponsors/valentijnscholten) |
  [LinkedIn](https://www.linkedin.com/in/valentijn-scholten/)) - Valentijn served as a core moderator for 3 years.
  Valentijn’s contributions were numerous and extensive. He overhauled, improved, and optimized many parts of the
  codebase. He consistently fielded questions, provided feedback on pull requests, and provided a helping hand wherever
  it was needed.
* Fred Blaise ([@madchap](https://github.com/madchap) | [LinkedIn](https://www.linkedin.com/in/fredblaise/)) - Fred
  served as a core moderator during a critical time for DefectDojo. He contributed code, helped the team stay organized,
  and architected important policies and procedures.
* Aaron Weaver ([@aaronweaver](https://github.com/aaronweaver) | [LinkedIn](https://www.linkedin.com/in/aweaver/)) -
  Aaron has been a long time contributor and user of DefectDojo. He did the second major UI overhaul and his
  contributions include automation enhancements, CI/CD engagements, increased metadata at the product level, and many
  more.

## Security

Please report Security issues via our [disclosure policy](readme-docs/SECURITY.md).

## License

DefectDojo is licensed under the [BSD 3-Clause License](LICENSE.md)<|MERGE_RESOLUTION|>--- conflicted
+++ resolved
@@ -55,11 +55,7 @@
 
 # Run the application (for other profiles besides postgres-redis see  
 # https://github.com/DefectDojo/django-DefectDojo/blob/dev/readme-docs/DOCKER.md)
-<<<<<<< HEAD
-./dc-up.sh postgres-redis
-=======
 ./dc-up-d.sh postgres-redis
->>>>>>> f560210f
 
 # Obtain admin credentials. The initializer can take up to 3 minutes to run.
 # Use docker compose logs -f initializer to track its progress.
