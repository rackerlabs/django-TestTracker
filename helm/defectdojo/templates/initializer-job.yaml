--- conflicted
+++ resolved
@@ -49,27 +49,6 @@
           {{- end }}
       {{- end }}
       initContainers:
-<<<<<<< HEAD
-=======
-      - name: wait-for-db
-        command:
-        - '/bin/bash'
-        - '-c'
-        - '/wait-for-it.sh ${DD_DATABASE_HOST:-postgres}:${DD_DATABASE_PORT:-5432} -t 300 -s -- /bin/echo Database is up'
-        image: '{{ template "django.uwsgi.repository" . }}:{{ .Values.tag }}'
-        imagePullPolicy: {{ .Values.imagePullPolicy }}
-        {{- if .Values.securityContext.enabled }}
-        securityContext:
-          {{- toYaml .Values.securityContext.djangoSecurityContext | nindent 10 }}
-        {{- end }}
-        envFrom:
-        - configMapRef:
-            name: {{ $fullName }}
-        - secretRef:
-            name: {{ $fullName }}
-            optional: true
-      containers:
->>>>>>> dd444db8
       {{- if .Values.cloudsql.enabled  }}
       - name: cloudsql-proxy
         image: {{ .Values.cloudsql.image.repository }}:{{ .Values.cloudsql.image.tag }}
@@ -94,7 +73,7 @@
         command:
         - '/bin/bash'
         - '-c'
-        - '/wait-for-it.sh ${DD_DATABASE_HOST:-postgres}:${DD_DATABASE_PORT:-5432} -t 30 -s -- /bin/echo Database is up'
+        - '/wait-for-it.sh ${DD_DATABASE_HOST:-postgres}:${DD_DATABASE_PORT:-5432} -t 300 -s -- /bin/echo Database is up'
         image: '{{ template "django.uwsgi.repository" . }}:{{ .Values.tag }}'
         imagePullPolicy: {{ .Values.imagePullPolicy }}
         {{- if .Values.securityContext.enabled }}
