--- conflicted
+++ resolved
@@ -32,12 +32,8 @@
 
 Helm >= v3
 ```zsh
-<<<<<<< HEAD
 helm repo add stable https://kubernetes-charts.storage.googleapis.com/
 helm repo add bitnami https://charts.bitnami.com/bitnami
-=======
-helm repo add stable https://charts.helm.sh/stable
->>>>>>> 53963df2
 helm repo update
 ```
 Then pull the dependent charts:
