
# code: language=Dockerfile

# The code for the build image should be identical with the code in
# Dockerfile.nginx to use the caching mechanism of Docker.

# Ref: https://devguide.python.org/#branchstatus
FROM python:3.6.12-slim-buster@sha256:e5259113df5a7c4dae16ad37c2ca53b1cf722e051cfd5f624e7b76aa72389e0c as build
WORKDIR /app
RUN \
  apt-get -y update && \
  apt-get -y install \
    build-essential \
    dnsutils \
    default-mysql-client \
    libmariadb-dev-compat \
    postgresql-client \
    xmlsec1 \
    git \
    uuid-runtime \
    && \
  apt-get clean && \
  rm -rf /var/lib/apt/lists && \
  true
COPY requirements.txt ./
RUN pip3 wheel --wheel-dir=/tmp/wheels -r ./requirements.txt

FROM python:3.6.12-slim-buster@sha256:e5259113df5a7c4dae16ad37c2ca53b1cf722e051cfd5f624e7b76aa72389e0c
WORKDIR /app
ARG uid=1001
ARG appuser=defectdojo
ENV appuser ${appuser}
RUN \
  apt-get -y update && \
  # ugly fix to install postgresql-client without errors
  mkdir -p /usr/share/man/man1 /usr/share/man/man7 && \
  apt-get -y install --no-install-recommends \
    # libopenjp2-7 libjpeg62 libtiff5 are required by the pillow package
    libopenjp2-7 \
    libjpeg62 \
    libtiff5 \
    dnsutils \
    default-mysql-client \
    libmariadb3 \
    xmlsec1 \
    git \
    uuid-runtime \
    # only required for the dbshell (used by the initializer job)
    postgresql-client \
    curl \
    && \
  apt-get clean && \
  rm -rf /var/lib/apt/lists && \
  true
COPY --from=build /tmp/wheels /tmp/wheels
COPY requirements.txt ./
RUN pip3 install \
	--no-cache-dir \
	--no-index \
  --find-links=/tmp/wheels \
  -r ./requirements.txt

COPY \
  docker/entrypoint-celery-beat.sh \
  docker/entrypoint-celery-worker.sh \
  docker/entrypoint-initializer.sh \
  docker/entrypoint-uwsgi.sh \
  docker/entrypoint-uwsgi-cb.sh \
  docker/entrypoint-uwsgi-dev.sh \
  docker/entrypoint-uwsgi-ptvsd.sh \
  docker/entrypoint-unit-tests.sh \
  docker/entrypoint-unit-tests-devDocker.sh \
  docker/wait-for-it.sh \
  docker/certs/* \
  /
<<<<<<< HEAD
# this file must exist. If not, then check your branch. Otherwise, it will throw an error.
# when building, you have to be in release mode, not dev or ptvsd
COPY \
  docker/extra_settings/local_settings.py \
  /app/dojo/settings/local_settings.py

COPY wsgi.py manage.py tests/unit-tests.sh ./
=======
COPY wsgi.py manage.py docker/unit-tests.sh ./
>>>>>>> 7a294325
COPY dojo/ ./dojo/

# Add extra fixtures to docker image which are loaded by the initializer
COPY docker/extra_fixtures/* /app/dojo/fixtures/

COPY tests/ ./tests/
RUN \
  # Remove placeholder copied from docker/certs
  rm -f /readme.txt && \
  # Remove placeholder copied from docker/extra_fixtures
  rm -f dojo/fixtures/readme.txt && \
  mkdir -p dojo/migrations && \
  chmod g=u dojo/migrations && \
  true
# Fallback for safety parser, if installation does't allow internet connectivity
RUN curl -sS -o dojo/tools/safety/insecure_full.json https://raw.githubusercontent.com/pyupio/safety-db/master/data/insecure_full.json
USER root
RUN \
    adduser --system --no-create-home --disabled-password --gecos '' \
        --uid ${uid} ${appuser} && \
    chown -R ${appuser} /app && \
    chmod 0700 /app && \
    chmod 0750 -R /app/* && \
	chmod g=u /app && \
	chmod -R g=u /app/* && \
    mkdir /var/run/${appuser} && \
    chown ${appuser} /var/run/${appuser} && \
	chmod g=u /var/run/${appuser}
USER ${uid}
ENV \
  DD_ADMIN_USER=admin \
  DD_ADMIN_MAIL=admin@defectdojo.local \
  DD_ADMIN_PASSWORD='' \
  DD_ADMIN_FIRST_NAME=Administrator \
  DD_ADMIN_LAST_NAME=User \
  DD_ALLOWED_HOSTS="*" \
  DD_CELERY_BEAT_SCHEDULE_FILENAME="/run/celery-beat-schedule" \
  DD_CELERY_BROKER_SCHEME="amqp" \
  DD_CELERY_BROKER_USER="defectdojo" \
  DD_CELERY_BROKER_PASSWORD="defectdojo" \
  DD_CELERY_BROKER_HOST="rabbitmq" \
  DD_CELERY_BROKER_PORT="5672" \
  DD_CELERY_BROKER_PATH="//" \
  DD_CELERY_LOG_LEVEL="INFO" \
  DD_CELERY_WORKER_POOL_TYPE="solo" \
  # Enable prefork and options below to ramp-up celeryworker performance. Presets should work fine for a machine with 8GB of RAM, while still leaving room.
  # See https://docs.celeryproject.org/en/stable/userguide/workers.html#id12 for more details
  # DD_CELERY_WORKER_POOL_TYPE="prefork" \
  # DD_CELERY_WORKER_AUTOSCALE_MIN="2" \
  # DD_CELERY_WORKER_AUTOSCALE_MAX="8" \
  # DD_CELERY_WORKER_CONCURRENCY="8" \
  # DD_CELERY_WORKER_PREFETCH_MULTIPLIER="128" \
  DD_DATABASE_ENGINE="django.db.backends.mysql" \
  DD_DATABASE_HOST="mysql" \
  DD_DATABASE_NAME="defectdojo" \
  DD_DATABASE_PASSWORD="defectdojo" \
  DD_DATABASE_PORT="3306" \
  DD_DATABASE_USER="defectdojo" \
  DD_INITIALIZE=true \
  DD_UWSGI_MODE="socket" \
  DD_UWSGI_ENDPOINT="0.0.0.0:3031" \
  DD_UWSGI_NUM_OF_PROCESSES="2" \
  DD_UWSGI_NUM_OF_THREADS="2" \
  DD_DJANGO_ADMIN_ENABLED="True" \
  DD_TRACK_MIGRATIONS="True" \
  DD_DJANGO_METRICS_ENABLED="False"
ENTRYPOINT ["/entrypoint-uwsgi.sh"]<|MERGE_RESOLUTION|>--- conflicted
+++ resolved
@@ -73,17 +73,13 @@
   docker/wait-for-it.sh \
   docker/certs/* \
   /
-<<<<<<< HEAD
 # this file must exist. If not, then check your branch. Otherwise, it will throw an error.
 # when building, you have to be in release mode, not dev or ptvsd
 COPY \
   docker/extra_settings/local_settings.py \
   /app/dojo/settings/local_settings.py
 
-COPY wsgi.py manage.py tests/unit-tests.sh ./
-=======
 COPY wsgi.py manage.py docker/unit-tests.sh ./
->>>>>>> 7a294325
 COPY dojo/ ./dojo/
 
 # Add extra fixtures to docker image which are loaded by the initializer
