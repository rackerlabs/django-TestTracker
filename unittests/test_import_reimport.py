from django.urls import reverse
from dojo.models import User, Test, Finding
from rest_framework.authtoken.models import Token
from rest_framework.test import APIClient
from django.test.client import Client
from django.utils import timezone

from .dojo_test_case import DojoAPITestCase, get_unit_tests_path
from .test_utils import assertTestImportModelsCreated
from django.test import override_settings
# from unittest import skip
import logging


logger = logging.getLogger(__name__)


ENGAGEMENT_NAME_DEFAULT = 'Engagement 1'
PRODUCT_NAME_DEFAULT = 'Product A'
PRODUCT_TYPE_NAME_DEFAULT = 'Type type'


# 0_zap_sample.xml: basic file with 4 out of 5 findings reported, zap4 absent
# 1 active
# 2 active
# 3 active
# 4 absent
# 5 active

# 1_zap_sample_0_and_new_absent: based on 0, but zap1 absent, zap4 reported
# 1 absent
# 2 active
# 3 active
# 4 active
# 5 active

# 2_zap_sample_0_and_new_endpoint: bases on 0: just adding an endpoint to zap1
# 1 active, extra endpoint
# 2 active
# 3 active
# 4 absent
# 5 active

# 3_zap_sampl_0_and_different_severities
# 1 active
# 2 active sev medium
# 3 active
# 4 absent
# 5 active sev medium

# test methods to be used both by API Test and UI Test
class ImportReimportMixin(object):
    def __init__(self, *args, **kwargs):
        self.scans_path = '/scans/'

        self.zap_sample0_filename = self.scans_path + 'zap/0_zap_sample.xml'
        self.zap_sample1_filename = self.scans_path + 'zap/1_zap_sample_0_and_new_absent.xml'
        self.zap_sample2_filename = self.scans_path + 'zap/2_zap_sample_0_and_new_endpoint.xml'
        self.zap_sample3_filename = self.scans_path + 'zap/3_zap_sampl_0_and_different_severities.xml'

        self.checkmarx_sample0_filename = self.scans_path + 'checkmarx/single_finding_false_positive.xml'

        self.anchore_file_name = self.scans_path + 'anchore/one_vuln_many_files.json'
        self.scan_type_anchore = 'Anchore Engine Scan'

        self.acunetix_file_name = self.scans_path + 'acunetix/one_finding.xml'
        self.scan_type_acunetix = 'Acunetix Scan'

        self.gitlab_dep_scan_components_filename = self.scans_path + 'gitlab_dep_scan/gl-dependency-scanning-report-many-vuln.json'
        self.scan_type_gtlab_dep_scan = 'GitLab Dependency Scanning Report'

        self.sonarqube_file_name1 = self.scans_path + 'sonarqube/sonar-6-findings.html'
        self.sonarqube_file_name2 = self.scans_path + 'sonarqube/sonar-6-findings-1-unique_id_changed.html'
        self.scan_type_sonarqube_detailed = 'SonarQube Scan detailed'

        self.veracode_many_findings = self.scans_path + 'veracode/many_findings.xml'
        self.veracode_same_hash_code_different_unique_id = self.scans_path + 'veracode/many_findings_same_hash_code_different_unique_id.xml'
        self.veracode_same_unique_id_different_hash_code = self.scans_path + 'veracode/many_findings_same_unique_id_different_hash_code.xml'
        self.veracode_different_hash_code_different_unique_id = self.scans_path + 'veracode/many_findings_different_hash_code_different_unique_id.xml'
        self.scan_type_veracode = 'Veracode Scan'

        self.clair_few_findings = self.scans_path + 'clair/few_vuln.json'
        self.clair_empty = self.scans_path + 'clair/empty.json'
        self.scan_type_clair = 'Clair Scan'

<<<<<<< HEAD
        self.generic_filename_with_file = self.scans_path + "generic/test_with_image.json"
=======
        self.aws_prowler_file_name = self.scans_path + 'aws_prowler/many_vuln.json'
        self.aws_prowler_file_name_plus_one = self.scans_path + 'aws_prowler/many_vuln_plus_one.json'
        self.scan_type_aws_prowler = 'AWS Prowler Scan'
>>>>>>> c7eb264b

    # import zap scan, testing:
    # - import
    # - active/verifed = True
    def test_zap_scan_base_active_verified(self):
        logger.debug('importing original zap xml report')
        endpoint_count_before = self.db_endpoint_count()
        endpoint_status_count_before_active = self.db_endpoint_status_count(mitigated=False)
        endpoint_status_count_before_mitigated = self.db_endpoint_status_count(mitigated=True)
        notes_count_before = self.db_notes_count()

        with assertTestImportModelsCreated(self, imports=1, affected_findings=4, created=4):
            import0 = self.import_scan_with_params(self.zap_sample0_filename)

        # 0_zap_sample.xml: basic file with 4 out of 5 findings reported, zap4 absent
        # 1 active
        # 2 active
        # 3 active
        # 4 absent
        # 5 active

        test_id = import0['test']
        findings = self.get_test_findings_api(test_id)
        self.log_finding_summary_json_api(findings)

        # imported count must match count in xml report
        self.assert_finding_count_json(4, findings)

        # the zap scan contains 2 endpoints (uris from findings)
        self.assertEqual(endpoint_count_before + 2, self.db_endpoint_count())
        # 4 findings, total 7 endpoint statuses (1 + 2 + 2 + 2)
        # finding 1 have 1 endpoints => 1 status
        # finding 2 have 2 endpoints => 2 status
        # finding 3 have 2 endpoints => 2 status
        # finding 5 have 2 endpoints => 2 status
        self.assertEqual(endpoint_status_count_before_active + 7, self.db_endpoint_status_count(mitigated=False))
        self.assertEqual(endpoint_status_count_before_mitigated, self.db_endpoint_status_count(mitigated=True))

        # no notes expected
        self.assertEqual(notes_count_before, self.db_notes_count())

        return test_id

    # import zap scan, testing:
    # - import
    # - active/verifed = False
    def test_zap_scan_base_not_active_not_verified(self):
        logger.debug('importing original zap xml report')
        endpoint_count_before = self.db_endpoint_count()
        endpoint_status_count_before_active = self.db_endpoint_status_count(mitigated=False)
        endpoint_status_count_before_mitigated = self.db_endpoint_status_count(mitigated=True)
        notes_count_before = self.db_notes_count()

        with assertTestImportModelsCreated(self, imports=1, affected_findings=4, created=4):
            import0 = self.import_scan_with_params(self.zap_sample0_filename, active=False, verified=False)

        # 0_zap_sample.xml: basic file with 4 out of 5 findings reported, zap4 absent
        # 1 inactive
        # 2 inactive
        # 3 inactive
        # 4 absent
        # 5 inactive

        test_id = import0['test']
        findings = self.get_test_findings_api(test_id, active=False, verified=False)
        self.log_finding_summary_json_api(findings)

        # imported count must match count in xml report
        self.assert_finding_count_json(4, findings)

        # the zap scan contains 2 endpoints (uris from findings)
        self.assertEqual(endpoint_count_before + 2, self.db_endpoint_count())
        # 4 findings, total 7 endpoint statuses (1 + 2 + 2 + 2)
        # finding 1 have 1 endpoints => 1 status
        # finding 2 have 2 endpoints => 2 status
        # finding 3 have 2 endpoints => 2 status
        # finding 5 have 2 endpoints => 2 status
        self.assertEqual(endpoint_status_count_before_active + 7, self.db_endpoint_status_count(mitigated=False))
        self.assertEqual(endpoint_status_count_before_mitigated, self.db_endpoint_status_count(mitigated=True))

        # no notes expected
        self.assertEqual(notes_count_before, self.db_notes_count())

        return test_id

    # Test Scan_Date logic for Import. Reimport without a test_id cannot work for UI, so those tests are only in the API class below.

    # import zap scan without dates
    # - import
    # - no scan_date and date not set by parser leads to today as date
    def test_import_default_scan_date_parser_not_sets_date(self):
        logger.debug('importing zap xml report with date set by parser')
        with assertTestImportModelsCreated(self, imports=1, affected_findings=4, created=4):
            import0 = self.import_scan_with_params(self.zap_sample0_filename, active=False, verified=False)

        test_id = import0['test']
        findings = self.get_test_findings_api(test_id, active=False, verified=False)
        self.log_finding_summary_json_api(findings)

        # Get the date
        date = findings['results'][0]['date']
        self.assertEqual(date, str(timezone.localtime(timezone.now()).date()))

        return test_id

    # import acunetix scan with dates
    # - import
    # - no scan scan_date does not overrides date set by parser
    def test_import_default_scan_date_parser_sets_date(self):
        logger.debug('importing original acunetix xml report')
        with assertTestImportModelsCreated(self, imports=1, affected_findings=1, created=1):
            import0 = self.import_scan_with_params(self.acunetix_file_name, scan_type=self.scan_type_acunetix, active=False, verified=False)

        test_id = import0['test']
        findings = self.get_test_findings_api(test_id, active=False, verified=False)
        self.log_finding_summary_json_api(findings)

        # Get the date
        date = findings['results'][0]['date']
        self.assertEqual(date, '2018-09-24')

        return test_id

    # import zap scan without dates
    # - import
    # - set scan_date overrides date not set by parser
    def test_import_set_scan_date_parser_not_sets_date(self):
        logger.debug('importing original zap xml report')
        with assertTestImportModelsCreated(self, imports=1, affected_findings=4, created=4):
            import0 = self.import_scan_with_params(self.zap_sample0_filename, active=False, verified=False, scan_date='2006-12-26')

        test_id = import0['test']
        findings = self.get_test_findings_api(test_id, active=False, verified=False)
        self.log_finding_summary_json_api(findings)

        # Get the date
        date = findings['results'][0]['date']
        self.assertEqual(date, '2006-12-26')

        return test_id

    # import acunetix scan with dates
    # - import
    # - set scan_date overrides date set by parser
    def test_import_set_scan_date_parser_sets_date(self):
        logger.debug('importing acunetix xml report with date set by parser')
        with assertTestImportModelsCreated(self, imports=1, affected_findings=1, created=1):
            import0 = self.import_scan_with_params(self.acunetix_file_name, scan_type=self.scan_type_acunetix, active=False, verified=False, scan_date='2006-12-26')

        test_id = import0['test']
        findings = self.get_test_findings_api(test_id, active=False, verified=False)
        self.log_finding_summary_json_api(findings)

        # Get the date
        date = findings['results'][0]['date']
        self.assertEqual(date, '2006-12-26')

        return test_id

    # Test Scan_Date for reimport in UI. UI can only rupload for existing tests, non UI tests are in API class below

    def test_import_reimport_no_scan_date_parser_no_date(self):
        import0 = self.import_scan_with_params(self.zap_sample0_filename)

        test_id = import0['test']

        # reimport report with 1 extra finding
        reimport0 = self.reimport_scan_with_params(test_id, self.zap_sample1_filename)

        test_id = reimport0['test']

        # 1 new finding imported
        findings = self.get_test_findings_api(test_id)
        self.assert_finding_count_json(5, findings)
        # no scan_date, so date should be today
        self.assertEqual(findings['results'][4]['date'], str(timezone.localtime(timezone.now()).date()))

    def test_import_reimport_scan_date_parser_no_date(self):
        import0 = self.import_scan_with_params(self.zap_sample0_filename)

        test_id = import0['test']

        # reimport report with 1 extra finding
        reimport0 = self.reimport_scan_with_params(test_id, self.zap_sample1_filename, scan_date='2020-02-02')

        test_id = reimport0['test']

        # 1 new finding imported
        findings = self.get_test_findings_api(test_id)
        self.assert_finding_count_json(5, findings)
        # scan_date provided, so date should be equal to that
        self.assertEqual(findings['results'][4]['date'], "2020-02-02")

    def test_import_reimport_no_scan_date_parser_date(self):
        import0 = self.import_scan_with_params(self.aws_prowler_file_name, scan_type=self.scan_type_aws_prowler)

        test_id = import0['test']

        # reimport report with 1 extra finding
        reimport0 = self.reimport_scan_with_params(test_id, self.aws_prowler_file_name_plus_one, scan_type=self.scan_type_aws_prowler)

        test_id = reimport0['test']

        # 1 new finding imported
        findings = self.get_test_findings_api(test_id)
        self.assert_finding_count_json(5, findings)
        self.log_finding_summary_json_api(findings)
        # no scan_date, so date should be date from parser
        # findings order by priority, third finding is the new one
        self.assertEqual(findings['results'][2]['date'], "2021-08-23")

    def test_import_reimport_scan_date_parser_date(self):
        import0 = self.import_scan_with_params(self.aws_prowler_file_name, scan_type=self.scan_type_aws_prowler)

        test_id = import0['test']

        # reimport report with 1 extra finding
        reimport0 = self.reimport_scan_with_params(test_id, self.aws_prowler_file_name_plus_one, scan_type=self.scan_type_aws_prowler, scan_date='2020-02-02')

        test_id = reimport0['test']

        # 1 new finding imported
        findings = self.get_test_findings_api(test_id)
        self.assert_finding_count_json(5, findings)
        # scan_date provided, so date should be equal to that overriding that from the parser
        self.log_finding_summary_json_api(findings)
        self.assertEqual(findings['results'][2]['date'], "2020-02-02")

    # import checkmarx scan. ZAP parser will never create a finding with active/verified false
    # checkmarx will (for false positive for example)
    # the goal of this test is to verify the final active/verified status depending on the parser status vs the options choosen during import
    # see code @ dojo\importers\importer\importer.py process_parsed_findings
    # - import
    # - active/verifed final status when parser says active=false, verified=false but the API parameters are set to active=true, verified=true
    def test_checkmarx_scan_base_false_positive(self):
        logger.debug('importing checkmarx with false positive')
        endpoint_count_before = self.db_endpoint_count()
        endpoint_status_count_before_active = self.db_endpoint_status_count(mitigated=False)
        endpoint_status_count_before_mitigated = self.db_endpoint_status_count(mitigated=True)
        notes_count_before = self.db_notes_count()

        with assertTestImportModelsCreated(self, imports=1, affected_findings=1, created=1):
            import0 = self.import_scan_with_params(self.checkmarx_sample0_filename, scan_type='Checkmarx Scan')

        # checkmarx_sample0_filename.xml: single finding which is false positive

        test_id = import0['test']
        # final status of finding should be inactive/not verified
        # finding happens to be mitigated for some reason
        findings = self.get_test_findings_api(test_id, active=False, verified=False, is_mitigated=True)
        self.log_finding_summary_json_api(findings)

        # imported count must match count in xml report
        self.assert_finding_count_json(1, findings)

        # the checkmarx scan contains 0 endpoints
        self.assertEqual(endpoint_count_before, self.db_endpoint_count())

        # no notes expected
        self.assertEqual(notes_count_before, self.db_notes_count())

        return test_id

    # Test re-import with unique_id_from_tool algorithm
    # import sonar scan with detailed parser, testing:
    # - import
    # - active/verifed = True
    def test_sonar_detailed_scan_base_active_verified(self):
        logger.debug('importing original sonar report')
        notes_count_before = self.db_notes_count()

        with assertTestImportModelsCreated(self, imports=1, affected_findings=6, created=6):
            import0 = self.import_scan_with_params(self.sonarqube_file_name1, scan_type=self.scan_type_sonarqube_detailed)

        test_id = import0['test']
        findings = self.get_test_findings_api(test_id)
        self.log_finding_summary_json_api(findings)

        # imported count must match count in the report
        self.assert_finding_count_json(6, findings)

        # no notes expected
        self.assertEqual(notes_count_before, self.db_notes_count())

        return test_id

    # Test re-import with unique_id_from_tool_or_hash_code algorithm
    # import veracode scan, testing:
    # - import
    # - active/verifed = True
    def test_veracode_scan_base_active_verified(self):
        logger.debug('importing original veracode report')
        notes_count_before = self.db_notes_count()

        with assertTestImportModelsCreated(self, imports=1, affected_findings=4, created=4):
            import0 = self.import_scan_with_params(self.veracode_many_findings, scan_type=self.scan_type_veracode)

        test_id = import0['test']
        findings = self.get_test_findings_api(test_id)
        self.log_finding_summary_json_api(findings)

        # imported count must match count in the report
        self.assert_finding_count_json(4, findings)

        # no notes expected
        self.assertEqual(notes_count_before, self.db_notes_count())

        return test_id

    # import 0 and then reimport 0 again
    # - reimport, findings stay the same, stay active
    # - active = True, verified = Trie
    # - existing findings with verified is true should stay verified
    def test_import_0_reimport_0_active_verified(self):
        logger.debug('reimporting exact same original zap xml report again')

        import0 = self.import_scan_with_params(self.zap_sample0_filename)

        test_id = import0['test']

        endpoint_count_before = self.db_endpoint_count()
        endpoint_status_count_before_active = self.db_endpoint_status_count(mitigated=False)
        endpoint_status_count_before_mitigated = self.db_endpoint_status_count(mitigated=True)
        notes_count_before = self.db_notes_count()

        # reimport exact same report
        with assertTestImportModelsCreated(self, reimports=1):
            reimport0 = self.reimport_scan_with_params(test_id, self.zap_sample0_filename)

        test_id = reimport0['test']
        self.assertEqual(test_id, test_id)

        findings = self.get_test_findings_api(test_id)
        self.log_finding_summary_json_api(findings)

        # reimported count must match count in xml report
        findings = self.get_test_findings_api(test_id)
        self.assert_finding_count_json(4, findings)

        # reimporting the exact same scan shouldn't modify the number of endpoints and statuses
        self.assertEqual(endpoint_count_before, self.db_endpoint_count())
        self.assertEqual(endpoint_status_count_before_active, self.db_endpoint_status_count(mitigated=False))
        self.assertEqual(endpoint_status_count_before_mitigated, self.db_endpoint_status_count(mitigated=True))

        # reimporting the exact same scan shouldn't create any notes
        self.assertEqual(notes_count_before, self.db_notes_count())

    # import 0 and then reimport 0 again with verified is false
    # - reimport, findings stay the same, stay active
    # - active = True, verified = False
    # - existing findings with verified is true should stay verified
    def test_import_0_reimport_0_active_not_verified(self):
        logger.debug('reimporting exact same original zap xml report again, verified=False')

        import0 = self.import_scan_with_params(self.zap_sample0_filename)

        test_id = import0['test']

        endpoint_count_before = self.db_endpoint_count()
        endpoint_status_count_before_active = self.db_endpoint_status_count(mitigated=False)
        endpoint_status_count_before_mitigated = self.db_endpoint_status_count(mitigated=True)
        notes_count_before = self.db_notes_count()

        # reimport exact same report
        with assertTestImportModelsCreated(self, reimports=1):
            reimport0 = self.reimport_scan_with_params(test_id, self.zap_sample0_filename, verified=False)

        test_id = reimport0['test']
        self.assertEqual(test_id, test_id)

        findings = self.get_test_findings_api(test_id)
        self.log_finding_summary_json_api(findings)

        # reimported count must match count in xml report
        # we set verified=False in this reimport, but currently DD does not update this flag, so it's still True from previous import
        findings = self.get_test_findings_api(test_id, verified=True)
        self.assert_finding_count_json(4, findings)

        # inversely, we should see no findings with verified=False
        findings = self.get_test_findings_api(test_id, verified=False)
        self.assert_finding_count_json(0, findings)

        # reimporting the exact same scan shouldn't modify the number of endpoints
        self.assertEqual(endpoint_count_before, self.db_endpoint_count())
        self.assertEqual(endpoint_status_count_before_active, self.db_endpoint_status_count(mitigated=False))
        self.assertEqual(endpoint_status_count_before_mitigated, self.db_endpoint_status_count(mitigated=True))

        # reimporting the exact same scan shouldn't create any notes
        self.assertEqual(notes_count_before, self.db_notes_count())

    # Test re-import with unique_id_from_tool algorithm
    # import sonar1 and then reimport sonar1 again with verified is false
    # - reimport, findings stay the same, stay active
    # - active = True, verified = False
    # - existing findings with verified is true should stay verified
    def test_import_sonar1_reimport_sonar1_active_not_verified(self):
        logger.debug('reimporting exact same original sonar report again, verified=False')

        importsonar1 = self.import_scan_with_params(self.sonarqube_file_name1, scan_type=self.scan_type_sonarqube_detailed)

        test_id = importsonar1['test']

        notes_count_before = self.db_notes_count()

        # reimport exact same report
        with assertTestImportModelsCreated(self, reimports=1):
            reimportsonar1 = self.reimport_scan_with_params(test_id, self.sonarqube_file_name1, scan_type=self.scan_type_sonarqube_detailed, verified=False)

        test_id = reimportsonar1['test']
        self.assertEqual(test_id, test_id)

        findings = self.get_test_findings_api(test_id)
        self.log_finding_summary_json_api(findings)

        # reimported count must match count in sonar report
        # we set verified=False in this reimport but DD keeps true as per the previous import (reimport doesn't "unverify" findings)
        findings = self.get_test_findings_api(test_id, verified=True)
        self.assert_finding_count_json(6, findings)

        # inversely, we should see no findings with verified=False
        findings = self.get_test_findings_api(test_id, verified=False)
        self.assert_finding_count_json(0, findings)

        # reimporting the exact same scan shouldn't create any notes
        self.assertEqual(notes_count_before, self.db_notes_count())

    # Test re-import with unique_id_from_tool_or_hash_code algorithm
    # import veracode_many_findings and then reimport veracode_many_findings again with verified is false
    # - reimport, findings stay the same, stay active
    # - existing findings with verified is true should stay verified
    def test_import_veracode_reimport_veracode_active_not_verified(self):
        logger.debug('reimporting exact same original veracode report again, verified=False')

        import_veracode_many_findings = self.import_scan_with_params(self.veracode_many_findings, scan_type=self.scan_type_veracode)

        test_id = import_veracode_many_findings['test']

        notes_count_before = self.db_notes_count()

        # reimport exact same report
        with assertTestImportModelsCreated(self, reimports=1):
            reimport_veracode_many_findings = self.reimport_scan_with_params(test_id, self.veracode_many_findings, scan_type=self.scan_type_veracode, verified=False)

        test_id = reimport_veracode_many_findings['test']
        self.assertEqual(test_id, test_id)

        findings = self.get_test_findings_api(test_id)
        self.log_finding_summary_json_api(findings)

        # reimported count must match count in sonar report
        # we set verified=False in this reimport but DD keeps true as per the previous import (reimport doesn't "unverify" findings)
        findings = self.get_test_findings_api(test_id, verified=True)
        self.assert_finding_count_json(4, findings)

        # inversely, we should see no findings with verified=False
        findings = self.get_test_findings_api(test_id, verified=False)
        self.assert_finding_count_json(0, findings)

        # reimporting the exact same scan shouldn't create any notes
        self.assertEqual(notes_count_before, self.db_notes_count())

    # import sonar1 and then reimport sonar2 which has 1 different unique_id_from_tool
    # - 5 findings stay the same and active
    # - 1 finding is mitigated
    # - 1 finding is added
    def test_import_sonar1_reimport_sonar2(self):
        logger.debug('reimporting same findings except one with a different unique_id_from_tool')

        importsonar1 = self.import_scan_with_params(self.sonarqube_file_name1, scan_type=self.scan_type_sonarqube_detailed)

        test_id = importsonar1['test']

        notes_count_before = self.db_notes_count()

        # reimport other report
        with assertTestImportModelsCreated(self, reimports=1, affected_findings=2, created=1, closed=1):
            reimportsonar1 = self.reimport_scan_with_params(test_id, self.sonarqube_file_name2, scan_type=self.scan_type_sonarqube_detailed, verified=False)

        test_id = reimportsonar1['test']
        self.assertEqual(test_id, test_id)

        findings = self.get_test_findings_api(test_id)
        self.log_finding_summary_json_api(findings)

        # reimported count must match count in sonar report
        # (reimport doesn't unverify findings that ware previously verified)
        # (the mitigated finding stays verified)
        findings = self.get_test_findings_api(test_id, verified=True)
        self.assert_finding_count_json(6, findings)

        # one mitigated (the one previously imported which has changed unique_id_from_tool)
        findings = self.get_test_findings_api(test_id, is_mitigated=True)
        self.assert_finding_count_json(1, findings)

        # one verified False (the new one, as reimport was done with verified false)
        findings = self.get_test_findings_api(test_id, verified=False)
        self.assert_finding_count_json(1, findings)

        # one added note for mitigated finding
        self.assertEqual(notes_count_before + 1, self.db_notes_count())

    # Test re-import with unique_id_from_tool_or_hash_code algorithm
    # import veracode_many_findings and then reimport veracode_same_hash_code_different_unique_id with verified is false
    # - reimport, all findings stay the same, stay active
    # - existing findings with verified is true should stay verified
    def test_import_veracode_reimport_veracode_same_hash_code_different_unique_id(self):
        logger.debug('reimporting report with one finding having same hash_code but different unique_id_from_tool, verified=False')

        import_veracode_many_findings = self.import_scan_with_params(self.veracode_many_findings, scan_type=self.scan_type_veracode)

        test_id = import_veracode_many_findings['test']

        notes_count_before = self.db_notes_count()

        # reimport
        with assertTestImportModelsCreated(self, reimports=1):
            reimport_veracode_many_findings = self.reimport_scan_with_params(test_id, self.veracode_same_hash_code_different_unique_id, scan_type=self.scan_type_veracode, verified=False)

        test_id = reimport_veracode_many_findings['test']
        self.assertEqual(test_id, test_id)

        findings = self.get_test_findings_api(test_id)
        self.log_finding_summary_json_api(findings)

        # we set verified=False in this reimport but DD keeps true as per the previous import (reimport doesn't "unverify" findings)
        findings = self.get_test_findings_api(test_id, verified=True)
        self.assert_finding_count_json(4, findings)

        # inversely, we should see no findings with verified=False
        findings = self.get_test_findings_api(test_id, verified=False)
        self.assert_finding_count_json(0, findings)

        # reimporting the exact same scan shouldn't create any notes
        self.assertEqual(notes_count_before, self.db_notes_count())

    # Test re-import with unique_id_from_tool_or_hash_code algorithm
    # import veracode_many_findings and then reimport veracode_same_unique_id_different_hash_code with verified is false
    # - reimport, all findings stay the same, stay active
    # - existing findings with verified is true should stay verified
    def test_import_veracode_reimport_veracode_same_unique_id_different_hash_code(self):
        logger.debug('reimporting report with one finding having same unique_id_from_tool but different hash_code, verified=False')

        import_veracode_many_findings = self.import_scan_with_params(self.veracode_many_findings, scan_type=self.scan_type_veracode)

        test_id = import_veracode_many_findings['test']

        notes_count_before = self.db_notes_count()

        # reimport
        with assertTestImportModelsCreated(self, reimports=1):
            reimport_veracode_many_findings = self.reimport_scan_with_params(test_id, self.veracode_same_unique_id_different_hash_code, scan_type=self.scan_type_veracode, verified=False)

        test_id = reimport_veracode_many_findings['test']
        self.assertEqual(test_id, test_id)

        findings = self.get_test_findings_api(test_id)
        self.log_finding_summary_json_api(findings)

        # we set verified=False in this reimport but DD keeps true as per the previous import (reimport doesn't "unverify" findings)
        findings = self.get_test_findings_api(test_id, verified=True)
        self.assert_finding_count_json(4, findings)

        # inversely, we should see no findings with verified=False
        findings = self.get_test_findings_api(test_id, verified=False)
        self.assert_finding_count_json(0, findings)

        # reimporting the exact same scan shouldn't create any notes
        self.assertEqual(notes_count_before, self.db_notes_count())

    # Test re-import with unique_id_from_tool_or_hash_code algorithm
    # import veracode_many_findings and then reimport veracode_different_hash_code_different_unique_id with verified is false
    # - reimport, existing findings stay active and the same
    # - 1 added finding, 1 mitigated finding
    # - existing findings with verified is true should stay verified
    def test_import_veracode_reimport_veracode_different_hash_code_different_unique_id(self):
        logger.debug('reimporting report with one finding having different hash_code and different unique_id_from_tool, verified=False')

        import_veracode_many_findings = self.import_scan_with_params(self.veracode_many_findings, scan_type=self.scan_type_veracode)

        test_id = import_veracode_many_findings['test']

        notes_count_before = self.db_notes_count()

        # reimport
        with assertTestImportModelsCreated(self, reimports=1, affected_findings=2, created=1, closed=1):
            reimport_veracode_many_findings = self.reimport_scan_with_params(test_id, self.veracode_different_hash_code_different_unique_id, scan_type=self.scan_type_veracode, verified=False)

        test_id = reimport_veracode_many_findings['test']
        self.assertEqual(test_id, test_id)

        findings = self.get_test_findings_api(test_id)
        self.log_finding_summary_json_api(findings)

        # we set verified=False in this reimport but DD keeps true as per the previous import (reimport doesn't "unverify" findings)
        findings = self.get_test_findings_api(test_id, verified=True)
        self.assert_finding_count_json(4, findings)

        # The new finding has verified=false
        findings = self.get_test_findings_api(test_id, verified=False)
        self.assert_finding_count_json(1, findings)

        # 1 added note for the migitated finding
        self.assertEqual(notes_count_before + 1, self.db_notes_count())

    # import 0 and then reimport 1 with zap4 as extra finding, zap1 closed.
    # - active findings count should be 4
    # - total  findings count should be 5
    # - zap1 is closed, so endpoints should be mitigated
    # - verified is false, so zap4 should not be verified.
    # - existing findings with verified is true should stay verified
    def test_import_0_reimport_1_active_not_verified(self):
        logger.debug('reimporting updated zap xml report, 1 new finding and 1 no longer present, verified=False')

        import0 = self.import_scan_with_params(self.zap_sample0_filename)

        test_id = import0['test']
        findings = self.get_test_findings_api(test_id)
        self.log_finding_summary_json_api(findings)

        finding_count_before = self.db_finding_count()
        endpoint_count_before = self.db_endpoint_count()
        endpoint_status_count_before_active = self.db_endpoint_status_count(mitigated=False)
        endpoint_status_count_before_mitigated = self.db_endpoint_status_count(mitigated=True)
        notes_count_before = self.db_notes_count()

        # reimport updated report
        with assertTestImportModelsCreated(self, reimports=1, affected_findings=2, created=1, closed=1):
            reimport1 = self.reimport_scan_with_params(test_id, self.zap_sample1_filename, verified=False)

        test_id = reimport1['test']
        self.assertEqual(test_id, test_id)

        test = self.get_test_api(test_id)
        findings = self.get_test_findings_api(test_id)
        self.log_finding_summary_json_api(findings)

        # active findings must be equal to those in both reports
        findings = self.get_test_findings_api(test_id)
        self.assert_finding_count_json(4 + 1, findings)

        # verified findings must be equal to those in report 0
        findings = self.get_test_findings_api(test_id, verified=True)
        self.assert_finding_count_json(4, findings)

        findings = self.get_test_findings_api(test_id, verified=False)
        self.assert_finding_count_json(1, findings)

        # the updated scan report has
        # - 1 new finding
        self.assertEqual(finding_count_before + 1, self.db_finding_count())
        # zap4 only uses 2 endpoints that already exist
        self.assertEqual(endpoint_count_before, self.db_endpoint_count())
        # but 2 statuses should be created for those endpoints, 2 statuses for zap1 closed
        self.assertEqual(endpoint_status_count_before_active + 2 - 3, self.db_endpoint_status_count(mitigated=False))
        self.assertEqual(endpoint_status_count_before_mitigated + 2, self.db_endpoint_status_count(mitigated=True))

        # - 1 new note for zap1 being closed now
        self.assertEqual(notes_count_before + 1, self.db_notes_count())

    # import 0 and then reimport 1 with zap4 as extra finding, zap1 closed and then reimport 0 again
    # - active findings count should be 4
    # - total  findings count should be 5
    # - zap1 active, zap4 inactive
    def test_import_0_reimport_1_active_verified_reimport_0_active_verified(self):
        logger.debug('reimporting updated zap xml report, 1 new finding and 1 no longer present, verified=True and then 0 again')

        import0 = self.import_scan_with_params(self.zap_sample0_filename)

        test_id = import0['test']
        findings = self.get_test_findings_api(test_id)
        self.log_finding_summary_json_api(findings)

        finding_count_before = self.db_finding_count()
        endpoint_count_before = self.db_endpoint_count()
        endpoint_status_count_before_active = self.db_endpoint_status_count(mitigated=False)
        endpoint_status_count_before_mitigated = self.db_endpoint_status_count(mitigated=True)
        notes_count_before = self.db_notes_count()

        reimport1 = self.reimport_scan_with_params(test_id, self.zap_sample1_filename)

        # zap1 should be closed 2 endpoint statuses less, but 2 extra for zap4
        self.assertEqual(endpoint_status_count_before_active - 3 + 2, self.db_endpoint_status_count(mitigated=False))
        self.assertEqual(endpoint_status_count_before_mitigated + 2, self.db_endpoint_status_count(mitigated=True))

        endpoint_status_count_before_active = self.db_endpoint_status_count(mitigated=False)
        endpoint_status_count_before_mitigated = self.db_endpoint_status_count(mitigated=True)

        with assertTestImportModelsCreated(self, reimports=1, affected_findings=2, closed=1, reactivated=1):
            reimport0 = self.reimport_scan_with_params(test_id, self.zap_sample0_filename)

        test_id = reimport1['test']
        self.assertEqual(test_id, test_id)

        test = self.get_test_api(test_id)
        findings = self.get_test_findings_api(test_id)
        self.log_finding_summary_json_api(findings)

        # active findings must be equal to those in both reports
        findings = self.get_test_findings_api(test_id)
        self.assert_finding_count_json(4 + 1, findings)

        zap1_ok = False
        zap4_ok = False
        for finding in findings['results']:
            if 'Zap1' in finding['title']:
                self.assertTrue(finding['active'])
                zap1_ok = True
            if 'Zap4' in finding['title']:
                self.assertFalse(finding['active'])
                zap4_ok = True

        self.assertTrue(zap1_ok)
        self.assertTrue(zap4_ok)

        # verified findings must be equal to those in report 0
        findings = self.get_test_findings_api(test_id, verified=True)
        self.assert_finding_count_json(4 + 1, findings)

        findings = self.get_test_findings_api(test_id, verified=False)
        self.assert_finding_count_json(0, findings)

        self.assertEqual(endpoint_count_before, self.db_endpoint_count())

        # zap4 should be closed again so 2 mitigated eps, zap1 should be open again so 3 active extra
        self.assertEqual(endpoint_status_count_before_active + 3 - 2, self.db_endpoint_status_count(mitigated=False))
        self.assertEqual(endpoint_status_count_before_mitigated - 3 + 2, self.db_endpoint_status_count(mitigated=True))

        # zap1 was closed and then opened -> 2 notes
        # zap4 was created and then closed -> only 1 note
        self.assertEqual(notes_count_before + 2 + 1, self.db_notes_count())

    # import 0 and then reimport 2 with an extra endpoint for zap1
    # - extra endpoint should be present in db
    # - reimport doesn't look at endpoints to match against existing findings
    def test_import_0_reimport_2_extra_endpoint(self):
        logger.debug('reimporting exact same original zap xml report again, with an extra endpoint for zap1')

        import0 = self.import_scan_with_params(self.zap_sample0_filename)

        test_id = import0['test']
        findings = self.get_test_findings_api(test_id)
        self.log_finding_summary_json_api(findings)

        finding_count_before = self.db_finding_count()
        endpoint_count_before = self.db_endpoint_count()
        endpoint_status_count_before_active = self.db_endpoint_status_count(mitigated=False)
        endpoint_status_count_before_mitigated = self.db_endpoint_status_count(mitigated=True)
        notes_count_before = self.db_notes_count()

        with assertTestImportModelsCreated(self, reimports=1, affected_findings=0):
            reimport2 = self.reimport_scan_with_params(test_id, self.zap_sample2_filename)

        test_id = reimport2['test']
        self.assertEqual(test_id, test_id)

        findings = self.get_test_findings_api(test_id)
        self.log_finding_summary_json_api(findings)

        # reimported count must match count in xml report
        findings = self.get_test_findings_api(test_id)
        self.assert_finding_count_json(4, findings)

        self.assertEqual(endpoint_count_before + 1, self.db_endpoint_count())
        self.assertEqual(endpoint_status_count_before_active + 1, self.db_endpoint_status_count(mitigated=False))
        self.assertEqual(endpoint_status_count_before_mitigated, self.db_endpoint_status_count(mitigated=True))

        # reimporting the exact same scan shouldn't create any notes
        self.assertEqual(notes_count_before, self.db_notes_count())
        self.assertEqual(finding_count_before, self.db_finding_count())

    # import 0 and then reimport 2 with an extra endpoint for zap1 and then 0 again to remove the extra endpoint again
    # - extra endpoint should no long be present in db
    # - reimport doesn't look at endpoints to match against existing findings
    def test_import_0_reimport_2_extra_endpoint_reimport_0(self):
        logger.debug('reimporting exact same original zap xml report again, with an extra endpoint for zap1')

        # self.log_finding_summary_json_api()

        import0 = self.import_scan_with_params(self.zap_sample0_filename)
        test_id = import0['test']
        findings = self.get_test_findings_api(test_id)
        self.log_finding_summary_json_api(findings)

        with assertTestImportModelsCreated(self, reimports=1, affected_findings=0):
            reimport2 = self.reimport_scan_with_params(test_id, self.zap_sample2_filename)

        test_id = reimport2['test']
        self.assertEqual(test_id, test_id)

        findings = self.get_test_findings_api(test_id)
        self.log_finding_summary_json_api(findings)

        finding_count_before = self.db_finding_count()
        endpoint_count_before = self.db_endpoint_count()
        endpoint_status_count_before_active = self.db_endpoint_status_count(mitigated=False)
        endpoint_status_count_before_mitigated = self.db_endpoint_status_count(mitigated=True)
        notes_count_before = self.db_notes_count()

        reimport0 = self.reimport_scan_with_params(test_id, self.zap_sample0_filename)

        test_id = reimport0['test']
        self.assertEqual(test_id, test_id)

        findings = self.get_test_findings_api(test_id)
        self.log_finding_summary_json_api(findings)

        # reimported count must match count in xml report
        findings = self.get_test_findings_api(test_id)
        self.assert_finding_count_json(4, findings)

        self.assertEqual(endpoint_count_before, self.db_endpoint_count())
        # 1 endpoint was marked as mitigated
        self.assertEqual(endpoint_status_count_before_active - 1, self.db_endpoint_status_count(mitigated=False))
        self.assertEqual(endpoint_status_count_before_mitigated + 1, self.db_endpoint_status_count(mitigated=True))

        # reimporting the exact same scan shouldn't create any notes
        self.assertEqual(notes_count_before, self.db_notes_count())
        self.assertEqual(finding_count_before, self.db_finding_count())

    # import 0 and then reimport 3 with severities changed for zap1 and zap2
    # - reimport will match on severity, so now should create 2 new findings
    # - and close the 2 old findings because they have a different severity
    # - so zap1 + zap2 closed
    # - 2 new findings zap1' and zap2'
    def test_import_0_reimport_3_active_verified(self):
        logger.debug('reimporting updated zap xml report, with different severities for zap2 and zap5')

        import0 = self.import_scan_with_params(self.zap_sample0_filename)

        test_id = import0['test']
        findings = self.get_test_findings_api(test_id)
        self.log_finding_summary_json_api(findings)

        finding_count_before = self.db_finding_count()
        endpoint_count_before = self.db_endpoint_count()
        endpoint_status_count_before_active = self.db_endpoint_status_count(mitigated=False)
        endpoint_status_count_before_mitigated = self.db_endpoint_status_count(mitigated=True)
        notes_count_before = self.db_notes_count()

        # reimport updated report
        with assertTestImportModelsCreated(self, reimports=1, affected_findings=4, created=2, closed=2):
            reimport1 = self.reimport_scan_with_params(test_id, self.zap_sample3_filename)

        test_id = reimport1['test']
        self.assertEqual(test_id, test_id)

        test = self.get_test_api(test_id)
        findings = self.get_test_findings_api(test_id)
        self.log_finding_summary_json_api(findings)
        self.assert_finding_count_json(4 + 2, findings)

        zap2_ok = False
        zap5_ok = False
        for finding in findings['results']:
            if 'Zap2' in finding['title']:
                self.assertTrue(finding['active'] or finding['severity'] == 'Low')
                self.assertTrue(not finding['active'] or finding['severity'] == 'Medium')
                zap2_ok = True
            if 'Zap5' in finding['title']:
                self.assertTrue(finding['active'] or finding['severity'] == 'Low')
                self.assertTrue(not finding['active'] or finding['severity'] == 'Medium')
                zap5_ok = True

        self.assertTrue(zap2_ok)
        self.assertTrue(zap5_ok)

        # verified findings must be equal to those in report 0
        findings = self.get_test_findings_api(test_id, verified=True)
        self.assert_finding_count_json(4 + 2, findings)

        findings = self.get_test_findings_api(test_id, verified=False)
        self.assert_finding_count_json(0, findings)

        # the updated scan report has
        # - 2 new findings, 2 new endpoints, 2 + 2 new endpoint statuses active, 3 + 3 endpoint statues mitigated due to zap1+2 closed
        self.assertEqual(finding_count_before + 2, self.db_finding_count())
        self.assertEqual(endpoint_count_before, self.db_endpoint_count())
        self.assertEqual(endpoint_status_count_before_active + 3 + 3 - 3 - 3, self.db_endpoint_status_count(mitigated=False))
        self.assertEqual(endpoint_status_count_before_mitigated + 2 + 2, self.db_endpoint_status_count(mitigated=True))

        # - zap2 and zap5 closed
        self.assertEqual(notes_count_before + 2, self.db_notes_count())

    # import 1 and then reimport 2 without closing old findings
    # - reimport should not mitigate the zap1
    def test_import_reimport_without_closing_old_findings(self):
        logger.debug('reimporting updated zap xml report and keep old findings open')

        import1 = self.import_scan_with_params(self.zap_sample1_filename)

        test_id = import1['test']
        findings = self.get_test_findings_api(test_id)
        self.assert_finding_count_json(4, findings)

        with assertTestImportModelsCreated(self, reimports=1, affected_findings=1, created=1):
            reimport1 = self.reimport_scan_with_params(test_id, self.zap_sample2_filename, close_old_findings=False)

        test_id = reimport1['test']
        self.assertEqual(test_id, test_id)

        findings = self.get_test_findings_api(test_id, verified=False)
        self.assert_finding_count_json(0, findings)

        findings = self.get_test_findings_api(test_id, verified=True)
        self.assert_finding_count_json(5, findings)

        mitigated = 0
        not_mitigated = 0
        for finding in findings['results']:
            logger.debug(finding)
            if finding['is_mitigated']:
                mitigated += 1
            else:
                not_mitigated += 1
        self.assertEqual(mitigated, 0)
        self.assertEqual(not_mitigated, 5)

    # some parsers generate 1 finding for each vulnerable file for each vulnerability
    # i.e
    # #: title                     : sev : file_path
    # 1: CVE-2020-1234 jquery      : 1   : /file1.jar
    # 2: CVE-2020-1234 jquery      : 1   : /file2.jar
    #
    # if we don't filter on file_path, we would find 2 existing findings
    # and the logic below will get confused and just create a new finding
    # and close the two existing ones. including and duplicates.
    #
    def test_import_0_reimport_0_anchore_file_path(self):
        import0 = self.import_scan_with_params(self.anchore_file_name, scan_type=self.scan_type_anchore)

        test_id = import0['test']

        active_findings_before = self.get_test_findings_api(test_id, active=True)
        self.log_finding_summary_json_api(active_findings_before)

        active_findings_count_before = active_findings_before['count']
        notes_count_before = self.db_notes_count()

        # reimport exact same report
        with assertTestImportModelsCreated(self, reimports=1, affected_findings=0):
            reimport0 = self.reimport_scan_with_params(test_id, self.anchore_file_name, scan_type=self.scan_type_anchore)

        active_findings_after = self.get_test_findings_api(test_id, active=True)
        self.log_finding_summary_json_api(active_findings_after)
        self.assert_finding_count_json(active_findings_count_before, active_findings_after)

        # reimporting the exact same scan shouldn't create any notes
        self.assertEqual(notes_count_before, self.db_notes_count())

    # import Zap0 with 4 findings
    # set 1 finding to active=False and false_positve=True
    # set 1 finding to active=False and out_of_scope=True
    # set 1 finding to active=False and risk_accepted=True
    # delete 1 finding
    # reimport Zap0 and only 1 finding must be active
    # the other 3 findings manually set to active=False must remain False
    def test_import_reimport_keep_false_positive_and_out_of_scope(self):
        logger.debug('importing zap0 with 4 findings, manually setting 3 findings to active=False, reimporting zap0 must return only 1 finding active=True')

        import0 = self.import_scan_with_params(self.zap_sample0_filename)
        test_id = import0['test']

        test_api_response = self.get_test_api(test_id)
        product_api_response = self.get_engagement_api(test_api_response['engagement'])
        product_id = product_api_response['product']

        self.patch_product_api(product_id, {"enable_simple_risk_acceptance": True})

        active_findings_before = self.get_test_findings_api(test_id, active=True)
        self.assert_finding_count_json(4, active_findings_before)

        for finding in active_findings_before['results']:
            if 'Zap1' in finding['title']:
                self.patch_finding_api(finding['id'], {"active": False,
                                                       "verified": False,
                                                       "false_p": True,
                                                       "out_of_scope": False,
                                                       "risk_accepted": False,
                                                       "is_mitigated": True})
            elif 'Zap2' in finding['title']:
                self.patch_finding_api(finding['id'], {"active": False,
                                                       "verified": False,
                                                       "false_p": False,
                                                       "out_of_scope": True,
                                                       "risk_accepted": False,
                                                       "is_mitigated": True})
            elif 'Zap3' in finding['title']:
                self.patch_finding_api(finding['id'], {"active": False,
                                                       "verified": False,
                                                       "false_p": False,
                                                       "out_of_scope": False,
                                                       "risk_accepted": True,
                                                       "is_mitigated": True})

        active_findings_before = self.get_test_findings_api(test_id, active=True)
        self.assert_finding_count_json(1, active_findings_before)

        for finding in active_findings_before['results']:
            if 'Zap5' in finding['title']:
                self.delete_finding_api(finding['id'])

        active_findings_before = self.get_test_findings_api(test_id, active=True)
        self.assert_finding_count_json(0, active_findings_before)

        with assertTestImportModelsCreated(self, reimports=1, affected_findings=1, created=1):
            reimport0 = self.reimport_scan_with_params(test_id, self.zap_sample0_filename)

        self.assertEqual(reimport0['test'], test_id)

        active_findings_after = self.get_test_findings_api(test_id, active=True)
        self.assert_finding_count_json(1, active_findings_after)

        active_findings_after = self.get_test_findings_api(test_id, active=False)
        self.assert_finding_count_json(3, active_findings_after)

        for finding in active_findings_after['results']:
            if 'Zap1' in finding['title']:
                self.assertFalse(finding['active'])
                self.assertFalse(finding['verified'])
                self.assertTrue(finding['false_p'])
                self.assertFalse(finding['out_of_scope'])
                self.assertFalse(finding['risk_accepted'])
                self.assertTrue(finding['is_mitigated'])
            elif 'Zap2' in finding['title']:
                self.assertFalse(finding['active'])
                self.assertFalse(finding['verified'])
                self.assertFalse(finding['false_p'])
                self.assertTrue(finding['out_of_scope'])
                self.assertFalse(finding['risk_accepted'])
                self.assertTrue(finding['is_mitigated'])
            elif 'Zap3' in finding['title']:
                self.assertFalse(finding['active'])
                self.assertFalse(finding['verified'])
                self.assertFalse(finding['false_p'])
                self.assertFalse(finding['out_of_scope'])
                self.assertTrue(finding['risk_accepted'])
                self.assertTrue(finding['is_mitigated'])
            elif 'Zap5' in finding['title']:
                self.assertTrue(finding['active'])
                self.assertTrue(finding['verified'])
                self.assertFalse(finding['false_p'])
                self.assertFalse(finding['out_of_scope'])
                self.assertFalse(finding['risk_accepted'])
                self.assertFalse(finding['is_mitigated'])

    # import gitlab_dep_scan_components_filename with 6 findings
    # findings 1, 2 and 3 have the same component_name (golang.org/x/crypto) and the same CVE (CVE-2020-29652), but different component_version
    # findings 4 and 5 have the same component_name (golang.org/x/text) and the same CVE (CVE-2020-14040), but different component_version
    # finding 6 is different ("unique") from the others
    #
    # reimport gitlab_dep_scan_components_filename and the same 6 finding must be active
    #
    # the previous hashcode calculation for GitLab Dependency Scanning would ignore component_name and component_version,
    # which during the reimport would close findings 2, 3 and 5, because it would only check the finding's title and CVE
    #
    # since a project can have multiples versions (component_version) of the same dependency (component_name),
    # we must consider each finding unique, otherwise we would lose valid information
    def test_import_6_reimport_6_gitlab_dep_scan_component_name_and_version(self):

        import0 = self.import_scan_with_params(self.gitlab_dep_scan_components_filename,
                                               scan_type=self.scan_type_gtlab_dep_scan,
                                               minimum_severity='Info')

        test_id = import0['test']

        active_findings_before = self.get_test_findings_api(test_id, active=True)
        self.assert_finding_count_json(6, active_findings_before)

        with assertTestImportModelsCreated(self, reimports=1, affected_findings=0, created=0):
            reimport0 = self.reimport_scan_with_params(test_id,
                                                       self.gitlab_dep_scan_components_filename,
                                                       scan_type=self.scan_type_gtlab_dep_scan,
                                                       minimum_severity='Info')

        active_findings_after = self.get_test_findings_api(test_id, active=True)
        self.assert_finding_count_json(6, active_findings_after)

        count = 0
        for finding in active_findings_after['results']:
            if 'v0.0.0-20190219172222-a4c6cb3142f2' == finding['component_version']:
                self.assertEqual("CVE-2020-29652: Nil Pointer Dereference", finding['title'])
                self.assertEqual("CVE-2020-29652", finding['cve'])
                self.assertEqual("golang.org/x/crypto", finding['component_name'])
                count = count + 1
            elif 'v0.0.0-20190308221718-c2843e01d9a2' == finding['component_version']:
                self.assertEqual("CVE-2020-29652: Nil Pointer Dereference", finding['title'])
                self.assertEqual("CVE-2020-29652", finding['cve'])
                self.assertEqual("golang.org/x/crypto", finding['component_name'])
                count = count + 1
            elif 'v0.0.0-20200302210943-78000ba7a073' == finding['component_version']:
                self.assertEqual("CVE-2020-29652: Nil Pointer Dereference", finding['title'])
                self.assertEqual("CVE-2020-29652", finding['cve'])
                self.assertEqual("golang.org/x/crypto", finding['component_name'])
                count = count + 1
            elif 'v0.3.0' == finding['component_version']:
                self.assertEqual("CVE-2020-14040: Loop With Unreachable Exit Condition (Infinite Loop)", finding['title'])
                self.assertEqual("CVE-2020-14040", finding['cve'])
                self.assertEqual("golang.org/x/text", finding['component_name'])
                count = count + 1
            elif 'v0.3.2' == finding['component_version']:
                self.assertEqual("CVE-2020-14040: Loop With Unreachable Exit Condition (Infinite Loop)", finding['title'])
                self.assertEqual("CVE-2020-14040", finding['cve'])
                self.assertEqual("golang.org/x/text", finding['component_name'])
                count = count + 1

        self.assertEqual(5, count)

    # import clair scan, testing:
    # parameter endpoint_to_add: each imported finding should be related to endpoint with id=1
    # close_old_findings functionality: secony (empty) import should close all findings from the first import
    def test_import_param_close_old_findings_with_additional_endpoint(self):
        logger.debug('importing clair report with additional endpoint')
        with assertTestImportModelsCreated(self, imports=1, affected_findings=4, created=4):
            import0 = self.import_scan_with_params(self.clair_few_findings, scan_type=self.scan_type_clair, close_old_findings=True, endpoint_to_add=1)

        test_id = import0['test']
        test = self.get_test(test_id)
        findings = self.get_test_findings_api(test_id)
        self.log_finding_summary_json_api(findings)
        # imported count must match count in the report
        self.assert_finding_count_json(4, findings)

        # imported findings should be active in the engagement
        engagement_findings = Finding.objects.filter(test__engagement_id=1, test__test_type=test.test_type, active=True, is_mitigated=False)
        self.assertEqual(engagement_findings.count(), 4)

        # findings should have only one endpoint, added with endpoint_to_add
        for finding in engagement_findings:
            self.assertEqual(finding.endpoints.count(), 1)
            self.assertEqual(finding.endpoints.first().id, 1)

        # reimport exact same report
        with assertTestImportModelsCreated(self, imports=1, affected_findings=4, closed=4):
            self.import_scan_with_params(self.clair_empty, scan_type=self.scan_type_clair, close_old_findings=True, endpoint_to_add=1)

        # all findings from import0 should be closed now
        engagement_findings_count = Finding.objects.filter(test__engagement_id=1, test__test_type=test.test_type, active=True, is_mitigated=False).count()
        self.assertEqual(engagement_findings_count, 0)

    def test_import_reimport_generic(self):
        """This test do a basic import and re-import of a generic JSON report

        This test is useful because some features are only activated in generic JSON format
        """

        import0 = self.import_scan_with_params(self.generic_filename_with_file, scan_type="Generic Findings Import")

        test_id = import0['test']

        # reimport exact same report
        with assertTestImportModelsCreated(self, reimports=1):
            reimport0 = self.reimport_scan_with_params(test_id, self.generic_filename_with_file, scan_type="Generic Findings Import")

        test_id2 = reimport0['test']
        self.assertEqual(test_id, test_id2)

        findings = self.get_test_findings_api(test_id)
        self.log_finding_summary_json_api(findings)

        # reimported count must match count in xml report
        # we set verified=False in this reimport, but currently DD does not update this flag, so it's still True from previous import
        findings = self.get_test_findings_api(test_id, verified=True)
        self.assert_finding_count_json(1, findings)

        # inversely, we should see no findings with verified=False
        findings = self.get_test_findings_api(test_id, verified=False)
        self.assert_finding_count_json(0, findings)


@override_settings(TRACK_IMPORT_HISTORY=True)
class ImportReimportTestAPI(DojoAPITestCase, ImportReimportMixin):
    fixtures = ['dojo_testdata.json']

    def __init__(self, *args, **kwargs):
        # super(ImportReimportMixin, self).__init__(*args, **kwargs)
        ImportReimportMixin.__init__(self, *args, **kwargs)
        # DojoAPITestCase.__init__(*args, **kwargs)
        super().__init__(*args, **kwargs)

    def setUp(self):
        testuser = User.objects.get(username='admin')
        token = Token.objects.get(user=testuser)
        self.client = APIClient()
        self.client.credentials(HTTP_AUTHORIZATION='Token ' + token.key)
        # self.url = reverse(self.viewname + '-list')

    # Reimport tests to test Scan_Date logic (usecase not supported on UI)

    # reimport zap scan without dates (non existing test, so import is called inside DD)
    # - reimport
    # - no scan_date overrides date not set by parser
    def test_reimport_default_scan_date_parser_not_sets_date(self):
        logger.debug('importing zap xml report with date set by parser')
        with assertTestImportModelsCreated(self, imports=1, affected_findings=4, created=4):
            import0 = self.reimport_scan_with_params(None, self.zap_sample0_filename, active=False, verified=False,
                product_name=PRODUCT_NAME_DEFAULT, engagement=None, engagement_name=ENGAGEMENT_NAME_DEFAULT, product_type_name=PRODUCT_TYPE_NAME_DEFAULT, auto_create_context=True)

        test_id = import0['test']
        findings = self.get_test_findings_api(test_id, active=False, verified=False)
        self.log_finding_summary_json_api(findings)

        # Get the date
        date = findings['results'][0]['date']
        self.assertEqual(date, str(timezone.localtime(timezone.now()).date()))

        return test_id

    # reimport acunetix scan with dates (non existing test, so import is called inside DD)
    # - reimport
    # - deafult scan_date (today) does not overrides date set by parser
    def test_reimport_default_scan_date_parser_sets_date(self):
        logger.debug('importing original acunetix xml report')
        with assertTestImportModelsCreated(self, imports=1, affected_findings=1, created=1):
            import0 = self.reimport_scan_with_params(None, self.acunetix_file_name, scan_type=self.scan_type_acunetix, active=False, verified=False,
                product_name=PRODUCT_NAME_DEFAULT, engagement=None, engagement_name=ENGAGEMENT_NAME_DEFAULT, product_type_name=PRODUCT_TYPE_NAME_DEFAULT, auto_create_context=True)

        test_id = import0['test']
        findings = self.get_test_findings_api(test_id, active=False, verified=False)
        self.log_finding_summary_json_api(findings)

        # Get the date
        date = findings['results'][0]['date']
        self.assertEqual(date, '2018-09-24')

        return test_id

    # reimport zap scan without dates (non existing test, so import is called inside DD)
    # - reimport
    # - set scan_date overrides date not set by parser
    def test_reimport_set_scan_date_parser_not_sets_date(self):
        logger.debug('importing original zap xml report')
        with assertTestImportModelsCreated(self, imports=1, affected_findings=4, created=4):
            import0 = self.reimport_scan_with_params(None, self.zap_sample0_filename, active=False, verified=False, scan_date='2006-12-26',
                            product_name=PRODUCT_NAME_DEFAULT, engagement=None, engagement_name=ENGAGEMENT_NAME_DEFAULT, product_type_name=PRODUCT_TYPE_NAME_DEFAULT, auto_create_context=True)

        test_id = import0['test']
        findings = self.get_test_findings_api(test_id, active=False, verified=False)
        self.log_finding_summary_json_api(findings)

        # Get the date
        date = findings['results'][0]['date']
        self.assertEqual(date, '2006-12-26')

        return test_id

    # reimport acunetix scan with dates (non existing test, so import is called inside DD)
    # - reimport
    # - set scan_date overrides date set by parser
    def test_reimport_set_scan_date_parser_sets_date(self):
        logger.debug('importing acunetix xml report with date set by parser')
        with assertTestImportModelsCreated(self, imports=1, affected_findings=1, created=1):
            import0 = self.reimport_scan_with_params(None, self.acunetix_file_name, scan_type=self.scan_type_acunetix, active=False, verified=False, scan_date='2006-12-26',
                            product_name=PRODUCT_NAME_DEFAULT, engagement=None, engagement_name=ENGAGEMENT_NAME_DEFAULT, product_type_name=PRODUCT_TYPE_NAME_DEFAULT, auto_create_context=True)

        test_id = import0['test']
        findings = self.get_test_findings_api(test_id, active=False, verified=False)
        self.log_finding_summary_json_api(findings)

        # Get the date
        date = findings['results'][0]['date']
        self.assertEqual(date, '2006-12-26')

        return test_id


@override_settings(TRACK_IMPORT_HISTORY=True)
class ImportReimportTestUI(DojoAPITestCase, ImportReimportMixin):
    fixtures = ['dojo_testdata.json']
    client_ui = Client()

    def __init__(self, *args, **kwargs):
        # TODO remove __init__ if it does nothing...
        ImportReimportMixin.__init__(self, *args, **kwargs)
        # super(ImportReimportMixin, self).__init__(*args, **kwargs)
        # super(DojoAPITestCase, self).__init__(*args, **kwargs)
        super().__init__(*args, **kwargs)

    def setUp(self):
        # still using the API to verify results
        testuser = User.objects.get(username='admin')
        token = Token.objects.get(user=testuser)
        self.client = APIClient()
        self.client.credentials(HTTP_AUTHORIZATION='Token ' + token.key)
        # self.url = reverse(self.viewname + '-list')

        self.client_ui = Client()
        self.client_ui.force_login(self.get_test_admin())

    # def remove_non_ui_params(self, kwargs):
    #     for param in ['product_type_name', 'product_name', 'engagement_name', 'test_title', 'auto_create_context', 'engagement']:
    #         if param in kwargs:
    #             kwargs.pop(param)
    #     return kwargs

    # override methods to use UI
    def import_scan_with_params(self, *args, **kwargs):
        return self.import_scan_with_params_ui(*args, **kwargs)

    def reimport_scan_with_params(self, *args, **kwargs):
        return self.reimport_scan_with_params_ui(*args, **kwargs)

    def import_scan_ui(self, engagement, payload):
        logger.debug('import_scan payload %s', payload)
        # response = self.client_ui.post(reverse('import_scan_results', args=(engagement, )), urlencode(payload), content_type='application/x-www-form-urlencoded')
        response = self.client_ui.post(reverse('import_scan_results', args=(engagement, )), payload)
        # print(vars(response))
        # print('url: ' + response.url)
        test = Test.objects.get(id=response.url.split('/')[-1])
        # f = open('response.html', 'w+')
        # f.write(str(response.content, 'utf-8'))
        # f.close()
        self.assertEqual(302, response.status_code, response.content[:1000])
        return {'test': test.id}

    def reimport_scan_ui(self, test, payload):
        response = self.client_ui.post(reverse('re_import_scan_results', args=(test, )), payload)
        self.assertEqual(302, response.status_code, response.content[:1000])
        test = Test.objects.get(id=response.url.split('/')[-1])
        return {'test': test.id}

    def import_scan_with_params_ui(self, filename, scan_type='ZAP Scan', engagement=1, minimum_severity='Low', active=True, verified=True, push_to_jira=None, endpoint_to_add=None, tags=None, close_old_findings=False, scan_date=None):
        payload = {
                "minimum_severity": minimum_severity,
                "active": active,
                "verified": verified,
                "scan_type": scan_type,
                "file": open(get_unit_tests_path() + filename),
                "environment": 1,
                "version": "1.0.1",
                "close_old_findings": close_old_findings,
        }

        if push_to_jira is not None:
            payload['push_to_jira'] = push_to_jira

        if endpoint_to_add is not None:
            payload['endpoints'] = [endpoint_to_add]

        if tags is not None:
            payload['tags'] = tags

        if scan_date is not None:
            payload['scan_date'] = scan_date

        return self.import_scan_ui(engagement, payload)

    def reimport_scan_with_params_ui(self, test_id, filename, scan_type='ZAP Scan', minimum_severity='Low', active=True, verified=True, push_to_jira=None, tags=None, close_old_findings=True, scan_date=None):
        payload = {
                "minimum_severity": minimum_severity,
                "active": active,
                "verified": verified,
                "scan_type": scan_type,
                "file": open(get_unit_tests_path() + filename),
                "version": "1.0.1",
                "close_old_findings": close_old_findings,
        }

        if push_to_jira is not None:
            payload['push_to_jira'] = push_to_jira

        if tags is not None:
            payload['tags'] = tags

        if scan_date is not None:
            payload['scan_date'] = scan_date

        return self.reimport_scan_ui(test_id, payload)

# Observations:
# - When reopening a mitigated finding, almost no fields are updated such as title, description, severity, impact, references, ....
# - Basically fields (and req/resp) are only stored on the initial import, reimporting only changes the active/mitigated/verified flags + some dates + notes
# - (Re)Import could provide some more statistics of imported findings (reimport: new, mitigated, reactivated, untouched, ...)
# - Endpoints that are no longer present in the scan that is imported, are still retained by DD, which makes them look "active" in the product view
# - Maybe test severity threshold?
# - Not sure,but I doubt the Endpoint_Status objects are created at all during import/reimport? Or are those not needed?<|MERGE_RESOLUTION|>--- conflicted
+++ resolved
@@ -83,13 +83,11 @@
         self.clair_empty = self.scans_path + 'clair/empty.json'
         self.scan_type_clair = 'Clair Scan'
 
-<<<<<<< HEAD
         self.generic_filename_with_file = self.scans_path + "generic/test_with_image.json"
-=======
+
         self.aws_prowler_file_name = self.scans_path + 'aws_prowler/many_vuln.json'
         self.aws_prowler_file_name_plus_one = self.scans_path + 'aws_prowler/many_vuln_plus_one.json'
         self.scan_type_aws_prowler = 'AWS Prowler Scan'
->>>>>>> c7eb264b
 
     # import zap scan, testing:
     # - import
