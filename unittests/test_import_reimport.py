--- conflicted
+++ resolved
@@ -243,8 +243,6 @@
 
         return test_id
 
-<<<<<<< HEAD
-=======
     # Test Scan_Date for reimport in UI. UI can only rupload for existing tests, non UI tests are in API class below
 
     def test_import_reimport_no_scan_date_parser_no_date(self):
@@ -314,42 +312,6 @@
         self.log_finding_summary_json_api(findings)
         self.assertEqual(findings['results'][2]['date'], "2020-02-02")
 
-    # import checkmarx scan. ZAP parser will never create a finding with active/verified false
-    # checkmarx will (for false positive for example)
-    # the goal of this test is to verify the final active/verified status depending on the parser status vs the options choosen during import
-    # see code @ dojo\importers\importer\importer.py process_parsed_findings
-    # - import
-    # - active/verifed final status when parser says active=false, verified=false but the API parameters are set to active=true, verified=true
-    def test_checkmarx_scan_base_false_positive(self):
-        logger.debug('importing checkmarx with false positive')
-        endpoint_count_before = self.db_endpoint_count()
-        endpoint_status_count_before_active = self.db_endpoint_status_count(mitigated=False)
-        endpoint_status_count_before_mitigated = self.db_endpoint_status_count(mitigated=True)
-        notes_count_before = self.db_notes_count()
-
-        with assertTestImportModelsCreated(self, imports=1, affected_findings=1, created=1):
-            import0 = self.import_scan_with_params(self.checkmarx_sample0_filename, scan_type='Checkmarx Scan')
-
-        # checkmarx_sample0_filename.xml: single finding which is false positive
-
-        test_id = import0['test']
-        # final status of finding should be inactive/not verified
-        # finding happens to be mitigated for some reason
-        findings = self.get_test_findings_api(test_id, active=False, verified=False, is_mitigated=True)
-        self.log_finding_summary_json_api(findings)
-
-        # imported count must match count in xml report
-        self.assert_finding_count_json(1, findings)
-
-        # the checkmarx scan contains 0 endpoints
-        self.assertEqual(endpoint_count_before, self.db_endpoint_count())
-
-        # no notes expected
-        self.assertEqual(notes_count_before, self.db_notes_count())
-
-        return test_id
-
->>>>>>> c7eb264b
     # Test re-import with unique_id_from_tool algorithm
     # import sonar scan with detailed parser, testing:
     # - import
