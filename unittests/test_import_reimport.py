import datetime

# from unittest import skip
import logging

from django.test import override_settings
from django.test.client import Client
from django.urls import reverse
from django.utils import timezone
from rest_framework.authtoken.models import Token
from rest_framework.test import APIClient

from dojo.models import Finding, Test, Test_Type, User

from .dojo_test_case import DojoAPITestCase, get_unit_tests_path
from .test_utils import assertTestImportModelsCreated

logger = logging.getLogger(__name__)


ENGAGEMENT_NAME_DEFAULT = "Engagement 1"
PRODUCT_NAME_DEFAULT = "Product A"
PRODUCT_TYPE_NAME_DEFAULT = "Type type"


# 0_zap_sample.xml: basic file with 4 out of 5 findings reported, zap4 absent
# 1 active
# 2 active
# 3 active
# 4 absent
# 5 active

# 1_zap_sample_0_and_new_absent: based on 0, but zap1 absent, zap4 reported
# 1 absent
# 2 active
# 3 active
# 4 active
# 5 active

# 2_zap_sample_0_and_new_endpoint: bases on 0: just adding an endpoint to zap1
# 1 active, extra endpoint
# 2 active
# 3 active
# 4 absent
# 5 active

# 3_zap_sampl_0_and_different_severities
# 1 active
# 2 active sev medium
# 3 active
# 4 absent
# 5 active sev medium

# test methods to be used both by API Test and UI Test
class ImportReimportMixin:
    def __init__(self, *args, **kwargs):
        self.scans_path = "/scans/"

        self.zap_sample0_filename = self.scans_path + "zap/0_zap_sample.xml"
        self.zap_sample1_filename = self.scans_path + "zap/1_zap_sample_0_and_new_absent.xml"
        self.zap_sample2_filename = self.scans_path + "zap/2_zap_sample_0_and_new_endpoint.xml"
        self.zap_sample3_filename = self.scans_path + "zap/3_zap_sampl_0_and_different_severities.xml"

        self.anchore_file_name = self.scans_path + "anchore_engine/one_vuln_many_files.json"
        self.scan_type_anchore = "Anchore Engine Scan"

        self.acunetix_file_name = self.scans_path + "acunetix/one_finding.xml"
        self.scan_type_acunetix = "Acunetix Scan"

        self.gitlab_dep_scan_components_filename = f"{self.scans_path}gitlab_dep_scan/gl-dependency-scanning-report-many-vuln_v15.json"
        self.scan_type_gtlab_dep_scan = "GitLab Dependency Scanning Report"

        self.sonarqube_file_name1 = self.scans_path + "sonarqube/sonar-6-findings.html"
        self.sonarqube_file_name2 = self.scans_path + "sonarqube/sonar-6-findings-1-unique_id_changed.html"
        self.scan_type_sonarqube_detailed = "SonarQube Scan detailed"

        self.veracode_many_findings = self.scans_path + "veracode/many_findings.xml"
        self.veracode_same_hash_code_different_unique_id = self.scans_path + "veracode/many_findings_same_hash_code_different_unique_id.xml"
        self.veracode_same_unique_id_different_hash_code = self.scans_path + "veracode/many_findings_same_unique_id_different_hash_code.xml"
        self.veracode_different_hash_code_different_unique_id = self.scans_path + "veracode/many_findings_different_hash_code_different_unique_id.xml"
        self.veracode_mitigated_findings = self.scans_path + "veracode/mitigated_finding.xml"
        self.scan_type_veracode = "Veracode Scan"

        self.clair_few_findings = self.scans_path + "clair/clair_few_vuln.json"
        self.clair_empty = self.scans_path + "clair/clair_empty.json"
        self.scan_type_clair = "Clair Scan"

        self.scan_type_generic = "Generic Findings Import"
        self.generic_filename_with_file = self.scans_path + "generic/test_with_image.json"
        self.generic_import_1 = self.scans_path + "generic/test_import_report1.json"
        self.generic_import_2 = self.scans_path + "generic/test_import_report2.json"

        self.aws_prowler_file_name = self.scans_path + "aws_prowler/many_vuln.json"
        self.aws_prowler_file_name_plus_one = self.scans_path + "aws_prowler/many_vuln_plus_one.json"
        self.scan_type_aws_prowler = "AWS Prowler Scan"

<<<<<<< HEAD
        self.nuclei_empty = self.scans_path + 'nuclei/empty.json'
=======
        self.nuclei_empty = self.scans_path + "nuclei/empty.jsonl"
>>>>>>> 51cea97b

        self.gitlab_dast_file_name = f"{self.scans_path}gitlab_dast/gitlab_dast_one_vul_v15.json"
        self.scan_type_gitlab_dast = "GitLab DAST Report"

        self.anchore_grype_file_name = self.scans_path + "anchore_grype/check_all_fields.json"
        self.anchore_grype_scan_type = "Anchore Grype"

    # import zap scan, testing:
    # - import
    # - active/verifed = True
    def test_zap_scan_base_active_verified(self):
        logger.debug("importing original zap xml report")
        endpoint_count_before = self.db_endpoint_count()
        endpoint_status_count_before_active = self.db_endpoint_status_count(mitigated=False)
        endpoint_status_count_before_mitigated = self.db_endpoint_status_count(mitigated=True)
        notes_count_before = self.db_notes_count()

        with assertTestImportModelsCreated(self, imports=1, affected_findings=4, created=4):
            import0 = self.import_scan_with_params(self.zap_sample0_filename)

        # 0_zap_sample.xml: basic file with 4 out of 5 findings reported, zap4 absent
        # 1 active
        # 2 active
        # 3 active
        # 4 absent
        # 5 active

        test_id = import0["test"]
        findings = self.get_test_findings_api(test_id)
        self.log_finding_summary_json_api(findings)

        # imported count must match count in xml report
        self.assert_finding_count_json(4, findings)

        # the zap scan contains 2 endpoints (uris from findings)
        self.assertEqual(endpoint_count_before + 2, self.db_endpoint_count())
        # 4 findings, total 7 endpoint statuses (1 + 2 + 2 + 2)
        # finding 1 have 1 endpoints => 1 status
        # finding 2 have 2 endpoints => 2 status
        # finding 3 have 2 endpoints => 2 status
        # finding 5 have 2 endpoints => 2 status
        self.assertEqual(endpoint_status_count_before_active + 7, self.db_endpoint_status_count(mitigated=False))
        self.assertEqual(endpoint_status_count_before_mitigated, self.db_endpoint_status_count(mitigated=True))

        # no notes expected
        self.assertEqual(notes_count_before, self.db_notes_count())

    # import zap scan, testing:
    # - import
    # - active/verifed = False
    def test_zap_scan_base_not_active_not_verified(self):
        logger.debug("importing original zap xml report")
        endpoint_count_before = self.db_endpoint_count()
        endpoint_status_count_before_active = self.db_endpoint_status_count(mitigated=False)
        endpoint_status_count_before_mitigated = self.db_endpoint_status_count(mitigated=True)
        notes_count_before = self.db_notes_count()

        with assertTestImportModelsCreated(self, imports=1, affected_findings=4, created=4):
            import0 = self.import_scan_with_params(self.zap_sample0_filename, active=False, verified=False)

        # 0_zap_sample.xml: basic file with 4 out of 5 findings reported, zap4 absent
        # 1 inactive
        # 2 inactive
        # 3 inactive
        # 4 absent
        # 5 inactive

        test_id = import0["test"]
        findings = self.get_test_findings_api(test_id, active=False, verified=False)
        self.log_finding_summary_json_api(findings)

        # imported count must match count in xml report
        self.assert_finding_count_json(4, findings)

        # the zap scan contains 2 endpoints (uris from findings)
        self.assertEqual(endpoint_count_before + 2, self.db_endpoint_count())
        # 4 findings, total 7 endpoint statuses (1 + 2 + 2 + 2)
        # finding 1 have 1 endpoints => 1 status
        # finding 2 have 2 endpoints => 2 status
        # finding 3 have 2 endpoints => 2 status
        # finding 5 have 2 endpoints => 2 status
        self.assertEqual(endpoint_status_count_before_active + 7, self.db_endpoint_status_count(mitigated=False))
        self.assertEqual(endpoint_status_count_before_mitigated, self.db_endpoint_status_count(mitigated=True))

        # no notes expected
        self.assertEqual(notes_count_before, self.db_notes_count())

    # Test Scan_Date logic for Import. Reimport without a test_id cannot work for UI, so those tests are only in the API class below.

    # import zap scan without dates
    # - import
    # - no scan_date and date not set by parser leads to today as date
    def test_import_default_scan_date_parser_not_sets_date(self):
        logger.debug("importing zap xml report with date set by parser")
        with assertTestImportModelsCreated(self, imports=1, affected_findings=4, created=4):
            import0 = self.import_scan_with_params(self.zap_sample0_filename, active=False, verified=False)

        test_id = import0["test"]
        findings = self.get_test_findings_api(test_id, active=False, verified=False)
        self.log_finding_summary_json_api(findings)

        # Get the date
        date = findings["results"][0]["date"]
        self.assertEqual(date, str(timezone.localtime(timezone.now()).date()))

    # import acunetix scan with dates
    # - import
    # - no scan scan_date does not overrides date set by parser
    def test_import_default_scan_date_parser_sets_date(self):
        logger.debug("importing original acunetix xml report")
        with assertTestImportModelsCreated(self, imports=1, affected_findings=1, created=1):
            import0 = self.import_scan_with_params(self.acunetix_file_name, scan_type=self.scan_type_acunetix, active=False, verified=False)

        test_id = import0["test"]
        findings = self.get_test_findings_api(test_id, active=False, verified=False)
        self.log_finding_summary_json_api(findings)

        # Get the date
        date = findings["results"][0]["date"]
        self.assertEqual(date, "2018-09-24")

    # import zap scan without dates
    # - import
    # - set scan_date overrides date not set by parser
    def test_import_set_scan_date_parser_not_sets_date(self):
        logger.debug("importing original zap xml report")
        with assertTestImportModelsCreated(self, imports=1, affected_findings=4, created=4):
            import0 = self.import_scan_with_params(self.zap_sample0_filename, active=False, verified=False, scan_date="2006-12-26")

        test_id = import0["test"]
        findings = self.get_test_findings_api(test_id, active=False, verified=False)
        self.log_finding_summary_json_api(findings)

        # Get the date
        date = findings["results"][0]["date"]
        self.assertEqual(date, "2006-12-26")

    # import acunetix scan with dates
    # - import
    # - set scan_date overrides date set by parser
    def test_import_set_scan_date_parser_sets_date(self):
        logger.debug("importing acunetix xml report with date set by parser")
        with assertTestImportModelsCreated(self, imports=1, affected_findings=1, created=1):
            import0 = self.import_scan_with_params(self.acunetix_file_name, scan_type=self.scan_type_acunetix, active=False, verified=False, scan_date="2006-12-26")

        test_id = import0["test"]
        findings = self.get_test_findings_api(test_id, active=False, verified=False)
        self.log_finding_summary_json_api(findings)

        # Get the date
        date = findings["results"][0]["date"]
        self.assertEqual(date, "2006-12-26")

    # Test Scan_Date for reimport in UI. UI can only rupload for existing tests, non UI tests are in API class below

    def test_import_reimport_no_scan_date_parser_no_date(self):
        import0 = self.import_scan_with_params(self.zap_sample0_filename)

        test_id = import0["test"]

        # reimport report with 1 extra finding
        reimport0 = self.reimport_scan_with_params(test_id, self.zap_sample1_filename)

        test_id = reimport0["test"]

        # 1 new finding imported
        findings = self.get_test_findings_api(test_id)
        self.assert_finding_count_json(5, findings)
        # no scan_date, so date should be today
        self.assertEqual(findings["results"][4]["date"], str(timezone.localtime(timezone.now()).date()))

    def test_import_reimport_scan_date_parser_no_date(self):
        import0 = self.import_scan_with_params(self.zap_sample0_filename)

        test_id = import0["test"]

        # reimport report with 1 extra finding
        reimport0 = self.reimport_scan_with_params(test_id, self.zap_sample1_filename, scan_date="2020-02-02")

        test_id = reimport0["test"]

        # 1 new finding imported
        findings = self.get_test_findings_api(test_id)
        self.assert_finding_count_json(5, findings)
        # scan_date provided, so date should be equal to that
        self.assertEqual(findings["results"][4]["date"], "2020-02-02")

    def test_import_reimport_no_scan_date_parser_date(self):
        import0 = self.import_scan_with_params(self.aws_prowler_file_name, scan_type=self.scan_type_aws_prowler)

        test_id = import0["test"]

        # reimport report with 1 extra finding
        reimport0 = self.reimport_scan_with_params(test_id, self.aws_prowler_file_name_plus_one, scan_type=self.scan_type_aws_prowler)

        test_id = reimport0["test"]

        # 1 new finding imported
        findings = self.get_test_findings_api(test_id)
        self.assert_finding_count_json(5, findings)
        self.log_finding_summary_json_api(findings)
        # no scan_date, so date should be date from parser
        # findings order by priority, third finding is the new one
        self.assertEqual(findings["results"][2]["date"], "2021-08-23")

    def test_import_reimport_scan_date_parser_date(self):
        import0 = self.import_scan_with_params(self.aws_prowler_file_name, scan_type=self.scan_type_aws_prowler)

        test_id = import0["test"]

        # reimport report with 1 extra finding
        reimport0 = self.reimport_scan_with_params(test_id, self.aws_prowler_file_name_plus_one, scan_type=self.scan_type_aws_prowler, scan_date="2020-02-02")

        test_id = reimport0["test"]

        # 1 new finding imported
        findings = self.get_test_findings_api(test_id)
        self.assert_finding_count_json(5, findings)
        # scan_date provided, so date should be equal to that overriding that from the parser
        self.log_finding_summary_json_api(findings)
        self.assertEqual(findings["results"][4]["date"], "2020-02-02")

    # Test re-import with unique_id_from_tool algorithm
    # import sonar scan with detailed parser, testing:
    # - import
    # - active/verifed = True
    def test_sonar_detailed_scan_base_active_verified(self):
        logger.debug("importing original sonar report")
        notes_count_before = self.db_notes_count()

        with assertTestImportModelsCreated(self, imports=1, affected_findings=6, created=6):
            import0 = self.import_scan_with_params(self.sonarqube_file_name1, scan_type=self.scan_type_sonarqube_detailed)

        test_id = import0["test"]
        findings = self.get_test_findings_api(test_id)
        self.log_finding_summary_json_api(findings)

        # imported count must match count in the report
        self.assert_finding_count_json(6, findings)

        # no notes expected
        self.assertEqual(notes_count_before, self.db_notes_count())

    # Test re-import with unique_id_from_tool_or_hash_code algorithm
    # import veracode scan, testing:
    # - import
    # - active/verifed = True
    def test_veracode_scan_base_active_verified(self):
        logger.debug("importing original veracode report")
        notes_count_before = self.db_notes_count()

        with assertTestImportModelsCreated(self, imports=1, affected_findings=4, created=4):
            import0 = self.import_scan_with_params(self.veracode_many_findings, scan_type=self.scan_type_veracode)

        test_id = import0["test"]
        findings = self.get_test_findings_api(test_id)
        self.log_finding_summary_json_api(findings)

        # imported count must match count in the report
        self.assert_finding_count_json(4, findings)

        # no notes expected
        self.assertEqual(notes_count_before, self.db_notes_count())

    # import veracode and then reimport veracode again
    # - reimport, findings stay the same, stay active
    # - active = True, verified = True
    # - existing findings with verified is true should stay verified
    def test_import_veracode_reimport_veracode_active_verified_mitigated(self):
        logger.debug("reimporting exact same original veracode mitigated xml report again")

        import_veracode_many_findings = self.import_scan_with_params(self.veracode_mitigated_findings, scan_type=self.scan_type_veracode,
                                                                     verified=True, forceActive=True, forceVerified=True)

        test_id = import_veracode_many_findings["test"]

        notes_count_before = self.db_notes_count()

        # reimport exact same report
        with assertTestImportModelsCreated(self, reimports=1, affected_findings=1, created=0, closed=1, reactivated=0, untouched=0):
            reimport_veracode_mitigated_findings = self.reimport_scan_with_params(test_id, self.veracode_mitigated_findings, scan_type=self.scan_type_veracode)

        test_id = reimport_veracode_mitigated_findings["test"]
        self.assertEqual(test_id, test_id)

        findings = self.get_test_findings_api(test_id)
        self.log_finding_summary_json_api(findings)

        # reimported count must match count in veracode report
        findings = self.get_test_findings_api(test_id, verified=True)
        self.assert_finding_count_json(1, findings)

        # inversely, we should see no findings with verified=False
        findings = self.get_test_findings_api(test_id, verified=False)
        self.assert_finding_count_json(0, findings)

        # reimporting the exact same scan shouldn't create any notes, but there will be a new mitigated note
        self.assertEqual(notes_count_before, self.db_notes_count() - 1)
        mitigated_findings = self.get_test_findings_api(test_id, is_mitigated=True)
        self.assert_finding_count_json(1, mitigated_findings)

    # import 0 and then reimport 0 again
    # - reimport, findings stay the same, stay active
    # - active = True, verified = Trie
    # - existing findings with verified is true should stay verified
    def test_import_0_reimport_0_active_verified(self):
        logger.debug("reimporting exact same original zap xml report again")

        import0 = self.import_scan_with_params(self.zap_sample0_filename)

        test_id = import0["test"]

        endpoint_count_before = self.db_endpoint_count()
        endpoint_status_count_before_active = self.db_endpoint_status_count(mitigated=False)
        endpoint_status_count_before_mitigated = self.db_endpoint_status_count(mitigated=True)
        notes_count_before = self.db_notes_count()

        # reimport exact same report
        with assertTestImportModelsCreated(self, reimports=1, untouched=4):
            reimport0 = self.reimport_scan_with_params(test_id, self.zap_sample0_filename)

        test_id = reimport0["test"]
        self.assertEqual(test_id, test_id)

        findings = self.get_test_findings_api(test_id)
        self.log_finding_summary_json_api(findings)

        # reimported count must match count in xml report
        findings = self.get_test_findings_api(test_id)
        self.assert_finding_count_json(4, findings)

        # reimporting the exact same scan shouldn't modify the number of endpoints and statuses
        self.assertEqual(endpoint_count_before, self.db_endpoint_count())
        self.assertEqual(endpoint_status_count_before_active, self.db_endpoint_status_count(mitigated=False))
        self.assertEqual(endpoint_status_count_before_mitigated, self.db_endpoint_status_count(mitigated=True))

        # reimporting the exact same scan shouldn't create any notes
        self.assertEqual(notes_count_before, self.db_notes_count())

    # import 0 and then reimport 0 again with verified is false
    # - reimport, findings stay the same, stay active
    # - active = True, verified = False
    # - existing findings with verified is true should stay verified
    def test_import_0_reimport_0_active_not_verified(self):
        logger.debug("reimporting exact same original zap xml report again, verified=False")

        import0 = self.import_scan_with_params(self.zap_sample0_filename)

        test_id = import0["test"]

        endpoint_count_before = self.db_endpoint_count()
        endpoint_status_count_before_active = self.db_endpoint_status_count(mitigated=False)
        endpoint_status_count_before_mitigated = self.db_endpoint_status_count(mitigated=True)
        notes_count_before = self.db_notes_count()

        # reimport exact same report
        with assertTestImportModelsCreated(self, reimports=1, untouched=4):
            reimport0 = self.reimport_scan_with_params(test_id, self.zap_sample0_filename, verified=False)

        test_id = reimport0["test"]
        self.assertEqual(test_id, test_id)

        findings = self.get_test_findings_api(test_id)
        self.log_finding_summary_json_api(findings)

        # reimported count must match count in xml report
        # we set verified=False in this reimport, but currently DD does not update this flag, so it's still True from previous import
        findings = self.get_test_findings_api(test_id, verified=True)
        self.assert_finding_count_json(0, findings)

        # inversely, we should see no findings with verified=False
        findings = self.get_test_findings_api(test_id, verified=False)
        self.assert_finding_count_json(4, findings)

        # reimporting the exact same scan shouldn't modify the number of endpoints
        self.assertEqual(endpoint_count_before, self.db_endpoint_count())
        self.assertEqual(endpoint_status_count_before_active, self.db_endpoint_status_count(mitigated=False))
        self.assertEqual(endpoint_status_count_before_mitigated, self.db_endpoint_status_count(mitigated=True))

        # reimporting the exact same scan shouldn't create any notes
        self.assertEqual(notes_count_before, self.db_notes_count())

    # Test re-import with unique_id_from_tool algorithm
    # import sonar1 and then reimport sonar1 again with verified is false
    # - reimport, findings stay the same, stay active
    # - active = True, verified = False
    # - existing findings with verified is true should stay verified
    def test_import_sonar1_reimport_sonar1_active_not_verified(self):
        logger.debug("reimporting exact same original sonar report again, verified=False")

        importsonar1 = self.import_scan_with_params(self.sonarqube_file_name1, scan_type=self.scan_type_sonarqube_detailed)

        test_id = importsonar1["test"]

        notes_count_before = self.db_notes_count()

        # reimport exact same report
        with assertTestImportModelsCreated(self, reimports=1, untouched=6):
            reimportsonar1 = self.reimport_scan_with_params(test_id, self.sonarqube_file_name1, scan_type=self.scan_type_sonarqube_detailed, verified=False)

        test_id = reimportsonar1["test"]
        self.assertEqual(test_id, test_id)

        findings = self.get_test_findings_api(test_id)
        self.log_finding_summary_json_api(findings)

        # reimported count must match count in sonar report
        # we set verified=False in this reimport but DD keeps true as per the previous import (reimport doesn't "unverify" findings)
        findings = self.get_test_findings_api(test_id, verified=True)
        self.assert_finding_count_json(0, findings)

        # inversely, we should see no findings with verified=False
        findings = self.get_test_findings_api(test_id, verified=False)
        self.assert_finding_count_json(6, findings)

        # reimporting the exact same scan shouldn't create any notes
        self.assertEqual(notes_count_before, self.db_notes_count())

    # Test the minimum severity flag
    def test_import_sonar1_measure_minimum_severity_counts(self):
        # Critical
        response_json = self.import_scan_with_params(self.sonarqube_file_name1, scan_type=self.scan_type_sonarqube_detailed, minimum_severity="Critical")
        test_id = response_json["test"]
        # Count all findings
        self.assert_finding_count_json(3, self.get_test_findings_api(test_id))
        self.assert_finding_count_json(3, self.get_test_findings_api(test_id, severity="Critical"))

        # High
        response_json = self.import_scan_with_params(self.sonarqube_file_name1, scan_type=self.scan_type_sonarqube_detailed, minimum_severity="High")
        test_id = response_json["test"]
        # Count all findings
        self.assert_finding_count_json(4, self.get_test_findings_api(test_id))
        self.assert_finding_count_json(1, self.get_test_findings_api(test_id, severity="High"))

        # Low
        response_json = self.import_scan_with_params(self.sonarqube_file_name1, scan_type=self.scan_type_sonarqube_detailed, minimum_severity="Low")
        test_id = response_json["test"]
        # Count all findings
        self.assert_finding_count_json(6, self.get_test_findings_api(test_id))
        self.assert_finding_count_json(2, self.get_test_findings_api(test_id, severity="Low"))

    # Test re-import with unique_id_from_tool_or_hash_code algorithm
    # import veracode_many_findings and then reimport veracode_many_findings again with verified is false
    # - reimport, findings stay the same, stay active
    # - existing findings with verified is true should stay verified
    def test_import_veracode_reimport_veracode_active_not_verified(self):
        logger.debug("reimporting exact same original veracode report again, verified=False")

        import_veracode_many_findings = self.import_scan_with_params(self.veracode_many_findings, scan_type=self.scan_type_veracode)

        test_id = import_veracode_many_findings["test"]

        notes_count_before = self.db_notes_count()

        # reimport exact same report
        with assertTestImportModelsCreated(self, reimports=1, untouched=4):
            reimport_veracode_many_findings = self.reimport_scan_with_params(test_id, self.veracode_many_findings, scan_type=self.scan_type_veracode, verified=False)

        test_id = reimport_veracode_many_findings["test"]
        self.assertEqual(test_id, test_id)

        findings = self.get_test_findings_api(test_id)
        self.log_finding_summary_json_api(findings)

        # reimported count must match count in sonar report
        # we set verified=False in this reimport but DD keeps true as per the previous import (reimport doesn't "unverify" findings)
        findings = self.get_test_findings_api(test_id, verified=True)
        self.assert_finding_count_json(0, findings)

        # inversely, we should see no findings with verified=False
        findings = self.get_test_findings_api(test_id, verified=False)
        self.assert_finding_count_json(4, findings)

        # reimporting the exact same scan shouldn't create any notes
        self.assertEqual(notes_count_before, self.db_notes_count())

    # import sonar1 and then reimport sonar2 which has 1 different unique_id_from_tool
    # - 5 findings stay the same and active
    # - 1 finding is mitigated
    # - 1 finding is added
    def test_import_sonar1_reimport_sonar2(self):
        logger.debug("reimporting same findings except one with a different unique_id_from_tool")

        importsonar1 = self.import_scan_with_params(self.sonarqube_file_name1, scan_type=self.scan_type_sonarqube_detailed)

        test_id = importsonar1["test"]

        notes_count_before = self.db_notes_count()

        # reimport other report
        with assertTestImportModelsCreated(self, reimports=1, affected_findings=2, created=1, closed=1, untouched=5):
            reimportsonar1 = self.reimport_scan_with_params(test_id, self.sonarqube_file_name2, scan_type=self.scan_type_sonarqube_detailed, verified=False)

        test_id = reimportsonar1["test"]
        self.assertEqual(test_id, test_id)

        findings = self.get_test_findings_api(test_id)
        self.log_finding_summary_json_api(findings)

        # reimported count must match count in sonar report
        # (reimport doesn't unverify findings that ware previously verified)
        # (the mitigated finding stays verified)
        findings = self.get_test_findings_api(test_id, verified=True)
        self.assert_finding_count_json(0, findings)

        # one mitigated (the one previously imported which has changed unique_id_from_tool)
        findings = self.get_test_findings_api(test_id, is_mitigated=True)
        self.assert_finding_count_json(1, findings)

        # one verified False (the new one, as reimport was done with verified false)
        findings = self.get_test_findings_api(test_id, verified=False)
        self.assert_finding_count_json(7, findings)

        # one added note for mitigated finding
        self.assertEqual(notes_count_before + 1, self.db_notes_count())

    # Test re-import with unique_id_from_tool_or_hash_code algorithm
    # import veracode_many_findings and then reimport veracode_same_hash_code_different_unique_id with verified is false
    # - reimport, all findings stay the same, stay active
    # - existing findings with verified is true should stay verified
    def test_import_veracode_reimport_veracode_same_hash_code_different_unique_id(self):
        logger.debug("reimporting report with one finding having same hash_code but different unique_id_from_tool, verified=False")

        import_veracode_many_findings = self.import_scan_with_params(self.veracode_many_findings, scan_type=self.scan_type_veracode)

        test_id = import_veracode_many_findings["test"]

        notes_count_before = self.db_notes_count()

        # reimport
        with assertTestImportModelsCreated(self, reimports=1, untouched=4):
            reimport_veracode_many_findings = self.reimport_scan_with_params(test_id, self.veracode_same_hash_code_different_unique_id, scan_type=self.scan_type_veracode, verified=False)

        test_id = reimport_veracode_many_findings["test"]
        self.assertEqual(test_id, test_id)

        findings = self.get_test_findings_api(test_id)
        self.log_finding_summary_json_api(findings)

        # we set verified=False in this reimport but DD keeps true as per the previous import (reimport doesn't "unverify" findings)
        findings = self.get_test_findings_api(test_id, verified=True)
        self.assert_finding_count_json(0, findings)

        # inversely, we should see no findings with verified=False
        findings = self.get_test_findings_api(test_id, verified=False)
        self.assert_finding_count_json(4, findings)

        # reimporting the exact same scan shouldn't create any notes
        self.assertEqual(notes_count_before, self.db_notes_count())

    # Test re-import with unique_id_from_tool_or_hash_code algorithm
    # import veracode_many_findings and then reimport veracode_same_unique_id_different_hash_code with verified is false
    # - reimport, all findings stay the same, stay active
    # - existing findings with verified is true should stay verified
    def test_import_veracode_reimport_veracode_same_unique_id_different_hash_code(self):
        logger.debug("reimporting report with one finding having same unique_id_from_tool but different hash_code, verified=False")

        import_veracode_many_findings = self.import_scan_with_params(self.veracode_many_findings, scan_type=self.scan_type_veracode)

        test_id = import_veracode_many_findings["test"]

        notes_count_before = self.db_notes_count()

        # reimport
        with assertTestImportModelsCreated(self, reimports=1, untouched=4):
            reimport_veracode_many_findings = self.reimport_scan_with_params(test_id, self.veracode_same_unique_id_different_hash_code, scan_type=self.scan_type_veracode, verified=False)

        test_id = reimport_veracode_many_findings["test"]
        self.assertEqual(test_id, test_id)

        findings = self.get_test_findings_api(test_id)
        self.log_finding_summary_json_api(findings)

        # we set verified=False in this reimport but DD keeps true as per the previous import (reimport doesn't "unverify" findings)
        findings = self.get_test_findings_api(test_id, verified=True)
        self.assert_finding_count_json(0, findings)

        # inversely, we should see no findings with verified=False
        findings = self.get_test_findings_api(test_id, verified=False)
        self.assert_finding_count_json(4, findings)

        # reimporting the exact same scan shouldn't create any notes
        self.assertEqual(notes_count_before, self.db_notes_count())

    # Test re-import with unique_id_from_tool_or_hash_code algorithm
    # import veracode_many_findings and then reimport veracode_different_hash_code_different_unique_id with verified is false
    # - reimport, existing findings stay active and the same
    # - 1 added finding, 1 mitigated finding
    # - existing findings with verified is true should stay verified
    def test_import_veracode_reimport_veracode_different_hash_code_different_unique_id(self):
        logger.debug("reimporting report with one finding having different hash_code and different unique_id_from_tool, verified=False")

        import_veracode_many_findings = self.import_scan_with_params(self.veracode_many_findings, scan_type=self.scan_type_veracode)

        test_id = import_veracode_many_findings["test"]

        notes_count_before = self.db_notes_count()

        # reimport
        with assertTestImportModelsCreated(self, reimports=1, affected_findings=2, created=1, closed=1, untouched=3):
            reimport_veracode_many_findings = self.reimport_scan_with_params(test_id, self.veracode_different_hash_code_different_unique_id, scan_type=self.scan_type_veracode, verified=False)

        test_id = reimport_veracode_many_findings["test"]
        self.assertEqual(test_id, test_id)

        findings = self.get_test_findings_api(test_id)
        self.log_finding_summary_json_api(findings)

        # we set verified=False in this reimport but DD keeps true as per the previous import (reimport doesn't "unverify" findings)
        findings = self.get_test_findings_api(test_id, verified=True)
        self.assert_finding_count_json(0, findings)

        # The new finding has verified=false
        findings = self.get_test_findings_api(test_id, verified=False)
        self.assert_finding_count_json(5, findings)

        # 1 added note for the migitated finding
        self.assertEqual(notes_count_before + 1, self.db_notes_count())

    # import 0 and then reimport 1 with zap4 as extra finding, zap1 closed.
    # - active findings count should be 4
    # - total  findings count should be 5
    # - zap1 is closed, so endpoints should be mitigated
    # - verified is false, so zap4 should not be verified.
    # - existing findings with verified is true should stay verified
    def test_import_0_reimport_1_active_not_verified(self):
        logger.debug("reimporting updated zap xml report, 1 new finding and 1 no longer present, verified=False")

        import0 = self.import_scan_with_params(self.zap_sample0_filename)

        test_id = import0["test"]
        findings = self.get_test_findings_api(test_id)
        self.log_finding_summary_json_api(findings)

        finding_count_before = self.db_finding_count()
        endpoint_count_before = self.db_endpoint_count()
        endpoint_status_count_before_active = self.db_endpoint_status_count(mitigated=False)
        endpoint_status_count_before_mitigated = self.db_endpoint_status_count(mitigated=True)
        notes_count_before = self.db_notes_count()

        # reimport updated report
        with assertTestImportModelsCreated(self, reimports=1, affected_findings=2, created=1, closed=1, untouched=3):
            reimport1 = self.reimport_scan_with_params(test_id, self.zap_sample1_filename, verified=False)

        test_id = reimport1["test"]
        self.assertEqual(test_id, test_id)

        self.get_test_api(test_id)
        findings = self.get_test_findings_api(test_id)
        self.log_finding_summary_json_api(findings)

        # active findings must be equal to those in both reports
        findings = self.get_test_findings_api(test_id)
        self.assert_finding_count_json(4 + 1, findings)

        # verified findings must be equal to those in report 0
        findings = self.get_test_findings_api(test_id, verified=True)
        self.assert_finding_count_json(0, findings)

        findings = self.get_test_findings_api(test_id, verified=False)
        self.assert_finding_count_json(5, findings)

        # the updated scan report has
        # - 1 new finding
        self.assertEqual(finding_count_before + 1, self.db_finding_count())
        # zap4 only uses 2 endpoints that already exist
        self.assertEqual(endpoint_count_before, self.db_endpoint_count())
        # but 2 statuses should be created for those endpoints, 2 statuses for zap1 closed
        self.assertEqual(endpoint_status_count_before_active + 2 - 3, self.db_endpoint_status_count(mitigated=False))
        self.assertEqual(endpoint_status_count_before_mitigated + 2, self.db_endpoint_status_count(mitigated=True))

        # - 1 new note for zap1 being closed now
        self.assertEqual(notes_count_before + 1, self.db_notes_count())

    # import 0 and then reimport 1 with zap4 as extra finding, zap1 closed and then reimport 0 again
    # - active findings count should be 4
    # - total  findings count should be 5
    # - zap1 active, zap4 inactive
    def test_import_0_reimport_1_active_verified_reimport_0_active_verified(self):
        logger.debug("reimporting updated zap xml report, 1 new finding and 1 no longer present, verified=True and then 0 again")

        import0 = self.import_scan_with_params(self.zap_sample0_filename)

        test_id = import0["test"]
        findings = self.get_test_findings_api(test_id)
        self.log_finding_summary_json_api(findings)

        self.db_finding_count()
        endpoint_count_before = self.db_endpoint_count()
        endpoint_status_count_before_active = self.db_endpoint_status_count(mitigated=False)
        endpoint_status_count_before_mitigated = self.db_endpoint_status_count(mitigated=True)
        notes_count_before = self.db_notes_count()

        reimport1 = self.reimport_scan_with_params(test_id, self.zap_sample1_filename)

        # zap1 should be closed 2 endpoint statuses less, but 2 extra for zap4
        self.assertEqual(endpoint_status_count_before_active - 3 + 2, self.db_endpoint_status_count(mitigated=False))
        self.assertEqual(endpoint_status_count_before_mitigated + 2, self.db_endpoint_status_count(mitigated=True))

        endpoint_status_count_before_active = self.db_endpoint_status_count(mitigated=False)
        endpoint_status_count_before_mitigated = self.db_endpoint_status_count(mitigated=True)

        with assertTestImportModelsCreated(self, reimports=1, affected_findings=2, closed=1, reactivated=1, untouched=3):
            self.reimport_scan_with_params(test_id, self.zap_sample0_filename)

        test_id = reimport1["test"]
        self.assertEqual(test_id, test_id)

        self.get_test_api(test_id)
        findings = self.get_test_findings_api(test_id)
        self.log_finding_summary_json_api(findings)

        # active findings must be equal to those in both reports
        findings = self.get_test_findings_api(test_id)
        self.assert_finding_count_json(4 + 1, findings)

        zap1_ok = False
        zap4_ok = False
        for finding in findings["results"]:
            if "Zap1" in finding["title"]:
                self.assertTrue(finding["active"])
                zap1_ok = True
            if "Zap4" in finding["title"]:
                self.assertFalse(finding["active"])
                zap4_ok = True

        self.assertTrue(zap1_ok)
        self.assertTrue(zap4_ok)

        # verified findings must be equal to those in report 0
        findings = self.get_test_findings_api(test_id, verified=True)
        self.assert_finding_count_json(0, findings)

        findings = self.get_test_findings_api(test_id, verified=False)
        self.assert_finding_count_json(5, findings)

        self.assertEqual(endpoint_count_before, self.db_endpoint_count())

        # zap4 should be closed again so 2 mitigated eps, zap1 should be open again so 3 active extra
        self.assertEqual(endpoint_status_count_before_active + 3 - 2, self.db_endpoint_status_count(mitigated=False))
        self.assertEqual(endpoint_status_count_before_mitigated - 3 + 2, self.db_endpoint_status_count(mitigated=True))

        # zap1 was closed and then opened -> 2 notes
        # zap4 was created and then closed -> only 1 note
        self.assertEqual(notes_count_before + 2 + 1, self.db_notes_count())

    # import 0 and then reimport 2 with an extra endpoint for zap1
    # - extra endpoint should be present in db
    # - reimport doesn't look at endpoints to match against existing findings
    def test_import_0_reimport_2_extra_endpoint(self):
        logger.debug("reimporting exact same original zap xml report again, with an extra endpoint for zap1")

        import0 = self.import_scan_with_params(self.zap_sample0_filename)

        test_id = import0["test"]
        findings = self.get_test_findings_api(test_id)
        self.log_finding_summary_json_api(findings)

        finding_count_before = self.db_finding_count()
        endpoint_count_before = self.db_endpoint_count()
        endpoint_status_count_before_active = self.db_endpoint_status_count(mitigated=False)
        endpoint_status_count_before_mitigated = self.db_endpoint_status_count(mitigated=True)
        notes_count_before = self.db_notes_count()

        with assertTestImportModelsCreated(self, reimports=1, affected_findings=0, untouched=4):
            reimport2 = self.reimport_scan_with_params(test_id, self.zap_sample2_filename)

        test_id = reimport2["test"]
        self.assertEqual(test_id, test_id)

        findings = self.get_test_findings_api(test_id)
        self.log_finding_summary_json_api(findings)

        # reimported count must match count in xml report
        findings = self.get_test_findings_api(test_id)
        self.assert_finding_count_json(4, findings)

        self.assertEqual(endpoint_count_before + 1, self.db_endpoint_count())
        self.assertEqual(endpoint_status_count_before_active + 1, self.db_endpoint_status_count(mitigated=False))
        self.assertEqual(endpoint_status_count_before_mitigated, self.db_endpoint_status_count(mitigated=True))

        # reimporting the exact same scan shouldn't create any notes
        self.assertEqual(notes_count_before, self.db_notes_count())
        self.assertEqual(finding_count_before, self.db_finding_count())

    # import 0 and then reimport 2 with an extra endpoint for zap1 and then 0 again to remove the extra endpoint again
    # - extra endpoint should no long be present in db
    # - reimport doesn't look at endpoints to match against existing findings
    def test_import_0_reimport_2_extra_endpoint_reimport_0(self):
        logger.debug("reimporting exact same original zap xml report again, with an extra endpoint for zap1")

        # self.log_finding_summary_json_api()

        import0 = self.import_scan_with_params(self.zap_sample0_filename)
        test_id = import0["test"]
        findings = self.get_test_findings_api(test_id)
        self.log_finding_summary_json_api(findings)

        with assertTestImportModelsCreated(self, reimports=1, affected_findings=0, untouched=4):
            reimport2 = self.reimport_scan_with_params(test_id, self.zap_sample2_filename)

        test_id = reimport2["test"]
        self.assertEqual(test_id, test_id)

        findings = self.get_test_findings_api(test_id)
        self.log_finding_summary_json_api(findings)

        finding_count_before = self.db_finding_count()
        endpoint_count_before = self.db_endpoint_count()
        endpoint_status_count_before_active = self.db_endpoint_status_count(mitigated=False)
        endpoint_status_count_before_mitigated = self.db_endpoint_status_count(mitigated=True)
        notes_count_before = self.db_notes_count()

        reimport0 = self.reimport_scan_with_params(test_id, self.zap_sample0_filename)

        test_id = reimport0["test"]
        self.assertEqual(test_id, test_id)

        findings = self.get_test_findings_api(test_id)
        self.log_finding_summary_json_api(findings)

        # reimported count must match count in xml report
        findings = self.get_test_findings_api(test_id)
        self.assert_finding_count_json(4, findings)

        self.assertEqual(endpoint_count_before, self.db_endpoint_count())
        # 1 endpoint was marked as mitigated
        self.assertEqual(endpoint_status_count_before_active - 1, self.db_endpoint_status_count(mitigated=False))
        self.assertEqual(endpoint_status_count_before_mitigated + 1, self.db_endpoint_status_count(mitigated=True))

        # reimporting the exact same scan shouldn't create any notes
        self.assertEqual(notes_count_before, self.db_notes_count())
        self.assertEqual(finding_count_before, self.db_finding_count())

    # import 0 and then reimport 3 with severities changed for zap1 and zap2
    # - reimport will match on severity, so now should create 2 new findings
    # - and close the 2 old findings because they have a different severity
    # - so zap1 + zap2 closed
    # - 2 new findings zap1' and zap2'
    def test_import_0_reimport_3_active_verified(self):
        logger.debug("reimporting updated zap xml report, with different severities for zap2 and zap5")

        import0 = self.import_scan_with_params(self.zap_sample0_filename)

        test_id = import0["test"]
        findings = self.get_test_findings_api(test_id)
        self.log_finding_summary_json_api(findings)

        finding_count_before = self.db_finding_count()
        endpoint_count_before = self.db_endpoint_count()
        endpoint_status_count_before_active = self.db_endpoint_status_count(mitigated=False)
        endpoint_status_count_before_mitigated = self.db_endpoint_status_count(mitigated=True)
        notes_count_before = self.db_notes_count()

        # reimport updated report
        with assertTestImportModelsCreated(self, reimports=1, affected_findings=4, created=2, closed=2, untouched=2):
            reimport1 = self.reimport_scan_with_params(test_id, self.zap_sample3_filename)

        test_id = reimport1["test"]
        self.assertEqual(test_id, test_id)

        self.get_test_api(test_id)
        findings = self.get_test_findings_api(test_id)
        self.log_finding_summary_json_api(findings)
        self.assert_finding_count_json(4 + 2, findings)

        zap2_ok = False
        zap5_ok = False
        for finding in findings["results"]:
            if "Zap2" in finding["title"]:
                self.assertTrue(finding["active"] or finding["severity"] == "Low")
                self.assertTrue(not finding["active"] or finding["severity"] == "Medium")
                zap2_ok = True
            if "Zap5" in finding["title"]:
                self.assertTrue(finding["active"] or finding["severity"] == "Low")
                self.assertTrue(not finding["active"] or finding["severity"] == "Medium")
                zap5_ok = True

        self.assertTrue(zap2_ok)
        self.assertTrue(zap5_ok)

        # verified findings must be equal to those in report 0
        findings = self.get_test_findings_api(test_id, verified=True)
        self.assert_finding_count_json(0 + 0, findings)

        # unverified findings must be equal to those in report 0
        findings = self.get_test_findings_api(test_id, verified=False)
        self.assert_finding_count_json(4 + 2, findings)

        # the updated scan report has
        # - 2 new findings, 2 new endpoints, 2 + 2 new endpoint statuses active, 3 + 3 endpoint statues mitigated due to zap1+2 closed
        self.assertEqual(finding_count_before + 2, self.db_finding_count())
        self.assertEqual(endpoint_count_before, self.db_endpoint_count())
        self.assertEqual(endpoint_status_count_before_active + 3 + 3 - 3 - 3, self.db_endpoint_status_count(mitigated=False))
        self.assertEqual(endpoint_status_count_before_mitigated + 2 + 2, self.db_endpoint_status_count(mitigated=True))

        # - zap2 and zap5 closed
        self.assertEqual(notes_count_before + 2, self.db_notes_count())

    # import 1 and then reimport 2 without closing old findings
    # - reimport should not mitigate the zap1
    def test_import_reimport_without_closing_old_findings(self):
        logger.debug("reimporting updated zap xml report and keep old findings open")

        import1 = self.import_scan_with_params(self.zap_sample1_filename)

        test_id = import1["test"]
        findings = self.get_test_findings_api(test_id)
        self.assert_finding_count_json(4, findings)

        with assertTestImportModelsCreated(self, reimports=1, affected_findings=1, created=1, untouched=3):
            reimport1 = self.reimport_scan_with_params(test_id, self.zap_sample2_filename, close_old_findings=False)

        test_id = reimport1["test"]
        self.assertEqual(test_id, test_id)

        findings = self.get_test_findings_api(test_id, verified=False)
        self.assert_finding_count_json(5, findings)

        findings = self.get_test_findings_api(test_id, verified=True)
        self.assert_finding_count_json(0, findings)

        mitigated = 0
        not_mitigated = 0
        for finding in findings["results"]:
            logger.debug(finding)
            if finding["is_mitigated"]:
                mitigated += 1
            else:
                not_mitigated += 1
        self.assertEqual(mitigated, 0)
        self.assertEqual(not_mitigated, 0)

    # some parsers generate 1 finding for each vulnerable file for each vulnerability
    # i.e
    # #: title                     : sev : file_path
    # 1: CVE-2020-1234 jquery      : 1   : /file1.jar
    # 2: CVE-2020-1234 jquery      : 1   : /file2.jar
    #
    # if we don't filter on file_path, we would find 2 existing findings
    # and the logic below will get confused and just create a new finding
    # and close the two existing ones. including and duplicates.
    #
    def test_import_0_reimport_0_anchore_file_path(self):
        import0 = self.import_scan_with_params(self.anchore_file_name, scan_type=self.scan_type_anchore)

        test_id = import0["test"]

        active_findings_before = self.get_test_findings_api(test_id, active=True)
        self.log_finding_summary_json_api(active_findings_before)

        active_findings_count_before = active_findings_before["count"]
        notes_count_before = self.db_notes_count()

        # reimport exact same report
        with assertTestImportModelsCreated(self, reimports=1, affected_findings=0, untouched=4):
            self.reimport_scan_with_params(test_id, self.anchore_file_name, scan_type=self.scan_type_anchore)

        active_findings_after = self.get_test_findings_api(test_id, active=True)
        self.log_finding_summary_json_api(active_findings_after)
        self.assert_finding_count_json(active_findings_count_before, active_findings_after)

        # reimporting the exact same scan shouldn't create any notes
        self.assertEqual(notes_count_before, self.db_notes_count())

    # import Zap0 with 4 findings
    # set 1 finding to active=False and false_positve=True
    # set 1 finding to active=False and out_of_scope=True
    # set 1 finding to active=False and risk_accepted=True
    # delete 1 finding
    # reimport Zap0 and only 1 finding must be active
    # the other 3 findings manually set to active=False must remain False
    def test_import_reimport_keep_false_positive_and_out_of_scope(self):
        logger.debug("importing zap0 with 4 findings, manually setting 3 findings to active=False, reimporting zap0 must return only 1 finding active=True")

        import0 = self.import_scan_with_params(self.zap_sample0_filename)
        test_id = import0["test"]

        test_api_response = self.get_test_api(test_id)
        product_api_response = self.get_engagement_api(test_api_response["engagement"])
        product_id = product_api_response["product"]

        self.patch_product_api(product_id, {"enable_simple_risk_acceptance": True})

        active_findings_before = self.get_test_findings_api(test_id, active=True)
        self.assert_finding_count_json(4, active_findings_before)

        for finding in active_findings_before["results"]:
            if "Zap1" in finding["title"]:
                self.patch_finding_api(finding["id"], {"active": False,
                                                       "verified": False,
                                                       "false_p": True,
                                                       "out_of_scope": False,
                                                       "risk_accepted": False,
                                                       "is_mitigated": True})
            elif "Zap2" in finding["title"]:
                self.patch_finding_api(finding["id"], {"active": False,
                                                       "verified": False,
                                                       "false_p": False,
                                                       "out_of_scope": True,
                                                       "risk_accepted": False,
                                                       "is_mitigated": True})
            elif "Zap3" in finding["title"]:
                self.patch_finding_api(finding["id"], {"active": False,
                                                       "verified": False,
                                                       "false_p": False,
                                                       "out_of_scope": False,
                                                       "risk_accepted": True,
                                                       "is_mitigated": True})

        active_findings_before = self.get_test_findings_api(test_id, active=True)
        self.assert_finding_count_json(1, active_findings_before)

        for finding in active_findings_before["results"]:
            if "Zap5" in finding["title"]:
                self.delete_finding_api(finding["id"])

        active_findings_before = self.get_test_findings_api(test_id, active=True)
        self.assert_finding_count_json(0, active_findings_before)

        with assertTestImportModelsCreated(self, reimports=1, affected_findings=1, created=1):
            reimport0 = self.reimport_scan_with_params(test_id, self.zap_sample0_filename)

        self.assertEqual(reimport0["test"], test_id)

        active_findings_after = self.get_test_findings_api(test_id, active=True)
        self.assert_finding_count_json(1, active_findings_after)

        active_findings_after = self.get_test_findings_api(test_id, active=False)
        self.assert_finding_count_json(3, active_findings_after)

        for finding in active_findings_after["results"]:
            if "Zap1" in finding["title"]:
                self.assertFalse(finding["active"])
                self.assertFalse(finding["verified"])
                self.assertTrue(finding["false_p"])
                self.assertFalse(finding["out_of_scope"])
                self.assertFalse(finding["risk_accepted"])
                self.assertTrue(finding["is_mitigated"])
            elif "Zap2" in finding["title"]:
                self.assertFalse(finding["active"])
                self.assertFalse(finding["verified"])
                self.assertFalse(finding["false_p"])
                self.assertTrue(finding["out_of_scope"])
                self.assertFalse(finding["risk_accepted"])
                self.assertTrue(finding["is_mitigated"])
            elif "Zap3" in finding["title"]:
                self.assertFalse(finding["active"])
                self.assertFalse(finding["verified"])
                self.assertFalse(finding["false_p"])
                self.assertFalse(finding["out_of_scope"])
                self.assertTrue(finding["risk_accepted"])
                self.assertTrue(finding["is_mitigated"])
            elif "Zap5" in finding["title"]:
                self.assertTrue(finding["active"])
                self.assertTrue(finding["verified"])
                self.assertFalse(finding["false_p"])
                self.assertFalse(finding["out_of_scope"])
                self.assertFalse(finding["risk_accepted"])
                self.assertFalse(finding["is_mitigated"])

    # import gitlab_dep_scan_components_filename with 6 findings
    # findings 1, 2 and 3 have the same component_name (golang.org/x/crypto) and the same CVE (CVE-2020-29652), but different component_version
    # findings 4 and 5 have the same component_name (golang.org/x/text) and the same CVE (CVE-2020-14040), but different component_version
    # finding 6 is different ("unique") from the others
    #
    # reimport gitlab_dep_scan_components_filename and the same 6 finding must be active
    #
    # the previous hashcode calculation for GitLab Dependency Scanning would ignore component_name and component_version,
    # which during the reimport would close findings 2, 3 and 5, because it would only check the finding's title and CVE
    #
    # since a project can have multiples versions (component_version) of the same dependency (component_name),
    # we must consider each finding unique, otherwise we would lose valid information
    def test_import_6_reimport_6_gitlab_dep_scan_component_name_and_version(self):

        import0 = self.import_scan_with_params(self.gitlab_dep_scan_components_filename,
                                               scan_type=self.scan_type_gtlab_dep_scan,
                                               minimum_severity="Info")
        test_id = import0["test"]
        active_findings_before = self.get_test_findings_api(test_id, active=True)
        self.assert_finding_count_json(6, active_findings_before)

        with assertTestImportModelsCreated(self, reimports=1, affected_findings=0, created=0, untouched=6):
            self.reimport_scan_with_params(test_id,
                                                       self.gitlab_dep_scan_components_filename,
                                                       scan_type=self.scan_type_gtlab_dep_scan,
                                                       minimum_severity="Info")

        active_findings_after = self.get_test_findings_api(test_id, active=True)
        self.assert_finding_count_json(6, active_findings_after)

        count = 0
        for finding in active_findings_after["results"]:
            if "v0.0.0-20190219172222-a4c6cb3142f2" == finding["component_version"]:
                self.assertEqual("CVE-2020-29652: Nil Pointer Dereference", finding["title"])
                self.assertEqual("CVE-2020-29652", finding["vulnerability_ids"][0]["vulnerability_id"])
                self.assertEqual("golang.org/x/crypto", finding["component_name"])
                count = count + 1
            elif "v0.0.0-20190308221718-c2843e01d9a2" == finding["component_version"]:
                self.assertEqual("CVE-2020-29652: Nil Pointer Dereference", finding["title"])
                self.assertEqual("CVE-2020-29652", finding["vulnerability_ids"][0]["vulnerability_id"])
                self.assertEqual("golang.org/x/crypto", finding["component_name"])
                count = count + 1
            elif "v0.0.0-20200302210943-78000ba7a073" == finding["component_version"]:
                self.assertEqual("CVE-2020-29652: Nil Pointer Dereference", finding["title"])
                self.assertEqual("CVE-2020-29652", finding["vulnerability_ids"][0]["vulnerability_id"])
                self.assertEqual("golang.org/x/crypto", finding["component_name"])
                count = count + 1
            elif "v0.3.0" == finding["component_version"]:
                self.assertEqual("CVE-2020-14040: Loop With Unreachable Exit Condition (Infinite Loop)", finding["title"])
                self.assertEqual("CVE-2020-14040", finding["vulnerability_ids"][0]["vulnerability_id"])
                self.assertEqual("golang.org/x/text", finding["component_name"])
                count = count + 1
            elif "v0.3.2" == finding["component_version"]:
                self.assertEqual("CVE-2020-14040: Loop With Unreachable Exit Condition (Infinite Loop)", finding["title"])
                self.assertEqual("CVE-2020-14040", finding["vulnerability_ids"][0]["vulnerability_id"])
                self.assertEqual("golang.org/x/text", finding["component_name"])
                count = count + 1

        self.assertEqual(5, count)

    # import clair scan, testing:
    # parameter endpoint_to_add: each imported finding should be related to endpoint with id=1
    # close_old_findings functionality: secony (empty) import should close all findings from the first import
    def test_import_param_close_old_findings_with_additional_endpoint(self):
        logger.debug("importing clair report with additional endpoint")
        with assertTestImportModelsCreated(self, imports=1, affected_findings=4, created=4):
            import0 = self.import_scan_with_params(self.clair_few_findings, scan_type=self.scan_type_clair, close_old_findings=True, endpoint_to_add=1)

        test_id = import0["test"]
        test = self.get_test(test_id)
        findings = self.get_test_findings_api(test_id)
        self.log_finding_summary_json_api(findings)
        # imported count must match count in the report
        self.assert_finding_count_json(4, findings)

        # imported findings should be active in the engagement
        engagement_findings = Finding.objects.filter(test__engagement_id=1, test__test_type=test.test_type, active=True, is_mitigated=False)
        self.assertEqual(engagement_findings.count(), 4)

        # findings should have only one endpoint, added with endpoint_to_add
        for finding in engagement_findings:
            self.assertEqual(finding.endpoints.count(), 1)
            self.assertEqual(finding.endpoints.first().id, 1)

        # reimport empty report
        with assertTestImportModelsCreated(self, imports=1, affected_findings=4, closed=4):
            self.import_scan_with_params(self.clair_empty, scan_type=self.scan_type_clair, close_old_findings=True, endpoint_to_add=1)

        # all findings from import0 should be closed now
        engagement_findings_count = Finding.objects.filter(test__engagement_id=1, test__test_type=test.test_type, active=True, is_mitigated=False).count()
        self.assertEqual(engagement_findings_count, 0)

    # close_old_findings functionality: second (empty) import should close all findings from the first import when setting the same service
    def test_import_param_close_old_findings_with_same_service(self):
        logger.debug("importing clair report with same service")
        with assertTestImportModelsCreated(self, imports=1, affected_findings=4, created=4):
            import0 = self.import_scan_with_params(self.clair_few_findings, scan_type=self.scan_type_clair, close_old_findings=True, service="service_1")

        test_id = import0["test"]
        test = self.get_test(test_id)
        findings = self.get_test_findings_api(test_id)
        self.log_finding_summary_json_api(findings)
        # imported count must match count in the report
        self.assert_finding_count_json(4, findings)

        # imported findings should be active in the engagement
        engagement_findings = Finding.objects.filter(test__engagement_id=1, test__test_type=test.test_type, active=True, is_mitigated=False)
        self.assertEqual(engagement_findings.count(), 4)

        # reimport empty report
        with assertTestImportModelsCreated(self, imports=1, affected_findings=4, closed=4):
            self.import_scan_with_params(self.clair_empty, scan_type=self.scan_type_clair, close_old_findings=True, service="service_1")

        # all findings from import0 should be closed now
        engagement_findings_count = Finding.objects.filter(test__engagement_id=1, test__test_type=test.test_type, active=True, is_mitigated=False).count()
        self.assertEqual(engagement_findings_count, 0)

    # close_old_findings functionality: second (empty) import should not close findings from the first import when setting different services
    def test_import_param_close_old_findings_with_different_services(self):
        logger.debug("importing clair report with different services")
        with assertTestImportModelsCreated(self, imports=1, affected_findings=4, created=4):
            import0 = self.import_scan_with_params(self.clair_few_findings, scan_type=self.scan_type_clair, close_old_findings=True, service="service_1")

        test_id = import0["test"]
        test = self.get_test(test_id)
        findings = self.get_test_findings_api(test_id)
        self.log_finding_summary_json_api(findings)
        # imported count must match count in the report
        self.assert_finding_count_json(4, findings)

        # imported findings should be active in the engagement
        engagement_findings = Finding.objects.filter(test__engagement_id=1, test__test_type=test.test_type, active=True, is_mitigated=False)
        self.assertEqual(engagement_findings.count(), 4)

        # reimport empty report
        with assertTestImportModelsCreated(self, imports=1, affected_findings=0, closed=0):
            self.import_scan_with_params(self.clair_empty, scan_type=self.scan_type_clair, close_old_findings=True, service="service_2")

        # no findings from import0 should be closed now
        engagement_findings_count = Finding.objects.filter(test__engagement_id=1, test__test_type=test.test_type, active=True, is_mitigated=False).count()
        self.assertEqual(engagement_findings_count, 4)

    # close_old_findings functionality: second (empty) import should not close findings from the first import when setting a service in the first import but none in the second import
    def test_import_param_close_old_findings_with_and_without_service_1(self):
        with assertTestImportModelsCreated(self, imports=1, affected_findings=4, created=4):
            import0 = self.import_scan_with_params(self.clair_few_findings, scan_type=self.scan_type_clair, close_old_findings=True, service="service_1")

        test_id = import0["test"]
        test = self.get_test(test_id)
        findings = self.get_test_findings_api(test_id)
        self.log_finding_summary_json_api(findings)
        # imported count must match count in the report
        self.assert_finding_count_json(4, findings)

        # imported findings should be active in the engagement
        engagement_findings = Finding.objects.filter(test__engagement_id=1, test__test_type=test.test_type, active=True, is_mitigated=False)
        self.assertEqual(engagement_findings.count(), 4)

        # reimport empty report
        with assertTestImportModelsCreated(self, imports=1, affected_findings=0, closed=0):
            self.import_scan_with_params(self.clair_empty, scan_type=self.scan_type_clair, close_old_findings=True, service=None)

        # no findings from import0 should be closed now
        engagement_findings_count = Finding.objects.filter(test__engagement_id=1, test__test_type=test.test_type, active=True, is_mitigated=False).count()
        self.assertEqual(engagement_findings_count, 4)

    # close_old_findings functionality: second (empty) import should not close findings from the first import when setting no service in the first import but one in the second import
    def test_import_param_close_old_findings_with_and_without_service_2(self):
        with assertTestImportModelsCreated(self, imports=1, affected_findings=4, created=4):
            import0 = self.import_scan_with_params(self.clair_few_findings, scan_type=self.scan_type_clair, close_old_findings=True, service=None)

        test_id = import0["test"]
        test = self.get_test(test_id)
        findings = self.get_test_findings_api(test_id)
        self.log_finding_summary_json_api(findings)
        # imported count must match count in the report
        self.assert_finding_count_json(4, findings)

        # imported findings should be active in the engagement
        engagement_findings = Finding.objects.filter(test__engagement_id=1, test__test_type=test.test_type, active=True, is_mitigated=False)
        self.assertEqual(engagement_findings.count(), 4)

        # reimport empty report
        with assertTestImportModelsCreated(self, imports=1, affected_findings=0, closed=0):
            self.import_scan_with_params(self.clair_empty, scan_type=self.scan_type_clair, close_old_findings=True, service="service_2")

        # no findings from import0 should be closed now
        engagement_findings_count = Finding.objects.filter(test__engagement_id=1, test__test_type=test.test_type, active=True, is_mitigated=False).count()
        self.assertEqual(engagement_findings_count, 4)

    def test_import_reimport_generic(self):
        """This test do a basic import and re-import of a generic JSON report

        This test is useful because some features are only activated in generic JSON format
        """

        import0 = self.import_scan_with_params(self.generic_filename_with_file, scan_type="Generic Findings Import")

        test_id = import0["test"]

        # reimport exact same report
        with assertTestImportModelsCreated(self, reimports=1, untouched=1):
            reimport0 = self.reimport_scan_with_params(test_id, self.generic_filename_with_file, scan_type="Generic Findings Import")

        test_id2 = reimport0["test"]
        self.assertEqual(test_id, test_id2)

        findings = self.get_test_findings_api(test_id)
        self.log_finding_summary_json_api(findings)

        # reimported count must match count in xml report
        # we set verified=False in this reimport, but currently DD does not update this flag, so it's still True from previous import
        findings = self.get_test_findings_api(test_id, verified=True)
        self.assert_finding_count_json(0, findings)

        # inversely, we should see no findings with verified=False
        findings = self.get_test_findings_api(test_id, verified=False)
        self.assert_finding_count_json(1, findings)

    def test_import_nuclei_emptyc(self):
        """This test do a basic import of Nuclei report with no vulnerability

        This test is useful because Nuclei use jsonl for his format so it can generate empty files.
        It tests the condition limit of loading an empty file.
        """

        import0 = self.import_scan_with_params(self.nuclei_empty, scan_type="Nuclei Scan")

        test_id = import0["test"]

        reimport0 = self.reimport_scan_with_params(test_id, self.nuclei_empty, scan_type="Nuclei Scan")

        test_id2 = reimport0["test"]
        self.assertEqual(test_id, test_id2)

    def test_import_reimport_endpoint_where_eps_date_is_different(self):
        endpoint_count_before = self.db_endpoint_count()
        endpoint_status_count_before_active = self.db_endpoint_status_count(mitigated=False)
        endpoint_status_count_before_mitigated = self.db_endpoint_status_count(mitigated=True)

        with assertTestImportModelsCreated(self, imports=1, affected_findings=1, created=1):
            import0 = self.import_scan_with_params(self.gitlab_dast_file_name,
                                                   self.scan_type_gitlab_dast,
                                                   active=True,
                                                   verified=True)

        test_id = import0["test"]

        findings = self.get_test_findings_api(test_id)
        self.log_finding_summary_json_api(findings)
        self.assert_finding_count_json(1, findings)

        test = self.get_test_api(test_id)["id"]
        finding = Finding.objects.filter(test__engagement_id=1, test=test).first()
        self.assertEqual(finding.status_finding.count(), 1)

        original_date = finding.status_finding.first().date

        self.assertEqual(endpoint_count_before + 1, self.db_endpoint_count())
        self.assertEqual(endpoint_status_count_before_active + 1, self.db_endpoint_status_count(mitigated=False))
        self.assertEqual(endpoint_status_count_before_mitigated, self.db_endpoint_status_count(mitigated=True))

        reimport0 = self.reimport_scan_with_params(test_id,
                                                   self.gitlab_dast_file_name,
                                                   scan_type=self.scan_type_gitlab_dast)
        test_id = reimport0["test"]

        findings = self.get_test_findings_api(test_id)
        self.log_finding_summary_json_api(findings)
        self.assert_finding_count_json(1, findings)

        finding = Finding.objects.filter(test__engagement_id=1, test=test).first()
        self.assertEqual(finding.status_finding.count(), 1)

        reimported_date = finding.status_finding.first().date
        self.assertEqual(original_date, reimported_date)

        self.assertEqual(endpoint_count_before + 1, self.db_endpoint_count())
        self.assertEqual(endpoint_status_count_before_active + 1, self.db_endpoint_status_count(mitigated=False))
        self.assertEqual(endpoint_status_count_before_mitigated, self.db_endpoint_status_count(mitigated=True))

    # test handling of vulnerability ids with import
    def test_import_reimport_vulnerability_ids(self):

        import0 = self.import_scan_with_params(self.anchore_grype_file_name, scan_type=self.anchore_grype_scan_type)

        test_id = import0["test"]
        test = Test.objects.get(id=test_id)
        findings = Finding.objects.filter(test=test)
        self.assertEqual(4, len(findings))
<<<<<<< HEAD
        self.assertEqual('GHSA-v6rh-hp5x-86rv', findings[3].cve)
=======
        self.assertEqual("GHSA-v6rh-hp5x-86rv", findings[3].cve)
>>>>>>> 51cea97b
        self.assertEqual(2, len(findings[3].vulnerability_ids))
        self.assertEqual("GHSA-v6rh-hp5x-86rv", findings[3].vulnerability_ids[0])
        self.assertEqual("CVE-2021-44420", findings[3].vulnerability_ids[1])

        test_type = Test_Type.objects.get(name=self.anchore_grype_scan_type)
        reimport_test = Test(
            engagement=test.engagement,
            test_type=test_type,
            scan_type=self.anchore_grype_scan_type,
            target_start=datetime.datetime.now(datetime.timezone.utc),
            target_end=datetime.datetime.now(datetime.timezone.utc),
        )
        reimport_test.save()

        self.reimport_scan_with_params(reimport_test.id, self.anchore_grype_file_name, scan_type=self.anchore_grype_scan_type)
        findings = Finding.objects.filter(test=reimport_test)
        self.assertEqual(4, len(findings))
<<<<<<< HEAD
        self.assertEqual('GHSA-v6rh-hp5x-86rv', findings[3].cve)
=======
        self.assertEqual("GHSA-v6rh-hp5x-86rv", findings[3].cve)
>>>>>>> 51cea97b
        self.assertEqual(2, len(findings[3].vulnerability_ids))
        self.assertEqual("GHSA-v6rh-hp5x-86rv", findings[3].vulnerability_ids[0])
        self.assertEqual("CVE-2021-44420", findings[3].vulnerability_ids[1])

    def test_import_history_reactivated_and_untouched_findings_do_not_mix(self):
        import0 = self.import_scan_with_params(self.generic_import_1, scan_type=self.scan_type_generic)
        test_id = import0["test"]
        # reimport the second report
        self.reimport_scan_with_params(test_id, self.generic_import_2, scan_type=self.scan_type_generic)
        # reimport the first report again
        self.reimport_scan_with_params(test_id, self.generic_import_1, scan_type=self.scan_type_generic)
        # Passing this test means an exception does not occur


class ImportReimportTestAPI(DojoAPITestCase, ImportReimportMixin):
    fixtures = ["dojo_testdata.json"]

    def __init__(self, *args, **kwargs):
        # super(ImportReimportMixin, self).__init__(*args, **kwargs)
        ImportReimportMixin.__init__(self, *args, **kwargs)
        # DojoAPITestCase.__init__(*args, **kwargs)
        super().__init__(*args, **kwargs)

    def setUp(self):
        testuser = User.objects.get(username="admin")
        token = Token.objects.get(user=testuser)
        self.client = APIClient()
        self.client.credentials(HTTP_AUTHORIZATION="Token " + token.key)
        # self.url = reverse(self.viewname + '-list')

    # Statistics only available in API Response
    # One testcase covering intial import, closing during reimport and reactivating during reimport

    # import 0 and then reimport 1 with zap4 as extra finding, zap1 closed and then reimport 0 again
    # - active findings count should be 4
    # - total  findings count should be 5
    # - zap1 active, zap4 inactive
    def test_import_0_reimport_1_active_verified_reimport_0_active_verified_statistics(self):
        logger.debug("reimporting updated zap xml report, 1 new finding and 1 no longer present, verified=True and then 0 again")

        import0 = self.import_scan_with_params(self.zap_sample0_filename)

        self.assertEqual(import0["statistics"], {
            "after": {
                "info": {"active": 0, "verified": 0, "duplicate": 0, "false_p": 0, "out_of_scope": 0, "is_mitigated": 0, "risk_accepted": 0, "total": 0},
                "low": {"active": 3, "verified": 0, "duplicate": 0, "false_p": 0, "out_of_scope": 0, "is_mitigated": 0, "risk_accepted": 0, "total": 3},
                "medium": {"active": 1, "verified": 0, "duplicate": 0, "false_p": 0, "out_of_scope": 0, "is_mitigated": 0, "risk_accepted": 0, "total": 1},
                "high": {"active": 0, "verified": 0, "duplicate": 0, "false_p": 0, "out_of_scope": 0, "is_mitigated": 0, "risk_accepted": 0, "total": 0},
                "critical": {"active": 0, "verified": 0, "duplicate": 0, "false_p": 0, "out_of_scope": 0, "is_mitigated": 0, "risk_accepted": 0, "total": 0},
                "total": {"active": 4, "verified": 0, "duplicate": 0, "false_p": 0, "out_of_scope": 0, "is_mitigated": 0, "risk_accepted": 0, "total": 4},
            },
        })

        test_id = import0["test"]
        reimport1 = self.reimport_scan_with_params(test_id, self.zap_sample1_filename)

        self.assertEqual(reimport1["statistics"], {
            "after": {
                "critical": {"active": 0, "duplicate": 0, "false_p": 0, "is_mitigated": 0, "out_of_scope": 0, "risk_accepted": 0, "total": 0, "verified": 0},
                "high": {"active": 0, "duplicate": 0, "false_p": 0, "is_mitigated": 0, "out_of_scope": 0, "risk_accepted": 0, "total": 0, "verified": 0},
                "info": {"active": 0, "duplicate": 0, "false_p": 0, "is_mitigated": 0, "out_of_scope": 0, "risk_accepted": 0, "total": 0, "verified": 0},
                "low": {"active": 3, "duplicate": 0, "false_p": 0, "is_mitigated": 1, "out_of_scope": 0, "risk_accepted": 0, "total": 4, "verified": 0},
                "medium": {"active": 1, "duplicate": 0, "false_p": 0, "is_mitigated": 0, "out_of_scope": 0, "risk_accepted": 0, "total": 1, "verified": 0},
                "total": {"active": 4, "duplicate": 0, "false_p": 0, "is_mitigated": 1, "out_of_scope": 0, "risk_accepted": 0, "total": 5, "verified": 0}},
            "before": {
                "critical": {"active": 0, "duplicate": 0, "false_p": 0, "is_mitigated": 0, "out_of_scope": 0, "risk_accepted": 0, "total": 0, "verified": 0},
                "high": {"active": 0, "duplicate": 0, "false_p": 0, "is_mitigated": 0, "out_of_scope": 0, "risk_accepted": 0, "total": 0, "verified": 0},
                "info": {"active": 0, "duplicate": 0, "false_p": 0, "is_mitigated": 0, "out_of_scope": 0, "risk_accepted": 0, "total": 0, "verified": 0},
                "low": {"active": 3, "duplicate": 0, "false_p": 0, "is_mitigated": 0, "out_of_scope": 0, "risk_accepted": 0, "total": 3, "verified": 0},
                "medium": {"active": 1, "duplicate": 0, "false_p": 0, "is_mitigated": 0, "out_of_scope": 0, "risk_accepted": 0, "total": 1, "verified": 0},
                "total": {"active": 4, "duplicate": 0, "false_p": 0, "is_mitigated": 0, "out_of_scope": 0, "risk_accepted": 0, "total": 4, "verified": 0}},
            "delta": {
                "closed": {
                    "critical": {"active": 0, "duplicate": 0, "false_p": 0, "is_mitigated": 0, "out_of_scope": 0, "risk_accepted": 0, "total": 0, "verified": 0},
                    "high": {"active": 0, "duplicate": 0, "false_p": 0, "is_mitigated": 0, "out_of_scope": 0, "risk_accepted": 0, "total": 0, "verified": 0},
                    "info": {"active": 0, "duplicate": 0, "false_p": 0, "is_mitigated": 0, "out_of_scope": 0, "risk_accepted": 0, "total": 0, "verified": 0},
                    "low": {"active": 0, "duplicate": 0, "false_p": 0, "is_mitigated": 1, "out_of_scope": 0, "risk_accepted": 0, "total": 1, "verified": 0},
                    "medium": {"active": 0, "duplicate": 0, "false_p": 0, "is_mitigated": 0, "out_of_scope": 0, "risk_accepted": 0, "total": 0, "verified": 0},
                    "total": {"active": 0, "duplicate": 0, "false_p": 0, "is_mitigated": 1, "out_of_scope": 0, "risk_accepted": 0, "total": 1, "verified": 0}},
                "created": {
                    "critical": {"active": 0, "duplicate": 0, "false_p": 0, "is_mitigated": 0, "out_of_scope": 0, "risk_accepted": 0, "total": 0, "verified": 0},
                    "high": {"active": 0, "duplicate": 0, "false_p": 0, "is_mitigated": 0, "out_of_scope": 0, "risk_accepted": 0, "total": 0, "verified": 0},
                    "info": {"active": 0, "duplicate": 0, "false_p": 0, "is_mitigated": 0, "out_of_scope": 0, "risk_accepted": 0, "total": 0, "verified": 0},
                    "low": {"active": 1, "duplicate": 0, "false_p": 0, "is_mitigated": 0, "out_of_scope": 0, "risk_accepted": 0, "total": 1, "verified": 0},
                    "medium": {"active": 0, "duplicate": 0, "false_p": 0, "is_mitigated": 0, "out_of_scope": 0, "risk_accepted": 0, "total": 0, "verified": 0},
                    "total": {"active": 1, "duplicate": 0, "false_p": 0, "is_mitigated": 0, "out_of_scope": 0, "risk_accepted": 0, "total": 1, "verified": 0}},
                "left untouched": {
                    "critical": {"active": 0, "duplicate": 0, "false_p": 0, "is_mitigated": 0, "out_of_scope": 0, "risk_accepted": 0, "total": 0, "verified": 0},
                    "high": {"active": 0, "duplicate": 0, "false_p": 0, "is_mitigated": 0, "out_of_scope": 0, "risk_accepted": 0, "total": 0, "verified": 0},
                    "info": {"active": 0, "duplicate": 0, "false_p": 0, "is_mitigated": 0, "out_of_scope": 0, "risk_accepted": 0, "total": 0, "verified": 0},
                    "low": {"active": 2, "duplicate": 0, "false_p": 0, "is_mitigated": 0, "out_of_scope": 0, "risk_accepted": 0, "total": 2, "verified": 0},
                    "medium": {"active": 1, "duplicate": 0, "false_p": 0, "is_mitigated": 0, "out_of_scope": 0, "risk_accepted": 0, "total": 1, "verified": 0},
                    "total": {"active": 3, "duplicate": 0, "false_p": 0, "is_mitigated": 0, "out_of_scope": 0, "risk_accepted": 0, "total": 3, "verified": 0}},
                "reactivated": {
                    "critical": {"active": 0, "duplicate": 0, "false_p": 0, "is_mitigated": 0, "out_of_scope": 0, "risk_accepted": 0, "total": 0, "verified": 0},
                    "high": {"active": 0, "duplicate": 0, "false_p": 0, "is_mitigated": 0, "out_of_scope": 0, "risk_accepted": 0, "total": 0, "verified": 0},
                    "info": {"active": 0, "duplicate": 0, "false_p": 0, "is_mitigated": 0, "out_of_scope": 0, "risk_accepted": 0, "total": 0, "verified": 0},
                    "low": {"active": 0, "duplicate": 0, "false_p": 0, "is_mitigated": 0, "out_of_scope": 0, "risk_accepted": 0, "total": 0, "verified": 0},
                    "medium": {"active": 0, "duplicate": 0, "false_p": 0, "is_mitigated": 0, "out_of_scope": 0, "risk_accepted": 0, "total": 0, "verified": 0},
                    "total": {"active": 0, "duplicate": 0, "false_p": 0, "is_mitigated": 0, "out_of_scope": 0, "risk_accepted": 0, "total": 0, "verified": 0}},
            },
        })

        with assertTestImportModelsCreated(self, reimports=1, affected_findings=2, closed=1, reactivated=1, untouched=3):
            reimport0 = self.reimport_scan_with_params(test_id, self.zap_sample0_filename)

        self.assertEqual(reimport0["statistics"], {
            "after": {
                "critical": {"active": 0, "duplicate": 0, "false_p": 0, "is_mitigated": 0, "out_of_scope": 0, "risk_accepted": 0, "total": 0, "verified": 0},
                "high": {"active": 0, "duplicate": 0, "false_p": 0, "is_mitigated": 0, "out_of_scope": 0, "risk_accepted": 0, "total": 0, "verified": 0},
                "info": {"active": 0, "duplicate": 0, "false_p": 0, "is_mitigated": 0, "out_of_scope": 0, "risk_accepted": 0, "total": 0, "verified": 0},
                "low": {"active": 3, "duplicate": 0, "false_p": 0, "is_mitigated": 1, "out_of_scope": 0, "risk_accepted": 0, "total": 4, "verified": 0},
                "medium": {"active": 1, "duplicate": 0, "false_p": 0, "is_mitigated": 0, "out_of_scope": 0, "risk_accepted": 0, "total": 1, "verified": 0},
                "total": {"active": 4, "duplicate": 0, "false_p": 0, "is_mitigated": 1, "out_of_scope": 0, "risk_accepted": 0, "total": 5, "verified": 0}},
            "before": {
                "critical": {"active": 0, "duplicate": 0, "false_p": 0, "is_mitigated": 0, "out_of_scope": 0, "risk_accepted": 0, "total": 0, "verified": 0},
                "high": {"active": 0, "duplicate": 0, "false_p": 0, "is_mitigated": 0, "out_of_scope": 0, "risk_accepted": 0, "total": 0, "verified": 0},
                "info": {"active": 0, "duplicate": 0, "false_p": 0, "is_mitigated": 0, "out_of_scope": 0, "risk_accepted": 0, "total": 0, "verified": 0},
                "low": {"active": 3, "duplicate": 0, "false_p": 0, "is_mitigated": 1, "out_of_scope": 0, "risk_accepted": 0, "total": 4, "verified": 0},
                "medium": {"active": 1, "duplicate": 0, "false_p": 0, "is_mitigated": 0, "out_of_scope": 0, "risk_accepted": 0, "total": 1, "verified": 0},
                "total": {"active": 4, "duplicate": 0, "false_p": 0, "is_mitigated": 1, "out_of_scope": 0, "risk_accepted": 0, "total": 5, "verified": 0}},
            "delta": {
                "closed": {
                    "critical": {"active": 0, "duplicate": 0, "false_p": 0, "is_mitigated": 0, "out_of_scope": 0, "risk_accepted": 0, "total": 0, "verified": 0},
                    "high": {"active": 0, "duplicate": 0, "false_p": 0, "is_mitigated": 0, "out_of_scope": 0, "risk_accepted": 0, "total": 0, "verified": 0},
                    "info": {"active": 0, "duplicate": 0, "false_p": 0, "is_mitigated": 0, "out_of_scope": 0, "risk_accepted": 0, "total": 0, "verified": 0},
                    "low": {"active": 0, "duplicate": 0, "false_p": 0, "is_mitigated": 1, "out_of_scope": 0, "risk_accepted": 0, "total": 1, "verified": 0},
                    "medium": {"active": 0, "duplicate": 0, "false_p": 0, "is_mitigated": 0, "out_of_scope": 0, "risk_accepted": 0, "total": 0, "verified": 0},
                    "total": {"active": 0, "duplicate": 0, "false_p": 0, "is_mitigated": 1, "out_of_scope": 0, "risk_accepted": 0, "total": 1, "verified": 0}},
                "created": {
                    "critical": {"active": 0, "duplicate": 0, "false_p": 0, "is_mitigated": 0, "out_of_scope": 0, "risk_accepted": 0, "total": 0, "verified": 0},
                    "high": {"active": 0, "duplicate": 0, "false_p": 0, "is_mitigated": 0, "out_of_scope": 0, "risk_accepted": 0, "total": 0, "verified": 0},
                    "info": {"active": 0, "duplicate": 0, "false_p": 0, "is_mitigated": 0, "out_of_scope": 0, "risk_accepted": 0, "total": 0, "verified": 0},
                    "low": {"active": 0, "duplicate": 0, "false_p": 0, "is_mitigated": 0, "out_of_scope": 0, "risk_accepted": 0, "total": 0, "verified": 0},
                    "medium": {"active": 0, "duplicate": 0, "false_p": 0, "is_mitigated": 0, "out_of_scope": 0, "risk_accepted": 0, "total": 0, "verified": 0},
                    "total": {"active": 0, "duplicate": 0, "false_p": 0, "is_mitigated": 0, "out_of_scope": 0, "risk_accepted": 0, "total": 0, "verified": 0}},
                "left untouched": {
                    "critical": {"active": 0, "duplicate": 0, "false_p": 0, "is_mitigated": 0, "out_of_scope": 0, "risk_accepted": 0, "total": 0, "verified": 0},
                    "high": {"active": 0, "duplicate": 0, "false_p": 0, "is_mitigated": 0, "out_of_scope": 0, "risk_accepted": 0, "total": 0, "verified": 0},
                    "info": {"active": 0, "duplicate": 0, "false_p": 0, "is_mitigated": 0, "out_of_scope": 0, "risk_accepted": 0, "total": 0, "verified": 0},
                    "low": {"active": 2, "duplicate": 0, "false_p": 0, "is_mitigated": 0, "out_of_scope": 0, "risk_accepted": 0, "total": 2, "verified": 0},
                    "medium": {"active": 1, "duplicate": 0, "false_p": 0, "is_mitigated": 0, "out_of_scope": 0, "risk_accepted": 0, "total": 1, "verified": 0},
                    "total": {"active": 3, "duplicate": 0, "false_p": 0, "is_mitigated": 0, "out_of_scope": 0, "risk_accepted": 0, "total": 3, "verified": 0}},
                "reactivated": {
                    "critical": {"active": 0, "duplicate": 0, "false_p": 0, "is_mitigated": 0, "out_of_scope": 0, "risk_accepted": 0, "total": 0, "verified": 0},
                    "high": {"active": 0, "duplicate": 0, "false_p": 0, "is_mitigated": 0, "out_of_scope": 0, "risk_accepted": 0, "total": 0, "verified": 0},
                    "info": {"active": 0, "duplicate": 0, "false_p": 0, "is_mitigated": 0, "out_of_scope": 0, "risk_accepted": 0, "total": 0, "verified": 0},
                    "low": {"active": 1, "duplicate": 0, "false_p": 0, "is_mitigated": 0, "out_of_scope": 0, "risk_accepted": 0, "total": 1, "verified": 0},
                    "medium": {"active": 0, "duplicate": 0, "false_p": 0, "is_mitigated": 0, "out_of_scope": 0, "risk_accepted": 0, "total": 0, "verified": 0},
                    "total": {"active": 1, "duplicate": 0, "false_p": 0, "is_mitigated": 0, "out_of_scope": 0, "risk_accepted": 0, "total": 1, "verified": 0}},
            },
        })

    # without import history, there are no delta statistics
    @override_settings(TRACK_IMPORT_HISTORY=False)
    def test_import_0_reimport_1_active_verified_reimport_0_active_verified_statistics_no_history(self):
        logger.debug("reimporting updated zap xml report, 1 new finding and 1 no longer present, verified=True and then 0 again")

        import0 = self.import_scan_with_params(self.zap_sample0_filename)

        self.assertEqual(import0["statistics"], {
            "after": {
                "info": {"active": 0, "verified": 0, "duplicate": 0, "false_p": 0, "out_of_scope": 0, "is_mitigated": 0, "risk_accepted": 0, "total": 0},
                "low": {"active": 3, "verified": 0, "duplicate": 0, "false_p": 0, "out_of_scope": 0, "is_mitigated": 0, "risk_accepted": 0, "total": 3},
                "medium": {"active": 1, "verified": 0, "duplicate": 0, "false_p": 0, "out_of_scope": 0, "is_mitigated": 0, "risk_accepted": 0, "total": 1},
                "high": {"active": 0, "verified": 0, "duplicate": 0, "false_p": 0, "out_of_scope": 0, "is_mitigated": 0, "risk_accepted": 0, "total": 0},
                "critical": {"active": 0, "verified": 0, "duplicate": 0, "false_p": 0, "out_of_scope": 0, "is_mitigated": 0, "risk_accepted": 0, "total": 0},
                "total": {"active": 4, "verified": 0, "duplicate": 0, "false_p": 0, "out_of_scope": 0, "is_mitigated": 0, "risk_accepted": 0, "total": 4},
            },
        })

        test_id = import0["test"]

        reimport1 = self.reimport_scan_with_params(test_id, self.zap_sample1_filename)

        self.assertEqual(reimport1["statistics"], {
            "before": {
                "info": {"active": 0, "verified": 0, "duplicate": 0, "false_p": 0, "out_of_scope": 0, "is_mitigated": 0, "risk_accepted": 0, "total": 0},
                "low": {"active": 3, "verified": 0, "duplicate": 0, "false_p": 0, "out_of_scope": 0, "is_mitigated": 0, "risk_accepted": 0, "total": 3},
                "medium": {"active": 1, "verified": 0, "duplicate": 0, "false_p": 0, "out_of_scope": 0, "is_mitigated": 0, "risk_accepted": 0, "total": 1},
                "high": {"active": 0, "verified": 0, "duplicate": 0, "false_p": 0, "out_of_scope": 0, "is_mitigated": 0, "risk_accepted": 0, "total": 0},
                "critical": {"active": 0, "verified": 0, "duplicate": 0, "false_p": 0, "out_of_scope": 0, "is_mitigated": 0, "risk_accepted": 0, "total": 0},
                "total": {"active": 4, "verified": 0, "duplicate": 0, "false_p": 0, "out_of_scope": 0, "is_mitigated": 0, "risk_accepted": 0, "total": 4},
            },
            "after": {
                "info": {"active": 0, "verified": 0, "duplicate": 0, "false_p": 0, "out_of_scope": 0, "is_mitigated": 0, "risk_accepted": 0, "total": 0},
                "low": {"active": 3, "verified": 0, "duplicate": 0, "false_p": 0, "out_of_scope": 0, "is_mitigated": 1, "risk_accepted": 0, "total": 4},
                "medium": {"active": 1, "verified": 0, "duplicate": 0, "false_p": 0, "out_of_scope": 0, "is_mitigated": 0, "risk_accepted": 0, "total": 1},
                "high": {"active": 0, "verified": 0, "duplicate": 0, "false_p": 0, "out_of_scope": 0, "is_mitigated": 0, "risk_accepted": 0, "total": 0},
                "critical": {"active": 0, "verified": 0, "duplicate": 0, "false_p": 0, "out_of_scope": 0, "is_mitigated": 0, "risk_accepted": 0, "total": 0},
                "total": {"active": 4, "verified": 0, "duplicate": 0, "false_p": 0, "out_of_scope": 0, "is_mitigated": 1, "risk_accepted": 0, "total": 5},
            },
        })

        with assertTestImportModelsCreated(self, reimports=0, affected_findings=0, closed=0, reactivated=0, untouched=0):
            reimport0 = self.reimport_scan_with_params(test_id, self.zap_sample0_filename)

        self.assertEqual(reimport0["statistics"], {
            "before": {
                "info": {"active": 0, "verified": 0, "duplicate": 0, "false_p": 0, "out_of_scope": 0, "is_mitigated": 0, "risk_accepted": 0, "total": 0},
                "low": {"active": 3, "verified": 0, "duplicate": 0, "false_p": 0, "out_of_scope": 0, "is_mitigated": 1, "risk_accepted": 0, "total": 4},
                "medium": {"active": 1, "verified": 0, "duplicate": 0, "false_p": 0, "out_of_scope": 0, "is_mitigated": 0, "risk_accepted": 0, "total": 1},
                "high": {"active": 0, "verified": 0, "duplicate": 0, "false_p": 0, "out_of_scope": 0, "is_mitigated": 0, "risk_accepted": 0, "total": 0},
                "critical": {"active": 0, "verified": 0, "duplicate": 0, "false_p": 0, "out_of_scope": 0, "is_mitigated": 0, "risk_accepted": 0, "total": 0},
                "total": {"active": 4, "verified": 0, "duplicate": 0, "false_p": 0, "out_of_scope": 0, "is_mitigated": 1, "risk_accepted": 0, "total": 5},
            },
            "after": {
                "info": {"active": 0, "verified": 0, "duplicate": 0, "false_p": 0, "out_of_scope": 0, "is_mitigated": 0, "risk_accepted": 0, "total": 0},
                "low": {"active": 3, "verified": 0, "duplicate": 0, "false_p": 0, "out_of_scope": 0, "is_mitigated": 1, "risk_accepted": 0, "total": 4},
                "medium": {"active": 1, "verified": 0, "duplicate": 0, "false_p": 0, "out_of_scope": 0, "is_mitigated": 0, "risk_accepted": 0, "total": 1},
                "high": {"active": 0, "verified": 0, "duplicate": 0, "false_p": 0, "out_of_scope": 0, "is_mitigated": 0, "risk_accepted": 0, "total": 0},
                "critical": {"active": 0, "verified": 0, "duplicate": 0, "false_p": 0, "out_of_scope": 0, "is_mitigated": 0, "risk_accepted": 0, "total": 0},
                "total": {"active": 4, "verified": 0, "duplicate": 0, "false_p": 0, "out_of_scope": 0, "is_mitigated": 1, "risk_accepted": 0, "total": 5},
            },
        })
    # Reimport tests to test Scan_Date logic (usecase not supported on UI)

    # reimport zap scan without dates (non existing test, so import is called inside DD)
    # - reimport
    # - no scan_date overrides date not set by parser
    def test_reimport_default_scan_date_parser_not_sets_date(self):
        logger.debug("importing zap xml report with date set by parser")
        with assertTestImportModelsCreated(self, imports=1, affected_findings=4, created=4):
            import0 = self.reimport_scan_with_params(None, self.zap_sample0_filename, active=False, verified=False,
                product_name=PRODUCT_NAME_DEFAULT, engagement=None, engagement_name=ENGAGEMENT_NAME_DEFAULT, product_type_name=PRODUCT_TYPE_NAME_DEFAULT, auto_create_context=True)

        test_id = import0["test"]
        findings = self.get_test_findings_api(test_id, active=False, verified=False)
        self.log_finding_summary_json_api(findings)

        # Get the date
        date = findings["results"][0]["date"]
        self.assertEqual(date, str(timezone.localtime(timezone.now()).date()))

    # reimport acunetix scan with dates (non existing test, so import is called inside DD)
    # - reimport
    # - deafult scan_date (today) does not overrides date set by parser
    def test_reimport_default_scan_date_parser_sets_date(self):
        logger.debug("importing original acunetix xml report")
        with assertTestImportModelsCreated(self, imports=1, affected_findings=1, created=1):
            import0 = self.reimport_scan_with_params(None, self.acunetix_file_name, scan_type=self.scan_type_acunetix, active=False, verified=False,
                product_name=PRODUCT_NAME_DEFAULT, engagement=None, engagement_name=ENGAGEMENT_NAME_DEFAULT, product_type_name=PRODUCT_TYPE_NAME_DEFAULT, auto_create_context=True)

        test_id = import0["test"]
        findings = self.get_test_findings_api(test_id, active=False, verified=False)
        self.log_finding_summary_json_api(findings)

        # Get the date
        date = findings["results"][0]["date"]
        self.assertEqual(date, "2018-09-24")

    # reimport zap scan without dates (non existing test, so import is called inside DD)
    # - reimport
    # - set scan_date overrides date not set by parser
    def test_reimport_set_scan_date_parser_not_sets_date(self):
        logger.debug("importing original zap xml report")
        with assertTestImportModelsCreated(self, imports=1, affected_findings=4, created=4):
            import0 = self.reimport_scan_with_params(None, self.zap_sample0_filename, active=False, verified=False, scan_date="2006-12-26",
                            product_name=PRODUCT_NAME_DEFAULT, engagement=None, engagement_name=ENGAGEMENT_NAME_DEFAULT, product_type_name=PRODUCT_TYPE_NAME_DEFAULT, auto_create_context=True)

        test_id = import0["test"]
        findings = self.get_test_findings_api(test_id, active=False, verified=False)
        self.log_finding_summary_json_api(findings)

        # Get the date
        date = findings["results"][0]["date"]
        self.assertEqual(date, "2006-12-26")

    # reimport acunetix scan with dates (non existing test, so import is called inside DD)
    # - reimport
    # - set scan_date overrides date set by parser
    def test_reimport_set_scan_date_parser_sets_date(self):
        logger.debug("importing acunetix xml report with date set by parser")
        with assertTestImportModelsCreated(self, imports=1, affected_findings=1, created=1):
            import0 = self.reimport_scan_with_params(None, self.acunetix_file_name, scan_type=self.scan_type_acunetix, active=False, verified=False, scan_date="2006-12-26",
                            product_name=PRODUCT_NAME_DEFAULT, engagement=None, engagement_name=ENGAGEMENT_NAME_DEFAULT, product_type_name=PRODUCT_TYPE_NAME_DEFAULT, auto_create_context=True)

        test_id = import0["test"]
        findings = self.get_test_findings_api(test_id, active=False, verified=False)
        self.log_finding_summary_json_api(findings)

        # Get the date
        date = findings["results"][0]["date"]
        self.assertEqual(date, "2006-12-26")


class ImportReimportTestUI(DojoAPITestCase, ImportReimportMixin):
    fixtures = ["dojo_testdata.json"]
    client_ui = Client()

    def __init__(self, *args, **kwargs):
        # TODO remove __init__ if it does nothing...
        ImportReimportMixin.__init__(self, *args, **kwargs)
        # super(ImportReimportMixin, self).__init__(*args, **kwargs)
        # super(DojoAPITestCase, self).__init__(*args, **kwargs)
        super().__init__(*args, **kwargs)

    def setUp(self):
        # still using the API to verify results
        testuser = User.objects.get(username="admin")
        token = Token.objects.get(user=testuser)
        self.client = APIClient()
        self.client.credentials(HTTP_AUTHORIZATION="Token " + token.key)
        # self.url = reverse(self.viewname + '-list')

        self.client_ui = Client()
        self.client_ui.force_login(self.get_test_admin())

    # def remove_non_ui_params(self, kwargs):
    #     for param in ['product_type_name', 'product_name', 'engagement_name', 'test_title', 'auto_create_context', 'engagement']:
    #         if param in kwargs:
    #             kwargs.pop(param)
    #     return kwargs

    # override methods to use UI
    def import_scan_with_params(self, *args, **kwargs):
        return self.import_scan_with_params_ui(*args, **kwargs)

    def reimport_scan_with_params(self, *args, **kwargs):
        return self.reimport_scan_with_params_ui(*args, **kwargs)

    def import_scan_ui(self, engagement, payload):
        logger.debug("import_scan payload %s", payload)
        # response = self.client_ui.post(reverse('import_scan_results', args=(engagement, )), urlencode(payload), content_type='application/x-www-form-urlencoded')
        response = self.client_ui.post(reverse("import_scan_results", args=(engagement, )), payload)

        test = Test.objects.get(id=response.url.split("/")[-1])
        # f = open('response.html', 'w+')
        # f.write(str(response.content, 'utf-8'))
        # f.close()
        self.assertEqual(302, response.status_code, response.content[:1000])
        return {"test": test.id}

    def reimport_scan_ui(self, test, payload):
        response = self.client_ui.post(reverse("re_import_scan_results", args=(test, )), payload)
        self.assertEqual(302, response.status_code, response.content[:1000])
        test = Test.objects.get(id=response.url.split("/")[-1])
        return {"test": test.id}

    def import_scan_with_params_ui(self, filename, scan_type="ZAP Scan", engagement=1, minimum_severity="Low", active=True, verified=False,
                                   push_to_jira=None, endpoint_to_add=None, tags=None, close_old_findings=False, scan_date=None, service=None,
                                   forceActive=False, forceVerified=False):

        activePayload = "not_specified"
        if forceActive:
            activePayload = "force_to_true"
        elif not active:
            activePayload = "force_to_false"

        verifiedPayload = "not_specified"
        if forceVerified:
            verifiedPayload = "force_to_true"
        elif not verified:
            verifiedPayload = "force_to_false"

        with open(get_unit_tests_path() + filename) as testfile:
            payload = {
                    "minimum_severity": minimum_severity,
                    "active": activePayload,
                    "verified": verifiedPayload,
                    "scan_type": scan_type,
                    "file": testfile,
                    "environment": 1,
                    "version": "1.0.1",
                    "close_old_findings": close_old_findings,
            }

            if push_to_jira is not None:
                payload["push_to_jira"] = push_to_jira

            if endpoint_to_add is not None:
                payload["endpoints"] = [endpoint_to_add]

            if tags is not None:
                payload["tags"] = tags

            if scan_date is not None:
                payload["scan_date"] = scan_date

            if service is not None:
                payload["service"] = service

            result = self.import_scan_ui(engagement, payload)

            return result

    def reimport_scan_with_params_ui(self, test_id, filename, scan_type="ZAP Scan", minimum_severity="Low", active=True, verified=False, push_to_jira=None, tags=None, close_old_findings=True, scan_date=None):
        # Mimic old functionality for active/verified to avoid breaking tests
        activePayload = "force_to_true"
        if not active:
            activePayload = "force_to_false"
        verifiedPayload = "force_to_true"
        if not verified:
            verifiedPayload = "force_to_false"

        with open(get_unit_tests_path() + filename) as testfile:
            payload = {
                    "minimum_severity": minimum_severity,
                    "active": activePayload,
                    "verified": verifiedPayload,
                    "scan_type": scan_type,
                    "file": testfile,
                    "version": "1.0.1",
                    "close_old_findings": close_old_findings,
            }

            if push_to_jira is not None:
                payload["push_to_jira"] = push_to_jira

            if tags is not None:
                payload["tags"] = tags

            if scan_date is not None:
                payload["scan_date"] = scan_date

            result = self.reimport_scan_ui(test_id, payload)
            return result

# Observations:
# - When reopening a mitigated finding, almost no fields are updated such as title, description, severity, impact, references, ....
# - Basically fields (and req/resp) are only stored on the initial import, reimporting only changes the active/mitigated/verified flags + some dates + notes
# - (Re)Import could provide some more statistics of imported findings (reimport: new, mitigated, reactivated, untouched, ...)
# - Endpoints that are no longer present in the scan that is imported, are still retained by DD, which makes them look "active" in the product view
# - Maybe test severity threshold?
# - Not sure,but I doubt the Endpoint_Status objects are created at all during import/reimport? Or are those not needed?<|MERGE_RESOLUTION|>--- conflicted
+++ resolved
@@ -94,11 +94,7 @@
         self.aws_prowler_file_name_plus_one = self.scans_path + "aws_prowler/many_vuln_plus_one.json"
         self.scan_type_aws_prowler = "AWS Prowler Scan"
 
-<<<<<<< HEAD
         self.nuclei_empty = self.scans_path + 'nuclei/empty.json'
-=======
-        self.nuclei_empty = self.scans_path + "nuclei/empty.jsonl"
->>>>>>> 51cea97b
 
         self.gitlab_dast_file_name = f"{self.scans_path}gitlab_dast/gitlab_dast_one_vul_v15.json"
         self.scan_type_gitlab_dast = "GitLab DAST Report"
@@ -1450,11 +1446,7 @@
         test = Test.objects.get(id=test_id)
         findings = Finding.objects.filter(test=test)
         self.assertEqual(4, len(findings))
-<<<<<<< HEAD
-        self.assertEqual('GHSA-v6rh-hp5x-86rv', findings[3].cve)
-=======
         self.assertEqual("GHSA-v6rh-hp5x-86rv", findings[3].cve)
->>>>>>> 51cea97b
         self.assertEqual(2, len(findings[3].vulnerability_ids))
         self.assertEqual("GHSA-v6rh-hp5x-86rv", findings[3].vulnerability_ids[0])
         self.assertEqual("CVE-2021-44420", findings[3].vulnerability_ids[1])
@@ -1472,11 +1464,7 @@
         self.reimport_scan_with_params(reimport_test.id, self.anchore_grype_file_name, scan_type=self.anchore_grype_scan_type)
         findings = Finding.objects.filter(test=reimport_test)
         self.assertEqual(4, len(findings))
-<<<<<<< HEAD
-        self.assertEqual('GHSA-v6rh-hp5x-86rv', findings[3].cve)
-=======
         self.assertEqual("GHSA-v6rh-hp5x-86rv", findings[3].cve)
->>>>>>> 51cea97b
         self.assertEqual(2, len(findings[3].vulnerability_ids))
         self.assertEqual("GHSA-v6rh-hp5x-86rv", findings[3].vulnerability_ids[0])
         self.assertEqual("CVE-2021-44420", findings[3].vulnerability_ids[1])
