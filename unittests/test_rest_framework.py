--- conflicted
+++ resolved
@@ -10,12 +10,9 @@
     BurpRawRequestResponse, DojoMeta, FileUpload, Product_Type, Dojo_Group, \
     Role, Product_Type_Member, Product_Member, Product_Type_Group, Risk_Acceptance, \
     Product_Group, Global_Role, Dojo_Group_Member, Language_Type, Languages, \
-<<<<<<< HEAD
-    Notifications, UserContactInfo, Risk_Acceptance, Cred_Mapping, Cred_User
-=======
-    Notifications, UserContactInfo, TextQuestion, ChoiceQuestion, TextAnswer, ChoiceAnswer, \
-    Engagement_Survey, Answered_Survey, General_Survey
->>>>>>> 38dad1f9
+    Notifications, UserContactInfo, Risk_Acceptance, Cred_Mapping, Cred_User, \
+    TextQuestion, ChoiceQuestion, TextAnswer, ChoiceAnswer, Engagement_Survey, \
+    Answered_Survey, General_Survey
 from dojo.api_v2.views import DevelopmentEnvironmentViewSet, EndPointViewSet, EngagementViewSet, \
     FindingTemplatesViewSet, FindingViewSet, JiraInstanceViewSet, \
     JiraIssuesViewSet, JiraProjectViewSet, ProductViewSet, \
@@ -27,13 +24,9 @@
     ProductTypeGroupViewSet, ProductGroupViewSet, GlobalRoleViewSet, RiskAcceptanceViewSet, \
     DojoGroupMemberViewSet, LanguageTypeViewSet, LanguageViewSet, ImportLanguagesView, \
     NotificationsViewSet, UserContactInfoViewSet, ProductAPIScanConfigurationViewSet, \
-<<<<<<< HEAD
     ConfigurationPermissionViewSet, RiskAcceptanceViewSet, CredentialsMappingViewSet, \
-    CredentialsViewSet
-=======
-    ConfigurationPermissionViewSet, QuestionnaireQuestionViewSet, QuestionnaireAnswerViewSet, \
+    CredentialsViewSet, QuestionnaireQuestionViewSet, QuestionnaireAnswerViewSet, \
     QuestionnaireGeneralSurveyViewSet, QuestionnaireEngagementSurveyViewSet, QuestionnaireAnsweredSurveyViewSet
->>>>>>> 38dad1f9
 from json import dumps
 from enum import Enum
 from django.urls import reverse
@@ -2683,7 +2676,6 @@
         BaseClass.RESTEndpointTest.__init__(self, *args, **kwargs)
 
 
-<<<<<<< HEAD
 class CredentialMappingTest(BaseClass.RESTEndpointTest):
     fixtures = ['dojo_testdata.json']
 
@@ -2719,7 +2711,8 @@
         self.permission_update = Permissions.Credential_Edit
         self.permission_delete = Permissions.Credential_Delete
         self.deleted_objects = 2
-=======
+
+
 class TextQuestionTest(BaseClass.RESTEndpointTest):
     fixtures = ['questionnaire_testdata.json']
 
@@ -2808,5 +2801,4 @@
         self.viewset = QuestionnaireAnsweredSurveyViewSet
         self.test_type = TestType.STANDARD
         self.deleted_objects = 5
->>>>>>> 38dad1f9
         BaseClass.RESTEndpointTest.__init__(self, *args, **kwargs)