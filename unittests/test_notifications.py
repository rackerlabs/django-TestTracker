--- conflicted
+++ resolved
@@ -74,12 +74,12 @@
         self.assertEqual('slack' in merged_notifications.scan_added, False)
         self.assertEqual(len(merged_notifications.scan_added), 0)
 
-<<<<<<< HEAD
-        self.assertEqual('alert' in merged_notifications.other, True)
-        self.assertEqual('mail' in merged_notifications.other, True)
-        self.assertEqual('slack' in merged_notifications.other, True)  # default alert from global
-        self.assertEqual(len(merged_notifications.other), 3)
-        self.assertEqual(merged_notifications.other, {'alert', 'mail', 'slack'})
+        self.assertEqual('alert' in merged_notifications.other, False)
+        self.assertEqual('mail' in merged_notifications.other, False)
+        self.assertEqual('slack' in merged_notifications.other, False)  # default alert from global
+        self.assertEqual(len(merged_notifications.other), 1)
+        self.assertEqual(merged_notifications.other, {''})
+        # TODO: add unittest by default new settings
 
     @patch('dojo.notifications.helper.send_alert_notification', wraps=send_alert_notification)
     def test_notifications_system_level_trump(self, mock):
@@ -393,12 +393,4 @@
     def test_auditlog_on(self, mock):
         prod_type = Product_Type.objects.create(name='notif prod type API')
         self.client.delete(reverse('product_type-detail', args=(prod_type.pk,)), format='json')
-        self.assertEqual(mock.call_args_list[-1].kwargs['description'], 'The product type "notif prod type API" was deleted by admin')
-=======
-        self.assertEqual('alert' in merged_notifications.other, False)
-        self.assertEqual('mail' in merged_notifications.other, False)
-        self.assertEqual('slack' in merged_notifications.other, False)  # default alert from global
-        self.assertEqual(len(merged_notifications.other), 1)
-        self.assertEqual(merged_notifications.other, {''})
-        # TODO: add unittest by default new settings
->>>>>>> cd30d7c7
+        self.assertEqual(mock.call_args_list[-1].kwargs['description'], 'The product type "notif prod type API" was deleted by admin')