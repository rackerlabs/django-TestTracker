--- conflicted
+++ resolved
@@ -125,11 +125,7 @@
           source: ./docker/extra_settings
           target: /app/docker/extra_settings
   mysql:
-<<<<<<< HEAD
-    image: mysql:5.7.44@sha256:f566819f2eee3a60cf5ea6c8b7d1bfc9de62e34268bf62dc34870c4fca8a85d1
-=======
     image: mysql:5.7.44@sha256:4bc6bc963e6d8443453676cae56536f4b8156d78bae03c0145cbe47c2aad73bb
->>>>>>> 00768942
     profiles:
       - mysql-rabbitmq
       - mysql-redis
@@ -142,11 +138,7 @@
     volumes:
       - defectdojo_data:/var/lib/mysql
   postgres:
-<<<<<<< HEAD
-    image: postgres:16.1-alpine@sha256:b218fa67aa721648d3da64351bc9c779074cc17d4e3105dd3acb476627cb3746
-=======
     image: postgres:16.1-alpine@sha256:a1b267d05ee39210d162185f52645687c7e63fbe25b8c58ccd7f81f0a7e2ad97
->>>>>>> 00768942
     profiles: 
       - postgres-rabbitmq
       - postgres-redis
@@ -157,22 +149,14 @@
     volumes:
       - defectdojo_postgres:/var/lib/postgresql/data
   rabbitmq:
-<<<<<<< HEAD
-    image: rabbitmq:3.12.10-alpine@sha256:d3e61b5e0abb91c088482dc969b8ce2d611f718fcc751a3f8cb8fa2df69da200
-=======
     image: rabbitmq:3.12.11-alpine@sha256:8fa94d239594edc46213a31461028c0b33308411d1d8ed541cf568eb6c4843b7
->>>>>>> 00768942
     profiles: 
       - mysql-rabbitmq
       - postgres-rabbitmq
     volumes:
        - defectdojo_rabbitmq:/var/lib/rabbitmq
   redis:
-<<<<<<< HEAD
-    image: redis:7.2.3-alpine@sha256:3ce533b2b057f74b235d1d8697ae08b1b6ff0a5e16827ea6a377b6365693c7ed
-=======
     image: redis:7.2.3-alpine@sha256:090276da2603db19b154602c374f505d94c10ea57e9749fc3e68e955284bf0fd
->>>>>>> 00768942
     profiles: 
       - mysql-redis
       - postgres-redis
