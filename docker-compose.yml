--- conflicted
+++ resolved
@@ -103,11 +103,7 @@
           source: ./docker/extra_settings
           target: /app/docker/extra_settings
   mysql:
-<<<<<<< HEAD
-    image: mysql:5.7.36@sha256:7a3a7b7a29e6fbff433c339fc52245435fa2c308586481f2f92ab1df239d6a29
-=======
     image: mysql:5.7.36@sha256:f2ad209efe9c67104167fc609cca6973c8422939491c9345270175a300419f94
->>>>>>> cea4ade5
     environment:
       MYSQL_RANDOM_ROOT_PASSWORD: 'yes'
       DD_DATABASE_URL: "${DD_DATABASE_URL:-mysql://defectdojo:defectdojo@mysql:3306/defectdojo}"
