--- conflicted
+++ resolved
@@ -138,13 +138,8 @@
     volumes:
       - defectdojo_data:/var/lib/mysql
   postgres:
-<<<<<<< HEAD
-    image: postgres:15.4-alpine@sha256:8bc3c893342c766481df5fde58fab6f1a1115b94eb56778126163305243e9709
-    profiles:
-=======
     image: postgres:16.0-alpine@sha256:4632571d35c43c53141ad14e66390ceaa4e6e5d6659aa2d122aab77d591915cd
     profiles: 
->>>>>>> 14b8dadb
       - postgres-rabbitmq
       - postgres-redis
     environment:
@@ -154,25 +149,15 @@
     volumes:
       - defectdojo_postgres:/var/lib/postgresql/data
   rabbitmq:
-<<<<<<< HEAD
-    image: rabbitmq:3.12.4-alpine@sha256:1db3f856e6628e2ac512a91959437ca5bab5112c856fe730b6b5ff5087e5e3d0
-    profiles:
-=======
     image: rabbitmq:3.12.5-alpine@sha256:97dd24c8c951c3075891048230e22d92cb9a5efd888e4941310d0190f6d62790
     profiles: 
->>>>>>> 14b8dadb
       - mysql-rabbitmq
       - postgres-rabbitmq
     volumes:
        - defectdojo_rabbitmq:/var/lib/rabbitmq
   redis:
-<<<<<<< HEAD
-    image: redis:7.2.0-alpine@sha256:fd5de2340bc46cbc2241975ab027797c350dec6fd86349e3ac384e3a41be6fee
-    profiles:
-=======
     image: redis:7.2.1-alpine@sha256:ef3296cb1b3a7eb40f2a992a398777a1c0b5b21df44f1a5bef84067f772daf54
     profiles: 
->>>>>>> 14b8dadb
       - mysql-redis
       - postgres-redis
     volumes:
