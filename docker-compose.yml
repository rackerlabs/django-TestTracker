# This docker-compose.yml file  is fully functional to evaluate DefectDojo
# in your local environment. 
#
# Although Docker Compose is one of the supported installation methods to
# deploy a containerized DefectDojo in a production environment, the 
# docker-compose.yml file is not intended for production use without first
# customizing it to your particular situation.
---
version: '3.7'
services:
  nginx:
    build:
      context: ./
      dockerfile: Dockerfile.nginx
    image: defectdojo/defectdojo-nginx:${NGINX_VERSION:-latest}
    depends_on:
      - uwsgi
    environment:
      NGINX_METRICS_ENABLED: ${NGINX_METRICS_ENABLED:-false}
    volumes:
      - defectdojo_media:/usr/share/nginx/html/media
    ports:
      - target: 8080
        published: ${DD_PORT:-8080}
        protocol: tcp
        mode: host
      - target: 8443
        published: ${DD_TLS_PORT:-8443}
        protocol: tcp
        mode: host
  uwsgi:
    build:
      context: ./
      dockerfile: Dockerfile.django
    image: defectdojo/defectdojo-django:${DJANGO_VERSION:-latest}
    depends_on:
      - mysql
    entrypoint: ['/wait-for-it.sh', 'mysql:3306', '-t', '30', '--', '/entrypoint-uwsgi.sh']
    environment:
      DD_DEBUG: 'False'
      DD_DJANGO_METRICS_ENABLED: ${DD_DJANGO_METRICS_ENABLED:-False}
      DD_ALLOWED_HOSTS: ${DD_ALLOWED_HOSTS:-*}
      DD_DATABASE_URL: ${DD_DATABASE_URL:-mysql://defectdojo:defectdojo@mysql:3306/defectdojo}
      DD_CELERY_BROKER_USER: ${DD_CELERY_BROKER_USER:-guest}
      DD_CELERY_BROKER_PASSWORD: ${DD_CELERY_BROKER_USER:-guest}
      DD_SECRET_KEY: ${DD_SECRET_KEY:-hhZCp@D28z!n@NED*yB!ROMt+WzsY*iq}
      DD_CREDENTIAL_AES_256_KEY: ${DD_CREDENTIAL_AES_256_KEY:-&91a*agLqesc*0DJ+2*bAbsUZfR*4nLw}
    volumes:
        - type: bind
          source: ./docker/extra_settings
          target: /app/docker/extra_settings
        - defectdojo_media:${DD_MEDIA_ROOT:-/app/media}
  celerybeat:
    image: defectdojo/defectdojo-django:${DJANGO_VERSION:-latest}
    depends_on:
      - mysql
      - rabbitmq
    entrypoint: ['/wait-for-it.sh', 'mysql:3306', '-t', '30', '--', '/entrypoint-celery-beat.sh']
    environment:
      DD_DATABASE_URL: ${DD_DATABASE_URL:-mysql://defectdojo:defectdojo@mysql:3306/defectdojo}
      DD_CELERY_BROKER_USER: ${DD_CELERY_BROKER_USER:-guest}
      DD_CELERY_BROKER_PASSWORD: ${DD_CELERY_BROKER_USER:-guest}
      DD_SECRET_KEY: ${DD_SECRET_KEY:-hhZCp@D28z!n@NED*yB!ROMt+WzsY*iq}
      DD_CREDENTIAL_AES_256_KEY: ${DD_CREDENTIAL_AES_256_KEY:-&91a*agLqesc*0DJ+2*bAbsUZfR*4nLw}
    volumes:
        - type: bind
          source: ./docker/extra_settings
          target: /app/docker/extra_settings
  celeryworker:
    image: defectdojo/defectdojo-django:${DJANGO_VERSION:-latest}
    depends_on:
      - mysql
      - rabbitmq
    entrypoint: ['/wait-for-it.sh', 'mysql:3306', '-t', '30', '--', '/entrypoint-celery-worker.sh']
    environment:
      DD_DATABASE_URL: ${DD_DATABASE_URL:-mysql://defectdojo:defectdojo@mysql:3306/defectdojo}
      DD_CELERY_BROKER_USER: ${DD_CELERY_BROKER_USER:-guest}
      DD_CELERY_BROKER_PASSWORD: ${DD_CELERY_BROKER_USER:-guest}
      DD_SECRET_KEY: ${DD_SECRET_KEY:-hhZCp@D28z!n@NED*yB!ROMt+WzsY*iq}
      DD_CREDENTIAL_AES_256_KEY: ${DD_CREDENTIAL_AES_256_KEY:-&91a*agLqesc*0DJ+2*bAbsUZfR*4nLw}
    volumes:
        - type: bind
          source: ./docker/extra_settings
          target: /app/docker/extra_settings
  initializer:
    image: defectdojo/defectdojo-django:${DJANGO_VERSION:-latest}
    depends_on:
      - mysql
    entrypoint: ['/wait-for-it.sh', 'mysql:3306', '--', '/entrypoint-initializer.sh']
    environment:
      DD_DATABASE_URL: ${DD_DATABASE_URL:-mysql://defectdojo:defectdojo@mysql:3306/defectdojo}
      DD_ADMIN_USER: ${DD_ADMIN_USER:-admin}
      DD_ADMIN_MAIL: ${DD_ADMIN_USER:-admin@defectdojo.local}
      DD_ADMIN_FIRST_NAME: ${DD_ADMIN_FIRST_NAME:-Admin}
      DD_ADMIN_LAST_NAME: ${DD_ADMIN_LAST_NAME:-User}
      DD_INITIALIZE: ${DD_INITIALIZE:-true}
      DD_SECRET_KEY: ${DD_SECRET_KEY:-hhZCp@D28z!n@NED*yB!ROMt+WzsY*iq}
      DD_CREDENTIAL_AES_256_KEY: ${DD_CREDENTIAL_AES_256_KEY:-&91a*agLqesc*0DJ+2*bAbsUZfR*4nLw}
    volumes:
        - type: bind
          source: ./docker/extra_settings
          target: /app/docker/extra_settings
  mysql:
<<<<<<< HEAD
    image: mysql:5.7.34@sha256:a682e3c78fc5bd941e9db080b4796c75f69a28a8cad65677c23f7a9f18ba21fa
=======
    image: mysql:5.7.35@sha256:be70d18aedc37927293e7947c8de41ae6490ecd4c79df1db40d1b5b5af7d9596
>>>>>>> 5a0b5a76
    environment:
      MYSQL_RANDOM_ROOT_PASSWORD: 'yes'
      DD_DATABASE_URL: ${DD_DATABASE_URL:-mysql://defectdojo:defectdojo@mysql:3306/defectdojo}
      MYSQL_USER: ${DD_DATABASE_USER:-defectdojo}
      MYSQL_PASSWORD: ${DD_DATABASE_PASSWORD:-defectdojo}
      MYSQL_DATABASE: ${DD_DATABASE_NAME:-defectdojo}
    command: ['mysqld', '--character-set-server=utf8mb4', '--collation-server=utf8mb4_unicode_ci']
    volumes:
       - defectdojo_data:/var/lib/mysql
  rabbitmq:
<<<<<<< HEAD
    image: rabbitmq:3.8.18@sha256:56a5436bf69740952f2e8b13641de81e66d4fc4901910cd11f8897cbc3cb97a8
=======
    image: rabbitmq:3.9.1@sha256:d5056e576d8767c0faffcb17b5604a4351edacb8f83045e084882cabd384d216
>>>>>>> 5a0b5a76
    volumes:
       - defectdojo_rabbitmq:/var/lib/rabbitmq
volumes:
  defectdojo_data: {}
  defectdojo_media: {}
  defectdojo_rabbitmq: {}<|MERGE_RESOLUTION|>--- conflicted
+++ resolved
@@ -82,6 +82,7 @@
         - type: bind
           source: ./docker/extra_settings
           target: /app/docker/extra_settings
+        - defectdojo_media:${DD_MEDIA_ROOT:-/app/media}
   initializer:
     image: defectdojo/defectdojo-django:${DJANGO_VERSION:-latest}
     depends_on:
@@ -101,11 +102,7 @@
           source: ./docker/extra_settings
           target: /app/docker/extra_settings
   mysql:
-<<<<<<< HEAD
-    image: mysql:5.7.34@sha256:a682e3c78fc5bd941e9db080b4796c75f69a28a8cad65677c23f7a9f18ba21fa
-=======
     image: mysql:5.7.35@sha256:be70d18aedc37927293e7947c8de41ae6490ecd4c79df1db40d1b5b5af7d9596
->>>>>>> 5a0b5a76
     environment:
       MYSQL_RANDOM_ROOT_PASSWORD: 'yes'
       DD_DATABASE_URL: ${DD_DATABASE_URL:-mysql://defectdojo:defectdojo@mysql:3306/defectdojo}
@@ -116,11 +113,7 @@
     volumes:
        - defectdojo_data:/var/lib/mysql
   rabbitmq:
-<<<<<<< HEAD
-    image: rabbitmq:3.8.18@sha256:56a5436bf69740952f2e8b13641de81e66d4fc4901910cd11f8897cbc3cb97a8
-=======
     image: rabbitmq:3.9.1@sha256:d5056e576d8767c0faffcb17b5604a4351edacb8f83045e084882cabd384d216
->>>>>>> 5a0b5a76
     volumes:
        - defectdojo_rabbitmq:/var/lib/rabbitmq
 volumes:
