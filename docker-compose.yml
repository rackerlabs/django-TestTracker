# This docker-compose.yml file  is fully functional to evaluate DefectDojo
# in your local environment.
#
# Although Docker Compose is one of the supported installation methods to
# deploy a containerized DefectDojo in a production environment, the
# docker-compose.yml file is not intended for production use without first
# customizing it to your particular situation.
---
version: '3.8'
services:
  nginx:
    build:
      context: ./
      dockerfile: "Dockerfile.nginx-${DEFECT_DOJO_OS:-debian}"
    image: "defectdojo/defectdojo-nginx:${NGINX_VERSION:-latest}"
    profiles:
      - mysql-rabbitmq
      - mysql-redis
      - postgres-rabbitmq
      - postgres-redis
    depends_on:
      - uwsgi
    environment:
      NGINX_METRICS_ENABLED: "${NGINX_METRICS_ENABLED:-false}"
    volumes:
      - defectdojo_media:/usr/share/nginx/html/media
    ports:
      - target: 8080
        published: ${DD_PORT:-8080}
        protocol: tcp
        mode: host
      - target: 8443
        published: ${DD_TLS_PORT:-8443}
        protocol: tcp
        mode: host
  uwsgi:
    build:
      context: ./
      dockerfile: "Dockerfile.django-${DEFECT_DOJO_OS:-debian}"
      target: django
    image: "defectdojo/defectdojo-django:${DJANGO_VERSION:-latest}"
    profiles:
      - mysql-rabbitmq
      - mysql-redis
      - postgres-rabbitmq
      - postgres-redis
    depends_on:
      - ${DD_DOCKERCOMPOSE_DATABASE:-postgres}
    entrypoint: ['/wait-for-it.sh', '${DD_DATABASE_HOST}:${DD_DATABASE_PORT}', '-t', '30', '--', '/entrypoint-uwsgi.sh']
    environment:
      DD_DEBUG: 'False'
      DD_DJANGO_METRICS_ENABLED: "${DD_DJANGO_METRICS_ENABLED:-False}"
      DD_ALLOWED_HOSTS: "${DD_ALLOWED_HOSTS:-*}"
      DD_DATABASE_URL: ${DD_DATABASE_URL}
      DD_CELERY_BROKER_URL: ${DD_CELERY_BROKER_URL}
      DD_SECRET_KEY: "${DD_SECRET_KEY:-hhZCp@D28z!n@NED*yB!ROMt+WzsY*iq}"
      DD_CREDENTIAL_AES_256_KEY: "${DD_CREDENTIAL_AES_256_KEY:-&91a*agLqesc*0DJ+2*bAbsUZfR*4nLw}"
    volumes:
        - type: bind
          source: ./docker/extra_settings
          target: /app/docker/extra_settings
        - "defectdojo_media:${DD_MEDIA_ROOT:-/app/media}"
  celerybeat:
    image: "defectdojo/defectdojo-django:${DJANGO_VERSION:-latest}"
    profiles:
      - mysql-rabbitmq
      - mysql-redis
      - postgres-rabbitmq
      - postgres-redis
    depends_on:
      - ${DD_DOCKERCOMPOSE_DATABASE:-postgres}
      - ${DD_DOCKERCOMPOSE_BROKER:-redis}
    entrypoint: ['/wait-for-it.sh', '${DD_DATABASE_HOST}:${DD_DATABASE_PORT}', '-t', '30', '--', '/entrypoint-celery-beat.sh']
    environment:
      DD_DATABASE_URL: ${DD_DATABASE_URL}
      DD_CELERY_BROKER_URL: ${DD_CELERY_BROKER_URL}
      DD_SECRET_KEY: "${DD_SECRET_KEY:-hhZCp@D28z!n@NED*yB!ROMt+WzsY*iq}"
      DD_CREDENTIAL_AES_256_KEY: "${DD_CREDENTIAL_AES_256_KEY:-&91a*agLqesc*0DJ+2*bAbsUZfR*4nLw}"
    volumes:
        - type: bind
          source: ./docker/extra_settings
          target: /app/docker/extra_settings
  celeryworker:
    image: "defectdojo/defectdojo-django:${DJANGO_VERSION:-latest}"
    profiles:
      - mysql-rabbitmq
      - mysql-redis
      - postgres-rabbitmq
      - postgres-redis
    depends_on:
      - ${DD_DOCKERCOMPOSE_DATABASE:-postgres}
      - ${DD_DOCKERCOMPOSE_BROKER:-redis}
    entrypoint: ['/wait-for-it.sh', '${DD_DATABASE_HOST}:${DD_DATABASE_PORT}', '-t', '30', '--', '/entrypoint-celery-worker.sh']
    environment:
      DD_DATABASE_URL: ${DD_DATABASE_URL}
      DD_CELERY_BROKER_URL: ${DD_CELERY_BROKER_URL}
      DD_SECRET_KEY: "${DD_SECRET_KEY:-hhZCp@D28z!n@NED*yB!ROMt+WzsY*iq}"
      DD_CREDENTIAL_AES_256_KEY: "${DD_CREDENTIAL_AES_256_KEY:-&91a*agLqesc*0DJ+2*bAbsUZfR*4nLw}"
    volumes:
        - type: bind
          source: ./docker/extra_settings
          target: /app/docker/extra_settings
        - "defectdojo_media:${DD_MEDIA_ROOT:-/app/media}"
  initializer:
    image: "defectdojo/defectdojo-django:${DJANGO_VERSION:-latest}"
    profiles:
      - mysql-rabbitmq
      - mysql-redis
      - postgres-rabbitmq
      - postgres-redis
    depends_on:
      - ${DD_DOCKERCOMPOSE_DATABASE:-postgres}
    entrypoint: ['/wait-for-it.sh', '${DD_DATABASE_HOST}:${DD_DATABASE_PORT}', '--', '/entrypoint-initializer.sh']
    environment:
      DD_DATABASE_URL: ${DD_DATABASE_URL}
      DD_ADMIN_USER: "${DD_ADMIN_USER:-admin}"
      DD_ADMIN_MAIL: "${DD_ADMIN_USER:-admin@defectdojo.local}"
      DD_ADMIN_FIRST_NAME: "${DD_ADMIN_FIRST_NAME:-Admin}"
      DD_ADMIN_LAST_NAME: "${DD_ADMIN_LAST_NAME:-User}"
      DD_INITIALIZE: "${DD_INITIALIZE:-true}"
      DD_SECRET_KEY: "${DD_SECRET_KEY:-hhZCp@D28z!n@NED*yB!ROMt+WzsY*iq}"
      DD_CREDENTIAL_AES_256_KEY: "${DD_CREDENTIAL_AES_256_KEY:-&91a*agLqesc*0DJ+2*bAbsUZfR*4nLw}"
    volumes:
        - type: bind
          source: ./docker/extra_settings
          target: /app/docker/extra_settings
  mysql:
    image: mysql:5.7.44@sha256:4bc6bc963e6d8443453676cae56536f4b8156d78bae03c0145cbe47c2aad73bb
    profiles:
      - mysql-rabbitmq
      - mysql-redis
    environment:
      MYSQL_RANDOM_ROOT_PASSWORD: 'yes'
      MYSQL_DATABASE: ${DD_DATABASE_NAME}
      MYSQL_USER: ${DD_DATABASE_USER}
      MYSQL_PASSWORD: ${DD_DATABASE_PASSWORD}
    command: ['mysqld', '--character-set-server=utf8mb4', '--collation-server=utf8mb4_unicode_ci']
    volumes:
      - defectdojo_data:/var/lib/mysql
  postgres:
    image: postgres:16.1-alpine@sha256:a1b267d05ee39210d162185f52645687c7e63fbe25b8c58ccd7f81f0a7e2ad97
    profiles: 
      - postgres-rabbitmq
      - postgres-redis
    environment:
      POSTGRES_DB: ${DD_DATABASE_NAME}
      POSTGRES_USER: ${DD_DATABASE_USER}
      POSTGRES_PASSWORD: ${DD_DATABASE_PASSWORD}
    volumes:
      - defectdojo_postgres:/var/lib/postgresql/data
  rabbitmq:
<<<<<<< HEAD
    image: rabbitmq:3.12.9-alpine@sha256:801dbe7ad31edd693418cfd6adf5294773b140a76ac43fa27637b702b51b98a5
=======
    image: rabbitmq:3.12.10-alpine@sha256:fe6617b809773753ee340867c7373aa2fe3b710b130a82cdfd73940acd6f5395
>>>>>>> f560210f
    profiles: 
      - mysql-rabbitmq
      - postgres-rabbitmq
    volumes:
       - defectdojo_rabbitmq:/var/lib/rabbitmq
  redis:
    image: redis:7.2.3-alpine@sha256:090276da2603db19b154602c374f505d94c10ea57e9749fc3e68e955284bf0fd
    profiles: 
      - mysql-redis
      - postgres-redis
    volumes:
      - defectdojo_redis:/data
volumes:
  defectdojo_data: {}
  defectdojo_postgres: {}
  defectdojo_media: {}
  defectdojo_rabbitmq: {}
  defectdojo_redis: {}<|MERGE_RESOLUTION|>--- conflicted
+++ resolved
@@ -149,11 +149,7 @@
     volumes:
       - defectdojo_postgres:/var/lib/postgresql/data
   rabbitmq:
-<<<<<<< HEAD
-    image: rabbitmq:3.12.9-alpine@sha256:801dbe7ad31edd693418cfd6adf5294773b140a76ac43fa27637b702b51b98a5
-=======
     image: rabbitmq:3.12.10-alpine@sha256:fe6617b809773753ee340867c7373aa2fe3b710b130a82cdfd73940acd6f5395
->>>>>>> f560210f
     profiles: 
       - mysql-rabbitmq
       - postgres-rabbitmq
