--- conflicted
+++ resolved
@@ -76,11 +76,7 @@
     try:
         notification = render_to_string(template, kwargs)
     except Exception as e:
-<<<<<<< HEAD
-        logger.exception(e)
-=======
         logger.debug('template not found or not implemented yet: %s', template)
->>>>>>> 76fb6d1c
         create_description(event, *args, **kwargs)
         notification = render_to_string('notifications/other.tpl', kwargs)
 
