import logging

import requests
from django.conf import settings
from django.core.exceptions import FieldDoesNotExist
from django.core.mail import EmailMessage
from django.db.models import Count, Prefetch, Q
from django.template import TemplateDoesNotExist
from django.template.loader import render_to_string
from django.urls import reverse
from django.conf import settings
from django.utils.translation import gettext as _

from dojo.authorization.roles_permissions import Permissions
from dojo.celery import app
from dojo.decorators import dojo_async_task, we_want_async
from dojo.models import Alerts, Dojo_User, Notifications, System_Settings, UserContactInfo
from dojo.user.queries import get_authorized_users_for_product_and_product_type, get_authorized_users_for_product_type
from dojo.aws import ses_email

logger = logging.getLogger(__name__)


def create_notification(event=None, **kwargs):
    system_settings = System_Settings.objects.get()
    kwargs["system_settings"] = system_settings
    # System notifications
    try:
        system_notifications = Notifications.objects.get(user=None, template=False)
    except Exception:
        system_notifications = Notifications()

    if "recipients" in kwargs:
        # mimic existing code so that when recipients is specified, no other system or personal notifications are sent.
<<<<<<< HEAD
        logger.debug('creating notifications for recipients: %s', kwargs['recipients'])
        for recipient_notifications in Notifications.objects.filter(user__username__in=kwargs['recipients'], user__is_active=True, product=None):
            # if event in settings.NOTIFICATIONS_SYSTEM_LEVEL_TRUMP:
=======
        logger.debug("creating notifications for recipients: %s", kwargs["recipients"])
        for recipient_notifications in Notifications.objects.filter(user__username__in=kwargs["recipients"], user__is_active=True, product=None):
            if event in settings.NOTIFICATIONS_SYSTEM_LEVEL_TRUMP:
>>>>>>> 51cea97b
                # merge the system level notifications with the personal level
                # this allows for system to trump the personal
                merged_notifications = Notifications.merge_notifications_list([system_notifications, recipient_notifications])
                merged_notifications.user = recipient_notifications.user
                logger.debug("Sent notification to %s", merged_notifications.user)
                process_notifications(event, merged_notifications, **kwargs)
<<<<<<< HEAD
            # else:
            #     # Do not trump user preferences and send notifications as usual
            #     logger.debug('Sent notification to %s', recipient_notifications.user)
            #     process_notifications(event, recipient_notifications, **kwargs)
=======
            else:
                # Do not trump user preferences and send notifications as usual
                logger.debug("Sent notification to %s", recipient_notifications.user)
                process_notifications(event, recipient_notifications, **kwargs)
>>>>>>> 51cea97b

    else:
        logger.debug("creating system notifications for event: %s", event)
        # send system notifications to all admin users

        # parse kwargs before converting them to dicts
        product_type = None
        if "product_type" in kwargs:
            product_type = kwargs.get("product_type")
            logger.debug("Defined product type %s", product_type)

        product = None
        if "product" in kwargs:
            product = kwargs.get("product")
            logger.debug("Defined product  %s", product)

        elif "engagement" in kwargs:
            product = kwargs["engagement"].product
            logger.debug("Defined product of engagement %s", product)

        elif "test" in kwargs:
            product = kwargs["test"].engagement.product
            logger.debug("Defined product of test %s", product)

        elif "finding" in kwargs:
            product = kwargs["finding"].test.engagement.product
            logger.debug("Defined product of finding %s", product)

        elif "obj" in kwargs:
            from dojo.utils import get_product
            product = get_product(kwargs["obj"])
            logger.debug("Defined product of obj %s", product)

        # System notifications are sent one with user=None, which will trigger email to configured system email, to global slack channel, etc.
        process_notifications(event, system_notifications, **kwargs)

        # All admins will also receive system notifications, but as part of the person global notifications section below
        # This time user is set, so will trigger email to personal email, to personal slack channel (mention), etc.
        # only retrieve users which have at least one notification type enabled for this event type.
        logger.debug("creating personal notifications for event: %s", event)

        # There are notification like deleting a product type that shall not be sent to users.
        # These notifications will have the parameter no_users=True
        if not ("no_users" in kwargs and kwargs["no_users"] is True):
            # get users with either global notifications, or a product specific noditiciation
            # and all admin/superuser, they will always be notified
            users = Dojo_User.objects.filter(is_active=True).prefetch_related(Prefetch(
                "notifications_set",
                queryset=Notifications.objects.filter(Q(product_id=product) | Q(product__isnull=True)),
                to_attr="applicable_notifications",
            )).annotate(applicable_notifications_count=Count("notifications__id", filter=Q(notifications__product_id=product) | Q(notifications__product__isnull=True)))\
                .filter(Q(applicable_notifications_count__gt=0) | Q(is_superuser=True))

            # only send to authorized users or admin/superusers
            logger.debug("Filtering users for the product %s", product)

            if product:
                users = get_authorized_users_for_product_and_product_type(users, product, Permissions.Product_View)

            elif product_type:
                users = get_authorized_users_for_product_type(users, product_type, Permissions.Product_Type_View)
            else:
                # nor product_type nor product defined, we should not make noise and send only notifications to admins
                logger.debug("Product is not specified, making it silent")
                users = users.filter(is_superuser=True)

            for user in users:
                logger.debug("Authorized user for the product %s", user)
                # send notifications to user after merging possible multiple notifications records (i.e. personal global + personal product)
                # kwargs.update({'user': user})
                applicable_notifications = user.applicable_notifications
                if user.is_superuser:
                    logger.debug("User %s is superuser", user)
                    # admin users get all system notifications
                    applicable_notifications.append(system_notifications)

                notifications_set = Notifications.merge_notifications_list(applicable_notifications)
                notifications_set.user = user
                process_notifications(event, notifications_set, **kwargs)


def create_description(event, *args, **kwargs):
    if "description" not in kwargs.keys():
        if event == "product_added":
            kwargs["description"] = _("Product %s has been created successfully.") % kwargs["title"]
        elif event == "product_type_added":
            kwargs["description"] = _("Product Type %s has been created successfully.") % kwargs["title"]
        else:
            kwargs["description"] = _("Event %s has occurred.") % str(event)

    return kwargs["description"]


def create_notification_message(event, user, notification_type, *args, **kwargs):
    template = f"notifications/{notification_type}/{event.replace('/', '')}.tpl"
    kwargs.update({"user": user})

    notification_message = None
    try:
        notification_message = render_to_string(template, kwargs)
        logger.debug("Rendering from the template %s", template)
    except TemplateDoesNotExist:
        logger.debug("template not found or not implemented yet: %s", template)
    except Exception as e:
        logger.error("error during rendering of template %s exception is %s", template, e)
    finally:
        if not notification_message:
            logger.warning("Generate notification messager for template by default")
            kwargs["description"] = create_description(event, *args, **kwargs)
            notification_message = render_to_string(f"notifications/{notification_type}/other.tpl", kwargs)

    return notification_message if notification_message else ""


def process_notifications(event, notifications=None, **kwargs):
    from dojo.utils import get_system_setting

    if not notifications:
        logger.warning("no notifications!")
        return

    logger.debug("sending notification " + ("asynchronously" if we_want_async() else "synchronously"))
    logger.debug("process notifications for %s", notifications.user)
    logger.debug("notifications: %s", vars(notifications))

    slack_enabled = get_system_setting("enable_slack_notifications")
    msteams_enabled = get_system_setting("enable_msteams_notifications")
    mail_enabled = get_system_setting("enable_mail_notifications")

    if slack_enabled and "slack" in getattr(notifications, event, getattr(notifications, "other")):
        logger.debug("Sending Slack Notification")
        send_slack_notification(event, notifications.user, **kwargs)

    if msteams_enabled and "msteams" in getattr(notifications, event, getattr(notifications, "other")):
        logger.debug("Sending MSTeams Notification")
        send_msteams_notification(event, notifications.user, **kwargs)

    if mail_enabled and "mail" in getattr(notifications, event, getattr(notifications, "other")):
        logger.debug("Sending Mail Notification")
        send_mail_notification(event, notifications.user, **kwargs)

    if "alert" in getattr(notifications, event, getattr(notifications, "other")):
        logger.debug(f"Sending Alert to {notifications.user}")
        send_alert_notification(event, notifications.user, **kwargs)


@dojo_async_task
@app.task
def send_slack_notification(event, user=None, *args, **kwargs):
    from dojo.utils import get_system_setting

    def _post_slack_message(channel):
        res = requests.request(
            method="POST",
            url="https://slack.com/api/chat.postMessage",
            data={
                "token": get_system_setting("slack_token"),
                "channel": channel,
                "username": get_system_setting("slack_username"),
                "text": create_notification_message(event, user, "slack", *args, **kwargs),
            })

        if "error" in res.text:
            logger.error("Slack is complaining. See raw text below.")
            logger.error(res.text)
            raise RuntimeError("Error posting message to Slack: " + res.text)

    try:
        # If the user has slack information on profile and chooses to receive slack notifications
        # Will receive a DM
        if user is not None:
            logger.debug("personal notification to slack for user %s", user)
            if hasattr(user, "usercontactinfo") and user.usercontactinfo.slack_username is not None:
                slack_user_id = user.usercontactinfo.slack_user_id
                if not slack_user_id:
                    # Lookup the slack userid the first time, then save it.
                    slack_user_id = get_slack_user_id(
                        user.usercontactinfo.slack_username)

                    if slack_user_id:
                        slack_user_save = UserContactInfo.objects.get(user_id=user.id)
                        slack_user_save.slack_user_id = slack_user_id
                        slack_user_save.save()

                # only send notification if we managed to find the slack_user_id
                if slack_user_id:
                    channel = f"@{slack_user_id}"
                    _post_slack_message(channel)
            else:
                logger.info("The user %s does not have a email address informed for Slack in profile.", user)
        else:
            # System scope slack notifications, and not personal would still see this go through
            if get_system_setting("slack_channel") is not None:
                channel = get_system_setting("slack_channel")
                logger.info(f"Sending system notification to system channel {channel}.")
                _post_slack_message(channel)
            else:
                logger.debug("slack_channel not configured: skipping system notification")

    except Exception as e:
        logger.exception(e)
        log_alert(e, "Slack Notification", title=kwargs["title"], description=str(e), url=kwargs.get("url", None))


@dojo_async_task
@app.task
def send_msteams_notification(event, user=None, *args, **kwargs):
    from dojo.utils import get_system_setting

    try:
        # Microsoft Teams doesn't offer direct message functionality, so no MS Teams PM functionality here...
        if user is None:
            if get_system_setting("msteams_url") is not None:
                logger.debug("sending MSTeams message")
                res = requests.request(
                    method="POST",
                    url=get_system_setting("msteams_url"),
                    data=create_notification_message(event, None, "msteams", *args, **kwargs))
                if res.status_code != 200:
                    logger.error("Error when sending message to Microsoft Teams")
                    logger.error(res.status_code)
                    logger.error(res.text)
                    raise RuntimeError("Error posting message to Microsoft Teams: " + res.text)
            else:
                logger.info("Webhook URL for Microsoft Teams not configured: skipping system notification")
    except Exception as e:
        logger.exception(e)
        log_alert(e, "Microsoft Teams Notification", title=kwargs["title"], description=str(e), url=kwargs["url"])


# @dojo_async_task
# @app.task
def send_mail_notification(event, user=None, *args, **kwargs):
    from dojo.utils import get_system_setting
    email_from_address = get_system_setting("email_from")
    # Attempt to get the "to" address
    if "recipient" in kwargs:
        address = kwargs.get("recipient")
    elif user:
        address = user.email
    else:
        address = get_system_setting("mail_notifications_to")

    logger.debug("notification email for user %s to %s", user, address)

    try:
<<<<<<< HEAD
        if settings.AWS_SES_EMAIL:
            ses_email.aws_ses(email=address,
                              email_from_address=f"{get_system_setting('team_name')} <{email_from_address}>",
                              html_contect=create_notification_message(event, user, "mail", *args, **kwargs),
                              template_name=event,
                              subject=kwargs.get("subject", event),
                              text=event
                              )
        else:
            subject = f"{get_system_setting('team_name')} notification"
            if 'title' in kwargs:
                subject += f": {kwargs['title']}"

            email = EmailMessage(
                subject,
                create_notification_message(event, user, 'mail', *args, **kwargs),
                email_from_address,
                [address],
                headers={"From": f"{email_from_address}"},
            )
            email.content_subtype = 'html'
            logger.debug('sending email alert')
            # logger.info(create_notification_message(event, user, 'mail', *args, **kwargs))
            email.send(fail_silently=False)
=======
        subject = f"{get_system_setting('team_name')} notification"
        if "title" in kwargs:
            subject += f": {kwargs['title']}"

        email = EmailMessage(
            subject,
            create_notification_message(event, user, "mail", *args, **kwargs),
            email_from_address,
            [address],
            headers={"From": f"{email_from_address}"},
        )
        email.content_subtype = "html"
        logger.debug("sending email alert")
        # logger.info(create_notification_message(event, user, 'mail', *args, **kwargs))
        email.send(fail_silently=False)
>>>>>>> 51cea97b

    except Exception as e:
        logger.exception(e)
        log_alert(e, "Email Notification", title=kwargs["title"], description=str(e), url=kwargs["url"])



def send_alert_notification(event, user=None, *args, **kwargs):
    logger.debug("sending alert notification to %s", user)
    try:
        # no need to differentiate between user/no user
        icon = kwargs.get("icon", "info-circle")
        try:
            source = Notifications._meta.get_field(event).verbose_name.title()[:100]
        except FieldDoesNotExist:
            source = event.replace("_", " ").title()[:100]
        alert = Alerts(
            user_id=user,
            title=kwargs.get("title")[:250],
            description=create_notification_message(event, user, "alert", *args, **kwargs)[:2000],
            url=kwargs.get("url", reverse("alerts")),
            icon=icon[:25],
            color_icon=kwargs.get("color_icon", "#262626"),
            source=source,
        )
        # relative urls will fail validation
        alert.clean_fields(exclude=["url"])
        alert.save()
    except Exception as e:
        logger.exception(e)
        log_alert(e, "Alert Notification", title=kwargs["title"], description=str(e), url=kwargs["url"])


def get_slack_user_id(user_email):
    import json

    from dojo.utils import get_system_setting

    user_id = None

    res = requests.request(
        method="POST",
        url="https://slack.com/api/users.lookupByEmail",
        data={"token": get_system_setting("slack_token"), "email": user_email})

    user = json.loads(res.text)

    slack_user_is_found = False
    if user:
        if "error" in user:
            logger.error("Slack is complaining. See error message below.")
            logger.error(user)
            raise RuntimeError("Error getting user list from Slack: " + res.text)
        else:
            if "email" in user["user"]["profile"]:
                if user_email == user["user"]["profile"]["email"]:
                    if "id" in user["user"]:
                        user_id = user["user"]["id"]
                        logger.debug(f"Slack user ID is {user_id}")
                        slack_user_is_found = True
                else:
                    logger.warning(f"A user with email {user_email} could not be found in this Slack workspace.")

            if not slack_user_is_found:
                logger.warning("The Slack user was not found.")

    return user_id


def log_alert(e, notification_type=None, *args, **kwargs):
    # no try catch here, if this fails we need to show an error

    users = Dojo_User.objects.filter(is_superuser=True)
    for user in users:
        alert = Alerts(
            user_id=user,
            url=kwargs.get("url", reverse("alerts")),
            title=kwargs.get("title", "Notification issue")[:250],
            description=kwargs.get("description", str(e))[:2000],
            icon="exclamation-triangle",
<<<<<<< HEAD
            color_icon=kwargs.get("color_icon", "#262626"),
            source=notification_type[:100] if notification_type else kwargs.get('source', 'unknown')[:100])
=======
            source=notification_type[:100] if notification_type else kwargs.get("source", "unknown")[:100])
>>>>>>> 51cea97b
        # relative urls will fail validation
        alert.clean_fields(exclude=["url"])
        alert.save()


def notify_test_created(test):
    title = "Test created for " + str(test.engagement.product) + ": " + str(test.engagement.name) + ": " + str(test)
    create_notification(event="test_added", title=title, test=test, engagement=test.engagement, product=test.engagement.product,
                        url=reverse("view_test", args=(test.id,)))


def notify_scan_added(test, updated_count, new_findings=[], findings_mitigated=[], findings_reactivated=[], findings_untouched=[]):
    logger.debug("Scan added notifications")

    new_findings = sorted(new_findings, key=lambda x: x.numerical_severity)
    findings_mitigated = sorted(findings_mitigated, key=lambda x: x.numerical_severity)
    findings_reactivated = sorted(findings_reactivated, key=lambda x: x.numerical_severity)
    findings_untouched = sorted(findings_untouched, key=lambda x: x.numerical_severity)

    title = "Created/Updated " + str(updated_count) + " findings for " + str(test.engagement.product) + ": " + str(test.engagement.name) + ": " + str(test)

    if updated_count == 0:
        event = "scan_added_empty"
    else:
        event = "scan_added"

    create_notification(event=event, title=title, findings_new=new_findings, findings_mitigated=findings_mitigated, findings_reactivated=findings_reactivated,
                        finding_count=updated_count, test=test, engagement=test.engagement, product=test.engagement.product, findings_untouched=findings_untouched,
                        url=reverse("view_test", args=(test.id,)))<|MERGE_RESOLUTION|>--- conflicted
+++ resolved
@@ -32,32 +32,19 @@
 
     if "recipients" in kwargs:
         # mimic existing code so that when recipients is specified, no other system or personal notifications are sent.
-<<<<<<< HEAD
-        logger.debug('creating notifications for recipients: %s', kwargs['recipients'])
-        for recipient_notifications in Notifications.objects.filter(user__username__in=kwargs['recipients'], user__is_active=True, product=None):
-            # if event in settings.NOTIFICATIONS_SYSTEM_LEVEL_TRUMP:
-=======
         logger.debug("creating notifications for recipients: %s", kwargs["recipients"])
         for recipient_notifications in Notifications.objects.filter(user__username__in=kwargs["recipients"], user__is_active=True, product=None):
-            if event in settings.NOTIFICATIONS_SYSTEM_LEVEL_TRUMP:
->>>>>>> 51cea97b
+            # if event in settings.NOTIFICATIONS_SYSTEM_LEVEL_TRUMP:
                 # merge the system level notifications with the personal level
                 # this allows for system to trump the personal
                 merged_notifications = Notifications.merge_notifications_list([system_notifications, recipient_notifications])
                 merged_notifications.user = recipient_notifications.user
                 logger.debug("Sent notification to %s", merged_notifications.user)
                 process_notifications(event, merged_notifications, **kwargs)
-<<<<<<< HEAD
             # else:
             #     # Do not trump user preferences and send notifications as usual
             #     logger.debug('Sent notification to %s', recipient_notifications.user)
             #     process_notifications(event, recipient_notifications, **kwargs)
-=======
-            else:
-                # Do not trump user preferences and send notifications as usual
-                logger.debug("Sent notification to %s", recipient_notifications.user)
-                process_notifications(event, recipient_notifications, **kwargs)
->>>>>>> 51cea97b
 
     else:
         logger.debug("creating system notifications for event: %s", event)
@@ -304,7 +291,6 @@
     logger.debug("notification email for user %s to %s", user, address)
 
     try:
-<<<<<<< HEAD
         if settings.AWS_SES_EMAIL:
             ses_email.aws_ses(email=address,
                               email_from_address=f"{get_system_setting('team_name')} <{email_from_address}>",
@@ -315,7 +301,7 @@
                               )
         else:
             subject = f"{get_system_setting('team_name')} notification"
-            if 'title' in kwargs:
+            if "title" in kwargs:
                 subject += f": {kwargs['title']}"
 
             email = EmailMessage(
@@ -329,23 +315,6 @@
             logger.debug('sending email alert')
             # logger.info(create_notification_message(event, user, 'mail', *args, **kwargs))
             email.send(fail_silently=False)
-=======
-        subject = f"{get_system_setting('team_name')} notification"
-        if "title" in kwargs:
-            subject += f": {kwargs['title']}"
-
-        email = EmailMessage(
-            subject,
-            create_notification_message(event, user, "mail", *args, **kwargs),
-            email_from_address,
-            [address],
-            headers={"From": f"{email_from_address}"},
-        )
-        email.content_subtype = "html"
-        logger.debug("sending email alert")
-        # logger.info(create_notification_message(event, user, 'mail', *args, **kwargs))
-        email.send(fail_silently=False)
->>>>>>> 51cea97b
 
     except Exception as e:
         logger.exception(e)
@@ -426,12 +395,7 @@
             title=kwargs.get("title", "Notification issue")[:250],
             description=kwargs.get("description", str(e))[:2000],
             icon="exclamation-triangle",
-<<<<<<< HEAD
-            color_icon=kwargs.get("color_icon", "#262626"),
-            source=notification_type[:100] if notification_type else kwargs.get('source', 'unknown')[:100])
-=======
             source=notification_type[:100] if notification_type else kwargs.get("source", "unknown")[:100])
->>>>>>> 51cea97b
         # relative urls will fail validation
         alert.clean_fields(exclude=["url"])
         alert.save()
