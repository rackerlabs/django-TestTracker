import requests
import logging
from django.core.mail import EmailMessage
from dojo.models import Notifications, Dojo_User, Alerts, UserContactInfo
from django.template import TemplateDoesNotExist
from django.template.loader import render_to_string
from django.db.models import Q, Count, Prefetch
from django.urls import reverse
from dojo.celery import app


logger = logging.getLogger(__name__)


def create_notification(event=None, *args, **kwargs):
    if 'recipients' in kwargs:
        # mimic existing code so that when recipients is specified, no other system or personal notifications are sent.
        logger.debug('creating notifications for recipients')
        for recipient_notifications in Notifications.objects.filter(user__username__in=kwargs['recipients'], user__is_active=True, product=None):
            # kwargs.update({'user': recipient_notifications.user})
            process_notifications(event, recipient_notifications, *args, **kwargs)
    else:
        logger.debug('creating system notifications')
        # send system notifications to all admin users

        # System notifications
        try:
            system_notifications = Notifications.objects.get(user=None)
        except Exception:
            system_notifications = Notifications()

        # System notifications are sent one with user=None, which will trigger email to configured system email, to global slack channel, etc.
        process_notifications(event, system_notifications, *args, **kwargs)

        # All admins will also receive system notifications, but as part of the person global notifications section below
        # This time user is set, so will trigger email to personal email, to personal slack channel (mention), etc.
        # only retrieve users which have at least one notification type enabled for this event type.
        logger.debug('creating personal notifications')

        product = None
        if 'product' in kwargs:
            product = kwargs.get('product')

        if not product and 'engagement' in kwargs:
            product = kwargs['engagement'].product

        if not product and 'test' in kwargs:
            product = kwargs['test'].engagement.product

        if not product and 'finding' in kwargs:
            product = kwargs['finding'].test.engagement.product

        # get users with either global notifications, or a product specific noditiciation
        # and all admin/superuser, they will always be notified
        users = Dojo_User.objects.filter(is_active=True).prefetch_related(Prefetch(
            "notifications_set",
            queryset=Notifications.objects.filter(Q(product_id=product) | Q(product__isnull=True)),
            to_attr="applicable_notifications"
        )).annotate(applicable_notifications_count=Count('notifications__id', filter=Q(notifications__product_id=product) | Q(notifications__product__isnull=True)))\
            .filter((Q(applicable_notifications_count__gt=0) | Q(is_superuser=True) | Q(is_staff=True)))

        # only send to authorized users or admin/superusers
        if product:
            users = users.filter(Q(id__in=product.authorized_users.all()) | Q(is_superuser=True) | Q(is_staff=True))

        for user in users:
            # send notifications to user after merging possible multiple notifications records (i.e. personal global + personal product)
            # kwargs.update({'user': user})
            applicable_notifications = user.applicable_notifications
            if user.is_staff or user.is_superuser:
                # admin users get all system notifications
                applicable_notifications.append(system_notifications)

            notifications_set = Notifications.merge_notifications_list(applicable_notifications)

            process_notifications(event, notifications_set, *args, **kwargs)


def create_description(event, *args, **kwargs):
    if "description" not in kwargs.keys():
        if event == 'product_added':
            kwargs["description"] = "Product " + kwargs['title'] + " has been created successfully."
        else:
            kwargs["description"] = "Event " + str(event) + " has occured."

    return kwargs["description"]


def create_notification_message(event, user, notification_type, *args, **kwargs):
    template = 'notifications/%s.tpl' % event.replace('/', '')
    kwargs.update({'type': notification_type})
    kwargs.update({'user': user})

    notification_message = None
    try:
        notification_message = render_to_string(template, kwargs)
    except TemplateDoesNotExist:
        logger.debug('template not found or not implemented yet: %s', template)
<<<<<<< HEAD
        kwargs["description"] = create_description(event, *args, **kwargs)
        notification = render_to_string('notifications/other.tpl', kwargs)
=======
    except Exception as e:
        logger.error("error during rendeing of template %s exception is %s", template, e)
    finally:
        if not notification_message:
            kwargs["description"] = create_description(event, *args, **kwargs)
            notification_message = render_to_string('notifications/other.tpl', kwargs)
>>>>>>> fa27b703

    return notification_message


def process_notifications(event, notifications=None, *args, **kwargs):
    from dojo.utils import get_system_setting

    if not notifications:
        logger.warn('no notifications!')
        return

    sync = 'initiator' in kwargs and Dojo_User.wants_block_execution(kwargs['initiator'])

    # logger.debug('sync: %s %s', sync, vars(notifications))
    logger.debug('sending notification ' + ('synchronously' if sync else 'asynchronously'))
    logger.debug('process notifications for %s', notifications.user)
    logger.debug('notifications: %s', vars(notifications))

    slack_enabled = get_system_setting('enable_slack_notifications')
    hipchat_enabled = get_system_setting('enable_hipchat_notifications')
    mail_enabled = get_system_setting('enable_mail_notifications')

    if slack_enabled and 'slack' in getattr(notifications, event):
        if not sync:
            send_slack_notification.delay(event, notifications.user, *args, **kwargs)
        else:
            send_slack_notification(event, notifications.user, *args, **kwargs)

    if hipchat_enabled and 'hipchat' in getattr(notifications, event):
        if not sync:
            send_hipchat_notification.delay(event, notifications.user, *args, **kwargs)
        else:
            send_hipchat_notification(event, notifications.user, *args, **kwargs)

    logger.debug('mail_enabled: %s', mail_enabled)
    logger.debug('getattr(notifications, event): %s', getattr(notifications, event))
    if mail_enabled and 'mail' in getattr(notifications, event):
        if not sync:
            send_mail_notification.delay(event, notifications.user, *args, **kwargs)
        else:
            send_mail_notification(event, notifications.user, *args, **kwargs)

    if 'alert' in getattr(notifications, event, None):
        send_alert_notification(event, notifications.user, *args, **kwargs)


@app.task(name='send_slack_notification')
def send_slack_notification(event, user=None, *args, **kwargs):
    from dojo.utils import get_system_setting

    def _post_slack_message(channel):
        res = requests.request(
            method='POST',
            url='https://slack.com/api/chat.postMessage',
            data={
                'token': get_system_setting('slack_token'),
                'channel': channel,
                'username': get_system_setting('slack_username'),
                'text': create_notification_message(event, user, 'slack', *args, **kwargs)
            })

        if 'error' in res.text:
            logger.error("Slack is complaining. See raw text below.")
            logger.error(res.text)
            raise RuntimeError('Error posting message to Slack: ' + res.text)

    try:
        # If the user has slack information on profile and chooses to receive slack notifications
        # Will receive a DM
        if user is not None:
            logger.debug('personal notification to slack for user %s', user)
            if hasattr(user, 'usercontactinfo') and user.usercontactinfo.slack_username is not None:
                slack_user_id = user.usercontactinfo.slack_user_id
                if not slack_user_id:
                    # Lookup the slack userid the first time, then save it.
                    slack_user_id = get_slack_user_id(
                        user.usercontactinfo.slack_username)

                    if slack_user_id:
                        slack_user_save = UserContactInfo.objects.get(user_id=user.id)
                        slack_user_save.slack_user_id = slack_user_id
                        slack_user_save.save()

                # only send notification if we managed to find the slack_user_id
                if slack_user_id:
                    channel = '@{}'.format(slack_user_id)
                    _post_slack_message(channel)
            else:
                logger.info("The user %s does not have a email address informed for Slack in profile.", user)
        else:
            # System scope slack notifications, and not personal would still see this go through
            if get_system_setting('slack_channel') is not None:
                channel = get_system_setting('slack_channel')
                logger.info("Sending system notification to system channel {}.".format(channel))
                _post_slack_message(channel)
            else:
                logger.debug('slack_channel not configured: skipping system notification')

    except Exception as e:
        logger.exception(e)
        log_alert(e, 'Slack Notification', title=kwargs['title'], description=str(e), url=kwargs['url'])


@app.task(name='send_hipchat_notification')
def send_hipchat_notification(event, user=None, *args, **kwargs):
    from dojo.utils import get_system_setting
    try:
        # HipChat doesn't seem to offer direct message functionality, so no HipChat PM functionality here...
        if not user:
            # We use same template for HipChat as for slack
            res = requests.request(
                method='POST',
                url='https://%s/v2/room/%s/notification?auth_token=%s' %
                (get_system_setting('hipchat_site'),
                get_system_setting('hipchat_channel'),
                get_system_setting('hipchat_token')),
                data={
                    'message': create_notification_message(event, 'slack', *args, **kwargs),
                    'message_format': 'text'
                })
    except Exception as e:
        logger.exception(e)
        log_alert(e, "HipChat Notification", title=kwargs['title'], description=str(e), url=kwargs['url'])
        pass


@app.task(name='send_mail_notification')
def send_mail_notification(event, user=None, *args, **kwargs):
    from dojo.utils import get_system_setting

    if user:
        address = user.email
    else:
        address = get_system_setting('mail_notifications_to')

    logger.debug('notification email for user %s to %s', user, address)

    try:
        subject = '%s notification' % get_system_setting('team_name')
        if 'title' in kwargs:
            subject += ': %s' % kwargs['title']

        email = EmailMessage(
            subject,
            create_notification_message(event, user, 'mail', *args, **kwargs),
            get_system_setting('mail_notifications_from'),
            [address],
            headers={"From": "{}".format(get_system_setting('mail_notifications_from'))}
        )
        email.content_subtype = 'html'
        logger.debug('sending email alert')
        # logger.info(create_notification_message(event, 'mail'))
        email.send(fail_silently=False)

    except Exception as e:
        logger.exception(e)
        log_alert(e, "Email Notification", title=kwargs['title'], description=str(e), url=kwargs['url'])
        pass


def send_alert_notification(event, user=None, *args, **kwargs):
    logger.info('sending alert notification to %s', user)
    try:
        # no need to differentiate between user/no user
        icon = kwargs.get('icon', 'info-circle')
        alert = Alerts(
            user_id=user,
            title=kwargs.get('title')[:100],
            description=create_notification_message(event, user, 'alert', *args, **kwargs),
            url=kwargs.get('url', reverse('alerts')),
            icon=icon[:25],
            source=Notifications._meta.get_field(event).verbose_name.title()[:100]
        )
        # relative urls will fail validation
        alert.clean_fields(exclude=['url'])
        alert.save()
    except Exception as e:
        logger.exception(e)
        log_alert(e, "Alert Notification", title=kwargs['title'], description=str(e), url=kwargs['url'])
        pass


def get_slack_user_id(user_email):
    user_id = None

    res = requests.request(
        method='POST',
        url='https://slack.com/api/users.list',
        data={'token': get_system_setting('slack_token')})

    users = json.loads(res.text)

    slack_user_is_found = False
    if users:
        if 'error' in users:
            logger.error("Slack is complaining. See error message below.")
            logger.error(users)
            raise RuntimeError('Error getting user list from Slack: ' + res.text)
        else:
            for member in users["members"]:
                if "email" in member["profile"]:
                    if user_email == member["profile"]["email"]:
                        if "id" in member:
                            user_id = member["id"]
                            logger.debug("Slack user ID is {}".format(user_id))
                            slack_user_is_found = True
                            break
                    else:
                        logger.warn("A user with email {} could not be found in this Slack workspace.".format(user_email))

            if not slack_user_is_found:
                logger.warn("The Slack user was not found.")

    return user_id


def log_alert(e, notification_type=None, *args, **kwargs):
    # no try catch here, if this fails we need to show an error

    users = Dojo_User.objects.filter((Q(is_superuser=True) | Q(is_staff=True)))
    for user in users:
        alert = Alerts(
            user_id=user,
            url=kwargs.get('url', reverse('alerts'))[:100],
            title=kwargs.get('title', 'Notification issue'),
            description=kwargs.get('description', '%s' % e)[:2000],
            icon="exclamation-triangle",
            source=notification_type[:100] if notification_type else kwargs.get('source', 'unknown')[:100])
        # relative urls will fail validation
        alert.clean_fields(exclude=['url'])
        alert.save()<|MERGE_RESOLUTION|>--- conflicted
+++ resolved
@@ -96,17 +96,12 @@
         notification_message = render_to_string(template, kwargs)
     except TemplateDoesNotExist:
         logger.debug('template not found or not implemented yet: %s', template)
-<<<<<<< HEAD
-        kwargs["description"] = create_description(event, *args, **kwargs)
-        notification = render_to_string('notifications/other.tpl', kwargs)
-=======
     except Exception as e:
         logger.error("error during rendeing of template %s exception is %s", template, e)
     finally:
         if not notification_message:
             kwargs["description"] = create_description(event, *args, **kwargs)
             notification_message = render_to_string('notifications/other.tpl', kwargs)
->>>>>>> fa27b703
 
     return notification_message
 
