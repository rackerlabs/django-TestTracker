#, fuzzy
msgid ""
msgstr ""
"Project-Id-Version: PACKAGE VERSION\n"
"Report-Msgid-Bugs-To: \n"
<<<<<<< HEAD
"POT-Creation-Date: 2023-01-19 18:43-0500\n"
=======
"POT-Creation-Date: 2023-01-20 05:33+0000\n"
>>>>>>> a92fd056
"PO-Revision-Date: YEAR-MO-DA HO:MI+ZONE\n"
"Last-Translator: FULL NAME <EMAIL@ADDRESS>\n"
"Language-Team: LANGUAGE <LL@li.org>\n"
"Language: \n"
"MIME-Version: 1.0\n"
"Content-Type: text/plain; charset=UTF-8\n"
"Content-Transfer-Encoding: 8bit\n"
"Plural-Forms: nplurals=2; plural=(n != 1);\n"

<<<<<<< HEAD
#: dojo/announcement/views.py:37
msgid "Announcement removed for everyone."
msgstr ""

#: dojo/announcement/views.py:54
msgid "Announcement updated successfully."
msgstr ""

#: dojo/announcement/views.py:59
msgid "Announcement Configuration"
msgstr ""

#: dojo/announcement/views.py:72
msgid "Announcement removed."
msgstr ""

#: dojo/announcement/views.py:78
msgid "Failed to remove announcement."
msgstr ""

#: dojo/api_v2/serializers.py:128 dojo/api_v2/serializers.py:257
=======
#: dojo/api_v2/serializers.py
>>>>>>> a92fd056
#, python-brace-format
msgid "Expected a list of items but got type \"{input_type}\"."
msgstr ""

#: dojo/api_v2/serializers.py
msgid ""
"Invalid json list. A tag list submitted in string form must be valid json."
msgstr ""

#: dojo/api_v2/serializers.py
msgid "All list items must be of string type."
msgstr ""

#: dojo/api_v2/serializers.py
msgid "All list items must be of dict type with keys 'request' and 'response'"
msgstr ""

#: dojo/api_v2/serializers.py
msgid "All values in the dict must be of string type."
msgstr ""

#: dojo/filters.py
msgid "Any"
msgstr ""

#: dojo/filters.py
msgid "Open"
msgstr ""

#: dojo/filters.py dojo/models.py
msgid "Verified"
msgstr ""

#: dojo/filters.py dojo/models.py
msgid "Out Of Scope"
msgstr ""

#: dojo/filters.py dojo/models.py
msgid "False Positive"
msgstr ""

#: dojo/filters.py
msgid "Inactive"
msgstr ""

#: dojo/filters.py dojo/models.py
msgid "Risk Accepted"
msgstr ""

#: dojo/filters.py
msgid "Closed"
msgstr ""

#: dojo/filters.py dojo/models.py
msgid "Under Review"
msgstr ""

#: dojo/filters.py
msgid "Any date"
msgstr ""

#: dojo/filters.py
msgid "Today"
msgstr ""

#: dojo/filters.py
msgid "Past 7 days"
msgstr ""

#: dojo/filters.py
msgid "Past 30 days"
msgstr ""

#: dojo/filters.py
msgid "Past 90 days"
msgstr ""

#: dojo/filters.py
msgid "Current month"
msgstr ""

#: dojo/filters.py
msgid "Current year"
msgstr ""

#: dojo/filters.py
msgid "Past year"
msgstr ""

#: dojo/filters.py
msgid "Next 7 days"
msgstr ""

#: dojo/filters.py
msgid "Next 30 days"
msgstr ""

#: dojo/filters.py
msgid "Next 90 days"
msgstr ""

#: dojo/filters.py
msgid "Next year"
msgstr ""

#: dojo/filters.py
msgid "Either"
msgstr ""

#: dojo/filters.py
msgid "Yes"
msgstr ""

#: dojo/filters.py
msgid "No"
msgstr ""

#: dojo/filters.py
msgid "Was"
msgstr ""

#: dojo/filters.py
msgid "Past 6 Months"
msgstr ""

#: dojo/filters.py
msgid "Text Question"
msgstr ""

#: dojo/filters.py
msgid "Choice Question"
msgstr ""

<<<<<<< HEAD
#: dojo/forms.py:2909
msgid "Dismissable?"
msgstr ""

#: dojo/forms.py:2912
msgid "Ticking this box allows users to dismiss the current announcement"
msgstr ""

#: dojo/metrics/views.py:50 dojo/templates/base.html:404
=======
#: dojo/metrics/views.py dojo/templates/base.html
>>>>>>> a92fd056
msgid "Critical Product Metrics"
msgstr ""

#: dojo/metrics/views.py dojo/product/views.py
msgid "All objects have been filtered away. Displaying all objects"
msgstr ""

#: dojo/metrics/views.py dojo/templates/base.html
#: dojo/templates/dojo/product_type.html
#: dojo/templates/dojo/view_product_details.html
#: dojo/templates/dojo/view_product_type.html
msgid "Metrics"
msgstr ""

#: dojo/metrics/views.py
#, python-format
msgid "%(product_type)s Metrics"
msgstr ""

#: dojo/metrics/views.py
msgid "Product Type Metrics by Findings"
msgstr ""

#: dojo/metrics/views.py
msgid "Product Type Metrics by Affected Endpoints"
msgstr ""

#: dojo/metrics/views.py
#, python-format
msgid "%(team_name)s Metrics"
msgstr ""

#: dojo/metrics/views.py dojo/templates/base.html
msgid "Simple Metrics"
msgstr ""

#: dojo/metrics/views.py
msgid "Please choose month and year and the Product Type."
msgstr ""

#: dojo/metrics/views.py
msgid "Bi-Weekly Metrics"
msgstr ""

#: dojo/metrics/views.py dojo/templates/base.html
msgid "Engineer Metrics"
msgstr ""

#: dojo/models.py
msgid "Privacy"
msgstr ""

#: dojo/models.py
msgid "Finance"
msgstr ""

#: dojo/models.py
msgid "Education"
msgstr ""

#: dojo/models.py
msgid "Medical"
msgstr ""

#: dojo/models.py
msgid "Corporate"
msgstr ""

#: dojo/models.py
msgid "Other"
msgstr ""

#: dojo/models.py
msgid "The name of the regulation."
msgstr ""

#: dojo/models.py
msgid "A shortened representation of the name."
msgstr ""

#: dojo/models.py
msgid "The subject of the regulation."
msgstr ""

#: dojo/models.py
msgid "The territory over which the regulation applies."
msgstr ""

#: dojo/models.py
msgid "Information about the regulation's purpose."
msgstr ""

#: dojo/models.py
msgid "An external URL for more information."
msgstr ""

#: dojo/models.py
msgid ""
"Phone number must be entered in the format: '+999999999'. Up to 15 digits "
"allowed."
msgstr ""

#: dojo/models.py
msgid "Email address associated with your slack account"
msgstr ""

#: dojo/models.py dojo/templates/dojo/view_user.html
msgid "Slack Email Address"
msgstr ""

#: dojo/models.py
msgid ""
"Instead of async deduping a finding the findings will be deduped "
"synchronously and will 'block' the user until completion."
msgstr ""

#: dojo/models.py
msgid "Forces this user to reset their password on next login."
msgstr ""

#: dojo/models.py
msgid "AzureAD"
msgstr ""

#: dojo/models.py
msgid "Enable audit logging"
msgstr ""

#: dojo/models.py
msgid ""
"With this setting turned on, Dojo maintains an audit log of changes made to "
"entities (Findings, Tests, Engagements, Procuts, ...)If you run big import "
"you may want to disable this because the way django-auditlog currently "
"works, there's a big performance hit. Especially during (re-)imports."
msgstr ""

#: dojo/models.py
msgid "Deduplicate findings"
msgstr ""

#: dojo/models.py
msgid ""
"With this setting turned on, Dojo deduplicates findings by comparing "
"endpoints, cwe fields, and titles. If two findings share a URL and have the "
"same CWE or title, Dojo marks the less recent finding as a duplicate. When "
"deduplication is enabled, a list of deduplicated findings is added to the "
"engagement view."
msgstr ""

#: dojo/models.py
msgid "Requires next setting: maximum number of duplicates to retain."
msgstr ""

#: dojo/models.py
msgid "Max Duplicates"
msgstr ""

#: dojo/models.py
msgid ""
"When enabled, if a single issue reaches the maximum number of duplicates, "
"the oldest will be deleted. Duplicate will not be deleted when left empty. A "
"value of 0 will remove all duplicates."
msgstr ""

#: dojo/models.py
msgid "Enable JIRA integration"
msgstr ""

#: dojo/models.py
msgid "Enable JIRA web hook"
msgstr ""

#: dojo/models.py
msgid ""
"Please note: It is strongly recommended to use a secret below and / or IP "
"whitelist the JIRA server using a proxy such as Nginx."
msgstr ""

#: dojo/models.py
msgid "Disable web hook secret"
msgstr ""

#: dojo/models.py
msgid ""
"Allows incoming requests without a secret (discouraged legacy behaviour)"
msgstr ""

#: dojo/models.py
msgid "JIRA Webhook URL"
msgstr ""

#: dojo/models.py
msgid "Secret needed in URL for incoming JIRA Webhook"
msgstr ""

#: dojo/models.py
msgid "JIRA issue labels space seperated"
msgstr ""

#: dojo/models.py
msgid "Add vulnerability Id as a JIRA label"
msgstr ""

#: dojo/models.py
msgid "Enable GITHUB integration"
msgstr ""

#: dojo/models.py
msgid "Enable Slack notifications"
msgstr ""

#: dojo/models.py
msgid "Optional. Needed if you want to send global notifications."
msgstr ""

#: dojo/models.py
msgid ""
"Token required for interacting with Slack. Get one at https://api.slack.com/"
"tokens"
msgstr ""

#: dojo/models.py
msgid "Optional. Will take your bot name otherwise."
msgstr ""

#: dojo/models.py
msgid "Enable Microsoft Teams notifications"
msgstr ""

#: dojo/models.py
msgid "The full URL of the incoming webhook"
msgstr ""

#: dojo/models.py
msgid ""
"DefectDojo will automatically mark the finding as a false positive if the "
"finding has been previously marked as a false positive. Not needed when "
"using deduplication, advised to not combine these two."
msgstr ""

#: dojo/models.py
msgid "URL prefix if DefectDojo is installed in it's own virtual subdirectory."
msgstr ""

#: dojo/models.py
msgid "Enable Product Grading"
msgstr ""

#: dojo/models.py
msgid "Displays a grade letter next to a product to show the overall health."
msgstr ""

#: dojo/models.py
msgid "Grade A"
msgstr ""

#: dojo/models.py
msgid "Percentage score for an 'A' >="
msgstr ""

#: dojo/models.py
msgid "Grade B"
msgstr ""

#: dojo/models.py
msgid "Percentage score for a 'B' >="
msgstr ""

#: dojo/models.py
msgid "Grade C"
msgstr ""

#: dojo/models.py
msgid "Percentage score for a 'C' >="
msgstr ""

#: dojo/models.py
msgid "Grade D"
msgstr ""

#: dojo/models.py
msgid "Percentage score for a 'D' >="
msgstr ""

#: dojo/models.py
msgid "Grade F"
msgstr ""

#: dojo/models.py
msgid "Percentage score for an 'F' <="
msgstr ""

#: dojo/models.py
msgid "Enable Benchmarks"
msgstr ""

#: dojo/models.py
msgid ""
"Enables Benchmarks such as the OWASP ASVS (Application Security Verification "
"Standard)"
msgstr ""

#: dojo/models.py
msgid "Enable Remediation Advice"
msgstr ""

#: dojo/models.py
msgid ""
"Enables global remediation advice and matching on CWE and Title. The text "
"will be replaced for mitigation, impact and references on a finding. Useful "
"for providing consistent impact and remediation advice regardless of the "
"scanner."
msgstr ""

#: dojo/models.py
msgid "Enable Engagement Auto-Close"
msgstr ""

#: dojo/models.py
msgid ""
"Closes an engagement after 3 days (default) past due date including last "
"update."
msgstr ""

#: dojo/models.py
msgid "Engagement Auto-Close Days"
msgstr ""

#: dojo/models.py
msgid ""
"Closes an engagement after the specified number of days past due date "
"including last update."
msgstr ""

#: dojo/models.py
msgid "Enable Finding SLA's"
msgstr ""

#: dojo/models.py
msgid "Enables Finding SLA's for time to remediate."
msgstr ""

#: dojo/models.py
msgid "Enable Notifiy SLA's Breach for active Findings"
msgstr ""

#: dojo/models.py
msgid ""
"Enables Notify when time to remediate according to Finding SLA's is breached "
"for active Findings."
msgstr ""

#: dojo/models.py
msgid "Enable Notifiy SLA's Breach for active, verified Findings"
msgstr ""

#: dojo/models.py
msgid ""
"Enables Notify when time to remediate according to Finding SLA's is breached "
"for active, verified Findings."
msgstr ""

#: dojo/models.py
msgid "Enable Notifiy SLA's Breach for Findings linked to JIRA"
msgstr ""

#: dojo/models.py
msgid ""
"Enables Notify when time to remediate according to Finding SLA's is breached "
"for Findings that are linked to JIRA issues."
msgstr ""

#: dojo/models.py
msgid "Allow Anonymous Survey Responses"
msgstr ""

#: dojo/models.py
msgid "Enable anyone with a link to the survey to answer a survey"
msgstr ""

#: dojo/models.py
msgid "Custom Disclaimer"
msgstr ""

#: dojo/models.py
msgid ""
"Include this custom disclaimer on all notifications and generated reports"
msgstr ""

#: dojo/models.py
msgid "Default expiry period for risk acceptance form."
msgstr ""

#: dojo/models.py
msgid "Risk acceptance expiration heads up days"
msgstr ""

#: dojo/models.py
msgid "Notify X days before risk acceptance expires. Leave empty to disable."
msgstr ""

#: dojo/models.py
msgid "Enable credentials"
msgstr ""

#: dojo/models.py
msgid ""
"With this setting turned off, credentials will be disabled in the user "
"interface."
msgstr ""

#: dojo/models.py
msgid "Enable questionnaires"
msgstr ""

#: dojo/models.py
msgid ""
"With this setting turned off, questionnaires will be disabled in the user "
"interface."
msgstr ""

#: dojo/models.py
msgid "Enable checklists"
msgstr ""

#: dojo/models.py
msgid ""
"With this setting turned off, checklists will be disabled in the user "
"interface."
msgstr ""

#: dojo/models.py
msgid "Enable Endpoint Metadata Import"
msgstr ""

#: dojo/models.py
msgid ""
"With this setting turned off, endpoint metadata import will be disabled in "
"the user interface."
msgstr ""

#: dojo/models.py
msgid "Enable Google Sheets Integration"
msgstr ""

#: dojo/models.py
msgid ""
"With this setting turned off, the Google sheets integration will be disabled "
"in the user interface."
msgstr ""

#: dojo/models.py
msgid "Enable Rules Framework"
msgstr ""

#: dojo/models.py
msgid ""
"With this setting turned off, the rules framwork will be disabled in the "
"user interface."
msgstr ""

#: dojo/models.py
msgid "Enable user profile for writing"
msgstr ""

#: dojo/models.py
msgid "When turned on users can edit their profiles"
msgstr ""

#: dojo/models.py
msgid "Enable Product Tracking Files"
msgstr ""

#: dojo/models.py
msgid ""
"With this setting turned off, the product tracking files will be disabled in "
"the user interface."
msgstr ""

#: dojo/models.py
msgid "Enable Finding Groups"
msgstr ""

#: dojo/models.py
msgid "With this setting turned off, the Finding Groups will be disabled."
msgstr ""

#: dojo/models.py
msgid "Enable Calendar"
msgstr ""

#: dojo/models.py
msgid ""
"With this setting turned off, the Calendar will be disabled in the user "
"interface."
msgstr ""

#: dojo/models.py
msgid "New users will be assigned to this group."
msgstr ""

#: dojo/models.py
msgid "New users will be assigned to their default group with this role."
msgstr ""

#: dojo/models.py
msgid ""
"New users will only be assigned to the default group, when their email "
"address matches this regex pattern. This is optional condition."
msgstr ""

#: dojo/models.py
msgid "Minimum password length"
msgstr ""

#: dojo/models.py
msgid "Requires user to set passwords greater than minimum length."
msgstr ""

#: dojo/models.py
msgid "Maximum password length"
msgstr ""

#: dojo/models.py
msgid "Requires user to set passwords less than maximum length."
msgstr ""

#: dojo/models.py
msgid "Password must contain one digit"
msgstr ""

#: dojo/models.py
msgid "Requires user passwords to contain at least one digit (0-9)."
msgstr ""

#: dojo/models.py
msgid "Password must contain one special character"
msgstr ""

#: dojo/models.py
msgid ""
"Requires user passwords to contain at least one special character (()[]{}|"
"\\`~!@#$%^&*_-+=;:'\",<>./?)."
msgstr ""

#: dojo/models.py
msgid "Password must contain one lowercase letter"
msgstr ""

#: dojo/models.py
msgid "Requires user passwords to contain at least one lowercase letter (a-z)."
msgstr ""

#: dojo/models.py
msgid "Password must contain one uppercase letter"
msgstr ""

#: dojo/models.py
msgid "Requires user passwords to contain at least one uppercase letter (A-Z)."
msgstr ""

#: dojo/models.py
msgid "This role determines the permissions of the user to manage the group."
msgstr ""

#: dojo/models.py dojo/templates/dojo/profile.html
#: dojo/templates/dojo/view_user.html
msgid "Group role"
msgstr ""

#: dojo/models.py
msgid "The global role will be applied to all product types and products."
msgstr ""

#: dojo/models.py dojo/templates/dojo/view_user.html
msgid "Global role"
msgstr ""

#: dojo/models.py
msgid "Custom SLA Name"
msgstr ""

#: dojo/models.py
msgid "A unique name for the set of SLAs."
msgstr ""

#: dojo/models.py
msgid "Critical Finding SLA Days"
msgstr ""

#: dojo/models.py
msgid "number of days to remediate a critical finding."
msgstr ""

#: dojo/models.py
msgid "High Finding SLA Days"
msgstr ""

#: dojo/models.py
msgid "number of days to remediate a high finding."
msgstr ""

#: dojo/models.py
msgid "Medium Finding SLA Days"
msgstr ""

#: dojo/models.py
msgid "number of days to remediate a medium finding."
msgstr ""

#: dojo/models.py
msgid "Low Finding SLA Days"
msgstr ""

#: dojo/models.py
msgid "number of days to remediate a low finding."
msgstr ""

#: dojo/models.py
msgid "API"
msgstr ""

#: dojo/models.py
msgid "Desktop"
msgstr ""

#: dojo/models.py
msgid "Internet of Things"
msgstr ""

#: dojo/models.py
msgid "Mobile"
msgstr ""

#: dojo/models.py
msgid "Web"
msgstr ""

#: dojo/models.py
msgid "Construction"
msgstr ""

#: dojo/models.py
msgid "Production"
msgstr ""

#: dojo/models.py
msgid "Retirement"
msgstr ""

#: dojo/models.py
msgid "Third Party Library"
msgstr ""

#: dojo/models.py
msgid "Purchased"
msgstr ""

#: dojo/models.py
msgid "Contractor Developed"
msgstr ""

#: dojo/models.py
msgid "Internally Developed"
msgstr ""

#: dojo/models.py
msgid "Open Source"
msgstr ""

#: dojo/models.py
msgid "Outsourced"
msgstr ""

#: dojo/models.py
msgid "Very High"
msgstr ""

#: dojo/models.py dojo/templates/dojo/metrics.html
#: dojo/templates/dojo/pt_counts.html dojo/templates/dojo/simple_metrics.html
msgid "High"
msgstr ""

#: dojo/models.py dojo/templates/dojo/metrics.html
#: dojo/templates/dojo/pt_counts.html dojo/templates/dojo/simple_metrics.html
msgid "Medium"
msgstr ""

#: dojo/models.py dojo/templates/dojo/metrics.html
#: dojo/templates/dojo/pt_counts.html dojo/templates/dojo/simple_metrics.html
msgid "Low"
msgstr ""

#: dojo/models.py
msgid "Very Low"
msgstr ""

#: dojo/models.py dojo/templates/dojo/simple_search.html
#: dojo/templates/notifications/mail/risk_acceptance_expiration.tpl
#: dojo/templates/notifications/mail/scan_added.tpl
msgid "None"
msgstr ""

#: dojo/models.py
msgid "Estimate the number of user records within the application."
msgstr ""

#: dojo/models.py
msgid "Estimate the application's revenue."
msgstr ""

#: dojo/models.py
msgid "Specify if the application is used by people outside the organization."
msgstr ""

#: dojo/models.py
msgid "Specify if the application is accessible from the public internet."
msgstr ""

#: dojo/models.py
msgid ""
"Add tags that help describe this product. Choose from the list or add new "
"tags. Press Enter key to add."
msgstr ""

#: dojo/models.py
msgid "Allows simple risk acceptance by checking/unchecking a checkbox."
msgstr ""

#: dojo/models.py
msgid ""
"Allows full risk acceptance using a risk acceptance form, expiration date, "
"uploaded proof, etc."
msgstr ""

#: dojo/models.py
msgid "Additional definitions that will be consumed by scanner"
msgstr ""

#: dojo/models.py
msgid "Title for SSH/API Key"
msgstr ""

#: dojo/models.py dojo/templates/dojo/profile.html dojo/user/views.py
msgid "API Key"
msgstr ""

#: dojo/models.py
msgid "Location of network testing: Examples: VPN, Internet or Internal."
msgstr ""

#: dojo/models.py
msgid "Brief description of preset."
msgstr ""

#: dojo/models.py
msgid ""
"Description of what needs to be tested or setting up environment for testing"
msgstr ""

#: dojo/models.py
msgid "Scope of Engagement testing, IP's/Resources/URL's)"
msgstr ""

#: dojo/models.py
msgid "Version of the product the engagement tested."
msgstr ""

#: dojo/models.py
msgid "Settings and notes for performing this engagement."
msgstr ""

#: dojo/models.py
msgid "Link to epic or ticket system with changes to version."
msgstr ""

#: dojo/models.py
msgid "Build ID of the product the engagement tested."
msgstr ""

#: dojo/models.py
msgid "Build ID"
msgstr ""

#: dojo/models.py
msgid "Commit hash from repo"
msgstr ""

#: dojo/models.py
msgid "Commit Hash"
msgstr ""

#: dojo/models.py
msgid "Tag or branch of the product the engagement tested."
msgstr ""

#: dojo/models.py
msgid "Branch/Tag"
msgstr ""

#: dojo/models.py
msgid "Build Server"
msgstr ""

#: dojo/models.py
msgid "Build server responsible for CI/CD test"
msgstr ""

#: dojo/models.py
msgid "SCM Server"
msgstr ""

#: dojo/models.py
msgid "Source code server for CI/CD test"
msgstr ""

#: dojo/models.py
msgid "Repo"
msgstr ""

#: dojo/models.py
msgid "Resource link to source code"
msgstr ""

#: dojo/models.py
msgid "Orchestration Engine"
msgstr ""

#: dojo/models.py
msgid "Orchestration service responsible for CI/CD test"
msgstr ""

#: dojo/models.py
msgid "Deduplication within this engagement only"
msgstr ""

#: dojo/models.py
msgid ""
"If enabled deduplication will only mark a finding in this engagement as "
"duplicate of another finding if both findings are in this engagement. If "
"disabled, deduplication is on the product level."
msgstr ""

#: dojo/models.py
msgid ""
"Add tags that help describe this engagement. Choose from the list or add new "
"tags. Press Enter key to add."
msgstr ""

#: dojo/models.py
msgid "The communication protocol/scheme such as 'http', 'ftp', 'dns', etc."
msgstr ""

#: dojo/models.py
msgid "User info as 'alice', 'bob', etc."
msgstr ""

#: dojo/models.py
msgid ""
"The host name or IP address. It must not include the port number. For "
"example '127.0.0.1', 'localhost', 'yourdomain.com'."
msgstr ""

#: dojo/models.py
msgid "The network port associated with the endpoint."
msgstr ""

#: dojo/models.py
msgid ""
"The location of the resource, it must not start with a '/'. For example "
"endpoint/420/edit"
msgstr ""

#: dojo/models.py
msgid ""
"The query string, the question mark should be omitted.For example "
"'group=4&team=8'"
msgstr ""

#: dojo/models.py
msgid ""
"The fragment identifier which follows the hash mark. The hash mark should be "
"omitted. For example 'section-13', 'paragraph-2'."
msgstr ""

#: dojo/models.py dojo/templates/base.html
#: dojo/templates/dojo/simple_search.html
#: dojo/templates/notifications/mail/risk_acceptance_expiration.tpl
msgid "Findings"
msgstr ""

#: dojo/models.py
msgid ""
"Add tags that help describe this endpoint. Choose from the list or add new "
"tags. Press Enter key to add."
msgstr ""

#: dojo/models.py
msgid "SonarQube issue key"
msgstr ""

#: dojo/models.py
msgid "SonarQube issue status"
msgstr ""

#: dojo/models.py
msgid "SonarQube issue type"
msgstr ""

#: dojo/models.py
msgid ""
"Add tags that help describe this test. Choose from the list or add new tags. "
"Press Enter key to add."
msgstr ""

#: dojo/models.py
msgid "Build ID that was tested, a reimport may update this field."
msgstr ""

#: dojo/models.py
msgid "Commit hash tested, a reimport may update this field."
msgstr ""

#: dojo/models.py
msgid "Tag or branch that was tested, a reimport may update this field."
msgstr ""

#: dojo/models.py
msgid "API Scan Configuration"
msgstr ""

#: dojo/models.py dojo/templates/dojo/alerts.html
#: dojo/templates/dojo/simple_search.html dojo/templates/dojo/users.html
#: dojo/templates/dojo/view_user.html
#: dojo/templates/notifications/mail/sla_breach.tpl
msgid "Title"
msgstr ""

#: dojo/models.py
msgid "A short description of the flaw."
msgstr ""

#: dojo/models.py dojo/templates/dojo/pt_counts.html
#: dojo/templates/dojo/simple_search.html
msgid "Date"
msgstr ""

#: dojo/models.py
msgid "The date the flaw was discovered."
msgstr ""

#: dojo/models.py
msgid "SLA Start Date"
msgstr ""

#: dojo/models.py
msgid ""
"(readonly)The date used as start date for SLA calculation. Set by expiring "
"risk acceptances. Empty by default, causing a fallback to 'date'."
msgstr ""

#: dojo/models.py
msgid "CWE"
msgstr ""

#: dojo/models.py
msgid "The CWE number associated with this flaw."
msgstr ""

#: dojo/models.py dojo/templates/dojo/simple_search.html
msgid "Vulnerability Id"
msgstr ""

#: dojo/models.py
msgid ""
"An id of a vulnerability in a security advisory associated with this "
"finding. Can be a Common Vulnerabilities and Exposures (CVE) or from other "
"sources."
msgstr ""

#: dojo/models.py
msgid "CVSS v3"
msgstr ""

#: dojo/models.py
msgid ""
"Common Vulnerability Scoring System version 3 (CVSSv3) score associated with "
"this flaw."
msgstr ""

#: dojo/models.py
msgid "CVSSv3 score"
msgstr ""

#: dojo/models.py
msgid ""
"Numerical CVSSv3 score for the vulnerability. If the vector is given, the "
"score is updated while saving the finding"
msgstr ""

#: dojo/models.py
msgid "URL"
msgstr ""

#: dojo/models.py
msgid "External reference that provides more information about this flaw."
msgstr ""

#: dojo/models.py dojo/templates/dojo/metrics.html
#: dojo/templates/dojo/pt_counts.html dojo/templates/dojo/simple_search.html
#: dojo/templates/notifications/mail/sla_breach.tpl
#: dojo/templates/notifications/msteams/sla_breach.tpl
msgid "Severity"
msgstr ""

#: dojo/models.py
msgid ""
"The severity level of this flaw (Critical, High, Medium, Low, Informational)."
msgstr ""

#: dojo/models.py dojo/templates/dojo/alerts.html
#: dojo/templates/dojo/metrics.html dojo/templates/dojo/simple_search.html
#: dojo/templates/dojo/view_product_details.html
#: dojo/templates/dojo/view_product_type.html
msgid "Description"
msgstr ""

#: dojo/models.py
msgid "Longer more descriptive information about the flaw."
msgstr ""

#: dojo/models.py
msgid "Mitigation"
msgstr ""

#: dojo/models.py
msgid "Text describing how to best fix the flaw."
msgstr ""

#: dojo/models.py
msgid "Impact"
msgstr ""

#: dojo/models.py
msgid ""
"Text describing the impact this flaw has on systems, products, enterprise, "
"etc."
msgstr ""

#: dojo/models.py
msgid "Steps to Reproduce"
msgstr ""

#: dojo/models.py
msgid ""
"Text describing the steps that must be followed in order to reproduce the "
"flaw / bug."
msgstr ""

#: dojo/models.py
msgid "Severity Justification"
msgstr ""

#: dojo/models.py
msgid "Text describing why a certain severity was associated with this flaw."
msgstr ""

#: dojo/models.py dojo/templates/base.html
#: dojo/templates/dojo/simple_search.html
msgid "Endpoints"
msgstr ""

#: dojo/models.py
msgid ""
"The hosts within the product that are susceptible to this flaw. + The status "
"of the endpoint associated with this flaw (Vulnerable, Mitigated, ...)."
msgstr ""

#: dojo/models.py
msgid "References"
msgstr ""

#: dojo/models.py
msgid "The external documentation available for this flaw."
msgstr ""

#: dojo/models.py dojo/templates/dojo/simple_search.html
#: dojo/templates/notifications/msteams/test_added.tpl dojo/test/views.py
msgid "Test"
msgstr ""

#: dojo/models.py
msgid "The test that is associated with this flaw."
msgstr ""

#: dojo/models.py dojo/templates/dojo/users.html
#: dojo/templates/dojo/view_user.html
msgid "Active"
msgstr ""

#: dojo/models.py
msgid "Denotes if this flaw is active or not."
msgstr ""

#: dojo/models.py
msgid "Denotes if this flaw has been manually verified by the tester."
msgstr ""

#: dojo/models.py
msgid "Denotes if this flaw has been deemed a false positive by the tester."
msgstr ""

#: dojo/models.py
msgid "Duplicate"
msgstr ""

#: dojo/models.py
msgid "Denotes if this flaw is a duplicate of other flaws reported."
msgstr ""

#: dojo/models.py
msgid "Duplicate Finding"
msgstr ""

#: dojo/models.py
msgid "Link to the original finding if this finding is a duplicate."
msgstr ""

#: dojo/models.py
msgid ""
"Denotes if this flaw falls outside the scope of the test and/or engagement."
msgstr ""

#: dojo/models.py
msgid "Denotes if this finding has been marked as an accepted risk."
msgstr ""

#: dojo/models.py
msgid "Denotes is this flaw is currently being reviewed."
msgstr ""

#: dojo/models.py
msgid "Last Status Update"
msgstr ""

#: dojo/models.py
msgid "Timestamp of latest status update (change in status related fields)."
msgstr ""

#: dojo/models.py
msgid "Review Requested By"
msgstr ""

#: dojo/models.py
msgid "Documents who requested a review for this finding."
msgstr ""

#: dojo/models.py
msgid "Reviewers"
msgstr ""

#: dojo/models.py
msgid "Documents who reviewed the flaw."
msgstr ""

#: dojo/models.py
msgid "Under Defect Review"
msgstr ""

#: dojo/models.py
msgid "Denotes if this finding is under defect review."
msgstr ""

#: dojo/models.py
msgid "Defect Review Requested By"
msgstr ""

#: dojo/models.py
msgid "Documents who requested a defect review for this flaw."
msgstr ""

#: dojo/models.py
msgid "Is Mitigated"
msgstr ""

#: dojo/models.py
msgid "Denotes if this flaw has been fixed."
msgstr ""

#: dojo/models.py
msgid "Thread ID"
msgstr ""

#: dojo/models.py
msgid "Mitigated"
msgstr ""

#: dojo/models.py
msgid "Denotes if this flaw has been fixed by storing the date it was fixed."
msgstr ""

#: dojo/models.py
msgid "Mitigated By"
msgstr ""

#: dojo/models.py
msgid "Documents who has marked this flaw as fixed."
msgstr ""

#: dojo/models.py dojo/templates/dojo/metrics.html
msgid "Reporter"
msgstr ""

#: dojo/models.py
msgid "Documents who reported the flaw."
msgstr ""

#: dojo/models.py
msgid "Notes"
msgstr ""

#: dojo/models.py
msgid "Stores information pertinent to the flaw or the mitigation."
msgstr ""

#: dojo/models.py
msgid "Numerical Severity"
msgstr ""

#: dojo/models.py
msgid "The numerical representation of the severity (S0, S1, S2, S3, S4)."
msgstr ""

#: dojo/models.py
msgid "Last Reviewed"
msgstr ""

#: dojo/models.py
msgid "Provides the date the flaw was last 'touched' by a tester."
msgstr ""

#: dojo/models.py
msgid "Last Reviewed By"
msgstr ""

#: dojo/models.py
msgid "Provides the person who last reviewed the flaw."
msgstr ""

#: dojo/models.py
msgid "Files"
msgstr ""

#: dojo/models.py
msgid "Files(s) related to the flaw."
msgstr ""

#: dojo/models.py
msgid "Parameter"
msgstr ""

#: dojo/models.py
msgid "Parameter used to trigger the issue (DAST)."
msgstr ""

#: dojo/models.py
msgid "Payload"
msgstr ""

#: dojo/models.py
msgid ""
"Payload used to attack the service / application and trigger the bug / "
"problem."
msgstr ""

#: dojo/models.py
msgid "Hash Code"
msgstr ""

#: dojo/models.py
msgid ""
"A hash over a configurable set of fields that is used for findings "
"deduplication."
msgstr ""

#: dojo/models.py
msgid "Line number"
msgstr ""

#: dojo/models.py
msgid "Source line number of the attack vector."
msgstr ""

#: dojo/models.py
msgid "File path"
msgstr ""

#: dojo/models.py
msgid "Identified file(s) containing the flaw."
msgstr ""

#: dojo/models.py
msgid "Component name"
msgstr ""

#: dojo/models.py
msgid "Name of the affected component (library name, part of a system, ...)."
msgstr ""

#: dojo/models.py
msgid "Component version"
msgstr ""

#: dojo/models.py
msgid "Version of the affected component."
msgstr ""

#: dojo/models.py
msgid "Found by"
msgstr ""

#: dojo/models.py
msgid "The name of the scanner that identified the flaw."
msgstr ""

#: dojo/models.py
msgid "Static finding (SAST)"
msgstr ""

#: dojo/models.py
msgid ""
"Flaw has been detected from a Static Application Security Testing tool "
"(SAST)."
msgstr ""

#: dojo/models.py
msgid "Dynamic finding (DAST)"
msgstr ""

#: dojo/models.py
msgid ""
"Flaw has been detected from a Dynamic Application Security Testing tool "
"(DAST)."
msgstr ""

#: dojo/models.py
msgid "Created"
msgstr ""

#: dojo/models.py
msgid "The date the finding was created inside DefectDojo."
msgstr ""

#: dojo/models.py
msgid "Scanner confidence"
msgstr ""

#: dojo/models.py
msgid "Confidence level of vulnerability which is supplied by the scanner."
msgstr ""

#: dojo/models.py
msgid "The SonarQube issue associated with this finding."
msgstr ""

#: dojo/models.py
msgid "SonarQube issue"
msgstr ""

#: dojo/models.py
msgid "Unique ID from tool"
msgstr ""

#: dojo/models.py
msgid ""
"Vulnerability technical id from the source tool. Allows to track unique "
"vulnerabilities."
msgstr ""

#: dojo/models.py
msgid "Vulnerability ID from tool"
msgstr ""

#: dojo/models.py
msgid ""
"Non-unique technical id from the source tool associated with the "
"vulnerability type."
msgstr ""

#: dojo/models.py
msgid "SAST Source Object"
msgstr ""

#: dojo/models.py
msgid "Source object (variable, function...) of the attack vector."
msgstr ""

#: dojo/models.py
msgid "SAST Sink Object"
msgstr ""

#: dojo/models.py
msgid "Sink object (variable, function...) of the attack vector."
msgstr ""

#: dojo/models.py
msgid "SAST Source Line number"
msgstr ""

#: dojo/models.py
msgid "SAST Source File Path"
msgstr ""

#: dojo/models.py
msgid "Source file path of the attack vector."
msgstr ""

#: dojo/models.py
msgid "Number of occurences"
msgstr ""

#: dojo/models.py
msgid ""
"Number of occurences in the source tool when several vulnerabilites were "
"found and aggregated by the scanner."
msgstr ""

#: dojo/models.py
msgid "Publish date"
msgstr ""

#: dojo/models.py
msgid "Date when this vulnerability was made publicly available."
msgstr ""

#: dojo/models.py
msgid "Service"
msgstr ""

#: dojo/models.py
msgid ""
"A service is a self-contained piece of functionality within a Product. This "
"is an optional field which is used in deduplication of findings when set."
msgstr ""

#: dojo/models.py
msgid "Planned Remediation Date"
msgstr ""

#: dojo/models.py
msgid "The date the flaw is expected to be remediated."
msgstr ""

#: dojo/models.py
msgid ""
"Add tags that help describe this finding. Choose from the list or add new "
"tags. Press Enter key to add."
msgstr ""

#: dojo/models.py
msgid "Template Match Enabled"
msgstr ""

#: dojo/models.py
msgid ""
"Enables this template for matching remediation advice. Match will be applied "
"to all active, verified findings by CWE."
msgstr ""

#: dojo/models.py
msgid "Match Template by Title and CWE"
msgstr ""

#: dojo/models.py
msgid "Matches by title text (contains search) and CWE."
msgstr ""

#: dojo/models.py
msgid ""
"Add tags that help describe this finding template. Choose from the list or "
"add new tags. Press Enter key to add."
msgstr ""

#: dojo/models.py
msgid ""
"Descriptive name which in the future may also be used to group risk "
"acceptances together across engagements and products"
msgstr ""

#: dojo/models.py
msgid "Recommendation from the security team."
msgstr ""

#: dojo/models.py
msgid "Security Recommendation"
msgstr ""

#: dojo/models.py
msgid "Explanation of security recommendation"
msgstr ""

#: dojo/models.py
msgid "Security Recommendation Details"
msgstr ""

#: dojo/models.py
msgid "Risk treatment decision by risk owner"
msgstr ""

#: dojo/models.py
msgid ""
"If a compensating control exists to mitigate the finding or reduce risk, "
"then list the compensating control(s)."
msgstr ""

#: dojo/models.py
msgid "Accepted By"
msgstr ""

#: dojo/models.py
msgid "The person that accepts the risk, can be outside of DefectDojo."
msgstr ""

#: dojo/models.py
msgid "Proof"
msgstr ""

#: dojo/models.py
msgid ""
"User in DefectDojo owning this acceptance. Only the owner and staff users "
"can edit the risk acceptance."
msgstr ""

#: dojo/models.py
msgid ""
"When the risk acceptance expires, the findings will be reactivated (unless "
"disabled below)."
msgstr ""

#: dojo/models.py
msgid ""
"(readonly) Date at which notice about the risk acceptance expiration was "
"sent."
msgstr ""

#: dojo/models.py
msgid ""
"(readonly) When the risk acceptance expiration was handled (manually or by "
"the daily job)."
msgstr ""

#: dojo/models.py
msgid "Reactivate findings on expiration"
msgstr ""

#: dojo/models.py
msgid "Reactivate findings when risk acceptance expires?"
msgstr ""

#: dojo/models.py
msgid "Restart SLA on expiration"
msgstr ""

#: dojo/models.py
msgid ""
"When enabled, the SLA for findings is restarted when the risk acceptance "
"expires."
msgstr ""

<<<<<<< HEAD
#: dojo/models.py:3311
msgid ""
"This dismissable message will be displayed on all pages for authenticated "
"users. It can contain basic html tags, for example <a href='https://www.fred."
"com' style='color: #337ab7;' target='_blank'>https://example.com</a>"
msgstr ""

#: dojo/models.py:3315
msgid "The style of banner to display. (info, success, warning, danger)"
msgstr ""

#: dojo/models.py:3325
=======
#: dojo/models.py
>>>>>>> a92fd056
msgid ""
"This message will be displayed on the login page. It can contain basic html "
"tags, for example <a href='https://www.fred.com' style='color: #337ab7;' "
"target='_blank'>https://example.com</a>"
msgstr ""

#: dojo/models.py
msgid "Enter a name to give to this configuration"
msgstr ""

#: dojo/models.py
msgid "Enter your Github API Key"
msgstr ""

#: dojo/models.py
msgid "GitHub issue URL"
msgstr ""

#: dojo/models.py
msgid "Github project"
msgstr ""

#: dojo/models.py
msgid "Specify your project location. (:user/:repo)"
msgstr ""

#: dojo/models.py
msgid "Github Configuration"
msgstr ""

#: dojo/models.py
msgid ""
"Notes added to findings will be automatically added to the corresponding "
"github issue"
msgstr ""

#: dojo/models.py
msgid "JIRA URL"
msgstr ""

#: dojo/models.py
msgid ""
"For more information how to configure Jira, read the DefectDojo "
"documentation."
msgstr ""

#: dojo/models.py
msgid "You can define extra issue types in settings.py"
msgstr ""

#: dojo/models.py
msgid ""
"Choose the folder containing the Django templates used to render the JIRA "
"issue description. These are stored in dojo/templates/issue-trackers. Leave "
"empty to use the default jira_full templates."
msgstr ""

#: dojo/models.py
msgid ""
"To obtain the 'Epic name id' visit https://<YOUR JIRA URL>/rest/api/2/field "
"and search for Epic Name. Copy the number out of cf[number] and paste it "
"here."
msgstr ""

#: dojo/models.py
msgid "Reopen Transition ID"
msgstr ""

#: dojo/models.py
msgid ""
"Transition ID to Re-Open JIRA issues, visit https://<YOUR JIRA URL>/rest/api/"
"latest/issue/<ANY VALID ISSUE KEY>/transitions?expand=transitions.fields to "
"find the ID for your JIRA instance"
msgstr ""

#: dojo/models.py
msgid "Close Transition ID"
msgstr ""

#: dojo/models.py
msgid ""
"Transition ID to Close JIRA issues, visit https://<YOUR JIRA URL>/rest/api/"
"latest/issue/<ANY VALID ISSUE KEY>/transitions?expand=transitions.fields to "
"find the ID for your JIRA instance"
msgstr ""

#: dojo/models.py
msgid "Maps to the 'Priority' field in Jira. For example: Info"
msgstr ""

#: dojo/models.py
msgid "Maps to the 'Priority' field in Jira. For example: Low"
msgstr ""

#: dojo/models.py
msgid "Maps to the 'Priority' field in Jira. For example: Medium"
msgstr ""

#: dojo/models.py
msgid "Maps to the 'Priority' field in Jira. For example: High"
msgstr ""

#: dojo/models.py
msgid "Maps to the 'Priority' field in Jira. For example: Critical"
msgstr ""

#: dojo/models.py
msgid ""
"Additional text that will be added to the finding in Jira. For example "
"including how the finding was created or who to contact for more information."
msgstr ""

#: dojo/models.py
msgid ""
"JIRA resolution names (comma-separated values) that maps to an Accepted "
"Finding"
msgstr ""

#: dojo/models.py
msgid ""
"JIRA resolution names (comma-separated values) that maps to a False Positive "
"Finding"
msgstr ""

#: dojo/models.py
msgid "Globally send SLA notifications as comment?"
msgstr ""

#: dojo/models.py
msgid "This setting can be overidden at the Product level"
msgstr ""

#: dojo/models.py
msgid "JIRA Instance"
msgstr ""

#: dojo/models.py
msgid ""
"JIRA custom field JSON mapping of Id to value, e.g. {\"customfield_10122\": "
"[{\"name\": \"8.0.1\"}]}"
msgstr ""

#: dojo/models.py
msgid ""
"JIRA default assignee (name). If left blank then it defaults to whatever is "
"configured in JIRA."
msgstr ""

#: dojo/models.py
msgid ""
"Automatically maintain parity with JIRA. Always create and update JIRA "
"tickets for findings in this Product."
msgstr ""

#: dojo/models.py
msgid "Send SLA notifications as comment?"
msgstr ""

#: dojo/models.py
msgid "Send Risk Acceptance expiration notifications as comment?"
msgstr ""

#: dojo/models.py
msgid "Jira creation"
msgstr ""

#: dojo/models.py
msgid "The date a Jira issue was created from this finding."
msgstr ""

#: dojo/models.py
msgid "Jira last update"
msgstr ""

#: dojo/models.py
msgid "The date the linked Jira issue was last modified."
msgstr ""

#: dojo/models.py
msgid ""
"Triggered whenever an (re-)import has been done that created/updated/closed "
"findings."
msgstr ""

#: dojo/models.py
msgid "JIRA problems"
msgstr ""

#: dojo/models.py
msgid ""
"JIRA sync happens in the background, errors will be shown as notifications/"
"alerts so make sure to subscribe"
msgstr ""

#: dojo/models.py
msgid "SLA breach"
msgstr ""

#: dojo/models.py
msgid "Get notified of (upcoming) SLA breaches"
msgstr ""

#: dojo/models.py
msgid "Risk Acceptance Expiration"
msgstr ""

#: dojo/models.py
msgid "Get notified of (upcoming) Risk Acceptance expiries"
msgstr ""

#: dojo/models.py
msgid "Succesfully"
msgstr ""

#: dojo/models.py
msgid "Login is valid"
msgstr ""

#: dojo/models.py
msgid "Credential"
msgstr ""

#: dojo/models.py
msgid "Authentication Provider"
msgstr ""

#: dojo/models.py
msgid "HTML color"
msgstr ""

#: dojo/models.py
msgid "Number of files"
msgstr ""

#: dojo/models.py
msgid "Number of blank lines"
msgstr ""

#: dojo/models.py
msgid "Number of comment lines"
msgstr ""

#: dojo/models.py
msgid "Number of code lines"
msgstr ""

#: dojo/models.py
msgid "Confidence level"
msgstr ""

#: dojo/models.py
msgid "Version Number"
msgstr ""

#: dojo/models.py
msgid "Full file path"
msgstr ""

#: dojo/models.py
msgid "Folder"
msgstr ""

#: dojo/models.py
msgid "Artifact"
msgstr ""

#: dojo/models.py
msgid ""
"Add tags that help describe this object. Choose from the list or add new "
"tags. Press Enter key to add."
msgstr ""

#: dojo/models.py
msgid "Test Unique Identifier"
msgstr ""

#: dojo/models.py
msgid "Name of the test"
msgstr ""

#: dojo/models.py
msgid "Summary of the test"
msgstr ""

#: dojo/models.py
msgid "Objective of the test"
msgstr ""

#: dojo/models.py
msgid "How to test the objective"
msgstr ""

#: dojo/models.py
msgid "What the results look like for a test"
msgstr ""

#: dojo/models.py
msgid "Benchmark Type"
msgstr ""

#: dojo/models.py
msgid "Pass"
msgstr ""

#: dojo/models.py
msgid "Does the product meet the requirement?"
msgstr ""

#: dojo/models.py
msgid "Applicable for this specific product."
msgstr ""

#: dojo/models.py
msgid "Total number of active benchmarks for this application."
msgstr ""

#: dojo/models.py
msgid "ASVS Level 1 Score"
msgstr ""

#: dojo/models.py
msgid "ASVS Level 2 Score"
msgstr ""

#: dojo/models.py
msgid "ASVS Level 3 Score"
msgstr ""

#: dojo/models.py
msgid "Publish score to Product."
msgstr ""

#: dojo/models.py
msgid "The render order"
msgstr ""

#: dojo/models.py
msgid "If selected, user doesn't have to answer this question"
msgstr ""

#: dojo/models.py
msgid "The question text"
msgstr ""

#: dojo/models.py
msgid "Select one or more"
msgstr ""

#: dojo/models.py
msgid "Engagement Survey"
msgstr ""

#: dojo/models.py
msgid "Answered Engagement Survey"
msgstr ""

#: dojo/models.py
msgid "Answered Engagement Surveys"
msgstr ""

#: dojo/models.py
msgid "General Engagement Survey"
msgstr ""

#: dojo/models.py
msgid "General Engagement Surveys"
msgstr ""

#: dojo/models.py
msgid "The answer text"
msgstr ""

#: dojo/models.py
msgid "The selected choices as the answer"
msgstr ""

#: dojo/notes/views.py
msgid "Note deleted."
msgstr ""

#: dojo/notes/views.py
msgid "Note was not succesfully deleted."
msgstr ""

#: dojo/notes/views.py
msgid "Note edited."
msgstr ""

#: dojo/notes/views.py
msgid "Note was not succesfully edited."
msgstr ""

#: dojo/notifications/helper.py
#, python-format
msgid "Product %(title)s has been created successfully."
msgstr ""

#: dojo/notifications/helper.py
#, python-format
msgid "Product Type %(title)s has been created successfully."
msgstr ""

#: dojo/notifications/helper.py
#, python-format
msgid "Event %(event)s  has occurred."
msgstr ""

#: dojo/notifications/views.py
msgid "Settings saved."
msgstr ""

#: dojo/notifications/views.py
msgid "Personal notification settings"
msgstr ""

#: dojo/notifications/views.py
msgid "System notification settings"
msgstr ""

#: dojo/notifications/views.py
msgid "Template notification settings"
msgstr ""

#: dojo/product/views.py
msgid "Product List"
msgstr ""

#: dojo/product/views.py dojo/templates/dojo/metrics.html
#: dojo/templates/dojo/pt_counts.html dojo/templates/dojo/simple_search.html
#: dojo/templates/dojo/view_user.html
#: dojo/templates/notifications/msteams/engagement_added.tpl
#: dojo/templates/notifications/msteams/product_added.tpl
#: dojo/templates/notifications/msteams/risk_acceptance_expiration.tpl
#: dojo/templates/notifications/msteams/scan_added.tpl
#: dojo/templates/notifications/msteams/sla_breach.tpl
#: dojo/templates/notifications/msteams/test_added.tpl
#: dojo/templates/notifications/msteams/upcoming_engagement.tpl
msgid "Product"
msgstr ""

#: dojo/product/views.py dojo/templates/base.html
msgid "All Engagements"
msgstr ""

#: dojo/product/views.py
msgid "Product added successfully."
msgstr ""

#: dojo/product/views.py
msgid "GitHub information added successfully."
msgstr ""

#: dojo/product/views.py
msgid "This label is automatically applied to all issues created by DefectDojo"
msgstr ""

#: dojo/product/views.py
msgid "New Product"
msgstr ""

#: dojo/product/views.py
msgid "Product updated successfully."
msgstr ""

#: dojo/product/views.py
msgid "GITHUB information updated successfully."
msgstr ""

#: dojo/product/views.py
msgid "Edit Product"
msgstr ""

#: dojo/product/views.py
msgid "Product and relationships will be removed in the background."
msgstr ""

#: dojo/product/views.py
msgid "Product and relationships removed."
msgstr ""

#: dojo/product/views.py
#, python-format
msgid "Deletion of %(name)s"
msgstr ""

#: dojo/product/views.py
#, python-format
msgid "The product \"%(name)s\" was deleted by %(user)s"
msgstr ""

#: dojo/product/views.py
msgid "Engagement added successfully."
msgstr ""

#: dojo/product/views.py
msgid "New CI/CD Engagement"
msgstr ""

#: dojo/product/views.py
msgid "New Interactive Engagement"
msgstr ""

#: dojo/product/views.py
msgid "Technology added successfully."
msgstr ""

#: dojo/product/views.py
msgid "Add Technology"
msgstr ""

#: dojo/product/views.py
msgid "Technology changed successfully."
msgstr ""

#: dojo/product/views.py
msgid "Edit Technology"
msgstr ""

#: dojo/product/views.py
msgid "Technology deleted successfully."
msgstr ""

#: dojo/product/views.py
msgid "Delete Technology"
msgstr ""

#: dojo/product/views.py
msgid "Metadata added successfully."
msgstr ""

#: dojo/product/views.py
msgid "Add Metadata"
msgstr ""

#: dojo/product/views.py
msgid "Metadata edited successfully."
msgstr ""

#: dojo/product/views.py
msgid "Edit Metadata"
msgstr ""

#: dojo/product/views.py
msgid "Pen Test"
msgstr ""

#: dojo/product/views.py
msgid "Ad Hoc Engagement"
msgstr ""

#: dojo/product/views.py dojo/test/views.py
msgid "Can not set a finding as inactive without adding all mandatory notes"
msgstr ""

#: dojo/product/views.py dojo/test/views.py
msgid ""
"Can not set a finding as false positive without adding all mandatory notes"
msgstr ""

#: dojo/product/views.py dojo/test/views.py
msgid ""
"Can not set a finding as inactive or false positive without adding all "
"mandatory notes"
msgstr ""

#: dojo/product/views.py
msgid "Finding added successfully."
msgstr ""

#: dojo/product/views.py dojo/test/views.py
msgid "The form has errors, please correct them below."
msgstr ""

#: dojo/product/views.py dojo/test/views.py
msgid "Add Finding"
msgstr ""

#: dojo/product/views.py
msgid "Engagement Presets"
msgstr ""

#: dojo/product/views.py
msgid "Edit Engagement Preset"
msgstr ""

#: dojo/product/views.py
msgid "Engagement Preset Successfully Updated."
msgstr ""

#: dojo/product/views.py
msgid "Engagement Preset Successfully Created."
msgstr ""

#: dojo/product/views.py
msgid "New Engagement Preset"
msgstr ""

#: dojo/product/views.py
msgid "Engagement presets and engagement relationships removed."
msgstr ""

#: dojo/product/views.py
msgid "Delete Engagement Preset"
msgstr ""

#: dojo/product/views.py
msgid "Notification settings updated."
msgstr ""

#: dojo/product/views.py dojo/product_type/views.py
msgid "You are not permitted to add users as owners."
msgstr ""

#: dojo/product/views.py dojo/user/views.py
msgid "Product members added successfully."
msgstr ""

#: dojo/product/views.py dojo/user/views.py
msgid "Add Product Member"
msgstr ""

#: dojo/product/views.py
msgid "You are not permitted to make users to owners."
msgstr ""

#: dojo/product/views.py
msgid "Product member updated successfully."
msgstr ""

#: dojo/product/views.py
msgid "Edit Product Member"
msgstr ""

#: dojo/product/views.py
msgid "Product member deleted successfully."
msgstr ""

#: dojo/product/views.py
msgid "Delete Product Member"
msgstr ""

#: dojo/product/views.py
#, python-format
msgid "API connection successful with message: %(result)s."
msgstr ""

#: dojo/product/views.py
msgid "API Scan Configuration added successfully."
msgstr ""

#: dojo/product/views.py dojo/templates/base.html
#: dojo/templates/dojo/view_product_details.html
msgid "Add API Scan Configuration"
msgstr ""

#: dojo/product/views.py
msgid "API Scan Configurations"
msgstr ""

#: dojo/product/views.py
msgid "API Scan Configuration successfully updated."
msgstr ""

#: dojo/product/views.py
msgid "Edit API Scan Configuration"
msgstr ""

#: dojo/product/views.py
msgid "API Scan Configuration deleted."
msgstr ""

#: dojo/product/views.py
msgid "Delete Tool Configuration"
msgstr ""

#: dojo/product/views.py dojo/product_type/views.py
msgid "You are not permitted to make groups owners."
msgstr ""

#: dojo/product/views.py
msgid "Product group updated successfully."
msgstr ""

#: dojo/product/views.py
msgid "Edit Product Group"
msgstr ""

#: dojo/product/views.py
msgid "Product group deleted successfully."
msgstr ""

#: dojo/product/views.py
msgid "Delete Product Group"
msgstr ""

#: dojo/product/views.py dojo/product_type/views.py
msgid "You are not permitted to add groups as owners."
msgstr ""

#: dojo/product/views.py
msgid "Product groups added successfully."
msgstr ""

#: dojo/product_type/views.py dojo/templates/dojo/product_type.html
msgid "Product Type List"
msgstr ""

#: dojo/product_type/views.py dojo/templates/base.html
#: dojo/templates/dojo/product_type.html
msgid "Add Product Type"
msgstr ""

#: dojo/product_type/views.py
msgid "Product type added successfully."
msgstr ""

#: dojo/product_type/views.py
#: dojo/templates/notifications/msteams/product_type_added.tpl
msgid "View Product Type"
msgstr ""

#: dojo/product_type/views.py
msgid "Previewing the relationships has been disabled."
msgstr ""

#: dojo/product_type/views.py dojo/templates/dojo/delete_product_type.html
msgid "Delete Product Type"
msgstr ""

#: dojo/product_type/views.py
msgid "Product type updated successfully."
msgstr ""

#: dojo/product_type/views.py dojo/user/views.py
msgid "Product type members added successfully."
msgstr ""

#: dojo/product_type/views.py dojo/templates/dojo/view_product_type.html
#: dojo/user/views.py
msgid "Add Product Type Member"
msgstr ""

#: dojo/product_type/views.py
msgid "Edit Product Type Member"
msgstr ""

#: dojo/product_type/views.py
#, python-format
msgid ""
"There must be at least one owner for Product Type %(product_type_name)s."
msgstr ""

#: dojo/product_type/views.py
msgid "Product type member updated successfully."
msgstr ""

#: dojo/product_type/views.py
msgid "There must be at least one owner."
msgstr ""

#: dojo/product_type/views.py
msgid "Product type member deleted successfully."
msgstr ""

#: dojo/product_type/views.py
msgid "Product type groups added successfully."
msgstr ""

#: dojo/product_type/views.py
msgid "Product type group updated successfully."
msgstr ""

#: dojo/product_type/views.py
msgid "Product type group deleted successfully."
msgstr ""

#: dojo/search/views.py
#, fuzzy
#| msgid "Search"
msgid "Simple Search"
msgstr "Поиск"

#: dojo/templates/base.html dojo/templates/dojo/simple_search.html
msgid "Search"
msgstr "Поиск"

#: dojo/templates/base.html dojo/user/views.py
msgid "API v2 Key"
msgstr ""

#: dojo/templates/base.html
msgid "API v2 OpenAPI2 Docs"
msgstr ""

#: dojo/templates/base.html
msgid "API v2 OpenAPI3 Docs"
msgstr ""

#: dojo/templates/base.html
msgid "Documentation"
msgstr ""

#: dojo/templates/base.html
msgid "SAML Logout"
msgstr ""

#: dojo/templates/base.html
msgid "Logout"
msgstr ""

#: dojo/templates/base.html
msgid "Dashboard"
msgstr ""

#: dojo/templates/base.html dojo/templates/dojo/simple_search.html
#: dojo/templates/dojo/view_product_type.html
msgid "Products"
msgstr ""

#: dojo/templates/base.html
msgid "All Products"
msgstr ""

#: dojo/templates/base.html dojo/templates/dojo/product_type.html
#: dojo/templates/dojo/view_product_type.html
msgid "Add Product"
msgstr ""

#: dojo/templates/base.html
msgid "All Product Types"
msgstr ""

#: dojo/templates/base.html dojo/templates/dojo/simple_search.html
msgid "Engagements"
msgstr ""

#: dojo/templates/base.html
msgid "Active Engagements"
msgstr ""

#: dojo/templates/base.html
msgid "Engagements by Product"
msgstr ""

#: dojo/templates/base.html
msgid "Test Types"
msgstr ""

#: dojo/templates/base.html
msgid "Environments"
msgstr ""

#: dojo/templates/base.html dojo/templates/dojo/simple_search.html
msgid "Open Findings"
msgstr ""

#: dojo/templates/base.html
msgid "All Findings"
msgstr ""

#: dojo/templates/base.html dojo/templates/dojo/metrics.html
msgid "Closed Findings"
msgstr ""

#: dojo/templates/base.html
msgid "Risk Accepted Findings"
msgstr ""

#: dojo/templates/base.html dojo/templates/dojo/simple_search.html
msgid "Finding Templates"
msgstr ""

#: dojo/templates/base.html
msgid "Components"
msgstr ""

#: dojo/templates/base.html
msgid "All Components"
msgstr ""

#: dojo/templates/base.html
msgid "All Endpoints"
msgstr ""

#: dojo/templates/base.html
msgid "All Hosts"
msgstr ""

#: dojo/templates/base.html
msgid "Vulnerable Endpoints"
msgstr ""

#: dojo/templates/base.html
msgid "Vulnerable Hosts"
msgstr ""

#: dojo/templates/base.html
msgid "Migrate Endpoints"
msgstr ""

#: dojo/templates/base.html
msgid "Reports"
msgstr ""

#: dojo/templates/base.html
msgid "Metrics Dashboard"
msgstr ""

#: dojo/templates/base.html
msgid "Product Type Metrics"
msgstr ""

#: dojo/templates/base.html
msgid "Product Type Counts"
msgstr ""

#: dojo/templates/base.html
msgid "Users"
msgstr ""

#: dojo/templates/base.html dojo/templates/dojo/profile.html
#: dojo/templates/dojo/view_product_details.html
#: dojo/templates/dojo/view_product_type.html
msgid "Groups"
msgstr ""

#: dojo/templates/base.html
msgid "Calendar"
msgstr ""

#: dojo/templates/base.html
msgid "Questionnaires"
msgstr ""

#: dojo/templates/base.html
msgid "All Questionnaires"
msgstr ""

#: dojo/templates/base.html
msgid "All Questions"
msgstr ""

#: dojo/templates/base.html
msgid "Configuration"
msgstr ""

<<<<<<< HEAD
#: dojo/templates/base.html:500
msgid "Announcement"
msgstr ""

#: dojo/templates/base.html:506
=======
#: dojo/templates/base.html
>>>>>>> a92fd056
msgid "Credential Manager"
msgstr ""

#: dojo/templates/base.html
msgid "GitHub"
msgstr ""

#: dojo/templates/base.html
msgid "Google Sheets Sync"
msgstr ""

#: dojo/templates/base.html dojo/templates/dojo/simple_search.html
#: dojo/templates/dojo/view_product_details.html
msgid "JIRA"
msgstr ""

#: dojo/templates/base.html
msgid "Login banner"
msgstr ""

#: dojo/templates/base.html
msgid "Note Types"
msgstr ""

#: dojo/templates/base.html dojo/templates/dojo/view_product_details.html
msgid "Notifications"
msgstr ""

#: dojo/templates/base.html dojo/templates/dojo/view_product_details.html
msgid "Regulations"
msgstr ""

#: dojo/templates/base.html
msgid "Rules Framework"
msgstr ""

#: dojo/templates/base.html
msgid "SLA Configuration"
msgstr ""

#: dojo/templates/base.html
msgid "System Settings"
msgstr ""

#: dojo/templates/base.html
msgid "Tool Configuration"
msgstr ""

#: dojo/templates/base.html
msgid "Tool Type"
msgstr ""

#: dojo/templates/base.html
msgid "Collapse Menu"
msgstr ""

#: dojo/templates/base.html
msgid "Overview"
msgstr ""

#: dojo/templates/base.html
msgid "View Engagements"
msgstr ""

#: dojo/templates/base.html
msgid "Add New Interactive Engagement"
msgstr ""

#: dojo/templates/base.html
msgid "Add New CI/CD Engagement"
msgstr ""

#: dojo/templates/base.html
msgid "View Active Findings"
msgstr ""

#: dojo/templates/base.html
msgid "View Active Verified Findings"
msgstr ""

#: dojo/templates/base.html
msgid "View Critical Findings"
msgstr ""

#: dojo/templates/base.html
msgid "View Findings from Last 7 Days"
msgstr ""

#: dojo/templates/base.html
msgid "View Risk Accepted Findings"
msgstr ""

#: dojo/templates/base.html
msgid "View All Findings"
msgstr ""

#: dojo/templates/base.html
msgid "View Closed Findings"
msgstr ""

#: dojo/templates/base.html
msgid "Add New Finding"
msgstr ""

#: dojo/templates/base.html
msgid "Import Scan Results"
msgstr ""

#: dojo/templates/base.html
msgid "View Endpoints"
msgstr ""

#: dojo/templates/base.html
msgid "View Hosts"
msgstr ""

#: dojo/templates/base.html
msgid "View Vulnerable Endpoints"
msgstr ""

#: dojo/templates/base.html
msgid "View Vulnerable Hosts"
msgstr ""

#: dojo/templates/base.html
msgid "Endpoint Report"
msgstr ""

#: dojo/templates/base.html
msgid "Add New Endpoint"
msgstr ""

#: dojo/templates/base.html
msgid "Import Endpoint Meta"
msgstr ""

#: dojo/templates/base.html
msgid "Benchmarks"
msgstr ""

#: dojo/templates/base.html
msgid "Settings"
msgstr ""

#: dojo/templates/base.html dojo/templates/dojo/product_type.html
#: dojo/templates/dojo/users.html dojo/templates/dojo/view_product_details.html
#: dojo/templates/dojo/view_product_type.html
#: dojo/templates/dojo/view_user.html
msgid "Edit"
msgstr ""

#: dojo/templates/base.html dojo/templates/dojo/view_product_details.html
msgid "Add Custom Fields"
msgstr ""

#: dojo/templates/base.html dojo/templates/dojo/view_product_details.html
msgid "Edit Custom Fields"
msgstr ""

#: dojo/templates/base.html dojo/templates/dojo/view_product_details.html
msgid "View API Scan Configurations"
msgstr ""

#: dojo/templates/base.html dojo/templates/dojo/view_product_details.html
msgid "Add Product Tracking Files"
msgstr ""

#: dojo/templates/base.html dojo/templates/dojo/view_product_details.html
msgid "View Product Tracking Files"
msgstr ""

#: dojo/templates/base.html
msgid "Add Credentials"
msgstr ""

#: dojo/templates/base.html
msgid "View Credentials"
msgstr ""

#: dojo/templates/base.html
msgid "Add Tools"
msgstr ""

#: dojo/templates/base.html
msgid "View Tools"
msgstr ""

#: dojo/templates/base.html
msgid "Add Engagement Presets"
msgstr ""

#: dojo/templates/base.html
msgid "View Engagement Presets"
msgstr ""

#: dojo/templates/base.html dojo/templates/dojo/users.html
#: dojo/templates/dojo/view_product_details.html
#: dojo/templates/dojo/view_user.html
msgid "View History"
msgstr ""

#: dojo/templates/base.html dojo/templates/dojo/delete_product_type_group.html
#: dojo/templates/dojo/delete_product_type_member.html
#: dojo/templates/dojo/product_type.html dojo/templates/dojo/users.html
#: dojo/templates/dojo/view_product_details.html
#: dojo/templates/dojo/view_product_type.html
#: dojo/templates/dojo/view_user.html
msgid "Delete"
msgstr ""

#: dojo/templates/base.html
msgid "DefectDojo Chop"
msgstr ""

#: dojo/templates/base.html
msgid "See All Alerts"
msgstr ""

#: dojo/templates/base.html
msgid "Clear All Alerts"
msgstr ""

#: dojo/templates/base.html
msgid "No alerts found"
msgstr ""

#: dojo/templates/dojo/add_user.html dojo/templates/dojo/profile.html
#: dojo/templates/dojo/view_user.html
msgid "Default Information"
msgstr ""

#: dojo/templates/dojo/add_user.html dojo/templates/dojo/profile.html
msgid "Additional Contact Information"
msgstr ""

#: dojo/templates/dojo/add_user.html dojo/templates/dojo/profile.html
#: dojo/templates/dojo/users.html
msgid "Global Role"
msgstr ""

#: dojo/templates/dojo/add_user.html dojo/templates/dojo/edit_product_type.html
#: dojo/templates/dojo/edit_product_type_group.html
#: dojo/templates/dojo/edit_product_type_member.html
#: dojo/templates/dojo/edit_tool_type.html
#: dojo/templates/dojo/new_group_member_user.html
#: dojo/templates/dojo/new_product_member_user.html
#: dojo/templates/dojo/new_product_type.html
#: dojo/templates/dojo/new_product_type_group.html
#: dojo/templates/dojo/new_product_type_member.html
#: dojo/templates/dojo/new_product_type_member_user.html
#: dojo/templates/dojo/new_tool_type.html
#: dojo/templates/dojo/notifications.html dojo/templates/dojo/profile.html
msgid "Submit"
msgstr ""

#: dojo/templates/dojo/alerts.html dojo/templates/dojo/simple_search.html
msgid "Type"
msgstr ""

#: dojo/templates/dojo/alerts.html
#: dojo/templates/dojo/view_product_details.html
msgid "Source"
msgstr ""

#: dojo/templates/dojo/alerts.html
msgid "Timeframe"
msgstr ""

#: dojo/templates/dojo/alerts.html
msgid "Select all visible alerts"
msgstr ""

#: dojo/templates/dojo/alerts.html
msgid "Remove selected"
msgstr ""

#: dojo/templates/dojo/alerts.html
msgid "No alerts found."
msgstr ""

#: dojo/templates/dojo/api_v2_key.html
msgid "Your current API key is"
msgstr ""

#: dojo/templates/dojo/api_v2_key.html
msgid "Your current API Authorization Header value is"
msgstr ""

#: dojo/templates/dojo/api_v2_key.html
msgid "Has your key been exposed? Are you ready for a new one?"
msgstr ""

#: dojo/templates/dojo/api_v2_key.html
msgid "Generate New Key"
msgstr ""

#: dojo/templates/dojo/api_v2_key.html
msgid ""
"Alternatively, you can use /api/v2/api-token-auth/ to get your token. "
"Example:"
msgstr ""

#: dojo/templates/dojo/api_v2_key.html
msgid ""
"To use your API Key you need to specify an Authorization header. Example:"
msgstr ""

#: dojo/templates/dojo/api_v2_key.html
msgid "Here is a simple python example against the /users endpoint"
msgstr ""

#: dojo/templates/dojo/change_pwd.html dojo/templates/dojo/profile.html
#: dojo/user/views.py
msgid "Change Password"
msgstr ""

#: dojo/templates/dojo/dashboard-metrics.html
#, python-format
msgid "%(name)s for %(start_date)s - %(end_date)s"
msgstr ""

#: dojo/templates/dojo/dashboard-metrics.html dojo/templates/dojo/metrics.html
msgid "Measures Findings"
msgstr ""

#: dojo/templates/dojo/dashboard-metrics.html dojo/templates/dojo/metrics.html
msgid "Measure Affected Endpoints"
msgstr ""

#: dojo/templates/dojo/dashboard-metrics.html dojo/templates/dojo/metrics.html
msgid "Open Bug Count by Month"
msgstr ""

#: dojo/templates/dojo/dashboard-metrics.html dojo/templates/dojo/metrics.html
msgid "Risk Accepted Bug Count by Month"
msgstr ""

#: dojo/templates/dojo/dashboard-metrics.html dojo/templates/dojo/metrics.html
msgid "Open Bug Count by Week"
msgstr ""

#: dojo/templates/dojo/dashboard-metrics.html dojo/templates/dojo/metrics.html
msgid "Risk Accepted Bug Count by Week"
msgstr ""

#: dojo/templates/dojo/dashboard-metrics.html
#, python-format
msgid "Top %(length)s Products By Bug Severity"
msgstr ""

#: dojo/templates/dojo/dashboard-metrics.html
msgid "Total Findings In Period By Severity"
msgstr ""

#: dojo/templates/dojo/dashboard-metrics.html
msgid "Total Findings Risk Accepted In Period By Severity"
msgstr ""

#: dojo/templates/dojo/dashboard-metrics.html
msgid "Total Findings Closed In Period By Severity"
msgstr ""

#: dojo/templates/dojo/dashboard-metrics.html
msgid "Weekly activity, displayed by day, of findings reported.*"
msgstr ""

#: dojo/templates/dojo/dashboard-metrics.html
msgid "Week begins on date displayed."
msgstr ""

#: dojo/templates/dojo/dashboard-metrics.html
msgid "* Weeks are only displayed if findings are available."
msgstr ""

#: dojo/templates/dojo/delete_alerts.html
#, python-format
msgid "Delete All alerts %(product)s"
msgstr ""

#: dojo/templates/dojo/delete_alerts.html
msgid "Delete all alerts will remove all alerts from this instance"
msgstr ""

#: dojo/templates/dojo/delete_alerts.html
#: dojo/templates/dojo/delete_product_type.html
#: dojo/templates/dojo/delete_user.html
msgid "Danger Zone"
msgstr ""

#: dojo/templates/dojo/delete_alerts.html
msgid "The following alerts will be deleted"
msgstr ""

#: dojo/templates/dojo/delete_alerts.html
msgid "Delete Alert"
msgstr ""

#: dojo/templates/dojo/delete_product_type.html
#, python-format
msgid "Delete Product Type %(product_type)s"
msgstr ""

#: dojo/templates/dojo/delete_product_type.html
msgid ""
"Deleting this Product Type will remove any related objects associated\n"
"        with it. These relationships are listed below:"
msgstr ""

<<<<<<< HEAD
#: dojo/templates/dojo/delete_product_type.html:12
#: dojo/templates/dojo/dismiss_announcement.html:10
msgid "Danger Zone"
=======
#: dojo/templates/dojo/delete_product_type.html
#: dojo/templates/dojo/delete_user.html
msgid "No relationships found."
>>>>>>> a92fd056
msgstr ""

#: dojo/templates/dojo/delete_user.html
#, python-format
msgid " Delete User %(to_delete)s"
msgstr ""

#: dojo/templates/dojo/delete_user.html
msgid ""
"Deleting this User will remove any related objects associated with it. These "
"relationships are listed below:"
msgstr ""

<<<<<<< HEAD
#: dojo/templates/dojo/dismiss_announcement.html:4
#: dojo/templates/dojo/dismiss_announcement.html:17
msgid "Dismiss Announcement"
msgstr ""

#: dojo/templates/dojo/dismiss_announcement.html:6
msgid ""
"Dismissing the announcement will remove the current announcement from your "
"view"
msgstr ""

#: dojo/templates/dojo/edit_note.html:5
=======
#: dojo/templates/dojo/delete_user.html dojo/user/views.py
msgid "Delete User"
msgstr ""

#: dojo/templates/dojo/edit_note.html
>>>>>>> a92fd056
msgid "Edit Note"
msgstr ""

#: dojo/templates/dojo/edit_note.html
msgid "Save"
msgstr ""

#: dojo/templates/dojo/edit_product_type.html
#, python-format
msgid "Edit Product Type %(name)s"
msgstr ""

#: dojo/templates/dojo/edit_product_type.html
msgid "Edit product type"
msgstr ""

#: dojo/templates/dojo/edit_tool_type.html
msgid "Edit Tool Type Configuration"
msgstr ""

#: dojo/templates/dojo/forgot_username.html
#: dojo/templates/dojo/forgot_username_done.html
msgid "Retrieve Username"
msgstr ""

#: dojo/templates/dojo/forgot_username.html
msgid ""
"Forgotten your username? Enter your email address below, and we’ll email it "
"to you."
msgstr ""

#: dojo/templates/dojo/forgot_username.html
msgid "Retreive my username"
msgstr ""

#: dojo/templates/dojo/forgot_username_done.html
msgid ""
"We’ve emailed you information about your user account, if an account exists "
"with the email you entered. You should receive the requested information "
"shortly."
msgstr ""

#: dojo/templates/dojo/forgot_username_done.html
#: dojo/templates/dojo/password_reset_done.html
msgid ""
"If you don’t receive an email, please make sure you’ve entered the address "
"you registered with, and check your spam folder."
msgstr ""

#: dojo/templates/dojo/forgot_username_subject.html
#, python-format
msgid "Retrieve username on %(site_name)s"
msgstr ""

#: dojo/templates/dojo/login.html
msgid "Login"
msgstr ""

#: dojo/templates/dojo/login.html
msgid "Show Password"
msgstr ""

#: dojo/templates/dojo/login.html
msgid "I forgot my password"
msgstr ""

#: dojo/templates/dojo/login.html
msgid "I forgot my username"
msgstr ""

#: dojo/templates/dojo/login.html
msgid "Login with Google"
msgstr ""

#: dojo/templates/dojo/login.html
msgid "Login with OKTA"
msgstr ""

#: dojo/templates/dojo/login.html
msgid "Login with Azure AD"
msgstr ""

#: dojo/templates/dojo/login.html
msgid "Login with Gitlab"
msgstr ""

#: dojo/templates/dojo/login.html
msgid "Login with Auth0"
msgstr ""

#: dojo/templates/dojo/login.html
msgid "Login with Github"
msgstr ""

#: dojo/templates/dojo/login.html
msgid "Login with Github Enterprise"
msgstr ""

#: dojo/templates/dojo/metrics.html
#, python-format
msgid ""
"%(name)s is affected by <b>both</b> critical and\n"
"                                        high severity vulnerabilities."
msgstr ""

#: dojo/templates/dojo/metrics.html
msgid "Critical Severity Vulnerabilities"
msgstr ""

#: dojo/templates/dojo/metrics.html
msgid "High Severity Vulnerabilities"
msgstr ""

#: dojo/templates/dojo/metrics.html
#, python-format
msgid ""
"\n"
"                                        %(name)s is affected by critical "
"vulnerabilities."
msgstr ""

#: dojo/templates/dojo/metrics.html
#, python-format
msgid ""
"\n"
"                                        %(name)s is affected by high "
"severity vulnerabilities."
msgstr ""

#: dojo/templates/dojo/metrics.html
msgid "Full Metrics"
msgstr ""

#: dojo/templates/dojo/metrics.html
msgid "No Critical Products registered"
msgstr ""

#: dojo/templates/dojo/metrics.html
msgid "Active Bug Count by Month"
msgstr ""

#: dojo/templates/dojo/metrics.html
msgid "Metric Counts"
msgstr ""

#: dojo/templates/dojo/metrics.html
msgid "Top 10 Products <br/> by bug severity"
msgstr ""

#: dojo/templates/dojo/metrics.html
msgid "Detail Breakdown"
msgstr ""

#: dojo/templates/dojo/metrics.html
msgid "Opened Findings"
msgstr ""

#: dojo/templates/dojo/metrics.html
msgid "Accepted Findings"
msgstr ""

#: dojo/templates/dojo/metrics.html
msgid "Trending Open<br/>Bug Count"
msgstr ""

#: dojo/templates/dojo/metrics.html
msgid "Trending Accepted <br/> Bug Count"
msgstr ""

#: dojo/templates/dojo/metrics.html
msgid "Age of Issues"
msgstr ""

#: dojo/templates/dojo/metrics.html dojo/templates/dojo/pt_counts.html
#: dojo/templates/dojo/simple_metrics.html
msgid "Critical"
msgstr ""

#: dojo/templates/dojo/metrics.html dojo/templates/dojo/pt_counts.html
#: dojo/templates/dojo/simple_metrics.html
msgid "Total"
msgstr ""

#: dojo/templates/dojo/metrics.html
msgid "Team"
msgstr ""

#: dojo/templates/dojo/metrics.html
msgid "Days<br/>Open"
msgstr ""

#: dojo/templates/dojo/metrics.html dojo/templates/dojo/simple_search.html
msgid "Status"
msgstr ""

#: dojo/templates/dojo/metrics.html
msgid "Opened During Period"
msgstr ""

#: dojo/templates/dojo/metrics.html dojo/templates/dojo/simple_metrics.html
msgid "Info"
msgstr ""

#: dojo/templates/dojo/metrics.html
msgid "Accepted in Period"
msgstr ""

#: dojo/templates/dojo/metrics.html
msgid "Closed in Period"
msgstr ""

#: dojo/templates/dojo/metrics.html
msgid "Weekly"
msgstr ""

#: dojo/templates/dojo/metrics.html
msgid "Closed*"
msgstr ""

#: dojo/templates/dojo/metrics.html
msgid "Monthly"
msgstr ""

#: dojo/templates/dojo/metrics.html
msgid "*Closed findings may have been opened outside of requested period."
msgstr ""

#: dojo/templates/dojo/metrics.html
msgid "By Week"
msgstr ""

#: dojo/templates/dojo/metrics.html
msgid "By Month"
msgstr ""

#: dojo/templates/dojo/metrics.html
msgid "Days"
msgstr ""

#: dojo/templates/dojo/metrics.html
msgid "Bug Count"
msgstr ""

#: dojo/templates/dojo/metrics.html
msgid "0 - 30 Days"
msgstr ""

#: dojo/templates/dojo/metrics.html
msgid "31 - 60 Days"
msgstr ""

#: dojo/templates/dojo/metrics.html
msgid "61 - 90 Days"
msgstr ""

#: dojo/templates/dojo/metrics.html
msgid "91+ Days"
msgstr ""

#: dojo/templates/dojo/new_group_member_user.html
msgid "Add Some Group Members"
msgstr ""

#: dojo/templates/dojo/new_product_member_user.html
msgid "Register new Product Members"
msgstr ""

#: dojo/templates/dojo/new_product_type.html
msgid "Register a new Product Type"
msgstr ""

#: dojo/templates/dojo/new_product_type_member.html
#: dojo/templates/dojo/new_product_type_member_user.html
msgid "Register new Product Type Members"
msgstr ""

#: dojo/templates/dojo/new_tool_type.html
msgid "Add a Tool Type Configuration"
msgstr ""

#: dojo/templates/dojo/notifications.html
msgid "System"
msgstr ""

#: dojo/templates/dojo/notifications.html
msgid "Personal"
msgstr ""

#: dojo/templates/dojo/notifications.html
msgid "Notification Settings"
msgstr ""

#: dojo/templates/dojo/notifications.html
msgid "Scope"
msgstr ""

#: dojo/templates/dojo/notifications.html
msgid ""
"Destinations for system notifications are configured in System Settings. "
"Destinations for personal notifications are taken from your personal contact "
"details (personal Slack notifications will be sent to you as a direct "
"message)."
msgstr ""

#: dojo/templates/dojo/notifications.html
msgid "Template"
msgstr ""

#: dojo/templates/dojo/notifications.html
msgid ""
"These notification settings apply <u>globally</u> to all products and will "
"be sent to all superusers."
msgstr ""

#: dojo/templates/dojo/notifications.html
msgid ""
"These notification settings apply <u>globally</u> to all products that you "
"have read access to and will be sent to you only."
msgstr ""

#: dojo/templates/dojo/notifications.html
msgid ""
"If you want only notifications for certain products you should disable "
"everything here and enable notifications on those products."
msgstr ""

#: dojo/templates/dojo/notifications.html
msgid "These template <u>template</u>"
msgstr ""

#: dojo/templates/dojo/notifications.html
#: dojo/templates/notifications/msteams/other.tpl
msgid "Event"
msgstr ""

#: dojo/templates/dojo/notifications.html
#: dojo/templates/dojo/view_product_details.html
msgid "Slack"
msgstr ""

#: dojo/templates/dojo/notifications.html
msgid "Microsoft Teams"
msgstr ""

#: dojo/templates/dojo/notifications.html
#: dojo/templates/dojo/view_product_details.html
msgid "Mail"
msgstr ""

#: dojo/templates/dojo/notifications.html
#: dojo/templates/dojo/view_product_details.html
msgid "Alert"
msgstr ""

#: dojo/templates/dojo/paging_snippet.html
#, python-format
msgid ""
"\n"
"    Showing entries %(start_index)s to %(end_index)s of %(count)s\n"
"    "
msgstr ""

#: dojo/templates/dojo/paging_snippet.html
msgid "Page Size"
msgstr ""

#: dojo/templates/dojo/paging_snippet.html
msgid "Toggle Dropdown"
msgstr ""

#: dojo/templates/dojo/paging_snippet.html
msgid "All"
msgstr ""

#: dojo/templates/dojo/password_reset.html
#: dojo/templates/dojo/password_reset_complete.html
#: dojo/templates/dojo/password_reset_done.html
msgid "Password reset"
msgstr ""

#: dojo/templates/dojo/password_reset.html
msgid ""
"Forgotten your password? Enter your email address below, and we’ll email "
"instructions for setting a new one."
msgstr ""

#: dojo/templates/dojo/password_reset.html
msgid "Reset my password"
msgstr ""

#: dojo/templates/dojo/password_reset_complete.html
msgid "Your password has been set.  You may go ahead and log in now."
msgstr ""

#: dojo/templates/dojo/password_reset_complete.html
msgid "Log in"
msgstr ""

#: dojo/templates/dojo/password_reset_confirm.html
msgid "Password reset confirmation"
msgstr ""

#: dojo/templates/dojo/password_reset_confirm.html
msgid ""
"Please enter your new password twice so we can verify you typed it in "
"correctly."
msgstr ""

#: dojo/templates/dojo/password_reset_confirm.html
msgid "Change my password"
msgstr ""

#: dojo/templates/dojo/password_reset_confirm.html
msgid ""
"The password reset link was invalid, possibly because it has already been "
"used.  Please request a new password reset."
msgstr ""

#: dojo/templates/dojo/password_reset_done.html
msgid ""
"We’ve emailed you instructions for setting your password, if an account "
"exists with the email you entered. You should receive them shortly."
msgstr ""

#: dojo/templates/dojo/product_type.html
msgid "Product count"
msgstr ""

#: dojo/templates/dojo/product_type.html
msgid "Active (Verified) findings"
msgstr ""

#: dojo/templates/dojo/product_type.html
#: dojo/templates/dojo/view_product_type.html
msgid "Critical product"
msgstr ""

#: dojo/templates/dojo/product_type.html
#: dojo/templates/dojo/view_product_type.html
msgid "Key product"
msgstr ""

#: dojo/templates/dojo/product_type.html dojo/templates/dojo/users.html
#: dojo/templates/dojo/view_user.html
#: dojo/templates/notifications/msteams/other.tpl
#: dojo/templates/notifications/msteams/sla_breach.tpl
#: dojo/templates/notifications/msteams/user_mentioned.tpl
msgid "View"
msgstr ""

#: dojo/templates/dojo/product_type.html
#: dojo/templates/dojo/view_product_type.html
msgid "Product Type Report"
msgstr ""

#: dojo/templates/dojo/product_type.html
msgid "No product types found."
msgstr ""

#: dojo/templates/dojo/profile.html
#, python-format
msgid " User Profile - %(full_name)s"
msgstr ""

#: dojo/templates/dojo/profile.html
msgid "Last Login:"
msgstr ""

#: dojo/templates/dojo/profile.html
msgid "Date Joined:"
msgstr ""

#: dojo/templates/dojo/profile.html
#: dojo/templates/dojo/view_product_details.html
#: dojo/templates/dojo/view_product_type.html
#: dojo/templates/dojo/view_user.html
msgid "Add Groups"
msgstr ""

#: dojo/templates/dojo/profile.html
#: dojo/templates/dojo/view_product_details.html
#: dojo/templates/dojo/view_product_type.html
#: dojo/templates/dojo/view_user.html
msgid "Group"
msgstr ""

#: dojo/templates/dojo/profile.html dojo/templates/dojo/view_user.html
msgid "No group members found."
msgstr ""

#: dojo/templates/dojo/pt_counts.html
msgid "Generate Metrics For Selected Period"
msgstr ""

#: dojo/templates/dojo/pt_counts.html
#, python-format
msgid ""
"Finding Information For Period of %(start_date)s - %(end_date)s\n"
"            "
msgstr ""

#: dojo/templates/dojo/pt_counts.html dojo/templates/dojo/simple_metrics.html
msgid "View Details"
msgstr ""

#: dojo/templates/dojo/pt_counts.html
msgid "Total Security Bug Count In Period"
msgstr ""

#: dojo/templates/dojo/pt_counts.html
msgid "Total Security Bugs Opened In Period"
msgstr ""

#: dojo/templates/dojo/pt_counts.html
msgid "Total Security Bugs Closed In Period"
msgstr ""

#: dojo/templates/dojo/pt_counts.html
msgid "Trending Total Bug Count By Month"
msgstr ""

#: dojo/templates/dojo/pt_counts.html
msgid "Month"
msgstr ""

#: dojo/templates/dojo/pt_counts.html
msgid "Opened in Month"
msgstr ""

#: dojo/templates/dojo/pt_counts.html
msgid "Open to Date"
msgstr ""

#: dojo/templates/dojo/pt_counts.html
msgid "Total Closed"
msgstr ""

#: dojo/templates/dojo/pt_counts.html
msgid "Closed findings may have been opened outside of requested period."
msgstr ""

#: dojo/templates/dojo/pt_counts.html
msgid "Top 10 By Bug Severity"
msgstr ""

#: dojo/templates/dojo/pt_counts.html
#, python-format
msgid "%(pt)s Open Findings"
msgstr ""

#: dojo/templates/dojo/pt_counts.html
msgid "No."
msgstr ""

#: dojo/templates/dojo/pt_counts.html dojo/templates/dojo/simple_search.html
msgid "Name"
msgstr ""

#: dojo/templates/dojo/pt_counts.html
msgid "Age"
msgstr ""

#: dojo/templates/dojo/simple_metrics.html
msgid "Generate Metrics For Selected Month/Year"
msgstr ""

#: dojo/templates/dojo/simple_metrics.html
msgid "Opened This Month"
msgstr ""

#: dojo/templates/dojo/simple_metrics.html
msgid "Closed This Month"
msgstr ""

#: dojo/templates/dojo/simple_search.html
msgid ""
"This simple search function will return results whose findings or finding "
"templates\n"
"                                     title, URL, description, endpoints, "
"tags, references, languages or technologies contain the search query and "
"products whose\n"
"                                     name, tags or description contain the "
"search query.</br> Advanced search operators: (Restrict results to a certain "
"type) product:,\n"
"                                     engagement:, finding:, endpoint:, tag:, "
"language:, technology: or vulnerability_id:.\n"
"                                     test-tags shows findings in tests that "
"are tagged with provided tag, similar for engagement-tags and product-tags.\n"
"                                     After submitting the search query, "
"tabbed results will be displayed. The findings tab will have the possibility "
"to\n"
"                                     to perform more finegrained filtering "
"on status fields, test type, etc."
msgstr ""

#: dojo/templates/dojo/simple_search.html
msgid "Vulnerability Ids"
msgstr ""

#: dojo/templates/dojo/simple_search.html
msgid "Tests"
msgstr ""

#: dojo/templates/dojo/simple_search.html
#: dojo/templates/dojo/view_product_details.html
msgid "Languages"
msgstr ""

#: dojo/templates/dojo/simple_search.html
msgid "Application Technolgies"
msgstr ""

#: dojo/templates/dojo/simple_search.html
#: dojo/templates/notifications/msteams/engagement_added.tpl
#: dojo/templates/notifications/msteams/risk_acceptance_expiration.tpl
#: dojo/templates/notifications/msteams/scan_added.tpl
#: dojo/templates/notifications/msteams/sla_breach.tpl
#: dojo/templates/notifications/msteams/test_added.tpl
#: dojo/templates/notifications/msteams/upcoming_engagement.tpl
msgid "Engagement"
msgstr ""

#: dojo/templates/dojo/simple_search.html
#: dojo/templates/notifications/msteams/sla_breach.tpl
msgid "Finding"
msgstr ""

#: dojo/templates/dojo/simple_search.html
msgid "Endpoint"
msgstr ""

#: dojo/templates/dojo/simple_search.html
msgid "Endpoint is broken. Check documentation for look for fix process"
msgstr ""

#: dojo/templates/dojo/simple_search.html
msgid "No Open, Active Findings"
msgstr ""

#: dojo/templates/dojo/simple_search.html
msgid "Language"
msgstr ""

#: dojo/templates/dojo/simple_search.html
msgid "Technology"
msgstr ""

#: dojo/templates/dojo/simple_search.html
msgid "Item"
msgstr ""

#: dojo/templates/dojo/simple_search.html
msgid "Finding Template"
msgstr ""

#: dojo/templates/dojo/simple_search.html
msgid "ID"
msgstr ""

#: dojo/templates/dojo/simple_search.html
msgid "Rank"
msgstr ""

#: dojo/templates/dojo/tool_type.html
msgid "Tool Types"
msgstr ""

#: dojo/templates/dojo/tool_type.html
msgid "Add Tool Type"
msgstr ""

#: dojo/templates/dojo/tool_type.html
msgid "No tool types found"
msgstr ""

#: dojo/templates/dojo/users.html dojo/templates/dojo/view_user.html
msgid "First Name"
msgstr ""

#: dojo/templates/dojo/users.html dojo/templates/dojo/view_user.html
msgid "Last Name"
msgstr ""

#: dojo/templates/dojo/users.html
msgid "User Name"
msgstr ""

#: dojo/templates/dojo/users.html dojo/templates/dojo/view_user.html
msgid "Email"
msgstr ""

#: dojo/templates/dojo/users.html dojo/templates/dojo/view_user.html
msgid "Superuser"
msgstr ""

#: dojo/templates/dojo/users.html
msgid "New User"
msgstr ""

#: dojo/templates/dojo/users.html
msgid "Phone Number(s)"
msgstr ""

#: dojo/templates/dojo/users.html dojo/templates/dojo/view_user.html
msgid "Last Login"
msgstr ""

#: dojo/templates/dojo/users.html
msgid "Phone:"
msgstr ""

#: dojo/templates/dojo/users.html
msgid "Cell:"
msgstr ""

#: dojo/templates/dojo/users.html dojo/templates/dojo/view_user.html
msgid "Never"
msgstr ""

#: dojo/templates/dojo/users.html
msgid "No Users"
msgstr ""

#: dojo/templates/dojo/view_note_history.html
msgid "Note History"
msgstr ""

#: dojo/templates/dojo/view_note_history.html
#, python-format
msgid "commented %(time)s"
msgstr ""

#: dojo/templates/dojo/view_note_history.html
#, python-format
msgid "made changes on %(time)s"
msgstr ""

#: dojo/templates/dojo/view_note_history.html
msgid "Note type:"
msgstr ""

#: dojo/templates/dojo/view_note_history.html
msgid "Return"
msgstr ""

#: dojo/templates/dojo/view_product_details.html
msgid "Product Report"
msgstr ""

#: dojo/templates/dojo/view_product_details.html
msgid "CRITICAL"
msgstr ""

#: dojo/templates/dojo/view_product_details.html
msgid "HIGH"
msgstr ""

#: dojo/templates/dojo/view_product_details.html
msgid "MEDIUM"
msgstr ""

#: dojo/templates/dojo/view_product_details.html
msgid "LOW"
msgstr ""

#: dojo/templates/dojo/view_product_details.html
msgid "INFORMATIONAL"
msgstr ""

#: dojo/templates/dojo/view_product_details.html
msgid "TOTAL"
msgstr ""

#: dojo/templates/dojo/view_product_details.html
msgid "Technologies"
msgstr ""

#: dojo/templates/dojo/view_product_details.html
msgid "Add new Technology"
msgstr ""

#: dojo/templates/dojo/view_product_details.html
msgid "There are no technologies."
msgstr ""

#: dojo/templates/dojo/view_product_details.html
msgid "There are no regulations."
msgstr ""

#: dojo/templates/dojo/view_product_details.html
msgid "Benchmark Progress"
msgstr ""

#: dojo/templates/dojo/view_product_details.html
msgid "Complete"
msgstr ""

#: dojo/templates/dojo/view_product_details.html
msgid "There are no benchmarks"
msgstr ""

#: dojo/templates/dojo/view_product_details.html
#: dojo/templates/dojo/view_product_type.html
msgid "Members"
msgstr ""

#: dojo/templates/dojo/view_product_details.html
#: dojo/templates/dojo/view_product_type.html
msgid "Add Users"
msgstr ""

#: dojo/templates/dojo/view_product_details.html
#: dojo/templates/dojo/view_product_type.html
#: dojo/templates/notifications/msteams/user_mentioned.tpl
msgid "User"
msgstr ""

#: dojo/templates/dojo/view_product_details.html
#: dojo/templates/dojo/view_product_type.html
#: dojo/templates/dojo/view_user.html
msgid "Role"
msgstr ""

#: dojo/templates/dojo/view_product_details.html
msgid "Product member"
msgstr ""

#: dojo/templates/dojo/view_product_details.html
#: dojo/templates/dojo/view_product_type.html
msgid "No members found."
msgstr ""

#: dojo/templates/dojo/view_product_details.html
msgid "Product Group"
msgstr ""

#: dojo/templates/dojo/view_product_details.html
#: dojo/templates/dojo/view_product_type.html
msgid "No groups found."
msgstr ""

#: dojo/templates/dojo/view_product_details.html
#: dojo/templates/dojo/view_product_type.html
#: dojo/templates/dojo/view_user.html
msgid "Metadata"
msgstr ""

#: dojo/templates/dojo/view_product_details.html
msgid "Business Criticality"
msgstr ""

#: dojo/templates/dojo/view_product_details.html
#: dojo/templates/dojo/view_user.html
#: dojo/templates/notifications/msteams/product_type_added.tpl
msgid "Product Type"
msgstr ""

#: dojo/templates/dojo/view_product_details.html
msgid "Platform"
msgstr ""

#: dojo/templates/dojo/view_product_details.html
msgid "Lifecycle"
msgstr ""

#: dojo/templates/dojo/view_product_details.html
msgid "Origin"
msgstr ""

#: dojo/templates/dojo/view_product_details.html
msgid "User Records"
msgstr ""

#: dojo/templates/dojo/view_product_details.html
msgid "Revenue"
msgstr ""

#: dojo/templates/dojo/view_product_details.html
msgid "files"
msgstr ""

#: dojo/templates/dojo/view_product_details.html
msgid "and"
msgstr ""

#: dojo/templates/dojo/view_product_details.html
msgid "lines of code"
msgstr ""

#: dojo/templates/dojo/view_product_details.html
msgid "Custom Fields"
msgstr ""

#: dojo/templates/dojo/view_product_details.html
msgid "Contacts"
msgstr ""

#: dojo/templates/dojo/view_product_details.html
msgid "Team Manager"
msgstr ""

#: dojo/templates/dojo/view_product_details.html
msgid "Product Manager"
msgstr ""

#: dojo/templates/dojo/view_product_details.html
msgid "Technical Contact"
msgstr ""

#: dojo/templates/dojo/view_product_details.html
msgid "These are your personal settings for this product."
msgstr ""

#: dojo/templates/dojo/view_product_details.html
msgid "saving..."
msgstr ""

#: dojo/templates/dojo/view_product_type.html
msgid "Tags"
msgstr ""

#: dojo/templates/dojo/view_product_type.html
msgid "Criticality"
msgstr ""

#: dojo/templates/dojo/view_product_type.html
msgid "Active (Verified) Findings"
msgstr ""

#: dojo/templates/dojo/view_product_type.html
msgid "No products found."
msgstr ""

#: dojo/templates/dojo/view_product_type.html
msgid "Add Product Type Group"
msgstr ""

#: dojo/templates/dojo/view_user.html
#, python-format
msgid "User %(full_name)s"
msgstr ""

#: dojo/templates/dojo/view_user.html
msgid "Username"
msgstr ""

#: dojo/templates/dojo/view_user.html
msgid "Contact Information"
msgstr ""

#: dojo/templates/dojo/view_user.html
msgid "Phone Number"
msgstr ""

#: dojo/templates/dojo/view_user.html
msgid "Cell Number"
msgstr ""

#: dojo/templates/dojo/view_user.html
msgid "Twitter Username"
msgstr ""

#: dojo/templates/dojo/view_user.html
msgid "Github Username"
msgstr ""

#: dojo/templates/dojo/view_user.html
msgid "Product Type Membership"
msgstr ""

#: dojo/templates/dojo/view_user.html
msgid "Add Product Types"
msgstr ""

#: dojo/templates/dojo/view_user.html
msgid "No product type members found."
msgstr ""

#: dojo/templates/dojo/view_user.html
msgid "Product Membership"
msgstr ""

#: dojo/templates/dojo/view_user.html
msgid "Add Products"
msgstr ""

#: dojo/templates/dojo/view_user.html
msgid "No product members found."
msgstr ""

#: dojo/templates/dojo/view_user.html
msgid "Group Membership"
msgstr ""

#: dojo/templates/dojo/view_user.html
msgid "Block execution"
msgstr ""

#: dojo/templates/dojo/view_user.html
msgid "Configuration Permissions"
msgstr ""

#: dojo/templates/dojo/view_user.html
msgid "Add"
msgstr ""

#: dojo/templates/dojo/view_user.html
msgid "(saving...)"
msgstr ""

#: dojo/templates/notifications/alert/engagement_added.tpl
#, python-format
msgid ""
"The engagement \"%(engagement.name)s\" has been created in the product "
"\"%(engagement.product)s\"."
msgstr ""

#: dojo/templates/notifications/alert/product_added.tpl
#, python-format
msgid "The new product \"%(title)s\" has been added"
msgstr ""

#: dojo/templates/notifications/alert/product_type_added.tpl
#, python-format
msgid "The new product type \"%(title)s\" has been added"
msgstr ""

#: dojo/templates/notifications/alert/report_created.tpl
#, python-format
msgid "Your report \"%(report.name)s\" is ready."
msgstr ""

#: dojo/templates/notifications/alert/sla_breach.tpl
#, python-format
msgid ""
"SLA breach alert for finding %(finding.id)s. Relative days count to SLA due "
"date: %(sla_age)s."
msgstr ""

#: dojo/templates/notifications/alert/test_added.tpl
#, python-format
msgid ""
"New test added for engagement %(engagement.product)s: %(test.test_type)s."
msgstr ""

#: dojo/templates/notifications/alert/upcoming_engagement.tpl
#: dojo/templates/notifications/slack/upcoming_engagement.tpl
#, python-format
msgid ""
"The engagement \"%(engagement.product)s\" is starting on "
"%(engagement.target_start)s."
msgstr ""

#: dojo/templates/notifications/alert/user_mentioned.tpl
#, python-format
msgid "User %(user)s jotted a note on %(section)s"
msgstr ""

#: dojo/templates/notifications/mail/engagement_added.tpl
#: dojo/templates/notifications/mail/other.tpl
#: dojo/templates/notifications/mail/product_added.tpl
#: dojo/templates/notifications/mail/product_type_added.tpl
#: dojo/templates/notifications/mail/risk_acceptance_expiration.tpl
#: dojo/templates/notifications/mail/scan_added.tpl
#: dojo/templates/notifications/mail/sla_breach.tpl
#: dojo/templates/notifications/mail/test_added.tpl
#: dojo/templates/notifications/mail/upcoming_engagement.tpl
#: dojo/templates/notifications/mail/user_mentioned.tpl
msgid "Hello"
msgstr ""

#: dojo/templates/notifications/mail/engagement_added.tpl
#, python-format
msgid ""
"The engagement \"%(engagement.name)s\" has been created in the product "
"\"%(engagement.product)s\". It can be viewed here: <a href="
"\"%(product_url|full_url)s\">%(product)s</a> / <a href="
"\"%(engagement_url|full_url)s\">%(engagement.name)s</a>"
msgstr ""

#: dojo/templates/notifications/mail/engagement_added.tpl
#: dojo/templates/notifications/mail/other.tpl
#: dojo/templates/notifications/mail/product_added.tpl
#: dojo/templates/notifications/mail/product_type_added.tpl
#: dojo/templates/notifications/mail/report_created.tpl
#: dojo/templates/notifications/mail/risk_acceptance_expiration.tpl
#: dojo/templates/notifications/mail/scan_added.tpl
#: dojo/templates/notifications/mail/sla_breach.tpl
#: dojo/templates/notifications/mail/test_added.tpl
#: dojo/templates/notifications/mail/upcoming_engagement.tpl
#: dojo/templates/notifications/mail/user_mentioned.tpl
msgid "Kind regards"
msgstr ""

#: dojo/templates/notifications/mail/engagement_added.tpl
#: dojo/templates/notifications/mail/other.tpl
#: dojo/templates/notifications/mail/product_added.tpl
#: dojo/templates/notifications/mail/product_type_added.tpl
#: dojo/templates/notifications/mail/report_created.tpl
#: dojo/templates/notifications/mail/risk_acceptance_expiration.tpl
#: dojo/templates/notifications/mail/scan_added.tpl
#: dojo/templates/notifications/mail/sla_breach.tpl
#: dojo/templates/notifications/mail/test_added.tpl
#: dojo/templates/notifications/mail/upcoming_engagement.tpl
#: dojo/templates/notifications/mail/user_mentioned.tpl
msgid "You can manage your notification settings here"
msgstr ""

#: dojo/templates/notifications/mail/engagement_added.tpl
#: dojo/templates/notifications/mail/other.tpl
#: dojo/templates/notifications/mail/product_added.tpl
#: dojo/templates/notifications/mail/product_type_added.tpl
#: dojo/templates/notifications/mail/report_created.tpl
#: dojo/templates/notifications/mail/risk_acceptance_expiration.tpl
#: dojo/templates/notifications/mail/scan_added.tpl
#: dojo/templates/notifications/mail/sla_breach.tpl
#: dojo/templates/notifications/mail/test_added.tpl
#: dojo/templates/notifications/mail/upcoming_engagement.tpl
#: dojo/templates/notifications/mail/user_mentioned.tpl
#: dojo/templates/notifications/msteams/engagement_added.tpl
#: dojo/templates/notifications/msteams/other.tpl
#: dojo/templates/notifications/msteams/product_added.tpl
#: dojo/templates/notifications/msteams/product_type_added.tpl
#: dojo/templates/notifications/msteams/report_created.tpl
#: dojo/templates/notifications/msteams/risk_acceptance_expiration.tpl
#: dojo/templates/notifications/msteams/scan_added.tpl
#: dojo/templates/notifications/msteams/sla_breach.tpl
#: dojo/templates/notifications/msteams/test_added.tpl
#: dojo/templates/notifications/msteams/upcoming_engagement.tpl
#: dojo/templates/notifications/msteams/user_mentioned.tpl
#: dojo/templates/notifications/slack/engagement_added.tpl
#: dojo/templates/notifications/slack/other.tpl
#: dojo/templates/notifications/slack/product_added.tpl
#: dojo/templates/notifications/slack/product_type_added.tpl
#: dojo/templates/notifications/slack/report_created.tpl
#: dojo/templates/notifications/slack/risk_acceptance_expiration.tpl
#: dojo/templates/notifications/slack/scan_added.tpl
#: dojo/templates/notifications/slack/sla_breach.tpl
#: dojo/templates/notifications/slack/test_added.tpl
#: dojo/templates/notifications/slack/upcoming_engagement.tpl
#: dojo/templates/notifications/slack/user_mentioned.tpl
msgid "Disclaimer"
msgstr ""

#: dojo/templates/notifications/mail/forgot_password.tpl
#, python-format
msgid ""
"You're receiving this email because you requested a password reset for your "
"user account at %(site_name)s."
msgstr ""

#: dojo/templates/notifications/mail/forgot_password.tpl
msgid "Please go to the following page and choose a new password:"
msgstr ""

#: dojo/templates/notifications/mail/forgot_password.tpl
#, python-format
msgid "The link above expires on: %(link_expiration_date)s"
msgstr ""

#: dojo/templates/notifications/mail/forgot_password.tpl
#: dojo/templates/notifications/mail/forgot_username.tpl
msgid "Thanks for using our site!"
msgstr ""

#: dojo/templates/notifications/mail/forgot_password.tpl
#: dojo/templates/notifications/mail/forgot_username.tpl
#, python-format
msgid "The %(site_name)s team"
msgstr ""

#: dojo/templates/notifications/mail/forgot_username.tpl
#, python-format
msgid ""
"You're receiving this email because you requested your username for your "
"user account at %(site_name)s."
msgstr ""

#: dojo/templates/notifications/mail/forgot_username.tpl
msgid "Here is your username:"
msgstr ""

#: dojo/templates/notifications/mail/other.tpl
#: dojo/templates/notifications/slack/other.tpl
#, python-format
msgid "More information on this event can be found here: %(url|full_url)s"
msgstr ""

#: dojo/templates/notifications/mail/product_added.tpl
#, python-format
msgid ""
"The new product \"%(title)s\" has been added. It can be viewed here: <a href="
"\"%(url|full_url)s\">%(title)s</a>"
msgstr ""

#: dojo/templates/notifications/mail/product_type_added.tpl
#, python-format
msgid ""
"The new product type \"%(title)s\" has been added. It can be viewed here: <a "
"href=\"%(url|full_url)s\">%(title)s</a>"
msgstr ""

#: dojo/templates/notifications/mail/report_created.tpl
msgid "Greetings"
msgstr ""

#: dojo/templates/notifications/mail/report_created.tpl
#: dojo/templates/notifications/slack/report_created.tpl
#, python-format
msgid ""
"Your report \"%(report.name)s\" is ready. It can be downloaded here: "
"%(url|full_url)s"
msgstr ""

#: dojo/templates/notifications/mail/risk_acceptance_expiration.tpl
#, python-format
msgid ""
"<a href=\"%(risk_acceptance_url|full_url)s\">Risk acceptance "
"%(risk_acceptance)s</a> with "
"%(risk_acceptance.accepted_findings.all| length)s has expired "
"%(risk_acceptance.expiration_date_handled|date)s"
msgstr ""

#: dojo/templates/notifications/mail/risk_acceptance_expiration.tpl
#, python-format
msgid ""
"<a href=\"%(risk_acceptance_url|full_url)s\">Risk acceptance "
"%(risk_acceptance)s</a> with "
"%(risk_acceptance.accepted_findings.all| length)s will expire "
"%(risk_acceptance.expiration_date|date)s"
msgstr ""

#: dojo/templates/notifications/mail/risk_acceptance_expiration.tpl
msgid "Findings have been reactivated</p>"
msgstr ""

#: dojo/templates/notifications/mail/risk_acceptance_expiration.tpl
msgid "Findings SLA start date have been reset</p>"
msgstr ""

#: dojo/templates/notifications/mail/scan_added.tpl
#, python-format
msgid ""
"%(finding_count)s findings have been updated for while a scan was uploaded"
msgstr ""

#: dojo/templates/notifications/mail/scan_added.tpl
msgid "New findings"
msgstr ""

#: dojo/templates/notifications/mail/scan_added.tpl
msgid "Reactivated findings"
msgstr ""

#: dojo/templates/notifications/mail/scan_added.tpl
msgid "Closed findings"
msgstr ""

#: dojo/templates/notifications/mail/scan_added.tpl
msgid "Untouched findings"
msgstr ""

#: dojo/templates/notifications/mail/sla_breach.tpl
#, python-format
msgid "This security finding has breached its SLA. - Day(s) overdue: %(sla)s"
msgstr ""

#: dojo/templates/notifications/mail/sla_breach.tpl
#, python-format
msgid ""
"A security finding is about to breach its SLA. - Day(s) remaining: %(sla)s"
msgstr ""

#: dojo/templates/notifications/mail/sla_breach.tpl
msgid "Please refer to your SLA documentation for further guidance"
msgstr ""

#: dojo/templates/notifications/mail/test_added.tpl
#, python-format
msgid ""
"A new test has been added: <a href=\"%(product_url|full_url)s\">%(product)s</"
"a> / <a href=\"%(engagement_url|full_url)s\">%(engagement.name)s</a> / <a "
"href=\"%(test_url|full_url)s\">%(test)s</a><br/> Finding details in the "
"'scan_added' email, which is a separate notification (for now)."
msgstr ""

#: dojo/templates/notifications/mail/upcoming_engagement.tpl
#, python-format
msgid ""
"this is a reminder that the engagement \"%(engagement.product)s\" is about "
"to start shortly."
msgstr ""

#: dojo/templates/notifications/mail/upcoming_engagement.tpl
msgid "Project start"
msgstr ""

#: dojo/templates/notifications/mail/upcoming_engagement.tpl
msgid "Project end"
msgstr ""

#: dojo/templates/notifications/mail/user_mentioned.tpl
#, python-format
msgid ""
"User %(user)s jotted a note on %(section)s:<br/> <br/> %(note)s<br/> <br/> "
"It can be reviewed at %(url)s"
msgstr ""

#: dojo/templates/notifications/msteams/engagement_added.tpl
msgid "Engagement added"
msgstr ""

#: dojo/templates/notifications/msteams/engagement_added.tpl
msgid "A new engagement has been added"
msgstr ""

#: dojo/templates/notifications/msteams/engagement_added.tpl
#: dojo/templates/notifications/msteams/upcoming_engagement.tpl
msgid "View Engagement"
msgstr ""

#: dojo/templates/notifications/msteams/product_added.tpl
msgid "Product Added"
msgstr ""

#: dojo/templates/notifications/msteams/product_added.tpl
msgid "A new product has been added"
msgstr ""

#: dojo/templates/notifications/msteams/product_added.tpl
msgid "View Product"
msgstr ""

#: dojo/templates/notifications/msteams/product_type_added.tpl
msgid "Product Type Added"
msgstr ""

#: dojo/templates/notifications/msteams/product_type_added.tpl
msgid "A new product type has been added"
msgstr ""

#: dojo/templates/notifications/msteams/report_created.tpl
msgid "Report created"
msgstr ""

#: dojo/templates/notifications/msteams/report_created.tpl
msgid "Report is ready for download"
msgstr ""

#: dojo/templates/notifications/msteams/report_created.tpl
msgid "Report"
msgstr ""

#: dojo/templates/notifications/msteams/report_created.tpl
msgid "Download"
msgstr ""

#: dojo/templates/notifications/msteams/risk_acceptance_expiration.tpl
#: dojo/templates/notifications/slack/risk_acceptance_expiration.tpl
msgid "Risk Acceptance Expired"
msgstr ""

#: dojo/templates/notifications/msteams/risk_acceptance_expiration.tpl
#: dojo/templates/notifications/slack/risk_acceptance_expiration.tpl
msgid "Risk Acceptance Will Expire Soon"
msgstr ""

#: dojo/templates/notifications/msteams/risk_acceptance_expiration.tpl
#, python-format
msgid ""
"Risk acceptance %(risk_acceptance)s with "
"%(risk_acceptance.accepted_findings.all| length)s has expired "
"%(risk_acceptance.expiration_date_handled|date)s"
msgstr ""

#: dojo/templates/notifications/msteams/risk_acceptance_expiration.tpl
#, python-format
msgid ""
"Risk acceptance %(risk_acceptance)s with "
"%(risk_acceptance.accepted_findings.all| length)s will expire "
"%(risk_acceptance.expiration_date|date)s"
msgstr ""

#: dojo/templates/notifications/msteams/risk_acceptance_expiration.tpl
msgid "Risk Acceptance"
msgstr ""

#: dojo/templates/notifications/msteams/risk_acceptance_expiration.tpl
msgid "View Risk Acceptance"
msgstr ""

#: dojo/templates/notifications/msteams/scan_added.tpl
msgid "A new scan has been added"
msgstr ""

#: dojo/templates/notifications/msteams/scan_added.tpl
msgid "Scan"
msgstr ""

#: dojo/templates/notifications/msteams/scan_added.tpl
#: dojo/templates/notifications/msteams/test_added.tpl
msgid "View Test"
msgstr ""

#: dojo/templates/notifications/msteams/sla_breach.tpl
msgid "SLA breached"
msgstr ""

#: dojo/templates/notifications/msteams/sla_breach.tpl
msgid "A SLA for a finding has been breached"
msgstr ""

#: dojo/templates/notifications/msteams/sla_breach.tpl
msgid "SLA age"
msgstr ""

#: dojo/templates/notifications/msteams/test_added.tpl
msgid "Test added"
msgstr ""

#: dojo/templates/notifications/msteams/test_added.tpl
msgid "A new test has been added"
msgstr ""

#: dojo/templates/notifications/msteams/upcoming_engagement.tpl
msgid "Engagement is starting"
msgstr ""

#: dojo/templates/notifications/msteams/upcoming_engagement.tpl
msgid "An Engagement is starting"
msgstr ""

#: dojo/templates/notifications/msteams/upcoming_engagement.tpl
msgid "Start date"
msgstr ""

#: dojo/templates/notifications/msteams/upcoming_engagement.tpl
msgid "End date"
msgstr ""

#: dojo/templates/notifications/msteams/user_mentioned.tpl
msgid "User Mentioned"
msgstr ""

#: dojo/templates/notifications/msteams/user_mentioned.tpl
msgid "A user has been mentioned"
msgstr ""

#: dojo/templates/notifications/msteams/user_mentioned.tpl
msgid "Section"
msgstr ""

#: dojo/templates/notifications/msteams/user_mentioned.tpl
msgid "note"
msgstr ""

#: dojo/templates/notifications/slack/engagement_added.tpl
#, python-format
msgid ""
"The engagement \"%(engagement.name)s\" has been created in the product "
"\"%(engagement.product)s\". It can be viewed here: %(url|full_url)s"
msgstr ""

#: dojo/templates/notifications/slack/product_added.tpl
#, python-format
msgid ""
"The new product \"%(title)s\" has been added. It can be viewed here: "
"%(url|full_url)s"
msgstr ""

#: dojo/templates/notifications/slack/product_type_added.tpl
#, python-format
msgid ""
"The new product type \"%(title)s\" has been added. It can be viewed here: "
"%(url|full_url)s"
msgstr ""

#: dojo/templates/notifications/slack/risk_acceptance_expiration.tpl
#, python-format
msgid "Risk Acceptance can be viewed here: %(risk_acceptance_url|full_url)s"
msgstr ""

#: dojo/templates/notifications/slack/scan_added.tpl
#, python-format
msgid ""
"%(test)s results have been uploaded. They can be viewed here: "
"%(url|full_url)s"
msgstr ""

#: dojo/templates/notifications/slack/sla_breach.tpl
#, python-format
msgid ""
"SLA breach alert for finding %(finding.id)s. Relative days count to SLA due "
"date: %(sla_age)s. Title: %(finding.title)s Severity: %(finding.severity)s "
"You can find details here: %(url|full_url)s"
msgstr ""

#: dojo/templates/notifications/slack/test_added.tpl
#, python-format
msgid ""
"New test added for engagement %(engagement.name)s in product "
"%(engagement.product)s. Title: %(test.title)s Type: %(test.test_type)s You "
"can find details here: %(url|full_url)s"
msgstr ""

#: dojo/templates/notifications/slack/user_mentioned.tpl
#, python-format
msgid ""
"User %(user)s jotted a note on %(section)s: %(note)s Full details of the "
"note can be reviewed at %(url)s"
msgstr ""

#: dojo/test/views.py
msgid "Note added successfully."
msgstr ""

#: dojo/test/views.py
msgid ""
"There is a problem with the Google Sheets Sync Configuration. Contact your "
"system admin to solve the issue. Until fixed, the Google Sheets Sync feature "
"cannot be used."
msgstr ""

#: dojo/test/views.py
msgid "Unable to reach the Google Sheet API."
msgstr ""

#: dojo/test/views.py
msgid "Test saved."
msgstr ""

#: dojo/test/views.py
msgid "Edit Test"
msgstr ""

#: dojo/test/views.py
msgid "Test and relationships will be removed in the background."
msgstr ""

#: dojo/test/views.py
msgid "Test and relationships removed."
msgstr ""

#: dojo/test/views.py
#, python-format
msgid "Deletion of %(title)s"
msgstr ""

#: dojo/test/views.py
#, python-format
msgid "The test \"%(title)s\" was deleted by %(user)s"
msgstr ""

#: dojo/test/views.py
msgid "Delete Test"
msgstr ""

#: dojo/test/views.py
msgid "Test Calendar"
msgstr ""

#: dojo/test/views.py
#, python-format
msgid "Test: %(test_type_name)s (%(product_name)s)"
msgstr ""

#: dojo/test/views.py
#, python-format
msgid ""
"Set aside for test %(test_type_name)s, on product %(product_name)s. "
"Additional detail can be found at %(detail_url)s"
msgstr ""

#: dojo/test/views.py
#, python-format
msgid "Addition of %(title)s"
msgstr ""

#: dojo/test/views.py
#, python-format
msgid "Finding \"%(title)s\" was added by %(user)s"
msgstr ""

#: dojo/test/views.py
msgid "Finding from template added successfully."
msgstr ""

#: dojo/test/views.py
msgid "Add From Template"
msgstr ""

#: dojo/test/views.py
msgid ""
"When re-uploading a scan, any findings not found in original scan will be "
"updated as mitigated.  The process attempts to identify the differences, "
"however manual verification is highly recommended."
msgstr ""

#: dojo/test/views.py
#, python-format
msgid "Report file is too large. Maximum supported size is %(size)d MB"
msgstr ""

#: dojo/test/views.py
#, python-format
msgid "Re-upload a %(scan_type)s"
msgstr ""

#: dojo/tool_product/views.py
msgid "Product Tool Configuration Successfully Created."
msgstr ""

#: dojo/tool_product/views.py
msgid "Tool Configurations"
msgstr ""

#: dojo/tool_product/views.py
msgid "Tool Product Configuration Successfully Updated."
msgstr ""

#: dojo/tool_product/views.py
msgid "Edit Product Tool Configuration"
msgstr ""

#: dojo/tool_product/views.py
msgid "Tool Product Successfully Deleted."
msgstr ""

#: dojo/tool_product/views.py
msgid "Delete Product Tool Configuration"
msgstr ""

#: dojo/tool_type/views.py
msgid "Tool Type Configuration Successfully Created."
msgstr ""

#: dojo/tool_type/views.py
msgid "New Tool Type Configuration"
msgstr ""

#: dojo/tool_type/views.py
msgid "Tool Type successfully updated."
msgstr ""

#: dojo/tool_type/views.py
msgid "Edit Tool Type"
msgstr ""

#: dojo/tool_type/views.py
msgid "Tool Type List"
msgstr ""

#: dojo/user/validators.py
#, python-brace-format
msgid "Password must be at least {minimum_length} characters long."
msgstr ""

#: dojo/user/validators.py
#, python-brace-format
msgid "Password must be less than {maximum_length} characters long."
msgstr ""

#: dojo/user/validators.py
msgid "Password must contain at least 1 digit, 0-9."
msgstr ""

#: dojo/user/validators.py
msgid "Password must contain at least 1 uppercase letter, A-Z."
msgstr ""

#: dojo/user/validators.py
msgid "Password must contain at least 1 lowercase letter, a-z."
msgstr ""

#: dojo/user/validators.py
msgid ""
"The password must contain at least 1 special character, ()[]{}|\\`~!@#$%^&*_-"
"+=;:'\",<>./?."
msgstr ""

#: dojo/user/views.py
msgid ""
"Hello {name}! Your last login was {naturaltime(last_login)} ({last_login."
"strftime(\"%Y-%m-%d %I:%M:%S %p\")})"
msgstr ""

#: dojo/user/views.py
msgid "API Key generated successfully."
msgstr ""

#: dojo/user/views.py
msgid "You have logged out successfully."
msgstr ""

#: dojo/user/views.py
msgid "Alerts removed."
msgstr ""

#: dojo/user/views.py
msgid "Only superusers are allowed to change their global role."
msgstr ""

#: dojo/user/views.py
msgid "Profile updated successfully."
msgstr ""

#: dojo/user/views.py
#, python-format
msgid "User Profile - %(user_full_name)s"
msgstr ""

#: dojo/user/views.py
msgid "Your password has been changed."
msgstr ""

#: dojo/user/views.py
msgid "All Users"
msgstr ""

#: dojo/user/views.py
msgid "Add User"
msgstr ""

#: dojo/user/views.py
msgid "Only superusers are allowed to add superusers. User was not saved."
msgstr ""

#: dojo/user/views.py
msgid ""
"Only superusers are allowed to add users with a global role. User was not "
"saved."
msgstr ""

#: dojo/user/views.py
msgid "User added successfully."
msgstr ""

#: dojo/user/views.py
msgid "User was not added successfully."
msgstr ""

#: dojo/user/views.py
msgid "View User"
msgstr ""

#: dojo/user/views.py
msgid "Edit User"
msgstr ""

#: dojo/user/views.py
msgid "Only superusers are allowed to edit superusers. User was not saved."
msgstr ""

#: dojo/user/views.py
msgid ""
"Only superusers are allowed to edit users with a global role. User was not "
"saved."
msgstr ""

#: dojo/user/views.py
msgid "User saved successfully."
msgstr ""

#: dojo/user/views.py
msgid "User was not saved successfully."
msgstr ""

#: dojo/user/views.py
msgid "You may not delete yourself."
msgstr ""

#: dojo/user/views.py
msgid "Only superusers are allowed to delete superusers. User was not removed."
msgstr ""

#: dojo/user/views.py
msgid ""
"Only superusers are allowed to delete users with a global role. User was not "
"removed."
msgstr ""

#: dojo/user/views.py
msgid "User and relationships removed."
msgstr ""

#: dojo/user/views.py
#, python-format
msgid "User cannot be deleted: %(error)s"
msgstr ""

#: dojo/user/views.py
msgid "Groups added successfully."
msgstr ""

#: dojo/user/views.py
msgid "Add Group Member"
msgstr ""

#: dojo/user/views.py
msgid "Permissions updated."
msgstr ""

#: dojo/utils.py
msgid "Home"
msgstr ""<|MERGE_RESOLUTION|>--- conflicted
+++ resolved
@@ -3,11 +3,7 @@
 msgstr ""
 "Project-Id-Version: PACKAGE VERSION\n"
 "Report-Msgid-Bugs-To: \n"
-<<<<<<< HEAD
-"POT-Creation-Date: 2023-01-19 18:43-0500\n"
-=======
 "POT-Creation-Date: 2023-01-20 05:33+0000\n"
->>>>>>> a92fd056
 "PO-Revision-Date: YEAR-MO-DA HO:MI+ZONE\n"
 "Last-Translator: FULL NAME <EMAIL@ADDRESS>\n"
 "Language-Team: LANGUAGE <LL@li.org>\n"
@@ -17,31 +13,27 @@
 "Content-Transfer-Encoding: 8bit\n"
 "Plural-Forms: nplurals=2; plural=(n != 1);\n"
 
-<<<<<<< HEAD
-#: dojo/announcement/views.py:37
+#: dojo/announcement/views.py
 msgid "Announcement removed for everyone."
 msgstr ""
 
-#: dojo/announcement/views.py:54
+#: dojo/announcement/views.py
 msgid "Announcement updated successfully."
 msgstr ""
 
-#: dojo/announcement/views.py:59
+#: dojo/announcement/views.py
 msgid "Announcement Configuration"
 msgstr ""
 
-#: dojo/announcement/views.py:72
+#: dojo/announcement/views.py
 msgid "Announcement removed."
 msgstr ""
 
-#: dojo/announcement/views.py:78
+#: dojo/announcement/views.py
 msgid "Failed to remove announcement."
 msgstr ""
 
-#: dojo/api_v2/serializers.py:128 dojo/api_v2/serializers.py:257
-=======
 #: dojo/api_v2/serializers.py
->>>>>>> a92fd056
 #, python-brace-format
 msgid "Expected a list of items but got type \"{input_type}\"."
 msgstr ""
@@ -175,19 +167,15 @@
 msgid "Choice Question"
 msgstr ""
 
-<<<<<<< HEAD
-#: dojo/forms.py:2909
+#: dojo/forms.py
 msgid "Dismissable?"
 msgstr ""
 
-#: dojo/forms.py:2912
+#: dojo/forms.py
 msgid "Ticking this box allows users to dismiss the current announcement"
 msgstr ""
 
-#: dojo/metrics/views.py:50 dojo/templates/base.html:404
-=======
 #: dojo/metrics/views.py dojo/templates/base.html
->>>>>>> a92fd056
 msgid "Critical Product Metrics"
 msgstr ""
 
@@ -1757,22 +1745,18 @@
 "expires."
 msgstr ""
 
-<<<<<<< HEAD
-#: dojo/models.py:3311
+#: dojo/models.py
 msgid ""
 "This dismissable message will be displayed on all pages for authenticated "
 "users. It can contain basic html tags, for example <a href='https://www.fred."
 "com' style='color: #337ab7;' target='_blank'>https://example.com</a>"
 msgstr ""
 
-#: dojo/models.py:3315
+#: dojo/models.py
 msgid "The style of banner to display. (info, success, warning, danger)"
 msgstr ""
 
-#: dojo/models.py:3325
-=======
-#: dojo/models.py
->>>>>>> a92fd056
+#: dojo/models.py
 msgid ""
 "This message will be displayed on the login page. It can contain basic html "
 "tags, for example <a href='https://www.fred.com' style='color: #337ab7;' "
@@ -2719,15 +2703,11 @@
 msgid "Configuration"
 msgstr ""
 
-<<<<<<< HEAD
-#: dojo/templates/base.html:500
+#: dojo/templates/base.html
 msgid "Announcement"
 msgstr ""
 
-#: dojo/templates/base.html:506
-=======
-#: dojo/templates/base.html
->>>>>>> a92fd056
+#: dojo/templates/base.html
 msgid "Credential Manager"
 msgstr ""
 
@@ -3136,15 +3116,14 @@
 "        with it. These relationships are listed below:"
 msgstr ""
 
-<<<<<<< HEAD
-#: dojo/templates/dojo/delete_product_type.html:12
-#: dojo/templates/dojo/dismiss_announcement.html:10
+#: dojo/templates/dojo/delete_product_type.html
+#: dojo/templates/dojo/dismiss_announcement.html
 msgid "Danger Zone"
-=======
+msgstr ""
+
 #: dojo/templates/dojo/delete_product_type.html
 #: dojo/templates/dojo/delete_user.html
 msgid "No relationships found."
->>>>>>> a92fd056
 msgstr ""
 
 #: dojo/templates/dojo/delete_user.html
@@ -3158,26 +3137,21 @@
 "relationships are listed below:"
 msgstr ""
 
-<<<<<<< HEAD
-#: dojo/templates/dojo/dismiss_announcement.html:4
-#: dojo/templates/dojo/dismiss_announcement.html:17
+#: dojo/templates/dojo/delete_user.html dojo/user/views.py
+msgid "Delete User"
+msgstr ""
+
+#: dojo/templates/dojo/dismiss_announcement.html
 msgid "Dismiss Announcement"
 msgstr ""
 
-#: dojo/templates/dojo/dismiss_announcement.html:6
+#: dojo/templates/dojo/dismiss_announcement.html
 msgid ""
 "Dismissing the announcement will remove the current announcement from your "
 "view"
 msgstr ""
 
-#: dojo/templates/dojo/edit_note.html:5
-=======
-#: dojo/templates/dojo/delete_user.html dojo/user/views.py
-msgid "Delete User"
-msgstr ""
-
 #: dojo/templates/dojo/edit_note.html
->>>>>>> a92fd056
 msgid "Edit Note"
 msgstr ""
 
