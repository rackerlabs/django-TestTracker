--- conflicted
+++ resolved
@@ -11,13 +11,7 @@
 from django.shortcuts import render, get_object_or_404
 from django.utils import timezone
 
-<<<<<<< HEAD
-from dojo.celery import app
-from dojo.filters import ReportFindingFilter, ReportAuthedFindingFilter, EndpointReportFilter, ReportFilter, \
-=======
-from dojo.endpoint.views import get_endpoint_ids
 from dojo.filters import ReportFindingFilter, ReportAuthedFindingFilter, EndpointReportFilter, \
->>>>>>> cd404af9
     EndpointFilter, now
 from dojo.forms import ReportOptionsForm
 from dojo.models import Product_Type, Finding, Product, Engagement, Test, \
@@ -561,12 +555,6 @@
             report_title = "Endpoint Report"
             report_subtitle = str(endpoint)
         report_type = "Endpoint"
-<<<<<<< HEAD
-        filename = "endpoint_finding_report.pdf"
-=======
-        endpoints = Endpoint.objects.filter(host__regex="^" + host + ":?",
-                                            product=endpoint.product).distinct()
->>>>>>> cd404af9
         template = 'dojo/endpoint_pdf_report.html'
         findings = ReportFindingFilter(request.GET,
                                        queryset=prefetch_related_findings_for_report(Finding.objects.filter(endpoints__in=endpoints)))
