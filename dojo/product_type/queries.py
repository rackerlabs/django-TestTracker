import json
from crum import get_current_user
from django.db.models import Exists, OuterRef, Q

from dojo.authorization.authorization import (
    get_roles_for_permission,
    role_has_permission,
    user_has_global_permission,
    user_has_permission,
)
from dojo.authorization.roles_permissions import Permissions
from dojo.group.queries import get_authorized_groups
from dojo.models import Product_Type, Product, Product_Type_Group, Product_Type_Member, Dojo_User, Role, Global_Role
from django.conf import settings


def get_authorized_product_types(permission):
    user = get_current_user()

    if user is None:
        return Product_Type.objects.none()

    if user.is_superuser:
        return Product_Type.objects.all().order_by('name')

    if user_has_global_permission(user, permission):
        return Product_Type.objects.all().order_by('name')

    roles = get_roles_for_permission(permission)
    authorized_roles = Product_Type_Member.objects.filter(product_type=OuterRef('pk'),
        user=user,
        role__in=roles)
    authorized_groups = Product_Type_Group.objects.filter(
        product_type=OuterRef('pk'),
        group__users=user,
        role__in=roles)
    product_types = Product_Type.objects.annotate(
        member=Exists(authorized_roles),
        authorized_group=Exists(authorized_groups)).order_by('name')
    product_types = product_types.filter(Q(member=True) | Q(authorized_group=True))

    return product_types


def get_authorized_members_for_product_type(product_type, permission):
    user = get_current_user()

    if user.is_superuser or user_has_permission(user, product_type, permission):
        return Product_Type_Member.objects.filter(product_type=product_type).order_by('user__first_name', 'user__last_name').select_related('role', 'product_type', 'user')
    else:
        return None


def get_authorized_groups_for_product_type(product_type, permission):
    user = get_current_user()

    if user.is_superuser or user_has_permission(user, product_type, permission):
        authorized_groups = get_authorized_groups(Permissions.Group_View)
        return Product_Type_Group.objects.filter(product_type=product_type, group__in=authorized_groups).order_by('group__name').select_related('role', 'group')
    else:
        return None


def get_authorized_product_type_members(permission):
    user = get_current_user()

    if user is None:
        return Product_Type_Member.objects.none()

    if user.is_superuser:
        return Product_Type_Member.objects.all().order_by("id").select_related('role')

    if user_has_global_permission(user, permission):
        return Product_Type_Member.objects.all().order_by("id").select_related('role')

    product_types = get_authorized_product_types(permission)
    return Product_Type_Member.objects.filter(product_type__in=product_types).order_by("id").select_related('role')


def query_contacts(*args):
    contacts = list(Product_Type.objects.all().values(*args))
    contacts_dict = {}
    for contact_dict in contacts:
        contacts_dict.update({value: key for key, value in contact_dict.items()})
    return contacts_dict
    

def get_authorized_contacts_for_product_type(severity, product, product_type):
    contacts_result = []
    user = get_current_user()
    rule = settings.RULE_RISK_PENDING_ACCORDING_TO_CRITICALITY.get(severity)
    product_obj = Product.objects.get(id=product)
    product_type_obj = Product_Type.objects.get(id=product_type)
    type_contacts = rule["type_contacts"][json.loads(settings.AZURE_DEVOPS_GROUP_TEAM_FILTERS.split("//")[3])[product_type_obj.name.split(" - ")[0]]]
    contacts_list = type_contacts["users"]

    if user.is_superuser:
        contacts_result.append(user.id)

    if hasattr(user, "global_role"):
        if user.global_role.role:
            if user.global_role.role.name in settings.ROLE_ALLOWED_TO_ACCEPT_RISKS:
                contacts_result.append(user.id)

    if contacts_list == [] and type_contacts["number_acceptors"] == 0:
        contacts_result.append(user.id)

    elif not contacts_result:
        for contact_type in contacts_list:
            leader = getattr(product_obj, contact_type, None) if contact_type == "team_manager" else getattr(product_type_obj, contact_type, None)
            if leader:
                contacts_result.append(leader.id)
            else:
                lider_dict = json.loads(settings.AZURE_DEVOPS_GROUP_TEAM_FILTERS.split('//')[2])
                dict_inverter = {valor: clave for clave, valor in lider_dict.items()}
                user_leader = dict_inverter.get(contact_type, "Leader")
                message = f"The {user_leader} must log in to proceed with the acceptance of findings process"
                raise ValueError(message)
    
    if contacts_result:
        contacts_result += query_user_by_rol(settings.ROLE_ALLOWED_TO_ACCEPT_RISKS)
        return Dojo_User.objects.filter(id__in=contacts_result)


def query_user_by_rol(rol):
    # get ids for rol name
    user_list_maintainer = []
    ids_role = list(
        Role.objects.filter(name__in=rol).values_list("id", flat=True))
    if ids_role:
        user_list_maintainer = Global_Role.objects.filter(role_id__in=ids_role).values_list("user_id", flat=True)
    return list(user_list_maintainer)

def get_owner_user():
    user = get_current_user()
    user_owner = Dojo_User.objects.filter(id=user.id)
    return user_owner

def get_authorized_product_type_members_for_user(user, permission):
    request_user = get_current_user()

    if request_user is None:
        return Product_Type_Member.objects.none()

    if request_user.is_superuser:
        return Product_Type_Member.objects.filter(user=user).select_related('role', 'product_type')

    if hasattr(request_user, 'global_role') and request_user.global_role.role is not None and role_has_permission(request_user.global_role.role.id, permission):
        return Product_Type_Member.objects.filter(user=user).select_related('role', 'product_type')

    product_types = get_authorized_product_types(permission)
    return Product_Type_Member.objects.filter(user=user, product_type__in=product_types).select_related('role', 'product_type')


def get_authorized_product_type_groups(permission):
    user = get_current_user()

    if user is None:
        return Product_Type_Group.objects.none()

    if user.is_superuser:
        return Product_Type_Group.objects.all().order_by("id").select_related('role')

    product_types = get_authorized_product_types(permission)
<<<<<<< HEAD
    return Product_Type_Group.objects.filter(product_type__in=product_types).select_related('role')

=======
    return Product_Type_Group.objects.filter(product_type__in=product_types).order_by("id").select_related('role')
>>>>>>> b6d6e61f
<|MERGE_RESOLUTION|>--- conflicted
+++ resolved
@@ -136,6 +136,65 @@
     user_owner = Dojo_User.objects.filter(id=user.id)
     return user_owner
 
+def query_contacts(*args):
+    contacts = list(Product_Type.objects.all().values(*args))
+    contacts_dict = {}
+    for contact_dict in contacts:
+        contacts_dict.update({value: key for key, value in contact_dict.items()})
+    return contacts_dict
+    
+
+def get_authorized_contacts_for_product_type(severity, product, product_type):
+    contacts_result = []
+    user = get_current_user()
+    rule = settings.RULE_RISK_PENDING_ACCORDING_TO_CRITICALITY.get(severity)
+    product_obj = Product.objects.get(id=product)
+    product_type_obj = Product_Type.objects.get(id=product_type)
+    type_contacts = rule["type_contacts"][json.loads(settings.AZURE_DEVOPS_GROUP_TEAM_FILTERS.split("//")[3])[product_type_obj.name.split(" - ")[0]]]
+    contacts_list = type_contacts["users"]
+
+    if user.is_superuser:
+        contacts_result.append(user.id)
+
+    if hasattr(user, "global_role"):
+        if user.global_role.role:
+            if user.global_role.role.name in settings.ROLE_ALLOWED_TO_ACCEPT_RISKS:
+                contacts_result.append(user.id)
+
+    if contacts_list == [] and type_contacts["number_acceptors"] == 0:
+        contacts_result.append(user.id)
+
+    elif not contacts_result:
+        for contact_type in contacts_list:
+            leader = getattr(product_obj, contact_type, None) if contact_type == "team_manager" else getattr(product_type_obj, contact_type, None)
+            if leader:
+                contacts_result.append(leader.id)
+            else:
+                lider_dict = json.loads(settings.AZURE_DEVOPS_GROUP_TEAM_FILTERS.split('//')[2])
+                dict_inverter = {valor: clave for clave, valor in lider_dict.items()}
+                user_leader = dict_inverter.get(contact_type, "Leader")
+                message = f"The {user_leader} must log in to proceed with the acceptance of findings process"
+                raise ValueError(message)
+    
+    if contacts_result:
+        contacts_result += query_user_by_rol(settings.ROLE_ALLOWED_TO_ACCEPT_RISKS)
+        return Dojo_User.objects.filter(id__in=contacts_result)
+
+
+def query_user_by_rol(rol):
+    # get ids for rol name
+    user_list_maintainer = []
+    ids_role = list(
+        Role.objects.filter(name__in=rol).values_list("id", flat=True))
+    if ids_role:
+        user_list_maintainer = Global_Role.objects.filter(role_id__in=ids_role).values_list("user_id", flat=True)
+    return list(user_list_maintainer)
+
+def get_owner_user():
+    user = get_current_user()
+    user_owner = Dojo_User.objects.filter(id=user.id)
+    return user_owner
+
 def get_authorized_product_type_members_for_user(user, permission):
     request_user = get_current_user()
 
@@ -162,9 +221,4 @@
         return Product_Type_Group.objects.all().order_by("id").select_related('role')
 
     product_types = get_authorized_product_types(permission)
-<<<<<<< HEAD
-    return Product_Type_Group.objects.filter(product_type__in=product_types).select_related('role')
-
-=======
-    return Product_Type_Group.objects.filter(product_type__in=product_types).order_by("id").select_related('role')
->>>>>>> b6d6e61f
+    return Product_Type_Group.objects.filter(product_type__in=product_types).order_by("id").select_related('role')