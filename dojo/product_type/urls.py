--- conflicted
+++ resolved
@@ -1,9 +1,5 @@
 from django.urls import re_path
-<<<<<<< HEAD
-from dojo.product_type import views
-=======
 
->>>>>>> 81c123e8
 from dojo.product import views as product_views
 from dojo.product_type import views
 
