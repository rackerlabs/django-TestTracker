--- conflicted
+++ resolved
@@ -31,11 +31,7 @@
 from dojo.tools import requires_file, SCAN_SONARQUBE_API
 from dojo.user.helper import user_is_authorized
 from django.urls import reverse
-<<<<<<< HEAD
-import dojo.jira_link.helper as jira_helper
 from tagulous.forms import TagField
-=======
->>>>>>> bc57b8d4
 import logging
 
 logger = logging.getLogger(__name__)
