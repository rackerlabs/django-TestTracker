import re
from datetime import datetime, date
from urllib.parse import urlsplit, urlunsplit

import pickle
from crispy_forms.bootstrap import InlineRadios, InlineCheckboxes
from crispy_forms.helper import FormHelper
from crispy_forms.layout import Layout
from django.db.models import Count

from dateutil.relativedelta import relativedelta
from django import forms
from django.core import validators
from django.core.validators import RegexValidator
from django.core.exceptions import ValidationError
from django.forms import modelformset_factory
from django.forms.widgets import Widget, Select
from django.utils.dates import MONTHS
from django.utils.safestring import mark_safe
from django.utils import timezone
from tagging.models import Tag
from dojo.models import Finding, Product_Type, Product, Note_Type, ScanSettings, VA, \
    Check_List, User, Engagement, Test, Test_Type, Notes, Risk_Acceptance, \
    Development_Environment, Dojo_User, Scan, Endpoint, Stub_Finding, Finding_Template, Report, FindingImage, \
    JIRA_Issue, JIRA_PKey, JIRA_Conf, GITHUB_Issue, GITHUB_PKey, GITHUB_Conf, UserContactInfo, Tool_Type, \
    Tool_Configuration, Tool_Product_Settings, Cred_User, Cred_Mapping, System_Settings, Notifications, \
    Languages, Language_Type, App_Analysis, Objects, Benchmark_Product, Benchmark_Requirement, \
    Benchmark_Product_Summary, Rule, Child_Rule, Engagement_Presets, DojoMeta, Sonarqube_Product, \
    Engagement_Survey, Answered_Survey, TextAnswer, ChoiceAnswer, Choice, Question, TextQuestion, \
    ChoiceQuestion, General_Survey

from dojo.tools import requires_file, SCAN_SONARQUBE_API

RE_DATE = re.compile(r'(\d{4})-(\d\d?)-(\d\d?)$')

FINDING_STATUS = (('verified', 'Verified'),
                  ('false_p', 'False Positive'),
                  ('duplicate', 'Duplicate'),
                  ('out_of_scope', 'Out of Scope'))

SEVERITY_CHOICES = (('Info', 'Info'), ('Low', 'Low'), ('Medium', 'Medium'),
                    ('High', 'High'), ('Critical', 'Critical'))


class SelectWithPop(forms.Select):
    def render(self, name, *args, **kwargs):
        html = super(SelectWithPop, self).render(name, *args, **kwargs)
        popup_plus = '<div class="input-group dojo-input-group">' + html + '<span class="input-group-btn"><a href="/' + name + '/add" class="btn btn-primary" class="add-another" id="add_id_' + name + '" onclick="return showAddAnotherPopup(this);"><span class="glyphicon glyphicon-plus"></span></a></span></div>'

        return mark_safe(popup_plus)


class MultipleSelectWithPop(forms.SelectMultiple):
    def render(self, name, *args, **kwargs):
        html = super(MultipleSelectWithPop, self).render(name, *args, **kwargs)
        popup_plus = '<div class="input-group dojo-input-group">' + html + '<span class="input-group-btn"><a href="/' + name + '/add" class="btn btn-primary" class="add-another" id="add_id_' + name + '" onclick="return showAddAnotherPopup(this);"><span class="glyphicon glyphicon-plus"></span></a></span></div>'

        return mark_safe(popup_plus)


class MultipleSelectWithPopPlusMinus(forms.SelectMultiple):
    def render(self, name, *args, **kwargs):
        html = super(MultipleSelectWithPopPlusMinus, self).render(name, *args, **kwargs)
        popup_plus = '<div class="input-group dojo-input-group">' + html + '<span class="input-group-btn"><a href="/' + name + '/add" class="btn btn-primary" class="add-another" id="add_id_' + name + '" onclick="return showAddAnotherPopup(this);"><span class="icon-plusminus"></span></a></span></div>'

        return mark_safe(popup_plus)


class MonthYearWidget(Widget):
    """
    A Widget that splits date input into two <select> boxes for month and year,
    with 'day' defaulting to the first of the month.

    Based on SelectDateWidget, in

    django/trunk/django/forms/extras/widgets.py
    """
    none_value = (0, '---')
    month_field = '%s_month'
    year_field = '%s_year'

    def __init__(self, attrs=None, years=None, required=True):
        # years is an optional list/tuple of years to use in the
        # "year" select box.
        self.attrs = attrs or {}
        self.required = required
        if years:
            self.years = years
        else:
            this_year = date.today().year
            self.years = list(range(this_year - 10, this_year + 1))

    def render(self, name, value, attrs=None, renderer=None):
        try:
            year_val, month_val = value.year, value.month
        except AttributeError:
            year_val = month_val = None
            if isinstance(value, str):
                match = RE_DATE.match(value)
                if match:
                    year_val,
                    month_val,
                    day_val = [int(v) for v in match.groups()]

        output = []

        if 'id' in self.attrs:
            id_ = self.attrs['id']
        else:
            id_ = 'id_%s' % name

        month_choices = list(MONTHS.items())
        if not (self.required and value):
            month_choices.append(self.none_value)
        month_choices.sort()
        local_attrs = self.build_attrs({'id': self.month_field % id_})
        s = Select(choices=month_choices)
        select_html = s.render(self.month_field % name, month_val, local_attrs)

        output.append(select_html)

        year_choices = [(i, i) for i in self.years]
        if not (self.required and value):
            year_choices.insert(0, self.none_value)
        local_attrs['id'] = self.year_field % id_
        s = Select(choices=year_choices)
        select_html = s.render(self.year_field % name, year_val, local_attrs)
        output.append(select_html)

        return mark_safe('\n'.join(output))

    def id_for_label(self, id_):
        return '%s_month' % id_

    id_for_label = classmethod(id_for_label)

    def value_from_datadict(self, data, files, name):
        y = data.get(self.year_field % name)
        m = data.get(self.month_field % name)
        if y == m == "0":
            return None
        if y and m:
            return '%s-%s-%s' % (y, m, 1)
        return data.get(name, None)


class Product_TypeForm(forms.ModelForm):
    class Meta:
        model = Product_Type
        fields = ['name', 'critical_product', 'key_product']


class Delete_Product_TypeForm(forms.ModelForm):
    class Meta:
        model = Product_Type
        exclude = ['name', 'critical_product', 'key_product']


class Test_TypeForm(forms.ModelForm):
    class Meta:
        model = Test_Type
        exclude = ['']


class Development_EnvironmentForm(forms.ModelForm):
    class Meta:
        model = Development_Environment
        fields = ['name']


class Delete_Dev_EnvironmentForm(forms.ModelForm):
    class Meta:
        model = Development_Environment
        exclude = ['name']


class ProductForm(forms.ModelForm):
    name = forms.CharField(max_length=50, required=True)
    description = forms.CharField(widget=forms.Textarea(attrs={}),
                                  required=True)
    tags = forms.CharField(widget=forms.SelectMultiple(choices=[]),
                           required=False,
                           help_text="Add tags that help describe this product.  "
                                     "Choose from the list or add new tags.  Press TAB key to add.")
    prod_type = forms.ModelChoiceField(label='Product Type',
                                       queryset=Product_Type.objects.all().order_by('name'),
                                       required=True)

    authorized_users = forms.ModelMultipleChoiceField(
        queryset=None,
        required=False, label="Authorized Users")

    product_manager = forms.ModelChoiceField(queryset=Dojo_User.objects.exclude(is_active=False).order_by('first_name', 'last_name'), required=False)
    technical_contact = forms.ModelChoiceField(queryset=Dojo_User.objects.exclude(is_active=False).order_by('first_name', 'last_name'), required=False)
    product_manager = forms.ModelChoiceField(queryset=Dojo_User.objects.exclude(is_active=False).order_by('first_name', 'last_name'), required=False)

    def __init__(self, *args, **kwargs):
        non_staff = Dojo_User.objects.exclude(is_staff=True) \
            .exclude(is_active=False).order_by('first_name', 'last_name')
        tags = Tag.objects.usage_for_model(Product)
        t = [(tag.name, tag.name) for tag in tags]
        super(ProductForm, self).__init__(*args, **kwargs)
        self.fields['authorized_users'].queryset = non_staff
        self.fields['tags'].widget.choices = t

    class Meta:
        model = Product
        fields = ['name', 'description', 'tags', 'product_manager', 'technical_contact', 'team_manager', 'prod_type', 'regulations',
                  'authorized_users', 'business_criticality', 'platform', 'lifecycle', 'origin', 'user_records', 'revenue', 'external_audience', 'internet_accessible']


class DeleteProductForm(forms.ModelForm):
    id = forms.IntegerField(required=True,
                            widget=forms.widgets.HiddenInput())

    class Meta:
        model = Product
        exclude = ['name', 'description', 'prod_manager', 'tech_contact', 'manager', 'created',
                   'prod_type', 'updated', 'tid', 'authorized_users', 'product_manager',
                   'technical_contact', 'team_manager', 'prod_numeric_grade', 'business_criticality',
                   'platform', 'lifecycle', 'origin', 'user_records', 'revenue', 'external_audience',
                   'internet_accessible', 'regulations', 'product_meta']


class NoteTypeForm(forms.ModelForm):
    description = forms.CharField(widget=forms.Textarea(attrs={}),
                                  required=True)

    class Meta:
        model = Note_Type
        fields = ['name', 'description', 'is_single', 'is_mandatory']


class EditNoteTypeForm(NoteTypeForm):

    def __init__(self, *args, **kwargs):
        is_single = kwargs.pop('is_single')
        super(EditNoteTypeForm, self).__init__(*args, **kwargs)
        if is_single is False:
            self.fields['is_single'].widget = forms.HiddenInput()


class DisableOrEnableNoteTypeForm(NoteTypeForm):
    def __init__(self, *args, **kwargs):
        super(DisableOrEnableNoteTypeForm, self).__init__(*args, **kwargs)
        self.fields['name'].disabled = True
        self.fields['description'].disabled = True
        self.fields['is_single'].disabled = True
        self.fields['is_mandatory'].disabled = True
        self.fields['is_active'].disabled = True

    class Meta:
        model = Note_Type
        fields = '__all__'


class DojoMetaDataForm(forms.ModelForm):
    value = forms.CharField(widget=forms.Textarea(attrs={}),
                            required=True)

    def full_clean(self):
        super(DojoMetaDataForm, self).full_clean()
        try:
            self.instance.validate_unique()
        except ValidationError:
            msg = "A metadata entry with the same name exists already for this object."
            self.add_error('name', msg)

    class Meta:
        model = DojoMeta
        fields = '__all__'


class Product_TypeProductForm(forms.ModelForm):
    name = forms.CharField(max_length=50, required=True)
    description = forms.CharField(widget=forms.Textarea(attrs={}),
                                  required=True)
    tags = forms.CharField(widget=forms.SelectMultiple(choices=[]),
                           required=False,
                           help_text="Add tags that help describe this product.  "
                                     "Choose from the list or add new tags.  Press TAB key to add.")
    authorized_users = forms.ModelMultipleChoiceField(
        queryset=None,
        required=False, label="Authorized Users")
    prod_type = forms.ModelChoiceField(label='Product Type',
                                       queryset=Product_Type.objects.all().order_by('name'),
                                       required=True)

    def __init__(self, *args, **kwargs):
        non_staff = User.objects.exclude(is_staff=True) \
            .exclude(is_active=False)
        tags = Tag.objects.usage_for_model(Product)
        t = [(tag.name, tag.name) for tag in tags]
        super(Product_TypeProductForm, self).__init__(*args, **kwargs)
        self.fields['authorized_users'].queryset = non_staff
        self.fields['tags'].widget.choices = t

    class Meta:
        model = Product
        fields = ['name', 'description', 'tags', 'product_manager', 'technical_contact', 'team_manager', 'prod_type', 'regulations',
                  'authorized_users', 'business_criticality', 'platform', 'lifecycle', 'origin', 'user_records', 'revenue', 'external_audience', 'internet_accessible']


class ImportScanForm(forms.Form):
    SCAN_TYPE_CHOICES = (("", "Please Select a Scan Type"),
                         ("Netsparker Scan", "Netsparker Scan"),
                         ("Burp Scan", "Burp Scan"),
                         ("Nessus Scan", "Nessus Scan"),
                         ("Nmap Scan", "Nmap Scan"),
                         ("Nexpose Scan", "Nexpose Scan"),
                         ("AppSpider Scan", "AppSpider Scan"),
                         ("Veracode Scan", "Veracode Scan"),
                         ("Checkmarx Scan", "Checkmarx Scan"),
                         ("Checkmarx Scan detailed", "Checkmarx Scan detailed"),
                         ("Crashtest Security JSON File", "Crashtest Security JSON File"),
                         ("Crashtest Security XML File", "Crashtest Security XML File"),
                         ("ZAP Scan", "ZAP Scan"),
                         ("Arachni Scan", "Arachni Scan"),
                         ("VCG Scan", "VCG Scan"),
                         ("Dependency Check Scan", "Dependency Check Scan"),
                         ("Dependency Track Finding Packaging Format (FPF) Export", "Dependency Track Finding Packaging Format (FPF) Export"),
                         ("Retire.js Scan", "Retire.js Scan"),
                         ("Node Security Platform Scan", "Node Security Platform Scan"),
                         ("NPM Audit Scan", "NPM Audit Scan"),
                         ("Qualys Scan", "Qualys Scan"),
                         ("Qualys Infrastructure Scan (WebGUI XML)", "Qualys Infrastructure Scan (WebGUI XML)"),
                         ("Qualys Webapp Scan", "Qualys Webapp Scan"),
                         ("OpenVAS CSV", "OpenVAS CSV"),
                         ("Snyk Scan", "Snyk Scan"),
                         ("Generic Findings Import", "Generic Findings Import"),
                         ("Trustwave Scan (CSV)", "Trustwave Scan (CSV)"),
                         ("SKF Scan", "SKF Scan"),
                         ("Clair Klar Scan", "Clair Klar Scan"),
                         ("Bandit Scan", "Bandit Scan"),
                         ("ESLint Scan", "ESLint Scan"),
                         ("SSL Labs Scan", "SSL Labs Scan"),
                         ("Acunetix Scan", "Acunetix Scan"),
                         ("Fortify Scan", "Fortify Scan"),
                         ("Gosec Scanner", "Gosec Scanner"),
                         ("SonarQube Scan", "SonarQube Scan"),
                         ("SonarQube Scan detailed", "SonarQube Scan detailed"),
                         (SCAN_SONARQUBE_API, SCAN_SONARQUBE_API),
                         ("MobSF Scan", "MobSF Scan"),
                         ("Trufflehog Scan", "Trufflehog Scan"),
                         ("Nikto Scan", "Nikto Scan"),
                         ("Clair Scan", "Clair Scan"),
                         ("Brakeman Scan", "Brakeman Scan"),
                         ("SpotBugs Scan", "SpotBugs Scan"),
                         ("AWS Scout2 Scan", "AWS Scout2 Scan"),
                         ("AWS Prowler Scan", "AWS Prowler Scan"),
                         ("IBM AppScan DAST", "IBM AppScan DAST"),
                         ("PHP Security Audit v2", "PHP Security Audit v2"),
                         ("PHP Symfony Security Check", "PHP Symfony Security Check"),
                         ("Safety Scan", "Safety Scan"),
                         ("DawnScanner Scan", "DawnScanner Scan"),
                         ("Anchore Engine Scan", "Anchore Engine Scan"),
                         ("Bundler-Audit Scan", "Bundler-Audit Scan"),
                         ("Twistlock Image Scan", "Twistlock Image Scan"),
                         ("Kiuwan Scan", "Kiuwan Scan"),
                         ("Blackduck Hub Scan", "Blackduck Hub Scan"),
                         ("Blackduck Component Risk", "Blackduck Component Risk"),
                         ("Openscap Vulnerability Scan", "Openscap Vulnerability Scan"),
                         ("Wapiti Scan", "Wapiti Scan"),
                         ("Immuniweb Scan", "Immuniweb Scan"),
                         ("Sonatype Application Scan", "Sonatype Application Scan"),
                         ("Cobalt.io Scan", "Cobalt.io Scan"),
                         ("Mozilla Observatory Scan", "Mozilla Observatory Scan"),
                         ("Whitesource Scan", "Whitesource Scan"),
                         ("Contrast Scan", "Contrast Scan"),
                         ("Microfocus Webinspect Scan", "Microfocus Webinspect Scan"),
                         ("Wpscan", "Wpscan"),
                         ("Sslscan", "Sslscan"),
                         ("JFrog Xray Scan", "JFrog Xray Scan"),
                         ("Sslyze Scan", "Sslyze Scan"),
                         ("Testssl Scan", "Testssl Scan"),
                         ("Hadolint Dockerfile check", "Hadolint Dockerfile check"),
                         ("Aqua Scan", "Aqua Scan"),
                         ("HackerOne Cases", "HackerOne Cases"),
                         ("Xanitizer Scan", "Xanitizer Scan"),
                         ("Outpost24 Scan", "Outpost24 Scan"),
                         ("Burp Enterprise Scan", "Burp Enterprise Scan"),
                         ("DSOP Scan", "DSOP Scan"),
                         ("Trivy Scan", "Trivy Scan"),
                         ("Anchore Enterprise Policy Check", "Anchore Enterprise Policy Check"),
                         ("Gitleaks Scan", "Gitleaks Scan"),
                         ("Choctaw Hog Scan", "Choctaw Hog Scan"),
                         ("Harbor Vulnerability Scan", "Harbor Vulnerability Scan"),
                         ("Yarn Audit Scan", "Yarn Audit Scan"),
                         ("BugCrowd Scan", "BugCrowd Scan"),
                         ("GitLab SAST Report", "GitLab SAST Report"),
<<<<<<< HEAD
                         ("HuskyCI Report", "HuskyCI Report"))
=======
                         ("CCVS Report", "CCVS Report"))
>>>>>>> 37ba4b53

    SORTED_SCAN_TYPE_CHOICES = sorted(SCAN_TYPE_CHOICES, key=lambda x: x[1])
    scan_date = forms.DateTimeField(
        required=True,
        label="Scan Completion Date",
        help_text="Scan completion date will be used on all findings.",
        initial=datetime.now().strftime("%Y-%m-%d"),
        widget=forms.TextInput(attrs={'class': 'datepicker'}))
    minimum_severity = forms.ChoiceField(help_text='Minimum severity level to be imported',
                                         required=True,
                                         choices=SEVERITY_CHOICES)
    active = forms.BooleanField(help_text="Select if these findings are currently active.", required=False)
    verified = forms.BooleanField(help_text="Select if these findings have been verified.", required=False)
    scan_type = forms.ChoiceField(required=True, choices=SORTED_SCAN_TYPE_CHOICES)
    endpoints = forms.ModelMultipleChoiceField(Endpoint.objects, required=False, label='Systems / Endpoints',
                                               widget=MultipleSelectWithPopPlusMinus(attrs={'size': '5'}))
    tags = forms.CharField(widget=forms.SelectMultiple(choices=[]),
                           required=False,
                           help_text="Add tags that help describe this scan.  "
                                     "Choose from the list or add new tags.  Press TAB key to add.")
    file = forms.FileField(widget=forms.widgets.FileInput(
        attrs={"accept": ".xml, .csv, .nessus, .json, .html, .js, .zip, .xlsx"}),
        label="Choose report file",
        required=False)

    def __init__(self, *args, **kwargs):
        tags = Tag.objects.usage_for_model(Test)
        t = [(tag.name, tag.name) for tag in tags]
        super(ImportScanForm, self).__init__(*args, **kwargs)
        self.fields['tags'].widget.choices = t

    def clean(self):
        cleaned_data = super().clean()
        scan_type = cleaned_data.get("scan_type")
        file = cleaned_data.get("file")
        if requires_file(scan_type) and not file:
            raise forms.ValidationError('Uploading a Report File is required for {}'.format(scan_type))
        return cleaned_data

    # date can only be today or in the past, not the future
    def clean_scan_date(self):
        date = self.cleaned_data['scan_date']
        if date.date() > datetime.today().date():
            raise forms.ValidationError("The date cannot be in the future!")
        return date

    def get_scan_type(self):
        TGT_scan = self.cleaned_data['scan_type']
        return TGT_scan


class ReImportScanForm(forms.Form):
    scan_date = forms.DateTimeField(
        required=True,
        label="Scan Completion Date",
        help_text="Scan completion date will be used on all findings.",
        initial=datetime.now().strftime("%m/%d/%Y"),
        widget=forms.TextInput(attrs={'class': 'datepicker'}))
    minimum_severity = forms.ChoiceField(help_text='Minimum severity level to be imported',
                                         required=True,
                                         choices=SEVERITY_CHOICES[0:4])
    active = forms.BooleanField(help_text="Select if these findings are currently active.", required=False)
    verified = forms.BooleanField(help_text="Select if these findings have been verified.", required=False)
    endpoints = forms.ModelMultipleChoiceField(Endpoint.objects, required=False, label='Systems / Endpoints',
                                               widget=MultipleSelectWithPopPlusMinus(attrs={'size': '5'}))
    tags = forms.CharField(widget=forms.SelectMultiple(choices=[]),
                           required=False,
                           help_text="Add tags that help describe this scan.  "
                                     "Choose from the list or add new tags.  Press TAB key to add.")
    file = forms.FileField(widget=forms.widgets.FileInput(
        attrs={"accept": ".xml, .csv, .nessus, .json, .html, .js, .zip, .xlsx"}),
        label="Choose report file",
        required=False)

    def __init__(self, *args, **kwargs):
        tags = Tag.objects.usage_for_model(Test)
        t = [(tag.name, tag.name) for tag in tags]
        super(ReImportScanForm, self).__init__(*args, **kwargs)
        self.fields['tags'].widget.choices = t

    def clean(self):
        cleaned_data = super().clean()
        scan_type = cleaned_data.get("scan_type")
        file = cleaned_data.get("file")
        if requires_file(scan_type) and not file:
            raise forms.ValidationError('Uploading a Report File is required for {}'.format(scan_type))
        return cleaned_data

    # date can only be today or in the past, not the future
    def clean_scan_date(self):
        date = self.cleaned_data['scan_date']
        if date.date() > datetime.today().date():
            raise forms.ValidationError("The date cannot be in the future!")
        return date


class DoneForm(forms.Form):
    done = forms.BooleanField()


class UploadThreatForm(forms.Form):
    file = forms.FileField(widget=forms.widgets.FileInput(
        attrs={"accept": ".jpg,.png,.pdf"}),
        label="Select Threat Model")


class MergeFindings(forms.ModelForm):
    FINDING_ACTION = (('', 'Select an Action'), ('inactive', 'Inactive'), ('delete', 'Delete'))

    append_description = forms.BooleanField(label="Append Description", initial=True, required=False,
                                            help_text="Description in all findings will be appended into the merged finding.")

    add_endpoints = forms.BooleanField(label="Add Endpoints", initial=True, required=False,
                                           help_text="Endpoints in all findings will be merged into the merged finding.")

    dynamic_raw = forms.BooleanField(label="Dynamic Scanner Raw Requests", initial=True, required=False,
                                           help_text="Dynamic scanner raw requests in all findings will be merged into the merged finding.")

    tag_finding = forms.BooleanField(label="Add Tags", initial=True, required=False,
                                           help_text="Tags in all findings will be merged into the merged finding.")

    mark_tag_finding = forms.BooleanField(label="Tag Merged Finding", initial=True, required=False,
                                           help_text="Creates a tag titled 'merged' for the finding that will be merged. If the 'Finding Action' is set to 'inactive' the inactive findings will be tagged with 'merged-inactive'.")

    append_reference = forms.BooleanField(label="Append Reference", initial=True, required=False,
                                            help_text="Reference in all findings will be appended into the merged finding.")

    finding_action = forms.ChoiceField(
        required=True,
        choices=FINDING_ACTION,
        label="Finding Action",
        help_text="The action to take on the merged finding. Set the findings to inactive or delete the findings.")

    def __init__(self, *args, **kwargs):
        finding = kwargs.pop('finding')
        findings = kwargs.pop('findings')
        super(MergeFindings, self).__init__(*args, **kwargs)

        self.fields['finding_to_merge_into'] = forms.ModelChoiceField(
            queryset=findings, initial=0, required="False", label="Finding to Merge Into", help_text="Findings selected below will be merged into this finding.")

        # Exclude the finding to merge into from the findings to merge into
        self.fields['findings_to_merge'] = forms.ModelMultipleChoiceField(
            queryset=findings, required=True, label="Findings to Merge",
            widget=forms.widgets.SelectMultiple(attrs={'size': 10}),
            help_text=('Select the findings to merge.'))
        self.fields.keyOrder = ['finding_to_merge_into', 'findings_to_merge', 'append_description', 'add_endpoints', 'append_reference']

    class Meta:
        model = Finding
        fields = ['append_description', 'add_endpoints', 'append_reference']


class UploadRiskForm(forms.ModelForm):
    # name = forms.CharField()
    path = forms.FileField(label="Select File",
                           required=False,
                           widget=forms.widgets.FileInput(
                               attrs={"accept": ".jpg,.png,.pdf"}))
    accepted_findings = forms.ModelMultipleChoiceField(
        queryset=Finding.objects.all(), required=True,
        widget=forms.widgets.SelectMultiple(attrs={'size': 10}),
        help_text=('Active, verified findings listed, please select to add findings.'))
    accepted_by = forms.CharField(help_text="The entity or person that accepts the risk.", required=False)
    expiration_date = forms.DateTimeField(label='Date Risk Exception Expires', required=False, widget=forms.TextInput(attrs={'class': 'datepicker'}))
    compensating_control = forms.CharField(label='Compensating Control', help_text="Compensating control (if applicable) for this risk acceptance", required=False, max_length=2400, widget=forms.Textarea)
    notes = forms.CharField(required=False, max_length=2400,
                            widget=forms.Textarea,
                            label='Notes')

    class Meta:
        model = Risk_Acceptance
        fields = ['name', 'accepted_findings', 'owner']


class ReplaceRiskAcceptanceForm(forms.ModelForm):
    path = forms.FileField(label="Select File",
                           required=True,
                           widget=forms.widgets.FileInput(
                               attrs={"accept": ".jpg,.png,.pdf"}))

    class Meta:
        model = Risk_Acceptance
        exclude = ('name', 'owner', 'accepted_findings', 'notes')


class AddFindingsRiskAcceptanceForm(forms.ModelForm):
    accepted_findings = forms.ModelMultipleChoiceField(
        queryset=Finding.objects.all(), required=True,
        widget=forms.widgets.SelectMultiple(attrs={'size': 10}),
        help_text=('Select to add findings.'), label="Add findings as accepted:")

    class Meta:
        model = Risk_Acceptance
        exclude = ('name', 'owner', 'path', 'notes', 'accepted_by', 'expiration_date', 'compensating_control')


class ScanSettingsForm(forms.ModelForm):
    addHelpTxt = "Enter IP addresses in x.x.x.x format separated by commas"
    proHelpTxt = "UDP scans require root privs. See docs for more information"
    msg = 'Addresses must be x.x.x.x format, separated by commas'
    addresses = forms.CharField(
        max_length=2000,
        widget=forms.Textarea,
        help_text=addHelpTxt,
        validators=[
            validators.RegexValidator(
                regex=r'^\s*([0-9]+\.[0-9]+\.[0-9]+\.[0-9]+,*\s*)+\s*$',
                message=msg,
                code='invalid_address')])
    options = (('Weekly', 'Weekly'), ('Monthly', 'Monthly'),
               ('Quarterly', 'Quarterly'))
    frequency = forms.ChoiceField(choices=options)
    prots = [('TCP', 'TCP'), ('UDP', 'UDP')]
    protocol = forms.ChoiceField(
        choices=prots,
        help_text=proHelpTxt)

    class Meta:
        model = ScanSettings
        fields = ['addresses', 'frequency', 'email', 'protocol']


class DeleteIPScanForm(forms.ModelForm):
    id = forms.IntegerField(required=True,
                            widget=forms.widgets.HiddenInput())

    class Meta:
        model = Scan
        exclude = ('scan_settings',
                   'date',
                   'protocol',
                   'status',
                   'baseline')


class VaForm(forms.ModelForm):
    addresses = forms.CharField(max_length=2000, widget=forms.Textarea)
    options = (('Immediately', 'Immediately'),
               ('6AM', '6AM'),
               ('10PM', '10PM'))
    start = forms.ChoiceField(choices=options)

    class Meta:
        model = VA
        fields = ['start', 'addresses']


class CheckForm(forms.ModelForm):
    options = (('Pass', 'Pass'), ('Fail', 'Fail'), ('N/A', 'N/A'))
    session_management = forms.ChoiceField(choices=options)
    encryption_crypto = forms.ChoiceField(choices=options)
    configuration_management = forms.ChoiceField(choices=options)
    authentication = forms.ChoiceField(choices=options)
    authorization_and_access_control = forms.ChoiceField(choices=options)
    data_input_sanitization_validation = forms.ChoiceField(choices=options)
    sensitive_data = forms.ChoiceField(choices=options)
    other = forms.ChoiceField(choices=options)

    def __init__(self, *args, **kwargs):
        findings = kwargs.pop('findings')
        super(CheckForm, self).__init__(*args, **kwargs)
        self.fields['session_issues'].queryset = findings
        self.fields['crypto_issues'].queryset = findings
        self.fields['config_issues'].queryset = findings
        self.fields['auth_issues'].queryset = findings
        self.fields['author_issues'].queryset = findings
        self.fields['data_issues'].queryset = findings
        self.fields['sensitive_issues'].queryset = findings
        self.fields['other_issues'].queryset = findings

    class Meta:
        model = Check_List
        fields = ['session_management', 'session_issues', 'encryption_crypto', 'crypto_issues',
                  'configuration_management', 'config_issues', 'authentication', 'auth_issues',
                  'authorization_and_access_control', 'author_issues',
                  'data_input_sanitization_validation', 'data_issues',
                  'sensitive_data', 'sensitive_issues', 'other', 'other_issues', ]


class EngForm(forms.ModelForm):
    name = forms.CharField(
        max_length=300, required=False,
        help_text="Add a descriptive name to identify this engagement. " +
                  "Without a name the target start date will be used in " +
                  "listings.")
    description = forms.CharField(widget=forms.Textarea(attrs={}),
                                  required=False, help_text="Description of the engagement and details regarding the engagement.")
    product = forms.ModelChoiceField(label='Product',
                                       queryset=Product.objects.all().order_by('name'),
                                       required=True)
    tags = forms.CharField(widget=forms.SelectMultiple(choices=[]),
                           required=False,
                           help_text="Add tags that help describe this engagement.  "
                                     "Choose from the list or add new tags.  Press TAB key to add.")
    target_start = forms.DateField(widget=forms.TextInput(
        attrs={'class': 'datepicker', 'autocomplete': 'off'}))
    target_end = forms.DateField(widget=forms.TextInput(
        attrs={'class': 'datepicker', 'autocomplete': 'off'}))
    lead = forms.ModelChoiceField(
        queryset=User.objects.exclude(is_staff=False),
        required=True, label="Testing Lead")
    test_strategy = forms.URLField(required=False, label="Test Strategy URL")

    def __init__(self, *args, **kwargs):
        cicd = False
        product = None
        if 'cicd' in kwargs:
            cicd = kwargs.pop('cicd')

        if 'product' in kwargs:
            product = kwargs.pop('product')

        tags = Tag.objects.usage_for_model(Engagement)
        t = [(tag.name, tag.name) for tag in tags]
        super(EngForm, self).__init__(*args, **kwargs)
        self.fields['tags'].widget.choices = t
        if product:
            self.fields['preset'] = forms.ModelChoiceField(help_text="Settings and notes for performing this engagement.", required=False, queryset=Engagement_Presets.objects.filter(product=product))
        # Don't show CICD fields on a interactive engagement
        if cicd is False:
            del self.fields['build_id']
            del self.fields['commit_hash']
            del self.fields['branch_tag']
            del self.fields['build_server']
            del self.fields['source_code_management_server']
            # del self.fields['source_code_management_uri']
            del self.fields['orchestration_engine']
        else:
            del self.fields['test_strategy']
            del self.fields['status']

    def is_valid(self):
        valid = super(EngForm, self).is_valid()

        # we're done now if not valid
        if not valid:
            return valid
        if self.cleaned_data['target_start'] > self.cleaned_data['target_end']:
            self.add_error('target_start', 'Your target start date exceeds your target end date')
            self.add_error('target_end', 'Your target start date exceeds your target end date')
            return False
        return True

    class Meta:
        model = Engagement
        exclude = ('first_contacted', 'eng_type', 'real_start',
                   'real_end', 'requester', 'reason', 'updated', 'report_type',
                   'product', 'threat_model', 'api_test', 'pen_test', 'check_list', 'engagement_type')


class EngForm2(forms.ModelForm):
    name = forms.CharField(max_length=300,
                           required=False,
                           help_text="Add a descriptive name to identify " +
                                     "this engagement. Without a name the target " +
                                     "start date will be used in listings.")
    description = forms.CharField(widget=forms.Textarea(attrs={}),
                                  required=False)
    tags = forms.CharField(widget=forms.SelectMultiple(choices=[]),
                           required=False,
                           help_text="Add tags that help describe this engagement.  "
                                     "Choose from the list or add new tags.  Press TAB key to add.")
    product = forms.ModelChoiceField(queryset=Product.objects.all())
    target_start = forms.DateField(widget=forms.TextInput(
        attrs={'class': 'datepicker', 'autocomplete': 'off'}))
    target_end = forms.DateField(widget=forms.TextInput(
        attrs={'class': 'datepicker', 'autocomplete': 'off'}))
    test_options = (('API', 'API Test'), ('Static', 'Static Check'),
                    ('Pen', 'Pen Test'), ('Web App', 'Web Application Test'))
    lead = forms.ModelChoiceField(
        queryset=User.objects.exclude(is_staff=False),
        required=True, label="Testing Lead")
    test_strategy = forms.URLField(required=False, label="Test Strategy URL")

    def __init__(self, *args, **kwargs):
        tags = Tag.objects.usage_for_model(Engagement)
        t = [(tag.name, tag.name) for tag in tags]
        super(EngForm2, self).__init__(*args, **kwargs)
        self.fields['tags'].widget.choices = t

    def is_valid(self):
        valid = super(EngForm2, self).is_valid()

        # we're done now if not valid
        if not valid:
            return valid
        if self.cleaned_data['target_start'] > self.cleaned_data['target_end']:
            self.add_error('target_start', 'Your target start date exceeds your target end date')
            self.add_error('target_end', 'Your target start date exceeds your target end date')
            return False
        return True

    class Meta:
        model = Engagement
        exclude = ('first_contacted', 'version', 'eng_type', 'real_start',
                   'real_end', 'requester', 'reason', 'updated', 'report_type')


class DeleteEngagementForm(forms.ModelForm):
    id = forms.IntegerField(required=True,
                            widget=forms.widgets.HiddenInput())

    class Meta:
        model = Engagement
        exclude = ['name', 'version', 'eng_type', 'first_contacted', 'target_start',
                   'target_end', 'lead', 'requester', 'reason', 'report_type',
                   'product', 'test_strategy', 'threat_model', 'api_test', 'pen_test',
                   'check_list', 'status', 'description', 'engagement_type', 'build_id',
                   'commit_hash', 'branch_tag', 'build_server', 'source_code_management_server',
                   'source_code_management_uri', 'orchestration_engine', 'preset', 'tracker']


class TestForm(forms.ModelForm):
    title = forms.CharField(max_length=255, required=False)
    test_type = forms.ModelChoiceField(queryset=Test_Type.objects.all().order_by('name'))
    environment = forms.ModelChoiceField(
        queryset=Development_Environment.objects.all().order_by('name'))
    # credential = forms.ModelChoiceField(Cred_User.objects.all(), required=False)
    target_start = forms.DateTimeField(widget=forms.TextInput(
        attrs={'class': 'datepicker', 'autocomplete': 'off'}))
    target_end = forms.DateTimeField(widget=forms.TextInput(
        attrs={'class': 'datepicker', 'autocomplete': 'off'}))
    tags = forms.CharField(widget=forms.SelectMultiple(choices=[]),
                           required=False,
                           help_text="Add tags that help describe this test.  "
                                     "Choose from the list or add new tags.  Press TAB key to add.")
    lead = forms.ModelChoiceField(
        queryset=User.objects.exclude(is_staff=False),
        required=False, label="Testing Lead")

    def __init__(self, *args, **kwargs):
        tags = Tag.objects.usage_for_model(Test)
        t = [(tag.name, tag.name) for tag in tags]
        super(TestForm, self).__init__(*args, **kwargs)
        self.fields['tags'].widget.choices = t

    class Meta:
        model = Test
        fields = ['title', 'test_type', 'target_start', 'target_end',
                  'environment', 'percent_complete', 'tags', 'lead', 'version']


class DeleteTestForm(forms.ModelForm):
    id = forms.IntegerField(required=True,
                            widget=forms.widgets.HiddenInput())

    class Meta:
        model = Test
        exclude = ('test_type',
                   'environment',
                   'target_start',
                   'target_end',
                   'engagement',
                   'percent_complete',
                   'description',
                   'lead')


class AddFindingForm(forms.ModelForm):
    title = forms.CharField(max_length=1000)
    date = forms.DateField(required=True,
                           widget=forms.TextInput(attrs={'class': 'datepicker', 'autocomplete': 'off'}))
    cwe = forms.IntegerField(required=False)
    cve = forms.CharField(max_length=28, required=False)
    description = forms.CharField(widget=forms.Textarea)
    severity = forms.ChoiceField(
        choices=SEVERITY_CHOICES,
        error_messages={
            'required': 'Select valid choice: In Progress, On Hold, Completed',
            'invalid_choice': 'Select valid choice: Critical,High,Medium,Low'})
    mitigation = forms.CharField(widget=forms.Textarea)
    impact = forms.CharField(widget=forms.Textarea)
    endpoints = forms.ModelMultipleChoiceField(Endpoint.objects, required=False, label='Systems / Endpoints',
                                               widget=MultipleSelectWithPopPlusMinus(attrs={'size': '11'}))
    references = forms.CharField(widget=forms.Textarea, required=False)
    is_template = forms.BooleanField(label="Create Template?", required=False,
                                     help_text="A new finding template will be created from this finding.")

    def clean(self):
        # self.fields['endpoints'].queryset = Endpoint.objects.all()
        cleaned_data = super(AddFindingForm, self).clean()
        if ((cleaned_data['active'] or cleaned_data['verified']) and cleaned_data['duplicate']):
            raise forms.ValidationError('Duplicate findings cannot be'
                                        ' verified or active')
        if cleaned_data['false_p'] and cleaned_data['verified']:
            raise forms.ValidationError('False positive findings cannot '
                                        'be verified.')
        return cleaned_data

    class Meta:
        model = Finding
        order = ('title', 'severity', 'endpoints', 'description', 'impact')
        exclude = ('reporter', 'url', 'numerical_severity', 'endpoint', 'images', 'under_review', 'reviewers',
                   'review_requested_by', 'is_Mitigated', 'jira_creation', 'jira_change')


class AdHocFindingForm(forms.ModelForm):
    title = forms.CharField(max_length=1000)
    date = forms.DateField(required=True,
                           widget=forms.TextInput(attrs={'class': 'datepicker', 'autocomplete': 'off'}))
    cwe = forms.IntegerField(required=False)
    cve = forms.CharField(max_length=28, required=False)
    description = forms.CharField(widget=forms.Textarea)
    severity = forms.ChoiceField(
        choices=SEVERITY_CHOICES,
        error_messages={
            'required': 'Select valid choice: In Progress, On Hold, Completed',
            'invalid_choice': 'Select valid choice: Critical,High,Medium,Low'})
    mitigation = forms.CharField(widget=forms.Textarea)
    impact = forms.CharField(widget=forms.Textarea)
    endpoints = forms.ModelMultipleChoiceField(Endpoint.objects, required=False, label='Systems / Endpoints',
                                               widget=MultipleSelectWithPopPlusMinus(attrs={'size': '11'}))
    references = forms.CharField(widget=forms.Textarea, required=False)
    is_template = forms.BooleanField(label="Create Template?", required=False,
                                     help_text="A new finding template will be created from this finding.")

    def clean(self):
        # self.fields['endpoints'].queryset = Endpoint.objects.all()
        cleaned_data = super(AdHocFindingForm, self).clean()
        if ((cleaned_data['active'] or cleaned_data['verified']) and cleaned_data['duplicate']):
            raise forms.ValidationError('Duplicate findings cannot be'
                                        ' verified or active')
        if cleaned_data['false_p'] and cleaned_data['verified']:
            raise forms.ValidationError('False positive findings cannot '
                                        'be verified.')
        return cleaned_data

    class Meta:
        model = Finding
        order = ('title', 'severity', 'endpoints', 'description', 'impact')
        exclude = ('reporter', 'url', 'numerical_severity', 'endpoint', 'images', 'under_review', 'reviewers',
                   'review_requested_by', 'is_Mitigated', 'jira_creation', 'jira_change')


class PromoteFindingForm(forms.ModelForm):
    title = forms.CharField(max_length=1000)
    date = forms.DateField(required=True,
                           widget=forms.TextInput(attrs={'class': 'datepicker', 'autocomplete': 'off'}))
    cwe = forms.IntegerField(required=False)
    cve = forms.CharField(max_length=28, required=False)
    description = forms.CharField(widget=forms.Textarea)
    severity = forms.ChoiceField(
        choices=SEVERITY_CHOICES,
        error_messages={
            'required': 'Select valid choice: In Progress, On Hold, Completed',
            'invalid_choice': 'Select valid choice: Critical,High,Medium,Low'})
    mitigation = forms.CharField(widget=forms.Textarea)
    impact = forms.CharField(widget=forms.Textarea)
    endpoints = forms.ModelMultipleChoiceField(Endpoint.objects, required=False, label='Systems / Endpoints',
                                               widget=MultipleSelectWithPopPlusMinus(attrs={'size': '11'}))
    references = forms.CharField(widget=forms.Textarea, required=False)

    class Meta:
        model = Finding
        order = ('title', 'severity', 'endpoints', 'description', 'impact')
        exclude = ('reporter', 'url', 'numerical_severity', 'endpoint', 'active', 'false_p', 'verified', 'is_template',
                   'duplicate', 'out_of_scope', 'images', 'under_review', 'reviewers', 'review_requested_by', 'is_Mitigated', 'jira_creation', 'jira_change')


class FindingForm(forms.ModelForm):
    title = forms.CharField(max_length=1000)
    date = forms.DateField(required=True,
                           widget=forms.TextInput(attrs={'class': 'datepicker', 'autocomplete': 'off'}))
    cwe = forms.IntegerField(required=False)
    cve = forms.CharField(max_length=28, required=False)
    description = forms.CharField(widget=forms.Textarea)
    severity = forms.ChoiceField(
        choices=SEVERITY_CHOICES,
        error_messages={
            'required': 'Select valid choice: In Progress, On Hold, Completed',
            'invalid_choice': 'Select valid choice: Critical,High,Medium,Low'})
    mitigation = forms.CharField(widget=forms.Textarea)
    impact = forms.CharField(widget=forms.Textarea)
    endpoints = forms.ModelMultipleChoiceField(Endpoint.objects, required=False, label='Systems / Endpoints',
                                               widget=MultipleSelectWithPopPlusMinus(attrs={'size': '11'}))
    references = forms.CharField(widget=forms.Textarea, required=False)
    tags = forms.CharField(widget=forms.SelectMultiple(choices=[]),
                           required=False,
                           help_text="Add tags that help describe this finding.  "
                                     "Choose from the list or add new tags.  Press TAB key to add.")
    is_template = forms.BooleanField(label="Create Template?", required=False,
                                     help_text="A new finding template will be created from this finding.")

    def __init__(self, *args, **kwargs):
        template = kwargs.pop('template')
        # Get tags from a template
        if template:
            tags = Tag.objects.usage_for_model(Finding_Template)
        # Get tags from a finding
        else:
            tags = Tag.objects.usage_for_model(Finding)

        t = [(tag.name, tag.name) for tag in tags]
        super(FindingForm, self).__init__(*args, **kwargs)
        self.fields['tags'].widget.choices = t

    def clean(self):
        cleaned_data = super(FindingForm, self).clean()
        if (cleaned_data['active'] or cleaned_data['verified']) and cleaned_data['duplicate']:
            raise forms.ValidationError('Duplicate findings cannot be'
                                        ' verified or active')
        if cleaned_data['false_p'] and cleaned_data['verified']:
            raise forms.ValidationError('False positive findings cannot '
                                        'be verified.')
        return cleaned_data

    class Meta:
        model = Finding
        order = ('title', 'severity', 'endpoints', 'description', 'impact')
        exclude = ('reporter', 'url', 'numerical_severity', 'endpoint', 'images', 'under_review', 'reviewers',
                   'review_requested_by', 'is_Mitigated', 'jira_creation', 'jira_change', 'sonarqube_issue')


class StubFindingForm(forms.ModelForm):
    title = forms.CharField(required=True, max_length=1000)

    class Meta:
        model = Stub_Finding
        order = ('title',)
        exclude = (
            'date', 'description', 'severity', 'reporter', 'test', 'is_Mitigated')

    def clean(self):
        cleaned_data = super(StubFindingForm, self).clean()
        if 'title' in cleaned_data:
            if len(cleaned_data['title']) <= 0:
                raise forms.ValidationError("The title is required.")
        else:
            raise forms.ValidationError("The title is required.")

        return cleaned_data


class ApplyFindingTemplateForm(forms.Form):

    title = forms.CharField(max_length=1000, required=True)

    cwe = forms.IntegerField(label="CWE", required=False)
    cve = forms.CharField(label="CVE", max_length=28, required=False)

    severity = forms.ChoiceField(required=False, choices=SEVERITY_CHOICES, error_messages={'required': 'Select valid choice: In Progress, On Hold, Completed', 'invalid_choice': 'Select valid choice: Critical,High,Medium,Low'})

    description = forms.CharField(widget=forms.Textarea)
    mitigation = forms.CharField(widget=forms.Textarea)
    impact = forms.CharField(widget=forms.Textarea)
    references = forms.CharField(widget=forms.Textarea, required=False)
    tags = forms.CharField(widget=forms.SelectMultiple(choices=[]),
                           required=False,
                           help_text="Add tags that help describe this finding template.  "
                                     "Choose from the list or add new tags.  Press TAB key to add.")

    def __init__(self, template=None, *args, **kwargs):
        # django-tagging apparently can not filter for multiple models at once
        tags = Tag.objects.usage_for_model(Finding_Template) + Tag.objects.usage_for_model(Finding)
        t = sorted({(tag.name, tag.name) for tag in tags})
        super(ApplyFindingTemplateForm, self).__init__(*args, **kwargs)
        self.fields['tags'].widget.choices = t
        self.template = template

    def clean(self):
        cleaned_data = super(ApplyFindingTemplateForm, self).clean()

        if 'title' in cleaned_data:
            if len(cleaned_data['title']) <= 0:
                raise forms.ValidationError("The title is required.")
        else:
            raise forms.ValidationError("The title is required.")

        return cleaned_data

    class Meta:
        fields = ['title', 'cwe', 'cve', 'severity', 'description', 'mitigation', 'impact', 'references', 'tags']
        order = ('title', 'cwe', 'cve', 'severity', 'description', 'impact', 'is_Mitigated')


class FindingTemplateForm(forms.ModelForm):
    apply_to_findings = forms.BooleanField(required=False, help_text="Apply template to all findings that match this CWE. (Update will overwrite mitigation, impact and references for any active, verified findings.)")
    title = forms.CharField(max_length=1000, required=True)
    tags = forms.CharField(widget=forms.SelectMultiple(choices=[]),
                           required=False,
                           help_text="Add tags that help describe this finding template.  "
                                     "Choose from the list or add new tags.  Press TAB key to add.")
    cwe = forms.IntegerField(label="CWE", required=False)
    cve = forms.CharField(label="CVE", max_length=28, required=False)
    severity = forms.ChoiceField(
        required=False,
        choices=SEVERITY_CHOICES,
        error_messages={
            'required': 'Select valid choice: In Progress, On Hold, Completed',
            'invalid_choice': 'Select valid choice: Critical,High,Medium,Low'})

    field_order = ['title', 'cwe', 'cve', 'severity', 'description', 'mitigation', 'impact', 'references', 'tags', 'template_match', 'template_match_cwe', 'template_match_title', 'apply_to_findings']

    def __init__(self, *args, **kwargs):
        tags = Tag.objects.usage_for_model(Finding_Template)
        t = [(tag.name, tag.name) for tag in tags]
        super(FindingTemplateForm, self).__init__(*args, **kwargs)
        self.fields['tags'].widget.choices = t

    class Meta:
        model = Finding_Template
        order = ('title', 'cwe', 'cve', 'severity', 'description', 'impact')
        exclude = ('numerical_severity', 'is_Mitigated', 'last_used')


class DeleteFindingTemplateForm(forms.ModelForm):
    id = forms.IntegerField(required=True,
                            widget=forms.widgets.HiddenInput())

    class Meta:
        model = Finding_Template
        fields = ('id',)


class FindingBulkUpdateForm(forms.ModelForm):
    status = forms.BooleanField(required=False)
    push_to_jira = forms.BooleanField(required=False)
    push_to_github = forms.BooleanField(required=False)
    tags = forms.CharField(widget=forms.SelectMultiple(choices=[]),
                           required=False)

    def __init__(self, *args, **kwargs):
        super(FindingBulkUpdateForm, self).__init__(*args, **kwargs)
        self.fields['severity'].required = False

    def clean(self):
        cleaned_data = super(FindingBulkUpdateForm, self).clean()

        if (cleaned_data['active'] or cleaned_data['verified']) and cleaned_data['duplicate']:
            raise forms.ValidationError('Duplicate findings cannot be'
                                        ' verified or active')
        if cleaned_data['false_p'] and cleaned_data['verified']:
            raise forms.ValidationError('False positive findings cannot '
                                        'be verified.')
        return cleaned_data

    class Meta:
        model = Finding
        fields = ('severity', 'active', 'verified', 'false_p', 'duplicate', 'out_of_scope', 'is_Mitigated')


class EditEndpointForm(forms.ModelForm):
    tags = forms.CharField(widget=forms.SelectMultiple(choices=[]),
                           required=False,
                           help_text="Add tags that help describe this endpoint.  "
                                     "Choose from the list or add new tags.  Press TAB key to add.")

    class Meta:
        model = Endpoint
        exclude = ['product']

    def __init__(self, *args, **kwargs):
        self.product = None
        self.endpoint_instance = None
        tags = Tag.objects.usage_for_model(Endpoint)
        t = [(tag.name, tag.name) for tag in tags]
        super(EditEndpointForm, self).__init__(*args, **kwargs)
        if 'instance' in kwargs:
            self.endpoint_instance = kwargs.pop('instance')
            self.product = self.endpoint_instance.product
            self.fields['tags'].widget.choices = t

    def clean(self):
        from django.core.validators import URLValidator, validate_ipv46_address

        port_re = "(:[0-9]{1,5}|[1-5][0-9]{4}|6[0-4][0-9]{3}|65[0-4][0-9]{2}|655[0-2][0-9]|6553[0-5])"
        cleaned_data = super(EditEndpointForm, self).clean()

        if 'host' in cleaned_data:
            host = cleaned_data['host']
        else:
            raise forms.ValidationError('Please enter a valid URL or IP address.',
                                        code='invalid')

        protocol = cleaned_data['protocol']
        path = cleaned_data['path']
        query = cleaned_data['query']
        fragment = cleaned_data['fragment']

        if protocol and path:
            endpoint = urlunsplit((protocol, host, path, query, fragment))
        else:
            endpoint = host

        try:
            url_validator = URLValidator()
            url_validator(endpoint)
        except forms.ValidationError:
            try:
                # do we have a port number?
                regex = re.compile(port_re)
                host = endpoint
                if regex.findall(endpoint):
                    for g in regex.findall(endpoint):
                        host = re.sub(port_re, '', host)
                validate_ipv46_address(host)
            except forms.ValidationError:
                try:
                    validate_hostname = RegexValidator(regex=r'[a-zA-Z0-9-_]*\.[a-zA-Z]{2,6}')
                    # do we have a port number?
                    regex = re.compile(port_re)
                    host = endpoint
                    if regex.findall(endpoint):
                        for g in regex.findall(endpoint):
                            host = re.sub(port_re, '', host)
                    validate_hostname(host)
                except:
                    raise forms.ValidationError(
                        'It does not appear as though this endpoint is a valid URL or IP address.',
                        code='invalid')

        endpoint = Endpoint.objects.filter(protocol=protocol,
                                           host=host,
                                           path=path,
                                           query=query,
                                           fragment=fragment,
                                           product=self.product)
        if endpoint.count() > 0 and not self.instance:
            raise forms.ValidationError(
                'It appears as though an endpoint with this data already exists for this product.',
                code='invalid')

        return cleaned_data


class AddEndpointForm(forms.Form):
    endpoint = forms.CharField(max_length=5000, required=True, label="Endpoint(s)",
                               help_text="The IP address, host name or full URL. You may enter one endpoint per line. "
                                         "Each must be valid.",
                               widget=forms.widgets.Textarea(attrs={'rows': '15', 'cols': '400'}))
    product = forms.CharField(required=True,
                              widget=forms.widgets.HiddenInput(), help_text="The product this endpoint should be "
                                                                            "associated with.")
    tags = forms.CharField(widget=forms.SelectMultiple(choices=[]),
                           required=False,
                           help_text="Add tags that help describe this endpoint.  "
                                     "Choose from the list or add new tags.  Press TAB key to add.")

    def __init__(self, *args, **kwargs):
        product = None
        tags = Tag.objects.usage_for_model(Endpoint)
        t = [(tag.name, tag.name) for tag in tags]
        if 'product' in kwargs:
            product = kwargs.pop('product')
        super(AddEndpointForm, self).__init__(*args, **kwargs)
        if product is None:
            self.fields['product'] = forms.ModelChoiceField(queryset=Product.objects.all())
        else:
            self.fields['product'].initial = product.id

        self.product = product
        self.endpoints_to_process = []
        self.fields['tags'].widget.choices = t

    def save(self):
        processed_endpoints = []
        for e in self.endpoints_to_process:
            endpoint, created = Endpoint.objects.get_or_create(protocol=e[0],
                                                               host=e[1],
                                                               path=e[2],
                                                               query=e[3],
                                                               fragment=e[4],
                                                               product=self.product)
            processed_endpoints.append(endpoint)
        return processed_endpoints

    def clean(self):
        from django.core.validators import URLValidator, validate_ipv46_address

        port_re = "(:[0-9]{1,5}|[1-5][0-9]{4}|6[0-4][0-9]{3}|65[0-4][0-9]{2}|655[0-2][0-9]|6553[0-5])"
        cleaned_data = super(AddEndpointForm, self).clean()

        if 'endpoint' in cleaned_data and 'product' in cleaned_data:
            endpoint = cleaned_data['endpoint']
            product = cleaned_data['product']
            if isinstance(product, Product):
                self.product = product
            else:
                self.product = Product.objects.get(id=int(product))
        else:
            raise forms.ValidationError('Please enter a valid URL or IP address.',
                                        code='invalid')

        endpoints = endpoint.split()
        count = 0
        error = False
        for endpoint in endpoints:
            try:
                url_validator = URLValidator()
                url_validator(endpoint)
                protocol, host, path, query, fragment = urlsplit(endpoint)
                self.endpoints_to_process.append([protocol, host, path, query, fragment])
            except forms.ValidationError:
                try:
                    # do we have a port number?
                    host = endpoint
                    regex = re.compile(port_re)
                    if regex.findall(endpoint):
                        for g in regex.findall(endpoint):
                            host = re.sub(port_re, '', host)
                    validate_ipv46_address(host)
                    protocol, host, path, query, fragment = ("", endpoint, "", "", "")
                    self.endpoints_to_process.append([protocol, host, path, query, fragment])
                except forms.ValidationError:
                    try:
                        regex = re.compile(
                            r'^(?:(?:[A-Z0-9](?:[A-Z0-9-_]{0,61}[A-Z0-9])?\.)+(?:[A-Z]{2,6}\.?|[A-Z0-9-]{2,}(?<!-)\.?)|'  # domain...
                            r'localhost|'  # localhost...
                            r'\d{1,3}\.\d{1,3}\.\d{1,3}\.\d{1,3}|'  # ...or ipv4
                            r'\[?[A-F0-9]*:[A-F0-9:]+\]?)'  # ...or ipv6
                            r'(?::\d+)?'  # optional port
                            r'(?:/?|[/?]\S+)$', re.IGNORECASE)
                        validate_hostname = RegexValidator(regex=regex)
                        validate_hostname(host)
                        protocol, host, path, query, fragment = (None, host, None, None, None)
                        if "/" in host or "?" in host or "#" in host:
                            # add a fake protocol just to join, wont use in update to database
                            host_with_protocol = "http://" + host
                            p, host, path, query, fragment = urlsplit(host_with_protocol)
                        self.endpoints_to_process.append([protocol, host, path, query, fragment])
                    except forms.ValidationError:
                        raise forms.ValidationError(
                            'Please check items entered, one or more do not appear to be a valid URL or IP address.',
                            code='invalid')

        return cleaned_data


class DeleteEndpointForm(forms.ModelForm):
    id = forms.IntegerField(required=True,
                            widget=forms.widgets.HiddenInput())

    class Meta:
        model = Endpoint
        exclude = ('protocol',
                   'fqdn',
                   'port',
                   'host',
                   'path',
                   'query',
                   'fragment',
                   'product')


class NoteForm(forms.ModelForm):
    entry = forms.CharField(max_length=2400, widget=forms.Textarea(attrs={'rows': 4, 'cols': 15}),
                            label='Notes:')

    class Meta:
        model = Notes
        fields = ['entry', 'private']


class FindingNoteForm(NoteForm):

    def __init__(self, *args, **kwargs):
        queryset = kwargs.pop('available_note_types')
        super(FindingNoteForm, self).__init__(*args, **kwargs)
        self.fields['note_type'] = forms.ModelChoiceField(queryset=queryset, label='Note Type', required=True)

    class Meta():
        model = Notes
        fields = ['note_type', 'entry', 'private']


class DeleteNoteForm(forms.ModelForm):
    id = forms.IntegerField(required=True,
                            widget=forms.widgets.HiddenInput())

    class Meta:
        model = Notes
        fields = ('id',)


class CloseFindingForm(forms.ModelForm):
    entry = forms.CharField(
        required=True, max_length=2400,
        widget=forms.Textarea, label='Notes:',
        error_messages={'required': ('The reason for closing a finding is '
                                     'required, please use the text area '
                                     'below to provide documentation.')})

    def __init__(self, *args, **kwargs):
        queryset = kwargs.pop('missing_note_types')
        super(CloseFindingForm, self).__init__(*args, **kwargs)
        if len(queryset) == 0:
            self.fields['note_type'].widget = forms.HiddenInput()
        else:
            self.fields['note_type'] = forms.ModelChoiceField(queryset=queryset, label='Note Type', required=True)

    class Meta:
        model = Notes
        fields = ['note_type', 'entry']


class DefectFindingForm(forms.ModelForm):
    CLOSE_CHOICES = (("Close Finding", "Close Finding"), ("Not Fixed", "Not Fixed"))
    defect_choice = forms.ChoiceField(required=True, choices=CLOSE_CHOICES)

    entry = forms.CharField(
        required=True, max_length=2400,
        widget=forms.Textarea, label='Notes:',
        error_messages={'required': ('The reason for closing a finding is '
                                     'required, please use the text area '
                                     'below to provide documentation.')})

    class Meta:
        model = Notes
        fields = ['entry']


class ClearFindingReviewForm(forms.ModelForm):
    entry = forms.CharField(
        required=True, max_length=2400,
        help_text='Please provide a message.',
        widget=forms.Textarea, label='Notes:',
        error_messages={'required': ('The reason for clearing a review is '
                                     'required, please use the text area '
                                     'below to provide documentation.')})

    class Meta:
        model = Finding
        fields = ['active', 'verified', 'false_p', 'out_of_scope', 'duplicate']


class ReviewFindingForm(forms.Form):
    reviewers = forms.ModelMultipleChoiceField(queryset=Dojo_User.objects.filter(is_staff=True, is_active=True),
                                               help_text="Select all users who can review Finding.")
    entry = forms.CharField(
        required=True, max_length=2400,
        help_text='Please provide a message for reviewers.',
        widget=forms.Textarea, label='Notes:',
        error_messages={'required': ('The reason for requesting a review is '
                                     'required, please use the text area '
                                     'below to provide documentation.')})

    class Meta:
        fields = ['reviewers', 'entry']


class WeeklyMetricsForm(forms.Form):
    dates = forms.ChoiceField()

    def __init__(self, *args, **kwargs):
        super(WeeklyMetricsForm, self).__init__(*args, **kwargs)
        wmf_options = []

        for i in range(6):
            # Weeks start on Monday
            curr = datetime.now() - relativedelta(weeks=i)
            start_of_period = curr - relativedelta(weeks=1, weekday=0,
                                                   hour=0, minute=0, second=0)
            end_of_period = curr + relativedelta(weeks=0, weekday=0,
                                                 hour=0, minute=0, second=0)

            wmf_options.append((end_of_period.strftime("%b %d %Y %H %M %S %Z"),
                                start_of_period.strftime("%b %d") +
                                " - " + end_of_period.strftime("%b %d")))

        wmf_options = tuple(wmf_options)

        self.fields['dates'].choices = wmf_options


class SimpleMetricsForm(forms.Form):
    date = forms.DateField(
        label="",
        widget=MonthYearWidget())


class SimpleSearchForm(forms.Form):
    query = forms.CharField()


class DateRangeMetrics(forms.Form):
    start_date = forms.DateField(required=True, label="To",
                                 widget=forms.TextInput(attrs={'class': 'datepicker', 'autocomplete': 'off'}))
    end_date = forms.DateField(required=True,
                               label="From",
                               widget=forms.TextInput(attrs={'class': 'datepicker', 'autocomplete': 'off'}))


class MetricsFilterForm(forms.Form):
    start_date = forms.DateField(required=False,
                                 label="To",
                                 widget=forms.TextInput(attrs={'class': 'datepicker', 'autocomplete': 'off'}))
    end_date = forms.DateField(required=False,
                               label="From",
                               widget=forms.TextInput(attrs={'class': 'datepicker', 'autocomplete': 'off'}))
    finding_status = forms.MultipleChoiceField(
        required=False,
        widget=forms.CheckboxSelectMultiple,
        choices=FINDING_STATUS,
        label="Status")
    severity = forms.MultipleChoiceField(required=False,
                                         choices=(('Low', 'Low'),
                                                  ('Medium', 'Medium'),
                                                  ('High', 'High'),
                                                  ('Critical', 'Critical')),
                                         help_text=('Hold down "Control", or '
                                                    '"Command" on a Mac, to '
                                                    'select more than one.'))
    exclude_product_types = forms.ModelMultipleChoiceField(
        required=False, queryset=Product_Type.objects.all().order_by('name'))

    # add the ability to exclude the exclude_product_types field
    def __init__(self, *args, **kwargs):
        exclude_product_types = kwargs.get('exclude_product_types', False)
        if 'exclude_product_types' in kwargs:
            del kwargs['exclude_product_types']
        super(MetricsFilterForm, self).__init__(*args, **kwargs)
        if exclude_product_types:
            del self.fields['exclude_product_types']


class DojoUserForm(forms.ModelForm):
    class Meta:
        model = Dojo_User
        exclude = ['password', 'last_login', 'is_superuser', 'groups',
                   'username', 'is_staff', 'is_active', 'date_joined',
                   'user_permissions']


class AddDojoUserForm(forms.ModelForm):
    authorized_products = forms.ModelMultipleChoiceField(
        queryset=Product.objects.all(), required=False,
        help_text='Select the products this user should have access to.')

    class Meta:
        model = Dojo_User
        fields = ['username', 'first_name', 'last_name', 'email', 'is_active',
                  'is_staff', 'is_superuser']
        exclude = ['password', 'last_login', 'groups',
                   'date_joined', 'user_permissions']


class DeleteUserForm(forms.ModelForm):
    id = forms.IntegerField(required=True,
                            widget=forms.widgets.HiddenInput())

    class Meta:
        model = User
        exclude = ['username', 'first_name', 'last_name', 'email', 'is_active',
                   'is_staff', 'is_superuser', 'password', 'last_login', 'groups',
                   'date_joined', 'user_permissions']


class UserContactInfoForm(forms.ModelForm):
    class Meta:
        model = UserContactInfo
        exclude = ['user', 'slack_user_id']


def get_years():
    now = timezone.now()
    return [(now.year, now.year), (now.year - 1, now.year - 1), (now.year - 2, now.year - 2)]


class ProductTypeCountsForm(forms.Form):
    month = forms.ChoiceField(choices=list(MONTHS.items()), required=True, error_messages={
        'required': '*'})
    year = forms.ChoiceField(choices=get_years, required=True, error_messages={
        'required': '*'})
    product_type = forms.ModelChoiceField(required=True,
                                          queryset=Product_Type.objects.all(),
                                          error_messages={
                                              'required': '*'})


class APIKeyForm(forms.ModelForm):
    id = forms.IntegerField(required=True,
                            widget=forms.widgets.HiddenInput())

    class Meta:
        model = User
        exclude = ['username', 'first_name', 'last_name', 'email', 'is_active',
                   'is_staff', 'is_superuser', 'password', 'last_login', 'groups',
                   'date_joined', 'user_permissions']


class ReportOptionsForm(forms.Form):
    yes_no = (('0', 'No'), ('1', 'Yes'))
    include_finding_notes = forms.ChoiceField(choices=yes_no, label="Finding Notes")
    include_finding_images = forms.ChoiceField(choices=yes_no, label="Finding Images")
    include_executive_summary = forms.ChoiceField(choices=yes_no, label="Executive Summary")
    include_table_of_contents = forms.ChoiceField(choices=yes_no, label="Table of Contents")
    report_type = forms.ChoiceField(choices=(('HTML', 'HTML'), ('AsciiDoc', 'AsciiDoc')))


class CustomReportOptionsForm(forms.Form):
    yes_no = (('0', 'No'), ('1', 'Yes'))
    report_name = forms.CharField(required=False, max_length=100)
    include_finding_notes = forms.ChoiceField(required=False, choices=yes_no)
    include_finding_images = forms.ChoiceField(choices=yes_no, label="Finding Images")
    report_type = forms.ChoiceField(required=False, choices=(('AsciiDoc', 'AsciiDoc'),))


class DeleteReportForm(forms.ModelForm):
    id = forms.IntegerField(required=True,
                            widget=forms.widgets.HiddenInput())

    class Meta:
        model = Report
        fields = ('id',)


class DeleteFindingForm(forms.ModelForm):
    id = forms.IntegerField(required=True,
                            widget=forms.widgets.HiddenInput())

    class Meta:
        model = Finding
        fields = ('id',)


class FindingFormID(forms.ModelForm):
    id = forms.IntegerField(required=True,
                            widget=forms.widgets.HiddenInput())

    class Meta:
        model = Finding
        fields = ('id',)


class DeleteStubFindingForm(forms.ModelForm):
    id = forms.IntegerField(required=True,
                            widget=forms.widgets.HiddenInput())

    class Meta:
        model = Stub_Finding
        fields = ('id',)


class AddFindingImageForm(forms.ModelForm):
    class Meta:
        model = FindingImage
        exclude = ['']


FindingImageFormSet = modelformset_factory(FindingImage, extra=3, max_num=10, exclude=[''], can_delete=True)


class GITHUB_IssueForm(forms.ModelForm):

    class Meta:
        model = GITHUB_Issue
        exclude = ['product']


class GITHUBForm(forms.ModelForm):
    api_key = forms.CharField(widget=forms.PasswordInput, required=True)

    class Meta:
        model = GITHUB_Conf
        exclude = ['product']


class DeleteGITHUBConfForm(forms.ModelForm):
    id = forms.IntegerField(required=True,
                            widget=forms.widgets.HiddenInput())

    class Meta:
        model = GITHUB_Conf
        fields = ('id',)


class ExpressGITHUBForm(forms.ModelForm):
    password = forms.CharField(widget=forms.PasswordInput, required=True)
    issue_key = forms.CharField(required=True, help_text='A valid issue ID is required to gather the necessary information.')

    class Meta:
        model = GITHUB_Conf
        exclude = ['product', 'epic_name_id', 'open_status_key',
                    'close_status_key', 'info_mapping_severity',
                    'low_mapping_severity', 'medium_mapping_severity',
                    'high_mapping_severity', 'critical_mapping_severity', 'finding_text']


class JIRA_IssueForm(forms.ModelForm):

    class Meta:
        model = JIRA_Issue
        exclude = ['product']


class JIRAForm(forms.ModelForm):
    password = forms.CharField(widget=forms.PasswordInput, required=True)

    class Meta:
        model = JIRA_Conf
        exclude = ['product']


class ExpressJIRAForm(forms.ModelForm):
    password = forms.CharField(widget=forms.PasswordInput, required=True)
    issue_key = forms.CharField(required=True, help_text='A valid issue ID is required to gather the necessary information.')

    class Meta:
        model = JIRA_Conf
        exclude = ['product', 'epic_name_id', 'open_status_key',
                    'close_status_key', 'info_mapping_severity',
                    'low_mapping_severity', 'medium_mapping_severity',
                    'high_mapping_severity', 'critical_mapping_severity', 'finding_text']


class Benchmark_Product_SummaryForm(forms.ModelForm):

    class Meta:
        model = Benchmark_Product_Summary
        exclude = ['product', 'current_level', 'benchmark_type', 'asvs_level_1_benchmark', 'asvs_level_1_score', 'asvs_level_2_benchmark', 'asvs_level_2_score', 'asvs_level_3_benchmark', 'asvs_level_3_score']


class DeleteBenchmarkForm(forms.ModelForm):
    id = forms.IntegerField(required=True,
                            widget=forms.widgets.HiddenInput())

    class Meta:
        model = Benchmark_Product_Summary
        exclude = ['product', 'benchmark_type', 'desired_level', 'current_level', 'asvs_level_1_benchmark', 'asvs_level_1_score', 'asvs_level_2_benchmark', 'asvs_level_2_score', 'asvs_level_3_benchmark', 'asvs_level_3_score', 'publish']


class JIRA_PKeyForm(forms.ModelForm):

    class Meta:
        model = JIRA_PKey
        exclude = ['product']


class Sonarqube_ProductForm(forms.ModelForm):

    def __init__(self, *args, **kwargs):
        super(Sonarqube_ProductForm, self).__init__(*args, **kwargs)
        Tool_Type.objects.get_or_create(name='SonarQube')

    sonarqube_tool_config = forms.ModelChoiceField(
        label='SonarQube Configuration',
        queryset=Tool_Configuration.objects.filter(tool_type__name="SonarQube").order_by('name'),
        required=False
    )

    class Meta:
        model = Sonarqube_Product
        exclude = ['product']


class DeleteJIRAConfForm(forms.ModelForm):
    id = forms.IntegerField(required=True,
                            widget=forms.widgets.HiddenInput())

    class Meta:
        model = JIRA_Conf
        fields = ('id',)


class ToolTypeForm(forms.ModelForm):
    class Meta:
        model = Tool_Type
        exclude = ['product']


class LanguagesTypeForm(forms.ModelForm):
    class Meta:
        model = Languages
        exclude = ['product']


class Languages_TypeTypeForm(forms.ModelForm):
    class Meta:
        model = Language_Type
        exclude = ['product']


class App_AnalysisTypeForm(forms.ModelForm):
    class Meta:
        model = App_Analysis
        exclude = ['product']


class ToolConfigForm(forms.ModelForm):
    tool_type = forms.ModelChoiceField(queryset=Tool_Type.objects.all(), label='Tool Type')
    ssh = forms.CharField(widget=forms.Textarea(attrs={}), required=False, label='SSH Key')

    class Meta:
        model = Tool_Configuration
        exclude = ['product']

    def clean(self):
        from django.core.validators import URLValidator
        form_data = self.cleaned_data

        try:
            url_validator = URLValidator(schemes=['ssh', 'http', 'https'])
            url_validator(form_data["url"])
        except forms.ValidationError:
            raise forms.ValidationError(
                'It does not appear as though this endpoint is a valid URL/SSH or IP address.',
                code='invalid')

        return form_data


class DeleteObjectsSettingsForm(forms.ModelForm):
    id = forms.IntegerField(required=True,
                            widget=forms.widgets.HiddenInput())

    class Meta:
        model = Objects
        exclude = ['tool_type']


class DeleteToolProductSettingsForm(forms.ModelForm):
    id = forms.IntegerField(required=True,
                            widget=forms.widgets.HiddenInput())

    class Meta:
        model = Tool_Product_Settings
        exclude = ['tool_type']


class ToolProductSettingsForm(forms.ModelForm):
    tool_configuration = forms.ModelChoiceField(queryset=Tool_Configuration.objects.all(), label='Tool Configuration')

    class Meta:
        model = Tool_Product_Settings
        fields = ['name', 'description', 'url', 'tool_configuration', 'tool_project_id']
        exclude = ['tool_type']
        order = ['name']

    def clean(self):
        from django.core.validators import URLValidator
        form_data = self.cleaned_data

        try:
            url_validator = URLValidator(schemes=['ssh', 'http', 'https'])
            url_validator(form_data["url"])
        except forms.ValidationError:
            raise forms.ValidationError(
                'It does not appear as though this endpoint is a valid URL/SSH or IP address.',
                code='invalid')

        return form_data


class ObjectSettingsForm(forms.ModelForm):

    tags = forms.CharField(widget=forms.SelectMultiple(choices=[]),
                           required=False,
                           help_text="Add tags that help describe this object.  "
                                     "Choose from the list or add new tags.  Press TAB key to add.")

    class Meta:
        model = Objects
        fields = ['path', 'folder', 'artifact', 'name', 'review_status']
        exclude = ['product']

    def __init__(self, *args, **kwargs):
        tags = Tag.objects.usage_for_model(Objects)
        t = [(tag.name, tag.name) for tag in tags]
        super(ObjectSettingsForm, self).__init__(*args, **kwargs)
        self.fields['tags'].widget.choices = t

    def clean(self):
        form_data = self.cleaned_data

        return form_data


class CredMappingForm(forms.ModelForm):
    cred_user = forms.ModelChoiceField(queryset=Cred_Mapping.objects.all().select_related('cred_id'), required=False,
                                       label='Select a Credential')

    class Meta:
        model = Cred_Mapping
        fields = ['cred_user']
        exclude = ['product', 'finding', 'engagement', 'test', 'url', 'is_authn_provider']


class CredMappingFormProd(forms.ModelForm):
    class Meta:
        model = Cred_Mapping
        fields = ['cred_id', 'url', 'is_authn_provider']
        exclude = ['product', 'finding', 'engagement', 'test']


class EngagementPresetsForm(forms.ModelForm):

    notes = forms.CharField(widget=forms.Textarea(attrs={}),
                                  required=False, help_text="Description of what needs to be tested or setting up environment for testing")

    scope = forms.CharField(widget=forms.Textarea(attrs={}),
                                  required=False, help_text="Scope of Engagement testing, IP's/Resources/URL's)")

    class Meta:
        model = Engagement_Presets
        exclude = ['product']


class DeleteEngagementPresetsForm(forms.ModelForm):
    id = forms.IntegerField(required=True,
                            widget=forms.widgets.HiddenInput())

    class Meta:
        model = Engagement_Presets
        fields = ['id']


class SystemSettingsForm(forms.ModelForm):

    class Meta:
        model = System_Settings
        exclude = ['product_grade', 'credentials', 'column_widths', 'drive_folder_ID', 'enable_google_sheets']


class BenchmarkForm(forms.ModelForm):

    class Meta:
        model = Benchmark_Product
        exclude = ['product', 'control']


class Benchmark_RequirementForm(forms.ModelForm):

    class Meta:
        model = Benchmark_Requirement
        exclude = ['']


class NotificationsForm(forms.ModelForm):

    class Meta:
        model = Notifications
        exclude = ['']


class ProductNotificationsForm(forms.ModelForm):

    def __init__(self, *args, **kwargs):
        super(ProductNotificationsForm, self).__init__(*args, **kwargs)
        if not self.instance.id:
            self.initial['engagement_added'] = ''
            self.initial['test_added'] = ''
            self.initial['scan_added'] = ''

    class Meta:
        model = Notifications
        fields = ['engagement_added', 'test_added', 'scan_added']


class AjaxChoiceField(forms.ChoiceField):
    def valid_value(self, value):
        return True


class RuleForm(forms.ModelForm):

    class Meta:
        model = Rule
        exclude = ['key_product']


class ChildRuleForm(forms.ModelForm):

    class Meta:
        model = Child_Rule
        exclude = ['key_product']


RuleFormSet = modelformset_factory(Child_Rule, extra=2, max_num=10, exclude=[''], can_delete=True)


class DeleteRuleForm(forms.ModelForm):
    id = forms.IntegerField(required=True,
                            widget=forms.widgets.HiddenInput())

    class Meta:
        model = Rule
        fields = ('id',)


class CredUserForm(forms.ModelForm):
    # selenium_script = forms.FileField(widget=forms.widgets.FileInput(
    #    attrs={"accept": ".py"}),
    #    label="Select a Selenium Script", required=False)

    class Meta:
        model = Cred_User
        exclude = ['']
        # fields = ['selenium_script']


class GITHUB_Product_Form(forms.ModelForm):
    git_conf = forms.ModelChoiceField(queryset=GITHUB_Conf.objects.all(), label='GITHUB Configuration', required=False)

    class Meta:
        model = GITHUB_PKey
        exclude = ['product']


class JIRAPKeyForm(forms.ModelForm):
    conf = forms.ModelChoiceField(queryset=JIRA_Conf.objects.all(), label='JIRA Configuration', required=False)

    class Meta:
        model = JIRA_PKey
        exclude = ['product']


class GITHUBFindingForm(forms.Form):
    def __init__(self, *args, **kwargs):
        self.enabled = kwargs.pop('enabled')
        super(GITHUBFindingForm, self).__init__(*args, **kwargs)
        self.fields['push_to_github'] = forms.BooleanField()
        self.fields['push_to_github'].required = False
        self.fields['push_to_github'].help_text = "Checking this will overwrite content of your Github issue, or create one."

    push_to_github = forms.BooleanField(required=False)


class JIRAFindingForm(forms.Form):
    def __init__(self, *args, **kwargs):
        self.enabled = kwargs.pop('enabled') or False
        super(JIRAFindingForm, self).__init__(*args, **kwargs)
        self.fields['push_to_jira'] = forms.BooleanField()
        self.fields['push_to_jira'].required = False
        self.fields['push_to_jira'].help_text = "Checking this will overwrite content of your JIRA issue, or create one."
        self.fields['push_to_jira'].label = "Push to JIRA"
        if self.enabled:
            # This will show the checkbox as checked and greyed out, this way the user is aware
            # that issues will be pushed to JIRA, given their product-level settings.
            self.fields['push_to_jira'].help_text = \
                "Push all issues is enabled on this product. If you do not wish to push all issues" \
                " to JIRA, please disable Push all issues on this product."
            self.fields['push_to_jira'].widget.attrs['checked'] = 'checked'
            self.fields['push_to_jira'].disabled = True

    push_to_jira = forms.BooleanField(required=False, label="Push to JIRA")


class GoogleSheetFieldsForm(forms.Form):
    cred_file = forms.FileField(widget=forms.widgets.FileInput(
        attrs={"accept": ".json"}),
        label="Google credentials file",
        required=True,
        allow_empty_file=False,
        help_text="Upload the credentials file downloaded from the Google Developer Console")
    drive_folder_ID = forms.CharField(
        required=True,
        label="Google Drive folder ID",
        help_text="Extract the Drive folder ID from the URL and provide it here")
    email_address = forms.EmailField(
        required=True,
        label="Email Address",
        help_text="Enter the same email Address used to create the Service Account")
    enable_service = forms.BooleanField(
        initial=False,
        required=False,
        help_text='Tick this check box to enable Google Sheets Sync feature')

    def __init__(self, *args, **kwargs):
        self.credentials_required = kwargs.pop('credentials_required')
        options = ((0, 'Hide'), (100, 'Small'), (200, 'Medium'), (400, 'Large'))
        protect = ['reporter', 'url', 'numerical_severity', 'endpoint', 'images', 'under_review', 'reviewers',
                   'review_requested_by', 'is_Mitigated', 'jira_creation', 'jira_change', 'sonarqube_issue', 'is_template']
        self.all_fields = kwargs.pop('all_fields')
        super(GoogleSheetFieldsForm, self).__init__(*args, **kwargs)
        if not self.credentials_required:
            self.fields['cred_file'].required = False
        for i in self.all_fields:
            self.fields[i.name] = forms.ChoiceField(choices=options)
            if i.name == 'id' or i.editable is False or i.many_to_one or i.name in protect:
                self.fields['Protect ' + i.name] = forms.BooleanField(initial=True, required=True, disabled=True)
            else:
                self.fields['Protect ' + i.name] = forms.BooleanField(initial=False, required=False)


class LoginBanner(forms.Form):
    banner_enable = forms.BooleanField(
        label="Enable login banner",
        initial=False,
        required=False,
        help_text='Tick this box to enable a text banner on the login page'
    )

    banner_message = forms.CharField(
        required=False,
        label="Message to display on the login page"
    )

    def clean(self):
        cleaned_data = super().clean()
        return cleaned_data


# ==============================
# Defect Dojo Engaegment Surveys
# ==============================

# List of validator_name:func_name
# Show in admin a multichoice list of validator names
# pass this to form using field_name='validator_name' ?
class QuestionForm(forms.Form):
    ''' Base class for a Question
    '''

    def __init__(self, *args, **kwargs):
        self.helper = FormHelper()
        self.helper.form_method = 'post'

        # If true crispy-forms will render a <form>..</form> tags
        self.helper.form_tag = kwargs.get('form_tag', True)

        if 'form_tag' in kwargs:
            del kwargs['form_tag']

        self.engagement_survey = kwargs.get('engagement_survey')

        self.answered_survey = kwargs.get('answered_survey')
        if not self.answered_survey:
            del kwargs['engagement_survey']
        else:
            del kwargs['answered_survey']

        self.helper.form_class = kwargs.get('form_class', '')

        self.question = kwargs.get('question')

        if not self.question:
            raise ValueError('Need a question to render')

        del kwargs['question']
        super(QuestionForm, self).__init__(*args, **kwargs)


class TextQuestionForm(QuestionForm):
    def __init__(self, *args, **kwargs):
        super(TextQuestionForm, self).__init__(*args, **kwargs)

        # work out initial data

        initial_answer = TextAnswer.objects.filter(
            answered_survey=self.answered_survey,
            question=self.question
        )

        if initial_answer.exists():
            initial_answer = initial_answer[0].answer
        else:
            initial_answer = ''

        self.fields['answer'] = forms.CharField(
            label=self.question.text,
            widget=forms.Textarea(attrs={"rows": 3, "cols": 10}),
            required=not self.question.optional,
            initial=initial_answer,
        )

        answer = self.fields['answer']

    def save(self):
        if not self.is_valid():
            raise forms.ValidationError('form is not valid')

        answer = self.cleaned_data.get('answer')

        if not answer:
            if self.fields['answer'].required:
                raise forms.ValidationError('Required')
            return

        text_answer, created = TextAnswer.objects.get_or_create(
            answered_survey=self.answered_survey,
            question=self.question,
        )

        if created:
            text_answer.answered_survey = self.answered_survey
        text_answer.answer = answer
        text_answer.save()


class ChoiceQuestionForm(QuestionForm):
    def __init__(self, *args, **kwargs):
        super(ChoiceQuestionForm, self).__init__(*args, **kwargs)

        choices = [(c.id, c.label) for c in self.question.choices.all()]

        # initial values

        initial_choices = []
        choice_answer = ChoiceAnswer.objects.filter(
            answered_survey=self.answered_survey,
            question=self.question,
        ).annotate(a=Count('answer')).filter(a__gt=0)

        # we have ChoiceAnswer instance
        if choice_answer:
            choice_answer = choice_answer[0]
            initial_choices = choice_answer.answer.all().values_list('id',
                                                                     flat=True)
            if self.question.multichoice is False:
                initial_choices = initial_choices[0]

        # default classes
        widget = forms.RadioSelect
        field_type = forms.ChoiceField
        inline_type = InlineRadios

        if self.question.multichoice:
            field_type = forms.MultipleChoiceField
            widget = forms.CheckboxSelectMultiple
            inline_type = InlineCheckboxes

        field = field_type(
            label=self.question.text,
            required=not self.question.optional,
            choices=choices,
            initial=initial_choices,
            widget=widget
        )

        self.fields['answer'] = field

        # Render choice buttons inline
        self.helper.layout = Layout(
            inline_type('answer')
        )

    def clean_answer(self):
        real_answer = self.cleaned_data.get('answer')

        # for single choice questions, the selected answer is a single string
        if type(real_answer) is not list:
            real_answer = [real_answer]
        return real_answer

    def save(self):
        if not self.is_valid():
            raise forms.ValidationError('Form is not valid')

        real_answer = self.cleaned_data.get('answer')

        if not real_answer:
            if self.fields['answer'].required:
                raise forms.ValidationError('Required')
            return

        choices = Choice.objects.filter(id__in=real_answer)

        # find ChoiceAnswer and filter in answer !
        choice_answer = ChoiceAnswer.objects.filter(
            answered_survey=self.answered_survey,
            question=self.question,
        )

        # we have ChoiceAnswer instance
        if choice_answer:
            choice_answer = choice_answer[0]

        if not choice_answer:
            # create a ChoiceAnswer
            choice_answer = ChoiceAnswer.objects.create(
                answered_survey=self.answered_survey,
                question=self.question
            )

        # re save out the choices
        choice_answer.answered_survey = self.answered_survey
        choice_answer.answer = choices
        choice_answer.save()


class Add_Survey_Form(forms.ModelForm):
    survey = forms.ModelChoiceField(
        queryset=Engagement_Survey.objects.all(),
        required=True,
        widget=forms.widgets.Select(),
        help_text='Select the Survey to add.')

    class Meta:
        model = Answered_Survey
        exclude = ('responder',
                   'completed',
                   'engagement',
                   'answered_on',
                   'assignee')


class AddGeneralSurveyForm(forms.ModelForm):
    survey = forms.ModelChoiceField(
        queryset=Engagement_Survey.objects.all(),
        required=True,
        widget=forms.widgets.Select(),
        help_text='Select the Survey to add.')
    expiration = forms.DateField(widget=forms.TextInput(
        attrs={'class': 'datepicker', 'autocomplete': 'off'}))

    class Meta:
        model = General_Survey
        exclude = ('num_responses', 'generated')


class Delete_Survey_Form(forms.ModelForm):
    id = forms.IntegerField(required=True,
                            widget=forms.widgets.HiddenInput())

    class Meta:
        model = Answered_Survey
        exclude = ('responder',
                   'completed',
                   'engagement',
                   'answered_on',
                   'survey',
                   'assignee')


class DeleteGeneralSurveyForm(forms.ModelForm):
    id = forms.IntegerField(required=True,
                            widget=forms.widgets.HiddenInput())

    class Meta:
        model = General_Survey
        exclude = ('num_responses',
                   'generated',
                   'expiration',
                   'survey')


class Delete_Eng_Survey_Form(forms.ModelForm):
    id = forms.IntegerField(required=True,
                            widget=forms.widgets.HiddenInput())

    class Meta:
        model = Engagement_Survey
        exclude = ('name',
                   'questions',
                   'description',
                   'active')


class CreateSurveyForm(forms.ModelForm):
    class Meta:
        model = Engagement_Survey
        exclude = ['questions']


class EditSurveyQuestionsForm(forms.ModelForm):
    questions = forms.ModelMultipleChoiceField(
        Question.objects.all(),
        required=True,
        help_text="Select questions to include on this survey.  Field can be used to search available questions.",
        widget=MultipleSelectWithPop(attrs={'size': '11'}))

    class Meta:
        model = Engagement_Survey
        exclude = ['name', 'description', 'active']


class CreateQuestionForm(forms.Form):
    type = forms.ChoiceField(choices=(("---", "-----"), ("text", "Text"), ("choice", "Choice")))
    order = forms.IntegerField(min_value=1, widget=forms.TextInput(attrs={'data-type': 'both'}))
    optional = forms.BooleanField(help_text="If selected, user doesn't have to answer this question",
                                  initial=False,
                                  required=False,
                                  widget=forms.CheckboxInput(attrs={'data-type': 'both'}))
    text = forms.CharField(widget=forms.Textarea(attrs={'data-type': 'text'}),
                           label="Question Text",
                           help_text="The actual question.")


class CreateTextQuestionForm(forms.Form):
    class Meta:
        model = TextQuestion
        exclude = ['order', 'optional']


class MultiWidgetBasic(forms.widgets.MultiWidget):
    def __init__(self, attrs=None):
        widgets = [forms.TextInput(attrs={'data-type': 'choice'}),
                   forms.TextInput(attrs={'data-type': 'choice'}),
                   forms.TextInput(attrs={'data-type': 'choice'}),
                   forms.TextInput(attrs={'data-type': 'choice'}),
                   forms.TextInput(attrs={'data-type': 'choice'}),
                   forms.TextInput(attrs={'data-type': 'choice'})]
        super(MultiWidgetBasic, self).__init__(widgets, attrs)

    def decompress(self, value):
        if value:
            return pickle.loads(value)
        else:
            return [None, None, None, None, None, None]

    def format_output(self, rendered_widgets):
        return '<br/>'.join(rendered_widgets)


class MultiExampleField(forms.fields.MultiValueField):
    widget = MultiWidgetBasic

    def __init__(self, *args, **kwargs):
        list_fields = [forms.fields.CharField(required=True),
                       forms.fields.CharField(required=True),
                       forms.fields.CharField(required=False),
                       forms.fields.CharField(required=False),
                       forms.fields.CharField(required=False),
                       forms.fields.CharField(required=False)]
        super(MultiExampleField, self).__init__(list_fields, *args, **kwargs)

    def compress(self, values):
        return pickle.dumps(values)


class CreateChoiceQuestionForm(forms.Form):
    multichoice = forms.BooleanField(required=False,
                                     initial=False,
                                     widget=forms.CheckboxInput(attrs={'data-type': 'choice'}),
                                     help_text="Can more than one choice can be selected?")

    answer_choices = MultiExampleField(required=False, widget=MultiWidgetBasic(attrs={'data-type': 'choice'}))

    class Meta:
        model = ChoiceQuestion
        exclude = ['order', 'optional', 'choices']


class EditQuestionForm(forms.ModelForm):
    class Meta:
        model = Question
        exclude = []


class EditTextQuestionForm(EditQuestionForm):
    class Meta:
        model = TextQuestion
        exclude = []


class EditChoiceQuestionForm(EditQuestionForm):
    choices = forms.ModelMultipleChoiceField(
        Choice.objects.all(),
        required=True,
        help_text="Select choices to include on this question.  Field can be used to search available choices.",
        widget=MultipleSelectWithPop(attrs={'size': '11'}))

    class Meta:
        model = ChoiceQuestion
        exclude = []


class AddChoicesForm(forms.ModelForm):
    class Meta:
        model = Choice
        exclude = []


class AssignUserForm(forms.ModelForm):
    assignee = forms.CharField(required=False,
                                widget=forms.widgets.HiddenInput())

    def __init__(self, *args, **kwargs):
        assignee = None
        if 'assignee' in kwargs:
            assignee = kwargs.pop('asignees')
        super(AssignUserForm, self).__init__(*args, **kwargs)
        if assignee is None:
            self.fields['assignee'] = forms.ModelChoiceField(queryset=User.objects.all(), empty_label='Not Assigned', required=False)
        else:
            self.fields['assignee'].initial = assignee

    class Meta:
        model = Answered_Survey
        exclude = ['engagement', 'survey', 'responder', 'completed', 'answered_on']


class AddEngagementForm(forms.Form):
    product = forms.ModelChoiceField(
        queryset=Product.objects.all(),
        required=True,
        widget=forms.widgets.Select(),
        help_text='Select which product to attach Engagment')<|MERGE_RESOLUTION|>--- conflicted
+++ resolved
@@ -388,11 +388,8 @@
                          ("Yarn Audit Scan", "Yarn Audit Scan"),
                          ("BugCrowd Scan", "BugCrowd Scan"),
                          ("GitLab SAST Report", "GitLab SAST Report"),
-<<<<<<< HEAD
-                         ("HuskyCI Report", "HuskyCI Report"))
-=======
+                         ("HuskyCI Report", "HuskyCI Report"),
                          ("CCVS Report", "CCVS Report"))
->>>>>>> 37ba4b53
 
     SORTED_SCAN_TYPE_CHOICES = sorted(SCAN_TYPE_CHOICES, key=lambda x: x[1])
     scan_date = forms.DateTimeField(
