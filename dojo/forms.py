--- conflicted
+++ resolved
@@ -18,13 +18,8 @@
     Check_List, User, Engagement, Test, Test_Type, Notes, Risk_Acceptance, \
     Development_Environment, Dojo_User, Scan, Endpoint, Stub_Finding, Finding_Template, Report, FindingImage, \
     JIRA_Issue, JIRA_PKey, JIRA_Conf, UserContactInfo, Tool_Type, Tool_Configuration, Tool_Product_Settings, \
-<<<<<<< HEAD
-    Cred_User, Cred_Mapping, System_Settings, Notifications, Languages, Language_Type, App_Analysis, Objects
-=======
     Cred_User, Cred_Mapping, System_Settings, Notifications, Languages, Language_Type, App_Analysis, Objects, \
     Benchmark_Product, Benchmark_Requirement, Benchmark_Product_Summary
-from dojo.utils import get_system_setting
->>>>>>> ad2fe1a8
 
 RE_DATE = re.compile(r'(\d{4})-(\d\d?)-(\d\d?)$')
 
