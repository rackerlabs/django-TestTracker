--- conflicted
+++ resolved
@@ -187,11 +187,7 @@
     product_manager = forms.ModelChoiceField(queryset=Dojo_User.objects.exclude(is_active=False).order_by('first_name', 'last_name'), required=False)
 
     def __init__(self, *args, **kwargs):
-<<<<<<< HEAD
         non_staff = Dojo_User.objects \
-=======
-        non_staff = Dojo_User.objects.exclude(is_staff=True) \
->>>>>>> 04742ee2
             .exclude(is_active=False).order_by('first_name', 'last_name')
         tags = Tag.objects.usage_for_model(Product)
         t = [(tag.name, tag.name) for tag in tags]
