--- conflicted
+++ resolved
@@ -1802,8 +1802,10 @@
     now = timezone.now()
     if request.method == "POST":
         finding_to_update = request.POST.getlist('finding_to_update')
-<<<<<<< HEAD
         finds = Finding.objects.filter(id__in=finding_to_update).order_by("id")
+        total_find_count = finds.count()
+        skipped_find_count = 0
+
         prods = set([find.test.engagement.product for find in finds])
         if request.POST.get('delete_bulk_findings'):
             if form.is_valid() and finding_to_update:
@@ -1815,48 +1817,19 @@
                     finds = finds.filter(
                         Q(test__engagement__product__authorized_users__in=[request.user]) |
                         Q(test__engagement__product__prod_type__authorized_users__in=[request.user])
-                    )
+                    ).distinct()
+
+                skipped_find_count = total_find_count - finds.count()
 
                 finds.delete()
                 for prod in prods:
                     calculate_grade(prod)
+
+                if skipped_find_count > 0:
+                    add_error_message_to_response('skipped %i findings because you''re not authorized', skipped_find_count)
+
         else:
             if form.is_valid() and finding_to_update:
-                finding_to_update = request.POST.getlist('finding_to_update')
-=======
-
-        if request.POST.get('delete_bulk_findings') and finding_to_update:
-            finds = Finding.objects.filter(id__in=finding_to_update)
-            total_find_count = finds.count()
-            skipped_find_count = 0
-
-            # make sure users are not deleting stuff they are not authorized for
-            if not request.user.is_staff and not request.user.is_superuser:
-                if not settings.AUTHORIZED_USERS_ALLOW_DELETE:
-                    raise PermissionDenied()
-
-                finds = finds.filter(
-                    Q(test__engagement__product__authorized_users__in=[request.user]) |
-                    Q(test__engagement__product__prod_type__authorized_users__in=[request.user])
-                ).distinct()
-
-                skipped_find_count = total_find_count - finds.count()
-
-            product_calc = list(Product.objects.filter(engagement__test__finding__id__in=finding_to_update).distinct())
-            finds.delete()
-            for prod in product_calc:
-                calculate_grade(prod)
-
-            if skipped_find_count > 0:
-                add_error_message_to_response('skipped %i findings because you''re not authorized', skipped_find_count)
-
-        else:
-            if form.is_valid() and finding_to_update:
-                finding_to_update = request.POST.getlist('finding_to_update')
-                finds = Finding.objects.filter(id__in=finding_to_update).order_by("finding__test__engagement__product__id")
-                total_find_count = finds.count()
-                skipped_find_count = 0
->>>>>>> 0c1513e3
 
                 # make sure users are not deleting stuff they are not authorized for
                 if not request.user.is_staff and not request.user.is_superuser:
