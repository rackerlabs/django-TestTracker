# #  findings
import base64
import json
import logging
import mimetypes
import os
import shutil

from collections import OrderedDict
from django.db import models
from django.db.models.functions import Length
from django.conf import settings
from django.contrib import messages
from django.contrib.auth.decorators import user_passes_test
from django.core.exceptions import PermissionDenied, ValidationError
from django.core import serializers
from django.urls import reverse
from django.http import Http404, HttpResponse
from django.http import HttpResponseRedirect, HttpResponseForbidden
from django.http import StreamingHttpResponse
from django.shortcuts import render, get_object_or_404
from django.utils import formats
from django.utils.safestring import mark_safe
from django.utils import timezone
from django.views.decorators.http import require_POST
from tagging.models import Tag
from itertools import chain

from dojo.filters import OpenFindingFilter, \
    OpenFindingSuperFilter, AcceptedFindingSuperFilter, \
    ClosedFindingSuperFilter, TemplateFindingFilter
from dojo.forms import NoteForm, FindingNoteForm, CloseFindingForm, FindingForm, PromoteFindingForm, FindingTemplateForm, \
    DeleteFindingTemplateForm, FindingImageFormSet, JIRAFindingForm, GITHUBFindingForm, ReviewFindingForm, ClearFindingReviewForm, \
    DefectFindingForm, StubFindingForm, DeleteFindingForm, DeleteStubFindingForm, ApplyFindingTemplateForm, \
    FindingFormID, FindingBulkUpdateForm, MergeFindings
from dojo.models import Finding, Notes, NoteHistory, Note_Type, \
    BurpRawRequestResponse, Stub_Finding, Endpoint, Finding_Template, FindingImage, \
    FindingImageAccessToken, JIRA_Issue, JIRA_PKey, GITHUB_PKey, GITHUB_Issue, Dojo_User, Cred_Mapping, Test, Product, User, Engagement
from dojo.utils import get_page_items, add_breadcrumb, FileIterWrapper, process_notifications, \
    add_comment, jira_get_resolution_id, jira_change_resolution_id, get_jira_connection, \
    get_system_setting, apply_cwe_to_template, Product_Tab, calculate_grade, log_jira_alert, \
    redirect_to_return_url_or_else, get_return_url
from dojo.notifications.helper import create_notification

from dojo.tasks import add_issue_task, update_issue_task, update_external_issue_task, add_comment_task, \
    add_external_issue_task, close_external_issue_task, reopen_external_issue_task
from django.template.defaultfilters import pluralize
from django.db.models import Q, QuerySet

logger = logging.getLogger(__name__)

OPEN_FINDINGS_QUERY = Q(active=True)
VERIFIED_FINDINGS_QUERY = Q(verified=True)
OUT_OF_SCOPE_FINDINGS_QUERY = Q(active=False, out_of_scope=True)
FALSE_POSITIVE_FINDINGS_QUERY = Q(active=False, duplicate=False, false_p=True)
INACTIVE_FINDINGS_QUERY = Q(active=False, duplicate=False, is_Mitigated=False, false_p=False, out_of_scope=False)
ACCEPTED_FINDINGS_QUERY = Q(risk_acceptance__isnull=False)
CLOSED_FINDINGS_QUERY = Q(mitigated__isnull=False)


def open_findings_filter(request, queryset, user, pid):
    if user.is_staff:
        return OpenFindingSuperFilter(request.GET, queryset=queryset, user=user, pid=pid)
    else:
        return OpenFindingFilter(request.GET, queryset=queryset, user=user, pid=pid)


def accepted_findings_filter(request, queryset, user, pid):
    assert user.is_staff
    return AcceptedFindingSuperFilter(request.GET, queryset=queryset)


def closed_findings_filter(request, queryset, user, pid):
    assert user.is_staff
    return ClosedFindingSuperFilter(request.GET, queryset=queryset)


def open_findings(request, pid=None, eid=None, view=None):
    return findings(request, pid=pid, eid=eid, view=view, filter_name="Open", query_filter=OPEN_FINDINGS_QUERY)


def verified_findings(request, pid=None, eid=None, view=None):
    return findings(request, pid=pid, eid=eid, view=view, filter_name="Verified", query_filter=VERIFIED_FINDINGS_QUERY)


def out_of_scope_findings(request, pid=None, eid=None, view=None):
    return findings(request, pid=pid, eid=eid, view=view, filter_name="Out of Scope", query_filter=OUT_OF_SCOPE_FINDINGS_QUERY)


def false_positive_findings(request, pid=None, eid=None, view=None):
    return findings(request, pid=pid, eid=eid, view=view, filter_name="False Positive", query_filter=FALSE_POSITIVE_FINDINGS_QUERY)


def inactive_findings(request, pid=None, eid=None, view=None):
    return findings(request, pid=pid, eid=eid, view=view, filter_name="Inactive", query_filter=INACTIVE_FINDINGS_QUERY)


@user_passes_test(lambda u: u.is_staff)
def accepted_findings(request, pid=None, eid=None, view=None):
    return findings(request, pid=pid, eid=eid, view=view, filter_name="Accepted", query_filter=ACCEPTED_FINDINGS_QUERY,
                    django_filter=accepted_findings_filter)


@user_passes_test(lambda u: u.is_staff)
def closed_findings(request, pid=None, eid=None, view=None):
    return findings(request, pid=pid, eid=eid, view=view, filter_name="Closed", query_filter=CLOSED_FINDINGS_QUERY, order_by=('-mitigated'),
                    django_filter=closed_findings_filter)


def findings(request, pid=None, eid=None, view=None, filter_name=None, query_filter=None, order_by='numerical_severity',
django_filter=open_findings_filter):
    show_product_column = True
    custom_breadcrumb = None
    product_tab = None
    jira_config = None
    github_config = None

    tags = Tag.objects.usage_for_model(Finding)

    findings = Finding.objects.all()
    if view == "All":
        filter_name = "All"
    else:
        findings = findings.filter(query_filter)

    findings = findings.order_by(order_by)

    if pid:
        get_object_or_404(Product, id=pid)
        findings = findings.filter(test__engagement__product__id=pid)

        show_product_column = False
        product_tab = Product_Tab(pid, title="Findings", tab="findings")
        jira_config = JIRA_PKey.objects.filter(product=pid).first()
        github_config = GITHUB_PKey.objects.filter(product=pid).first()

    elif eid:
        eng = get_object_or_404(Engagement, id=eid)
        findings = Finding.objects.filter(test__engagement=eid).order_by('numerical_severity')

        show_product_column = False
        product_tab = Product_Tab(eng.product_id, title=eng.name, tab="engagements")
        jira_config = JIRA_PKey.objects.filter(product__engagement=eid).first()
        github_config = GITHUB_PKey.objects.filter(product__engagement=eid).first()
    else:
        add_breadcrumb(title="Findings", top_level=not len(request.GET), request=request)

    if not request.user.is_staff:
        findings = findings.filter(
            test__engagement__product__authorized_users__in=[request.user])

    findings_filter = django_filter(request, findings, request.user, pid)

    title_words = [
        word for title in findings_filter.qs.values_list('title', flat=True) for word in title.split() if len(word) > 2
    ]
    title_words = sorted(set(title_words))

    paged_findings = get_page_items(request, prefetch_for_findings(findings_filter.qs), 25)

    # show custom breadcrumb if user has filtered by exactly 1 endpoint
    endpoint = None
    if 'endpoints' in request.GET:
        endpoints = request.GET.getlist('endpoints', [])
        if len(endpoints) == 1:
            endpoint = endpoints[0]
            endpoint = get_object_or_404(Endpoint, id=endpoint)
            pid = endpoint.product.id
            filter_name = "Vulnerable Endpoints"
            custom_breadcrumb = OrderedDict([("Endpoints", reverse('vulnerable_endpoints')), (endpoint, reverse('view_endpoint', args=(endpoint.id, )))])

    if jira_config:
        jira_config = jira_config.conf_id
    if github_config:
        github_config = github_config.git_conf_id
<<<<<<< HEAD
=======

    paged_findings.object_list = prefetch_for_findings(paged_findings.object_list)
>>>>>>> b4fedda0

    return render(
        request, 'dojo/findings_list.html', {
            'show_product_column': show_product_column,
            "product_tab": product_tab,
            "findings": paged_findings,
            "filtered": findings_filter,
            "title_words": title_words,
            'custom_breadcrumb': custom_breadcrumb,
            'filter_name': filter_name,
            'tag_input': tags,
            'jira_config': jira_config,
        })


def prefetch_for_findings(findings):
    prefetched_findings = findings
    if isinstance(findings, QuerySet):  # old code can arrive here with prods being a list because the query was already executed
        prefetched_findings = prefetched_findings.select_related('reporter')
        prefetched_findings = prefetched_findings.select_related('jira_issue')
        prefetched_findings = prefetched_findings.prefetch_related('test__test_type')
        prefetched_findings = prefetched_findings.prefetch_related('test__engagement__product__jira_pkey_set__conf')
        prefetched_findings = prefetched_findings.prefetch_related('found_by')
        prefetched_findings = prefetched_findings.prefetch_related('risk_acceptance_set')
        # we could try to prefetch only the latest note with SubQuery and OuterRef, but I'm getting that MySql doesn't support limits in subqueries.
        prefetched_findings = prefetched_findings.prefetch_related('notes')
        prefetched_findings = prefetched_findings.prefetch_related('tagged_items__tag')
    else:
        logger.debug('unable to prefetch because query was already executed')

    return prefetched_findings


def view_finding(request, fid):
    finding = get_object_or_404(Finding, id=fid)
    findings = Finding.objects.filter(test=finding.test).order_by('numerical_severity')
    try:
        prev_finding = findings[(list(findings).index(finding)) - 1]
    except AssertionError:
        prev_finding = finding
    try:
        next_finding = findings[(list(findings).index(finding)) + 1]
    except IndexError:
        next_finding = finding
    findings = [finding.id for finding in findings]
    cred_finding = Cred_Mapping.objects.filter(
        finding=finding.id).select_related('cred_id').order_by('cred_id')
    creds = Cred_Mapping.objects.filter(
        test=finding.test.id).select_related('cred_id').order_by('cred_id')
    cred_engagement = Cred_Mapping.objects.filter(
        engagement=finding.test.engagement.id).select_related(
            'cred_id').order_by('cred_id')
    user = request.user
    cwe_template = None
    try:
        cwe_template = Finding_Template.objects.filter(cwe=finding.cwe).first()
    except Finding_Template.DoesNotExist:
        pass

    try:
        jissue = JIRA_Issue.objects.get(finding=finding)
    except:
        jissue = None
        pass
    try:
        jpkey = JIRA_PKey.objects.get(product=finding.test.engagement.product)
        jconf = jpkey.conf
    except:
        jconf = None
        pass
    try:
        gissue = GITHUB_Issue.objects.get(finding=finding)
    except:
        gissue = None
        pass
    try:
        github_pkey = GITHUB_PKey.objects.get(product=finding.test.engagement.product)
        gconf = github_pkey.git_conf
    except:
        gconf = None
        pass
    dojo_user = get_object_or_404(Dojo_User, id=user.id)
    if user.is_staff or user in finding.test.engagement.product.authorized_users.all(
    ):
        pass  # user is authorized for this product
    else:
        raise PermissionDenied

    notes = finding.notes.all()
    note_type_activation = Note_Type.objects.filter(is_active=True).count()
    if note_type_activation:
        available_note_types = find_available_notetypes(notes)
    if request.method == 'POST':
        if note_type_activation:
            form = FindingNoteForm(request.POST, available_note_types=available_note_types)
        else:
            form = NoteForm(request.POST)
        if form.is_valid():
            new_note = form.save(commit=False)
            new_note.author = request.user
            new_note.date = timezone.now()
            new_note.save()
            history = NoteHistory(data=new_note.entry,
                                  time=new_note.date,
                                  current_editor=new_note.author)
            history.save()
            new_note.history.add(history)
            finding.notes.add(new_note)
            finding.last_reviewed = new_note.date
            finding.last_reviewed_by = user
            finding.save()
            if jissue is not None:
                add_comment_task(finding, new_note)
            if note_type_activation:
                form = FindingNoteForm(available_note_types=available_note_types)
            else:
                form = NoteForm()
            url = request.build_absolute_uri(
                reverse("view_finding", args=(finding.id, )))
            title = "Finding: " + finding.title
            process_notifications(request, new_note, url, title)
            messages.add_message(
                request,
                messages.SUCCESS,
                'Note saved.',
                extra_tags='alert-success')
            return HttpResponseRedirect(
                reverse('view_finding', args=(finding.id, )))
    else:
        if note_type_activation:
            form = FindingNoteForm(available_note_types=available_note_types)
        else:
            form = NoteForm()

    try:
        reqres = BurpRawRequestResponse.objects.get(finding=finding)
        burp_request = base64.b64decode(reqres.burpRequestBase64)
        burp_response = base64.b64decode(reqres.burpResponseBase64)
    except:
        reqres = None
        burp_request = None
        burp_response = None

    product_tab = Product_Tab(finding.test.engagement.product.id, title="View Finding", tab="findings")
    lastPos = (len(findings)) - 1
    return render(
        request, 'dojo/view_finding.html', {
            'product_tab': product_tab,
            'finding': finding,
            'burp_request': burp_request,
            'jissue': jissue,
            'jconf': jconf,
            'gissue': gissue,
            'gconf': gconf,
            'cred_finding': cred_finding,
            'creds': creds,
            'cred_engagement': cred_engagement,
            'burp_response': burp_response,
            'dojo_user': dojo_user,
            'user': user,
            'notes': notes,
            'form': form,
            'cwe_template': cwe_template,
            'found_by': finding.found_by.all().distinct(),
            'findings_list': findings,
            'findings_list_lastElement': findings[lastPos],
            'prev_finding': prev_finding,
            'next_finding': next_finding
        })


@user_passes_test(lambda u: u.is_staff)
def close_finding(request, fid):
    finding = get_object_or_404(Finding, id=fid)
    # in order to close a finding, we need to capture why it was closed
    # we can do this with a Note
    note_type_activation = Note_Type.objects.filter(is_active=True)
    if len(note_type_activation):
        missing_note_types = get_missing_mandatory_notetypes(finding)
    else:
        missing_note_types = note_type_activation
    form = CloseFindingForm(missing_note_types=missing_note_types)
    if request.method == 'POST':
        form = CloseFindingForm(request.POST, missing_note_types=missing_note_types)

        close_external_issue_task.delay(finding, 'Closed by defectdojo', 'github')

        if form.is_valid():
            now = timezone.now()
            new_note = form.save(commit=False)
            new_note.author = request.user
            new_note.date = now
            new_note.save()
            finding.notes.add(new_note)

            messages.add_message(
                request,
                messages.SUCCESS,
                'Note Saved.',
                extra_tags='alert-success')

            if len(missing_note_types) == 0:
                finding.active = False
                now = timezone.now()
                finding.mitigated = now
                finding.mitigated_by = request.user
                finding.last_reviewed = finding.mitigated
                finding.last_reviewed_by = request.user
                finding.endpoints.clear()
                finding.save()

                messages.add_message(
                    request,
                    messages.SUCCESS,
                    'Finding closed.',
                    extra_tags='alert-success')
                create_notification(event='other',
                                    title='Closing of %s' % finding.title,
                                    description='The finding "%s" was closed by %s' % (finding.title, request.user),
                                    url=request.build_absolute_uri(reverse('view_test', args=(finding.test.id, ))),
                                    )
                return HttpResponseRedirect(
                    reverse('view_test', args=(finding.test.id, )))
            else:
                return HttpResponseRedirect(
                    reverse('close_finding', args=(finding.id, )))

    else:
        form = CloseFindingForm(missing_note_types=missing_note_types)

    product_tab = Product_Tab(finding.test.engagement.product.id, title="Close", tab="findings")

    return render(request, 'dojo/close_finding.html', {
        'finding': finding,
        'product_tab': product_tab,
        'active_tab': 'findings',
        'user': request.user,
        'form': form,
        'note_types': missing_note_types
    })


@user_passes_test(lambda u: u.is_staff)
def defect_finding_review(request, fid):
    finding = get_object_or_404(Finding, id=fid)
    # in order to close a finding, we need to capture why it was closed
    # we can do this with a Note
    if request.method == 'POST':
        form = DefectFindingForm(request.POST)

        if form.is_valid():
            now = timezone.now()
            new_note = form.save(commit=False)
            new_note.author = request.user
            new_note.date = now
            new_note.save()
            finding.notes.add(new_note)
            finding.under_defect_review = False
            defect_choice = form.cleaned_data['defect_choice']

            if defect_choice == "Close Finding":
                finding.active = False
                finding.mitigated = now
                finding.mitigated_by = request.user
                finding.last_reviewed = finding.mitigated
                finding.last_reviewed_by = request.user
                finding.endpoints.clear()

            jira = get_jira_connection(finding)
            if jira and JIRA_Issue.objects.filter(finding=finding).exists():
                j_issue = JIRA_Issue.objects.get(finding=finding)
                issue = jira.issue(j_issue.jira_id)

                if defect_choice == "Close Finding":
                    # If the issue id is closed jira will return Reopen Issue
                    resolution_id = jira_get_resolution_id(jira, issue,
                                                           "Reopen Issue")
                    if resolution_id is None:
                        resolution_id = jira_get_resolution_id(
                            jira, issue, "Resolve Issue")
                        jira_change_resolution_id(jira, issue, resolution_id)
                        new_note.entry = new_note.entry + "\nJira issue set to resolved."
                else:
                    # Re-open finding with notes stating why re-open
                    resolution_id = jira_get_resolution_id(jira, issue,
                                                        "Resolve Issue")
                    if resolution_id is not None:
                        jira_change_resolution_id(jira, issue, resolution_id)
                        new_note.entry = new_note.entry + "\nJira issue re-opened."

            # Update Dojo and Jira with a notes
            add_comment(finding, new_note, force_push=True)
            finding.save()

            messages.add_message(
                request,
                messages.SUCCESS,
                'Defect Reviewed',
                extra_tags='alert-success')
            return HttpResponseRedirect(
                reverse('view_test', args=(finding.test.id, )))

    else:
        form = DefectFindingForm()

    product_tab = Product_Tab(finding.test.engagement.product.id, title="Jira Status Review", tab="findings")

    return render(request, 'dojo/defect_finding_review.html', {
        'finding': finding,
        'product_tab': product_tab,
        'user': request.user,
        'form': form
    })


@user_passes_test(lambda u: u.is_staff)
def reopen_finding(request, fid):
    finding = get_object_or_404(Finding, id=fid)
    finding.active = True
    finding.mitigated = None
    finding.mitigated_by = request.user
    finding.last_reviewed = finding.mitigated
    finding.last_reviewed_by = request.user
    finding.save()

    reopen_external_issue_task.delay(finding, 're-opened by defectdojo', 'github')

    messages.add_message(
        request,
        messages.SUCCESS,
        'Finding Reopened.',
        extra_tags='alert-success')
    create_notification(event='other',
                        title='Reopening of %s' % finding.title,
                        description='The finding "%s" was reopened by %s' % (finding.title, request.user),
                        url=request.build_absolute_uri(reverse('view_test', args=(finding.test.id, ))),
                        )
    return HttpResponseRedirect(reverse('view_finding', args=(finding.id, )))


@user_passes_test(lambda u: u.is_staff)
def apply_template_cwe(request, fid):
    finding = get_object_or_404(Finding, id=fid)

    form = FindingFormID(instance=finding)

    if request.method == 'POST':
        form = FindingFormID(request.POST, instance=finding)
        if form.is_valid():
            finding = apply_cwe_to_template(finding)
            finding.save()
            messages.add_message(
                request,
                messages.SUCCESS,
                'Finding CWE template applied successfully.',
                extra_tags='alert-success')
            return HttpResponseRedirect(reverse('view_finding', args=(fid, )))
        else:
            messages.add_message(
                request,
                messages.ERROR,
                'Unable to apply CWE template finding, please try again.',
                extra_tags='alert-danger')
    else:
        return HttpResponseForbidden()


def delete_finding(request, fid):
    finding = get_object_or_404(Finding, id=fid)

    if request.method == 'POST':
        form = DeleteFindingForm(request.POST, instance=finding)
        if form.is_valid():
            tid = finding.test.id
            product = finding.test.engagement.product
            del finding.tags
            finding.delete()
            calculate_grade(product)
            messages.add_message(
                request,
                messages.SUCCESS,
                'Finding deleted successfully.',
                extra_tags='alert-success')
            create_notification(event='other',
                                title='Deletion of %s' % finding.title,
                                description='The finding "%s" was deleted by %s' % (finding.title, request.user),
                                url=request.build_absolute_uri(reverse('all_findings')),
                                recipients=[finding.test.engagement.lead],
                                icon="exclamation-triangle")
            return redirect_to_return_url_or_else(request, reverse('view_test', args=(tid,)))
        else:
            messages.add_message(
                request,
                messages.ERROR,
                'Unable to delete finding, please try again.',
                extra_tags='alert-danger')
    else:
        return HttpResponseForbidden()


@user_passes_test(lambda u: u.is_staff)
def edit_finding(request, fid):
    finding = get_object_or_404(Finding, id=fid)
    old_status = finding.status()
    form = FindingForm(instance=finding, template=False)
    form.initial['tags'] = [tag.name for tag in finding.tags]
    form_error = False
    jform = None
    jira_link_exists = False
    push_all_issues_enabled = False

    if get_system_setting('enable_jira') and finding.jira_conf_new() is not None:
        push_all_issues_enabled = finding.test.engagement.product.jira_pkey_set.first().push_all_issues
        jform = JIRAFindingForm(enabled=push_all_issues_enabled, prefix='jiraform')

    try:
        jissue = JIRA_Issue.objects.get(finding=finding)
        jira_link_exists = True
    except:
<<<<<<< HEAD
        enabled = False
=======
        jira_link_exists = False
>>>>>>> b4fedda0

    try:
        gissue = GITHUB_Issue.objects.get(finding=finding)
        github_enabled = True
    except:
        github_enabled = False

    gform = None
    if get_system_setting('enable_github'):
        if GITHUB_PKey.objects.filter(product=finding.test.engagement.product).exclude(git_conf_id=None):
            gform = GITHUBFindingForm(enabled=github_enabled, prefix='githubform')

    if request.method == 'POST':
        form = FindingForm(request.POST, instance=finding, template=False)
        if finding.active:
            if (form['active'].value() is False or form['false_p'].value()) and form['duplicate'].value() is False:
                note_type_activation = Note_Type.objects.filter(is_active=True).count()
                closing_disabled = 0
                if note_type_activation:
                    closing_disabled = len(get_missing_mandatory_notetypes(finding))
                if closing_disabled != 0:
                    error_inactive = ValidationError('Can not set a finding as inactive without adding all mandatory notes',
                                                     code='inactive_without_mandatory_notes')
                    error_false_p = ValidationError('Can not set a finding as false positive without adding all mandatory notes',
                                                    code='false_p_without_mandatory_notes')
                    if form['active'].value() is False:
                        form.add_error('active', error_inactive)
                    if form['false_p'].value():
                        form.add_error('false_p', error_false_p)
                    messages.add_message(request,
                                         messages.ERROR,
                                         'Can not set a finding as inactive or false positive without adding all mandatory notes',
                                         extra_tags='alert-danger')
        if form.is_valid():
            new_finding = form.save(commit=False)
            new_finding.test = finding.test
            new_finding.numerical_severity = Finding.get_numerical_severity(
                new_finding.severity)
            if new_finding.false_p or new_finding.active is False:
                new_finding.mitigated = timezone.now()
                new_finding.mitigated_by = request.user
            if new_finding.active is True:
                new_finding.false_p = False
                new_finding.mitigated = None
                new_finding.mitigated_by = None
            if new_finding.duplicate:
                new_finding.duplicate = True
                new_finding.active = False
                new_finding.verified = False
                parent_find_string = request.POST.get('duplicate_choice', '')
                if parent_find_string:
                    parent_find = Finding.objects.get(id=int(parent_find_string.split(':')[0]))
                    new_finding.duplicate_finding = parent_find
                    parent_find.found_by.add(new_finding.test.test_type)
            if not new_finding.duplicate and new_finding.duplicate_finding:
                parent_find = new_finding.duplicate_finding
                if parent_find.found_by is not new_finding.found_by:
                    parent_find.original_finding.remove(new_finding)
                parent_find.found_by.remove(new_finding.test.test_type)
                new_finding.duplicate_finding = None

            create_template = new_finding.is_template
            # always false now since this will be deprecated soon in favor of new Finding_Template model
            new_finding.is_template = False
            new_finding.endpoints.set(form.cleaned_data['endpoints'])
            new_finding.last_reviewed = timezone.now()
            new_finding.last_reviewed_by = request.user
            tags = request.POST.getlist('tags')
            t = ", ".join('"{0}"'.format(w) for w in tags)
            new_finding.tags = t

            # Push to Jira?
            push_to_jira = False
            if push_all_issues_enabled:
                push_to_jira = True
            # elif 'jiraform-push_to_jira' in request.POST:
            elif 'jiraform-push_to_jira' in request.POST:
                jform = JIRAFindingForm(request.POST, prefix='jiraform', enabled=True)
                if jform.is_valid():
<<<<<<< HEAD
                    push_to_jira = jform.cleaned_data.get('push_to_jira')
=======
                    # If we get here, this means the box got checked.
                    # Currently, the jform is only 1 field, that checkbox.
                    # Even though its value is 'on' and therefore should be True, it always returns False.
                    # So putting a band-aid here to fix the issue.
                    # Someone more knowledgeable can fix it later.
                    # push_to_jira = jform.cleaned_data.get('push_to_jira')
                    push_to_jira = True
>>>>>>> b4fedda0

            if 'githubform-push_to_github' in request.POST:
                gform = GITHUBFindingForm(
                    request.POST, prefix='githubform', enabled=github_enabled)
                if gform.is_valid():
                    if GITHUB_Issue.objects.filter(finding=new_finding).exists():
                        update_external_issue_task.delay(
                            new_finding, old_status,
                            'github')
                    else:
                        add_external_issue_task.delay(
                            new_finding,
                            'github')

            new_finding.save(push_to_jira=push_to_jira)

            tags = request.POST.getlist('tags')
            t = ", ".join('"{0}"'.format(w) for w in tags)
            new_finding.tags = t

            messages.add_message(
                request,
                messages.SUCCESS,
                'Finding saved successfully.',
                extra_tags='alert-success')
            if create_template:
                templates = Finding_Template.objects.filter(
                    title=new_finding.title)
                if len(templates) > 0:
                    messages.add_message(
                        request,
                        messages.ERROR,
                        'A finding template was not created.  A template with this title already '
                        'exists.',
                        extra_tags='alert-danger')
                else:
                    template = Finding_Template(
                        title=new_finding.title,
                        cwe=new_finding.cwe,
                        severity=new_finding.severity,
                        description=new_finding.description,
                        mitigation=new_finding.mitigation,
                        impact=new_finding.impact,
                        references=new_finding.references,
                        numerical_severity=new_finding.numerical_severity)
                    template.save()
                    messages.add_message(
                        request,
                        messages.SUCCESS,
                        'A finding template was also created.',
                        extra_tags='alert-success')

            return redirect_to_return_url_or_else(request, reverse('view_finding', args=(new_finding.id,)))
        else:
            messages.add_message(
                request,
                messages.ERROR,
                'There appears to be errors on the form, please correct below.',
                extra_tags='alert-danger')
            form_error = True

    if form_error and 'endpoints' in form.cleaned_data:
        form.fields['endpoints'].queryset = form.cleaned_data['endpoints']
    else:
        form.fields['endpoints'].queryset = finding.endpoints.all()
    form.initial['tags'] = [tag.name for tag in finding.tags]

    if finding.test.engagement.deduplication_on_engagement:
        finding_dupes = Finding.objects.all().filter(
            test__engagement=finding.test.engagement).filter(
            title=finding.title).exclude(
            id=finding.id)
    else:
        finding_dupes = Finding.objects.all().filter(
            title=finding.title).exclude(
            id=finding.id)
    product_tab = Product_Tab(finding.test.engagement.product.id, title="Edit Finding", tab="findings")
    return render(request, 'dojo/edit_finding.html', {
        'product_tab': product_tab,
        'form': form,
        'finding': finding,
        'jform': jform,
        'gform': gform,
        'dupes': finding_dupes,
        'return_url': get_return_url(request.GET)
    })


@user_passes_test(lambda u: u.is_staff)
def touch_finding(request, fid):
    finding = get_object_or_404(Finding, id=fid)
    finding.last_reviewed = timezone.now()
    finding.last_reviewed_by = request.user
    finding.save()
    return HttpResponseRedirect(reverse('view_finding', args=(finding.id, )))


@user_passes_test(lambda u: u.is_staff)
def request_finding_review(request, fid):
    finding = get_object_or_404(Finding, id=fid)
    user = get_object_or_404(Dojo_User, id=request.user.id)
    # in order to review a finding, we need to capture why a review is needed
    # we can do this with a Note
    if request.method == 'POST':
        form = ReviewFindingForm(request.POST)

        if form.is_valid():
            now = timezone.now()
            new_note = Notes()
            new_note.entry = "Review Request: " + form.cleaned_data['entry']
            new_note.private = True
            new_note.author = request.user
            new_note.date = now
            new_note.save()
            finding.notes.add(new_note)
            finding.active = False
            finding.verified = False
            finding.under_review = True
            finding.review_requested_by = user
            finding.last_reviewed = now
            finding.last_reviewed_by = request.user

            users = form.cleaned_data['reviewers']
            finding.reviewers.set(users)
            finding.save()
            reviewers = ""
            for suser in form.cleaned_data['reviewers']:
                reviewers += str(suser) + ", "
            reviewers = reviewers[:-2]

            create_notification(event='review_requested',
                                title='Finding review requested',
                                description='User %s has requested that users %s review the finding "%s" for accuracy:\n\n%s' % (user, reviewers, finding.title, new_note),
                                icon='check',
                                url=reverse("view_finding", args=(finding.id,)))

            messages.add_message(
                request,
                messages.SUCCESS,
                'Finding marked for review and reviewers notified.',
                extra_tags='alert-success')
            return HttpResponseRedirect(
                reverse('view_finding', args=(finding.id, )))

    else:
        form = ReviewFindingForm()

    product_tab = Product_Tab(finding.test.engagement.product.id, title="Review Finding", tab="findings")

    return render(request, 'dojo/review_finding.html', {
        'finding': finding,
        'product_tab': product_tab,
        'user': user,
        'form': form
    })


@user_passes_test(lambda u: u.is_staff)
def clear_finding_review(request, fid):
    finding = get_object_or_404(Finding, id=fid)
    user = get_object_or_404(Dojo_User, id=request.user.id)
    # in order to clear a review for a finding, we need to capture why and how it was reviewed
    # we can do this with a Note

    if user == finding.review_requested_by or user in finding.reviewers.all():
        pass
    else:
        return HttpResponseForbidden()

    if request.method == 'POST':
        form = ClearFindingReviewForm(request.POST, instance=finding)

        if form.is_valid():
            now = timezone.now()
            new_note = Notes()
            new_note.entry = "Review Cleared: " + form.cleaned_data['entry']
            new_note.author = request.user
            new_note.date = now
            new_note.save()

            finding = form.save(commit=False)

            finding.under_review = False
            finding.last_reviewed = now
            finding.last_reviewed_by = request.user

            finding.reviewers.set([])
            finding.save()

            finding.notes.add(new_note)

            messages.add_message(
                request,
                messages.SUCCESS,
                'Finding review has been updated successfully.',
                extra_tags='alert-success')
            return HttpResponseRedirect(
                reverse('view_finding', args=(finding.id, )))

    else:
        form = ClearFindingReviewForm(instance=finding)

    product_tab = Product_Tab(finding.test.engagement.product.id, title="Clear Finding Review", tab="findings")

    return render(request, 'dojo/clear_finding_review.html', {
        'finding': finding,
        'product_tab': product_tab,
        'user': user,
        'form': form
    })


@user_passes_test(lambda u: u.is_staff)
def mktemplate(request, fid):
    finding = get_object_or_404(Finding, id=fid)
    templates = Finding_Template.objects.filter(title=finding.title)
    if len(templates) > 0:
        messages.add_message(
            request,
            messages.ERROR,
            'A finding template with that title already exists.',
            extra_tags='alert-danger')
    else:
        template = Finding_Template(
            title=finding.title,
            cwe=finding.cwe,
            cve=finding.cve,
            severity=finding.severity,
            description=finding.description,
            mitigation=finding.mitigation,
            impact=finding.impact,
            references=finding.references,
            numerical_severity=finding.numerical_severity)
        template.save()
        tags = [tag.name for tag in list(finding.tags)]
        t = ", ".join('"{0}"'.format(w) for w in tags)
        template.tags = t
        messages.add_message(
            request,
            messages.SUCCESS,
            mark_safe(
                'Finding template added successfully. You may edit it <a href="%s">here</a>.'
                % reverse('edit_template', args=(template.id, ))),
            extra_tags='alert-success')
    return HttpResponseRedirect(reverse('view_finding', args=(finding.id, )))


@user_passes_test(lambda u: u.is_staff)
def find_template_to_apply(request, fid):
    finding = get_object_or_404(Finding, id=fid)
    test = get_object_or_404(Test, id=finding.test.id)
    templates_by_CVE = Finding_Template.objects.annotate(
                                            cve_len=Length('cve'), order=models.Value(1, models.IntegerField())).filter(
                                                cve=finding.cve, cve_len__gt=0).order_by('-last_used')
    if templates_by_CVE.count() == 0:

        templates_by_last_used = Finding_Template.objects.all().order_by(
                                                '-last_used').annotate(
                                                    cve_len=Length('cve'), order=models.Value(2, models.IntegerField()))
        templates = templates_by_last_used
    else:
        templates_by_last_used = Finding_Template.objects.all().exclude(
                                                cve=finding.cve).order_by(
                                                    '-last_used').annotate(
                                                        cve_len=Length('cve'), order=models.Value(2, models.IntegerField()))
        templates = templates_by_last_used.union(templates_by_CVE).order_by('order', '-last_used')

    templates = TemplateFindingFilter(request.GET, queryset=templates)
    paged_templates = get_page_items(request, templates.qs, 25)

    title_words = [
        word for finding in templates.qs for word in finding.title.split()
        if len(word) > 2
    ]

    title_words = sorted(set(title_words))
    product_tab = Product_Tab(test.engagement.product.id, title="Apply Template to Finding", tab="findings")
    return render(
        request, 'dojo/templates.html', {
            'templates': paged_templates,
            'product_tab': product_tab,
            'filtered': templates,
            'title_words': title_words,
            'tid': test.id,
            'fid': fid,
            'add_from_template': False,
            'apply_template': True,
        })


@user_passes_test(lambda u: u.is_staff)
def choose_finding_template_options(request, tid, fid):
    finding = get_object_or_404(Finding, id=fid)
    template = get_object_or_404(Finding_Template, id=tid)
    data = finding.__dict__
    data['tags'] = [tag.name for tag in template.tags]
    form = ApplyFindingTemplateForm(data=data, template=template)
    product_tab = Product_Tab(finding.test.engagement.product.id, title="Finding Template Options", tab="findings")
    return render(request, 'dojo/apply_finding_template.html', {
        'finding': finding,
        'product_tab': product_tab,
        'template': template,
        'form': form,
        'finding_tags': [tag.name for tag in finding.tags],
    })


@user_passes_test(lambda u: u.is_staff)
def apply_template_to_finding(request, fid, tid):
    finding = get_object_or_404(Finding, id=fid)
    template = get_object_or_404(Finding_Template, id=tid)

    if (request.method == "POST"):
        form = ApplyFindingTemplateForm(data=request.POST)

        if form.is_valid():
            template.last_used = timezone.now()
            template.save()
            finding.title = form.cleaned_data['title']
            finding.cwe = form.cleaned_data['cwe']
            finding.cve = form.cleaned_data['cve']
            finding.severity = form.cleaned_data['severity']
            finding.description = form.cleaned_data['description']
            finding.mitigation = form.cleaned_data['mitigation']
            finding.impact = form.cleaned_data['impact']
            finding.references = form.cleaned_data['references']
            finding.last_reviewed = timezone.now()
            finding.last_reviewed_by = request.user
            tags = request.POST.getlist('tags')
            t = ", ".join('"{0}"'.format(w) for w in tags)
            finding.tags = t
            finding.save()
        else:
            messages.add_message(
                request,
                messages.ERROR,
                'There appears to be errors on the form, please correct below.',
                extra_tags='alert-danger')
            # form_error = True
            product_tab = Product_Tab(finding.test.engagement.product.id, title="Apply Finding Template", tab="findings")
            return render(request, 'dojo/apply_finding_template.html', {
                'finding': finding,
                'product_tab': product_tab,
                'template': template,
                'form': form,
            })

        return HttpResponseRedirect(
            reverse('view_finding', args=(finding.id, )))
    else:
        return HttpResponseRedirect(
            reverse('view_finding', args=(finding.id, )))


@user_passes_test(lambda u: u.is_staff)
def add_stub_finding(request, tid):
    test = get_object_or_404(Test, id=tid)
    form = StubFindingForm()
    if request.method == 'POST':
        form = StubFindingForm(request.POST)
        if form.is_valid():
            stub_finding = form.save(commit=False)
            stub_finding.test = test
            stub_finding.reporter = request.user
            stub_finding.save()
            messages.add_message(
                request,
                messages.SUCCESS,
                'Stub Finding created successfully.',
                extra_tags='alert-success')
            if request.is_ajax():
                data = {
                    'message': 'Stub Finding created successfully.',
                    'id': stub_finding.id,
                    'severity': 'None',
                    'date': formats.date_format(stub_finding.date,
                                                "DATE_FORMAT")
                }
                return HttpResponse(json.dumps(data))
        else:
            if request.is_ajax():
                data = {
                    'message':
                    'Stub Finding form has error, please revise and try again.',
                }
                return HttpResponse(json.dumps(data))

            messages.add_message(
                request,
                messages.ERROR,
                'Stub Finding form has error, please revise and try again.',
                extra_tags='alert-danger')
    add_breadcrumb(title="Add Stub Finding", top_level=False, request=request)
    return HttpResponseRedirect(reverse('view_test', args=(tid, )))


@user_passes_test(lambda u: u.is_staff)
def delete_stub_finding(request, fid):
    finding = get_object_or_404(Stub_Finding, id=fid)
    form = DeleteStubFindingForm(instance=finding)

    if request.method == 'POST':
        form = DeleteStubFindingForm(request.POST, instance=finding)
        if form.is_valid():
            tid = finding.test.id
            if hasattr(finding, 'tags'):
                del finding.tags
            finding.delete()
            messages.add_message(
                request,
                messages.SUCCESS,
                'Potential Finding deleted successfully.',
                extra_tags='alert-success')
            return HttpResponseRedirect(reverse('view_test', args=(tid, )))
        else:
            messages.add_message(
                request,
                messages.ERROR,
                'Unable to delete potential finding, please try again.',
                extra_tags='alert-danger')
    else:
        return HttpResponseForbidden()


@user_passes_test(lambda u: u.is_staff)
def promote_to_finding(request, fid):
    finding = get_object_or_404(Stub_Finding, id=fid)
    test = finding.test
    form_error = False
    jira_available = False
    enabled = False
    jform = None

    if get_system_setting('enable_jira') and test.engagement.product.jira_pkey_set.first() is not None:
        enabled = test.engagement.product.jira_pkey_set.first().push_all_issues
        jform = JIRAFindingForm(prefix='jiraform', enabled=enabled)

    product_tab = Product_Tab(finding.test.engagement.product.id, title="Promote Finding", tab="findings")

    form = PromoteFindingForm(
        initial={
            'title': finding.title,
            'product_tab': product_tab,
            'date': finding.date,
            'severity': finding.severity,
            'description': finding.description,
            'test': finding.test,
            'reporter': finding.reporter
        })
    if request.method == 'POST':
        form = PromoteFindingForm(request.POST)
        if form.is_valid():
            new_finding = form.save(commit=False)
            new_finding.test = test
            new_finding.reporter = request.user
            new_finding.numerical_severity = Finding.get_numerical_severity(
                new_finding.severity)

            new_finding.active = True
            new_finding.false_p = False
            new_finding.duplicate = False
            new_finding.mitigated = None
            new_finding.verified = True
            new_finding.out_of_scope = False

            new_finding.save()
            new_finding.endpoints.set(form.cleaned_data['endpoints'])

            # Push to Jira?
            push_to_jira = False
            if enabled:
                push_to_jira = True
            elif 'jiraform-push_to_jira' in request.POST:
                jform = JIRAFindingForm(request.POST, prefix='jiraform',
                                        enabled=enabled)
                if jform.is_valid():
                    push_to_jira = jform.cleaned_data.get('push_to_jira')

            # Save it and push it to JIRA
            new_finding.save(push_to_jira=push_to_jira)

            # Delete potential finding
            finding.delete()
            if 'githubform' in request.POST:
                gform = GITHUBFindingForm(
                    request.POST,
                    prefix='githubform',
                    enabled=GITHUB_PKey.objects.get(
                        product=test.engagement.product).push_all_issues)
                if gform.is_valid():
                    add_external_issue_task.delay(
                        new_finding, 'github')

            messages.add_message(
                request,
                messages.SUCCESS,
                'Finding promoted successfully.',
                extra_tags='alert-success')

            return HttpResponseRedirect(reverse('view_test', args=(test.id, )))
        else:
            if 'endpoints' in form.cleaned_data:
                form.fields['endpoints'].queryset = form.cleaned_data[
                    'endpoints']
            else:
                form.fields['endpoints'].queryset = Endpoint.objects.none()
            form_error = True
            messages.add_message(
                request,
                messages.ERROR,
                'The form has errors, please correct them below.',
                extra_tags='alert-danger')

    return render(
        request, 'dojo/promote_to_finding.html', {
            'form': form,
            'product_tab': product_tab,
            'test': test,
            'stub_finding': finding,
            'form_error': form_error,
            'jform': jform,
        })


@user_passes_test(lambda u: u.is_staff)
def templates(request):
    templates = Finding_Template.objects.all().order_by('cwe')
    templates = TemplateFindingFilter(request.GET, queryset=templates)
    paged_templates = get_page_items(request, templates.qs, 25)
    title_words = [
        word for finding in templates.qs for word in finding.title.split()
        if len(word) > 2
    ]

    title_words = sorted(set(title_words))
    add_breadcrumb(title="Template Listing", top_level=True, request=request)
    return render(
        request, 'dojo/templates.html', {
            'templates': paged_templates,
            'filtered': templates,
            'title_words': title_words,
        })


def export_templates_to_json(request):
    leads_as_json = serializers.serialize('json', Finding_Template.objects.all())
    return HttpResponse(leads_as_json, content_type='json')


def apply_cwe_mitigation(apply_to_findings, template, update=True):
    count = 0
    if apply_to_findings and template.template_match and template.cwe is not None:
        # Update active, verified findings with the CWE template
        # If CWE only match only update issues where there isn't a CWE + Title match
        if template.template_match_title:
            count = Finding.objects.filter(active=True, verified=True, cwe=template.cwe, title__icontains=template.title).update(mitigation=template.mitigation, impact=template.impact, references=template.references)
        else:
            finding_templates = Finding_Template.objects.filter(cwe=template.cwe, template_match=True, template_match_title=True)

            finding_ids = None
            result_list = None
            # Exclusion list
            for title_template in finding_templates:
                finding_ids = Finding.objects.filter(active=True, verified=True, cwe=title_template.cwe, title__icontains=title_template.title).values_list('id', flat=True)
                if result_list is None:
                    result_list = finding_ids
                else:
                    result_list = list(chain(result_list, finding_ids))

            # If result_list is None the filter exclude won't work
            if result_list:
                count = Finding.objects.filter(active=True, verified=True, cwe=template.cwe).exclude(id__in=result_list)
            else:
                count = Finding.objects.filter(active=True, verified=True, cwe=template.cwe)

            if update:
                # MySQL won't allow an 'update in statement' so loop will have to do
                for finding in count:
                    finding.mitigation = template.mitigation
                    finding.impact = template.impact
                    finding.references = template.references
                    template.last_used = timezone.now()
                    template.save()
                    new_note = Notes()
                    new_note.entry = 'CWE remediation text applied to finding for CWE: %s using template: %s.' % (template.cwe, template.title)
                    new_note.author, created = User.objects.get_or_create(username='System')
                    new_note.save()
                    finding.notes.add(new_note)
                    finding.save()

            count = count.count()
    return count


@user_passes_test(lambda u: u.is_staff)
def add_template(request):
    form = FindingTemplateForm()
    if request.method == 'POST':
        form = FindingTemplateForm(request.POST)
        if form.is_valid():
            apply_message = ""
            template = form.save(commit=False)
            template.numerical_severity = Finding.get_numerical_severity(template.severity)
            template.save()
            tags = request.POST.getlist('tags')
            t = ", ".join('"{0}"'.format(w) for w in tags)
            template.tags = t
            count = apply_cwe_mitigation(form.cleaned_data["apply_to_findings"], template)
            if count > 0:
                apply_message = " and " + str(count) + pluralize(count, 'finding,findings') + " "

            messages.add_message(
                request,
                messages.SUCCESS,
                'Template created successfully. ' + apply_message,
                extra_tags='alert-success')
            return HttpResponseRedirect(reverse('templates'))
        else:
            messages.add_message(
                request,
                messages.ERROR,
                'Template form has error, please revise and try again.',
                extra_tags='alert-danger')
    add_breadcrumb(title="Add Template", top_level=False, request=request)
    return render(request, 'dojo/add_template.html', {
        'form': form,
        'name': 'Add Template'
    })


@user_passes_test(lambda u: u.is_staff)
def edit_template(request, tid):
    template = get_object_or_404(Finding_Template, id=tid)
    form = FindingTemplateForm(instance=template)

    if request.method == 'POST':
        form = FindingTemplateForm(request.POST, instance=template)
        if form.is_valid():
            template = form.save(commit=False)
            template.numerical_severity = Finding.get_numerical_severity(template.severity)
            template.save()

            count = apply_cwe_mitigation(form.cleaned_data["apply_to_findings"], template)
            if count > 0:
                apply_message = " and " + str(count) + " " + pluralize(count, 'finding,findings') + " "
            else:
                apply_message = ""

            tags = request.POST.getlist('tags')
            t = ", ".join('"{0}"'.format(w) for w in tags)
            template.tags = t
            messages.add_message(
                request,
                messages.SUCCESS,
                'Template ' + apply_message + 'updated successfully.',
                extra_tags='alert-success')
            return HttpResponseRedirect(reverse('templates'))
        else:
            messages.add_message(
                request,
                messages.ERROR,
                'Template form has error, please revise and try again.',
                extra_tags='alert-danger')

    count = apply_cwe_mitigation(True, template, False)
    form.initial['tags'] = [tag.name for tag in template.tags]
    add_breadcrumb(title="Edit Template", top_level=False, request=request)
    return render(request, 'dojo/add_template.html', {
        'form': form,
        'count': count,
        'name': 'Edit Template',
        'template': template,
    })


@user_passes_test(lambda u: u.is_staff)
def delete_template(request, tid):
    template = get_object_or_404(Finding_Template, id=tid)

    form = DeleteFindingTemplateForm(instance=template)

    if request.method == 'POST':
        form = DeleteFindingTemplateForm(request.POST, instance=template)
        if form.is_valid():
            del template.tags
            template.delete()
            messages.add_message(
                request,
                messages.SUCCESS,
                'Finding Template deleted successfully.',
                extra_tags='alert-success')
            return HttpResponseRedirect(reverse('templates'))
        else:
            messages.add_message(
                request,
                messages.ERROR,
                'Unable to delete Template, please revise and try again.',
                extra_tags='alert-danger')
    else:
        return HttpResponseForbidden()


@user_passes_test(lambda u: u.is_staff)
def finding_from_template(request, tid):
    template = get_object_or_404(Finding_Template, id=tid)


@user_passes_test(lambda u: u.is_staff)
def manage_images(request, fid):
    finding = get_object_or_404(Finding, id=fid)
    images_formset = FindingImageFormSet(queryset=finding.images.all())
    error = False

    if request.method == 'POST':
        images_formset = FindingImageFormSet(
            request.POST, request.FILES, queryset=finding.images.all())
        if images_formset.is_valid():
            # remove all from database and disk

            images_formset.save()

            for obj in images_formset.deleted_objects:
                os.remove(os.path.join(settings.MEDIA_ROOT, obj.image.name))
                if obj.image_thumbnail is not None and os.path.isfile(
                        os.path.join(settings.MEDIA_ROOT, obj.image_thumbnail.name)):
                    os.remove(os.path.join(settings.MEDIA_ROOT, obj.image_thumbnail.name))
                if obj.image_medium is not None and os.path.isfile(
                        os.path.join(settings.MEDIA_ROOT, obj.image_medium.name)):
                    os.remove(os.path.join(settings.MEDIA_ROOT, obj.image_medium.name))
                if obj.image_large is not None and os.path.isfile(
                        os.path.join(settings.MEDIA_ROOT, obj.image_large.name)):
                    os.remove(os.path.join(settings.MEDIA_ROOT, obj.image_large.name))

            for obj in images_formset.new_objects:
                finding.images.add(obj)

            orphan_images = FindingImage.objects.filter(finding__isnull=True)
            for obj in orphan_images:
                os.remove(os.path.join(settings.MEDIA_ROOT, obj.image.name))
                if obj.image_thumbnail is not None and os.path.isfile(
                        os.path.join(settings.MEDIA_ROOT, obj.image_thumbnail.name)):
                    os.remove(os.path.join(settings.MEDIA_ROOT, obj.image_thumbnail.name))
                if obj.image_medium is not None and os.path.isfile(
                        os.path.join(settings.MEDIA_ROOT, obj.image_medium.name)):
                    os.remove(os.path.join(settings.MEDIA_ROOT, obj.image_medium.name))
                if obj.image_large is not None and os.path.isfile(
                        os.path.join(settings.MEDIA_ROOT, obj.image_large.name)):
                    os.remove(os.path.join(settings.MEDIA_ROOT, obj.image_large.name))
                obj.delete()

            files = os.listdir(os.path.join(settings.MEDIA_ROOT, 'finding_images'))

            for file in files:
                with_media_root = os.path.join(settings.MEDIA_ROOT, 'finding_images', file)
                with_part_root_only = os.path.join('finding_images', file)
                if os.path.isfile(with_media_root):
                    pic = FindingImage.objects.filter(
                        image=with_part_root_only)

                    if len(pic) == 0:
                        os.remove(with_media_root)
                        cache_to_remove = os.path.join(settings.MEDIA_ROOT, 'CACHE', 'images', 'finding_images',
                            os.path.splitext(file)[0])
                        if os.path.isdir(cache_to_remove):
                            shutil.rmtree(cache_to_remove)
                    else:
                        for p in pic:
                            if p.finding_set is None:
                                p.delete()

            messages.add_message(
                request,
                messages.SUCCESS,
                'Images updated successfully.',
                extra_tags='alert-success')
        else:
            error = True
            messages.add_message(
                request,
                messages.ERROR,
                'Please check form data and try again.',
                extra_tags='alert-danger')

        if not error:
            return HttpResponseRedirect(reverse('view_finding', args=(fid, )))
    product_tab = Product_Tab(finding.test.engagement.product.id, title="Manage Finding Images", tab="findings")
    return render(
        request, 'dojo/manage_images.html', {
            'product_tab': product_tab,
            'images_formset': images_formset,
            'active_tab': 'findings',
            'name': 'Manage Finding Images',
            'finding': finding,
        })


def download_finding_pic(request, token):
    mimetypes.init()

    try:
        access_token = FindingImageAccessToken.objects.get(token=token)
        sizes = {
            'thumbnail': access_token.image.image_thumbnail,
            'small': access_token.image.image_small,
            'medium': access_token.image.image_medium,
            'large': access_token.image.image_large,
            'original': access_token.image.image,
        }
        if access_token.size not in list(sizes.keys()):
            raise Http404
        size = access_token.size
        # we know there is a token - is it for this image
        if access_token.size == size:
            ''' all is good, one time token used, delete it '''
            access_token.delete()
        else:
            raise PermissionDenied
    except:
        raise PermissionDenied

    response = StreamingHttpResponse(FileIterWrapper(open(sizes[size].path, 'rb')))
    response['Content-Disposition'] = 'inline'
    mimetype, encoding = mimetypes.guess_type(sizes[size].name)
    response['Content-Type'] = mimetype
    return response


@user_passes_test(lambda u: u.is_staff)
def merge_finding_product(request, pid):
    product = get_object_or_404(Product, pk=pid)
    finding_to_update = request.GET.getlist('finding_to_update')
    findings = None

    if (request.GET.get('merge_findings') or request.method == 'POST') and finding_to_update:
        finding = Finding.objects.get(id=finding_to_update[0], test__engagement__product=product)
        findings = Finding.objects.filter(id__in=finding_to_update, test__engagement__product=product)
        form = MergeFindings(finding=finding, findings=findings, initial={'finding_to_merge_into': finding_to_update[0]})

        if request.method == 'POST':
            form = MergeFindings(request.POST, finding=finding, findings=findings)
            if form.is_valid():
                finding_to_merge_into = form.cleaned_data['finding_to_merge_into']
                findings_to_merge = form.cleaned_data['findings_to_merge']
                finding_descriptions = ''
                finding_references = ''
                notes_entry = ''
                static = False
                dynamic = False

                if finding_to_merge_into not in findings_to_merge:
                    for finding in findings_to_merge.exclude(pk=finding_to_merge_into.pk):
                        notes_entry = "{} {} ({}),".format(notes_entry, finding.title, finding.id)
                        if finding.static_finding:
                            static = finding.static_finding

                        if finding.dynamic_finding:
                            dynamic = finding.dynamic_finding

                        if finding.line:
                            line = finding.line

                        if finding.file_path:
                            file_path = finding.file_path

                        # If checked merge the descriptions
                        if form.cleaned_data['append_description']:
                            finding_descriptions = "{}\n{}".format(finding_descriptions, finding.description)
                            # Workaround until file path is one to many
                            if finding.file_path:
                                finding_descriptions = "{}\n**File Path:** {}\n".format(finding_descriptions, finding.file_path)

                        # If checked merge the Reference
                        if form.cleaned_data['append_reference']:
                            finding_references = "{}\n{}".format(finding_references, finding.references)

                        # if checked merge the endpoints
                        if form.cleaned_data['add_endpoints']:
                            finding_to_merge_into.endpoints.add(*finding.endpoints.all())

                        # if checked merge the tags
                        if form.cleaned_data['tag_finding']:
                            for tag in finding.tags:
                                Tag.objects.add_tag(finding_to_merge_into, tag)

                        # if checked re-assign the burp requests to the merged finding
                        if form.cleaned_data['dynamic_raw']:
                            BurpRawRequestResponse.objects.filter(finding=finding).update(finding=finding_to_merge_into)

                        # Add merge finding information to the note if set to inactive
                        if form.cleaned_data['finding_action'] == "inactive":
                            single_finding_notes_entry = "Finding has been set to inactive and merged with the finding: {}.".format(finding_to_merge_into.title)
                            note = Notes(entry=single_finding_notes_entry, author=request.user)
                            note.save()
                            finding.notes.add(note)

                            # If the merged finding should be tagged as merged-into
                            if form.cleaned_data['mark_tag_finding']:
                                Tag.objects.add_tag(finding, "merged-inactive")

                    # Update the finding to merge into
                    if finding_descriptions != '':
                        finding_to_merge_into.description = "{}\n\n{}".format(finding_to_merge_into.description, finding_descriptions)

                    if finding_to_merge_into.static_finding:
                        static = finding.static_finding

                    if finding_to_merge_into.dynamic_finding:
                        dynamic = finding.dynamic_finding

                    if finding_to_merge_into.line is None:
                        line = finding_to_merge_into.line

                    if finding_to_merge_into.file_path is None:
                        file_path = finding_to_merge_into.file_path

                    if finding_references != '':
                        finding_to_merge_into.references = "{}\n{}".format(finding_to_merge_into.references, finding_references)

                    finding_to_merge_into.static_finding = static
                    finding_to_merge_into.dynamic_finding = dynamic

                    # Update the timestamp
                    finding_to_merge_into.last_reviewed = timezone.now()
                    finding_to_merge_into.last_reviewed_by = request.user

                    # Save the data to the merged finding
                    finding_to_merge_into.save()

                    # If the finding merged into should be tagged as merged
                    if form.cleaned_data['mark_tag_finding']:
                        Tag.objects.add_tag(finding_to_merge_into, "merged")

                    finding_action = ""
                    # Take action on the findings
                    if form.cleaned_data['finding_action'] == "inactive":
                        finding_action = "inactivated"
                        findings_to_merge.exclude(pk=finding_to_merge_into.pk).update(active=False, last_reviewed=timezone.now(), last_reviewed_by=request.user)
                    elif form.cleaned_data['finding_action'] == "delete":
                        finding_action = "deleted"
                        findings_to_merge.delete()

                    notes_entry = "Finding consists of merged findings from the following findings: {} which have been {}.".format(notes_entry[:-1], finding_action)
                    note = Notes(entry=notes_entry, author=request.user)
                    note.save()
                    finding_to_merge_into.notes.add(note)

                    messages.add_message(
                        request,
                        messages.SUCCESS,
                        'Findings merged',
                        extra_tags='alert-success')
                    return HttpResponseRedirect(
                        reverse('edit_finding', args=(finding_to_merge_into.id, )))
                else:
                    messages.add_message(request,
                                         messages.ERROR,
                                         'Unable to merge findings. Findings to merge contained in finding to merge into.',
                                         extra_tags='alert-danger')
            else:
                messages.add_message(request,
                                     messages.ERROR,
                                     'Unable to merge findings. Required fields were not selected.',
                                     extra_tags='alert-danger')

    product_tab = Product_Tab(finding.test.engagement.product.id, title="Merge Findings", tab="findings")
    custom_breadcrumb = {"Open Findings": reverse('product_open_findings', args=(finding.test.engagement.product.id, )) + '?test__engagement__product=' + str(finding.test.engagement.product.id)}

    return render(request, 'dojo/merge_findings.html', {
        'form': form,
        'name': 'Merge Findings',
        'finding': finding,
        'product_tab': product_tab,
        'title': product_tab.title,
        'custom_breadcrumb': custom_breadcrumb
    })


@user_passes_test(lambda u: u.is_staff)
def finding_bulk_update_all(request, pid=None):
    form = FindingBulkUpdateForm(request.POST)
    if request.method == "POST":
        finding_to_update = request.POST.getlist('finding_to_update')
        if request.POST.get('delete_bulk_findings') and finding_to_update:
            finds = Finding.objects.filter(id__in=finding_to_update)
            product_calc = list(Product.objects.filter(engagement__test__finding__id__in=finding_to_update).distinct())
            finds.delete()
            for prod in product_calc:
                calculate_grade(prod)
        else:
            if form.is_valid() and finding_to_update:
                finding_to_update = request.POST.getlist('finding_to_update')
                finds = Finding.objects.filter(id__in=finding_to_update).order_by("finding__test__engagement__product__id")
                if form.cleaned_data['severity']:
                    finds.update(severity=form.cleaned_data['severity'],
                                 numerical_severity=Finding.get_numerical_severity(form.cleaned_data['severity']),
                                 last_reviewed=timezone.now(),
                                 last_reviewed_by=request.user)
                if form.cleaned_data['status']:
                    finds.update(active=form.cleaned_data['active'],
                                 verified=form.cleaned_data['verified'],
                                 false_p=form.cleaned_data['false_p'],
                                 out_of_scope=form.cleaned_data['out_of_scope'],
                                 is_Mitigated=form.cleaned_data['is_Mitigated'],
                                 last_reviewed=timezone.now(),
                                 last_reviewed_by=request.user)

                if form.cleaned_data['push_to_github']:
                    logger.info('push selected findings to github')
                    finds = Finding.objects.filter(id__in=finding_to_update)
                    for finding in finds:
                        print('will push to GitHub finding: ' + str(finding))
                        old_status = finding.status()
                        if form.cleaned_data['push_to_github']:
                            if GITHUB_Issue.objects.filter(finding=finding).exists():
                                update_issue_task.delay(finding, old_status, True)
                            else:
                                add_external_issue_task.delay(finding, 'github')

                if form.cleaned_data['tags']:
                    for finding in finds:
                        tags = request.POST.getlist('tags')
                        ts = ", ".join(tags)
                        finding.tags = ts

                # Update the grade as bulk edits don't go through save
                if form.cleaned_data['severity'] or form.cleaned_data['status']:
                    prev_prod = None
                    for finding in finds:
                        if prev_prod != finding.test.engagement.product.id:
                            # TODO this can be inefficient as most findings usually have the same product
                            calculate_grade(finding.test.engagement.product)
                            prev_prod = finding.test.engagement.product.id

                for finding in finds:
                    from dojo.tools import tool_issue_updater
                    tool_issue_updater.async_tool_issue_update(finding)

                    # Because we never call finding.save() in a bulk update, we need to actually
                    # push the JIRA stuff here, rather than in finding.save()
<<<<<<< HEAD
                    push_anyway = finding.jira_conf_new().jira_pkey_set.first().push_all_issues
                    if form.cleaned_data['push_to_jira'] or push_anyway:
                        if finding.jira_conf_new() is None:
                            log_jira_alert('Finding cannot be pushed to jira as there is no jira '
                                           'configuration for this product.', finding)
                        else:
=======
                    if finding.jira_conf_new() is None:
                        log_jira_alert('Finding cannot be pushed to jira as there is no jira configuration for this product.', finding)
                    else:
                        push_anyway = finding.jira_conf_new().jira_pkey_set.first().push_all_issues
                        # push_anyway = JIRA_PKey.objects.get(
                        #     product=finding.test.engagement.product).push_all_issues
                        if form.cleaned_data['push_to_jira'] or push_anyway:
>>>>>>> b4fedda0
                            if JIRA_Issue.objects.filter(finding=finding).exists():
                                update_issue_task.delay(finding, True)
                            else:
                                add_issue_task.delay(finding, True)

                messages.add_message(request,
                                     messages.SUCCESS,
                                     'Bulk edit of findings was successful.  Check to make sure it is what you intended.',
                                     extra_tags='alert-success')
            else:
                messages.add_message(request,
                                     messages.ERROR,
                                     'Unable to process bulk update. Required fields were not selected.',
                                     extra_tags='alert-danger')

    return redirect_to_return_url_or_else(request, None)


def find_available_notetypes(notes):
    single_note_types = Note_Type.objects.filter(is_single=True, is_active=True).values_list('id', flat=True)
    multiple_note_types = Note_Type.objects.filter(is_single=False, is_active=True).values_list('id', flat=True)
    available_note_types = []
    for note_type_id in multiple_note_types:
        available_note_types.append(note_type_id)
    for note_type_id in single_note_types:
        for note in notes:
            if note_type_id == note.note_type_id:
                break
        else:
            available_note_types.append(note_type_id)
    queryset = Note_Type.objects.filter(id__in=available_note_types).order_by('-id')
    return queryset


def get_missing_mandatory_notetypes(finding):
    notes = finding.notes.all()
    mandatory_note_types = Note_Type.objects.filter(is_mandatory=True, is_active=True).values_list('id', flat=True)
    notes_to_be_added = []
    for note_type_id in mandatory_note_types:
        for note in notes:
            if note_type_id == note.note_type_id:
                break
        else:
            notes_to_be_added.append(note_type_id)
    queryset = Note_Type.objects.filter(id__in=notes_to_be_added)
    return queryset


@user_passes_test(lambda u: u.is_staff)
@require_POST
def mark_finding_duplicate(request, original_id, duplicate_id):
    original = get_object_or_404(Finding, id=original_id)
    duplicate = get_object_or_404(Finding, id=duplicate_id)

    if original.test.engagement != duplicate.test.engagement:
        if original.test.engagement.deduplication_on_engagement or duplicate.test.engagement.deduplication_on_engagement:
            messages.add_message(
                request,
                messages.ERROR,
                'Marking finding as duplicate/original failed as they are not in the same engagement and deduplication_on_engagement is enabled for at least one of them',
                extra_tags='alert-danger')
            return HttpResponseRedirect(request.META.get('HTTP_REFERER'))

    duplicate.duplicate = True
    duplicate.active = False
    duplicate.verified = False
    duplicate.duplicate_finding = original
    duplicate.last_reviewed = timezone.now()
    duplicate.last_reviewed_by = request.user
    duplicate.save()
    original.found_by.add(duplicate.test.test_type)
    original.save()

    return redirect_to_return_url_or_else(request, reverse('view_finding', args=(duplicate.id,)))


@user_passes_test(lambda u: u.is_staff)
@require_POST
def reset_finding_duplicate_status(request, duplicate_id):
    duplicate = get_object_or_404(Finding, id=duplicate_id)
    duplicate.duplicate = False
    duplicate.active = True
    if duplicate.duplicate_finding:
        duplicate.duplicate_finding.original_finding.remove(duplicate)
        duplicate.duplicate_finding = None
    duplicate.last_reviewed = timezone.now()
    duplicate.last_reviewed_by = request.user
    duplicate.save()

    return redirect_to_return_url_or_else(request, reverse('view_finding', args=(duplicate.id,)))<|MERGE_RESOLUTION|>--- conflicted
+++ resolved
@@ -173,11 +173,6 @@
         jira_config = jira_config.conf_id
     if github_config:
         github_config = github_config.git_conf_id
-<<<<<<< HEAD
-=======
-
-    paged_findings.object_list = prefetch_for_findings(paged_findings.object_list)
->>>>>>> b4fedda0
 
     return render(
         request, 'dojo/findings_list.html', {
@@ -597,11 +592,7 @@
         jissue = JIRA_Issue.objects.get(finding=finding)
         jira_link_exists = True
     except:
-<<<<<<< HEAD
-        enabled = False
-=======
         jira_link_exists = False
->>>>>>> b4fedda0
 
     try:
         gissue = GITHUB_Issue.objects.get(finding=finding)
@@ -681,9 +672,6 @@
             elif 'jiraform-push_to_jira' in request.POST:
                 jform = JIRAFindingForm(request.POST, prefix='jiraform', enabled=True)
                 if jform.is_valid():
-<<<<<<< HEAD
-                    push_to_jira = jform.cleaned_data.get('push_to_jira')
-=======
                     # If we get here, this means the box got checked.
                     # Currently, the jform is only 1 field, that checkbox.
                     # Even though its value is 'on' and therefore should be True, it always returns False.
@@ -691,7 +679,6 @@
                     # Someone more knowledgeable can fix it later.
                     # push_to_jira = jform.cleaned_data.get('push_to_jira')
                     push_to_jira = True
->>>>>>> b4fedda0
 
             if 'githubform-push_to_github' in request.POST:
                 gform = GITHUBFindingForm(
@@ -1731,14 +1718,6 @@
 
                     # Because we never call finding.save() in a bulk update, we need to actually
                     # push the JIRA stuff here, rather than in finding.save()
-<<<<<<< HEAD
-                    push_anyway = finding.jira_conf_new().jira_pkey_set.first().push_all_issues
-                    if form.cleaned_data['push_to_jira'] or push_anyway:
-                        if finding.jira_conf_new() is None:
-                            log_jira_alert('Finding cannot be pushed to jira as there is no jira '
-                                           'configuration for this product.', finding)
-                        else:
-=======
                     if finding.jira_conf_new() is None:
                         log_jira_alert('Finding cannot be pushed to jira as there is no jira configuration for this product.', finding)
                     else:
@@ -1746,7 +1725,6 @@
                         # push_anyway = JIRA_PKey.objects.get(
                         #     product=finding.test.engagement.product).push_all_issues
                         if form.cleaned_data['push_to_jira'] or push_anyway:
->>>>>>> b4fedda0
                             if JIRA_Issue.objects.filter(finding=finding).exists():
                                 update_issue_task.delay(finding, True)
                             else:
