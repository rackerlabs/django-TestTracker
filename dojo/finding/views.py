--- conflicted
+++ resolved
@@ -1031,12 +1031,12 @@
     form.initial['tags'] = [tag.name for tag in finding.tags]
     form_error = False
     jform = None
-<<<<<<< HEAD
     enabled = False
 
     if get_system_setting('enable_jira') and finding.jira_conf_new() is not None:
         enabled = finding.test.engagement.product.jira_pkey_set.first().push_all_issues
-=======
+        jform = JIRAFindingForm(enabled=enabled, prefix='jiraform')
+
     gform = None
     try:
         jissue = JIRA_Issue.objects.get(finding=finding)
@@ -1051,11 +1051,6 @@
     except:
         enabled = False
         pass
-
-    if get_system_setting('enable_jira') and JIRA_PKey.objects.filter(
-            product=finding.test.engagement.product) != 0:
->>>>>>> 0b808732
-        jform = JIRAFindingForm(enabled=enabled, prefix='jiraform')
 
     if get_system_setting('enable_github') and GITHUB_PKey.objects.filter(
             product=finding.test.engagement.product) != 0:
@@ -1129,11 +1124,8 @@
             elif 'jiraform-push_to_jira' in request.POST:
                 jform = JIRAFindingForm(request.POST, prefix='jiraform', enabled=enabled)
                 if jform.is_valid():
-<<<<<<< HEAD
                     push_to_jira = jform.cleaned_data.get('push_to_jira')
 
-            new_finding.save(push_to_jira=push_to_jira)
-=======
                     if JIRA_Issue.objects.filter(finding=new_finding).exists():
                         update_issue_task.delay(
                             new_finding, old_status,
@@ -1155,7 +1147,8 @@
                         add_external_issue_task.delay(
                             new_finding,
                             'github')
->>>>>>> 0b808732
+
+            new_finding.save(push_to_jira=push_to_jira)
 
             tags = request.POST.getlist('tags')
             t = ", ".join('"{0}"'.format(w) for w in tags)
@@ -1635,10 +1628,8 @@
             # Save it and push it to JIRA
             new_finding.save(push_to_jira=push_to_jira)
 
-<<<<<<< HEAD
             # Delete potential finding
             finding.delete()
-=======
             if 'githubform' in request.POST:
                 gform = GITHUBFindingForm(
                     request.POST,
@@ -1649,7 +1640,6 @@
                     add_external_issue_task.delay(
                         new_finding, 'github')
 
->>>>>>> 0b808732
             messages.add_message(
                 request,
                 messages.SUCCESS,
