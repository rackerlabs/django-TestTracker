# #  findings
import base64
import json
import logging
import mimetypes
import os
import shutil

from collections import OrderedDict
from django.db import models
from django.db.models.functions import Length
from django.conf import settings
from django.contrib import messages
from django.contrib.auth.decorators import user_passes_test
from django.core.exceptions import PermissionDenied, ValidationError
from django.core import serializers
from django.urls import reverse
from django.http import Http404, HttpResponse
from django.http import HttpResponseRedirect, HttpResponseForbidden
from django.http import StreamingHttpResponse
from django.shortcuts import render, get_object_or_404
from django.utils import formats
from django.utils.safestring import mark_safe
from django.utils import timezone
from django.views.decorators.http import require_POST
from tagging.models import Tag
from itertools import chain

from dojo.filters import OpenFindingFilter, \
    OpenFindingSuperFilter, AcceptedFindingSuperFilter, \
    ClosedFindingSuperFilter, TemplateFindingFilter
from dojo.forms import NoteForm, FindingNoteForm, CloseFindingForm, FindingForm, PromoteFindingForm, FindingTemplateForm, \
    DeleteFindingTemplateForm, FindingImageFormSet, JIRAFindingForm, GITHUBFindingForm, ReviewFindingForm, ClearFindingReviewForm, \
    DefectFindingForm, StubFindingForm, DeleteFindingForm, DeleteStubFindingForm, ApplyFindingTemplateForm, \
    FindingFormID, FindingBulkUpdateForm, MergeFindings
from dojo.models import Finding, Notes, NoteHistory, Note_Type, \
    BurpRawRequestResponse, Stub_Finding, Endpoint, Finding_Template, FindingImage, Risk_Acceptance, \
    FindingImageAccessToken, JIRA_Issue, JIRA_PKey, GITHUB_PKey, GITHUB_Issue, Dojo_User, Cred_Mapping, Test, Product, User, Engagement
from dojo.utils import get_page_items, add_breadcrumb, FileIterWrapper, process_notifications, \
    add_comment, jira_get_resolution_id, jira_change_resolution_id, get_jira_connection, \
    get_system_setting, apply_cwe_to_template, Product_Tab, calculate_grade, log_jira_alert, \
    redirect_to_return_url_or_else, get_return_url
from dojo.notifications.helper import create_notification

from dojo.tasks import add_issue_task, update_issue_task, update_external_issue_task, add_comment_task, \
    add_external_issue_task, close_external_issue_task, reopen_external_issue_task
from django.template.defaultfilters import pluralize
from django.db.models import Q, QuerySet, Prefetch

logger = logging.getLogger(__name__)

OPEN_FINDINGS_QUERY = Q(active=True)
VERIFIED_FINDINGS_QUERY = Q(verified=True)
OUT_OF_SCOPE_FINDINGS_QUERY = Q(active=False, out_of_scope=True)
FALSE_POSITIVE_FINDINGS_QUERY = Q(active=False, duplicate=False, false_p=True)
INACTIVE_FINDINGS_QUERY = Q(active=False, duplicate=False, is_Mitigated=False, false_p=False, out_of_scope=False)
ACCEPTED_FINDINGS_QUERY = Q(risk_acceptance__isnull=False)
CLOSED_FINDINGS_QUERY = Q(mitigated__isnull=False)


def open_findings_filter(request, queryset, user, pid):
    if user.is_staff:
        return OpenFindingSuperFilter(request.GET, queryset=queryset, user=user, pid=pid)
    else:
        return OpenFindingFilter(request.GET, queryset=queryset, user=user, pid=pid)


def accepted_findings_filter(request, queryset, user, pid):
    assert user.is_staff
    return AcceptedFindingSuperFilter(request.GET, queryset=queryset)


def closed_findings_filter(request, queryset, user, pid):
    assert user.is_staff
    return ClosedFindingSuperFilter(request.GET, queryset=queryset)


def open_findings(request, pid=None, eid=None, view=None):
    return findings(request, pid=pid, eid=eid, view=view, filter_name="Open", query_filter=OPEN_FINDINGS_QUERY)


def verified_findings(request, pid=None, eid=None, view=None):
    return findings(request, pid=pid, eid=eid, view=view, filter_name="Verified", query_filter=VERIFIED_FINDINGS_QUERY)


def out_of_scope_findings(request, pid=None, eid=None, view=None):
    return findings(request, pid=pid, eid=eid, view=view, filter_name="Out of Scope", query_filter=OUT_OF_SCOPE_FINDINGS_QUERY)


def false_positive_findings(request, pid=None, eid=None, view=None):
    return findings(request, pid=pid, eid=eid, view=view, filter_name="False Positive", query_filter=FALSE_POSITIVE_FINDINGS_QUERY)


def inactive_findings(request, pid=None, eid=None, view=None):
    return findings(request, pid=pid, eid=eid, view=view, filter_name="Inactive", query_filter=INACTIVE_FINDINGS_QUERY)


@user_passes_test(lambda u: u.is_staff)
def accepted_findings(request, pid=None, eid=None, view=None):
    return findings(request, pid=pid, eid=eid, view=view, filter_name="Accepted", query_filter=ACCEPTED_FINDINGS_QUERY,
                    django_filter=accepted_findings_filter)


@user_passes_test(lambda u: u.is_staff)
def closed_findings(request, pid=None, eid=None, view=None):
    return findings(request, pid=pid, eid=eid, view=view, filter_name="Closed", query_filter=CLOSED_FINDINGS_QUERY, order_by=('-mitigated'),
                    django_filter=closed_findings_filter)


def findings(request, pid=None, eid=None, view=None, filter_name=None, query_filter=None, order_by='numerical_severity',
django_filter=open_findings_filter):
    show_product_column = True
    custom_breadcrumb = None
    product_tab = None
    jira_config = None
    github_config = None

    tags = Tag.objects.usage_for_model(Finding)

    findings = Finding.objects.all()
    if view == "All":
        filter_name = "All"
    else:
        findings = findings.filter(query_filter)

    findings = findings.order_by(order_by)

    if pid:
        get_object_or_404(Product, id=pid)
        findings = findings.filter(test__engagement__product__id=pid)

        show_product_column = False
        product_tab = Product_Tab(pid, title="Findings", tab="findings")
        jira_config = JIRA_PKey.objects.filter(product=pid).first()
        github_config = GITHUB_PKey.objects.filter(product=pid).first()

    elif eid:
        eng = get_object_or_404(Engagement, id=eid)
        findings = Finding.objects.filter(test__engagement=eid).order_by('numerical_severity')

        show_product_column = False
        product_tab = Product_Tab(eng.product_id, title=eng.name, tab="engagements")
        jira_config = JIRA_PKey.objects.filter(product__engagement=eid).first()
        github_config = GITHUB_PKey.objects.filter(product__engagement=eid).first()
    else:
        add_breadcrumb(title="Findings", top_level=not len(request.GET), request=request)

    if not request.user.is_staff:
        findings = findings.filter(
            test__engagement__product__authorized_users__in=[request.user])

    findings_filter = django_filter(request, findings, request.user, pid)

    title_words = [
        word for title in findings_filter.qs.values_list('title', flat=True) for word in title.split() if len(word) > 2
    ]
    title_words = sorted(set(title_words))

    paged_findings = get_page_items(request, prefetch_for_findings(findings_filter.qs), 25)

    # show custom breadcrumb if user has filtered by exactly 1 endpoint
    endpoint = None
    if 'endpoints' in request.GET:
        endpoints = request.GET.getlist('endpoints', [])
        if len(endpoints) == 1:
            endpoint = endpoints[0]
            endpoint = get_object_or_404(Endpoint, id=endpoint)
            pid = endpoint.product.id
            filter_name = "Vulnerable Endpoints"
            custom_breadcrumb = OrderedDict([("Endpoints", reverse('vulnerable_endpoints')), (endpoint, reverse('view_endpoint', args=(endpoint.id, )))])

    if jira_config:
        jira_config = jira_config.conf_id
    if github_config:
        github_config = github_config.git_conf_id

    return render(
        request, 'dojo/findings_list.html', {
            'show_product_column': show_product_column,
            "product_tab": product_tab,
            "findings": paged_findings,
            "filtered": findings_filter,
            "title_words": title_words,
            'custom_breadcrumb': custom_breadcrumb,
            'filter_name': filter_name,
            'tag_input': tags,
            'jira_config': jira_config,
        })


def prefetch_for_findings(findings):
    prefetched_findings = findings
    if isinstance(findings, QuerySet):  # old code can arrive here with prods being a list because the query was already executed
        prefetched_findings = prefetched_findings.select_related('reporter')
        prefetched_findings = prefetched_findings.select_related('jira_issue')
        prefetched_findings = prefetched_findings.prefetch_related('test__test_type')
        prefetched_findings = prefetched_findings.prefetch_related('test__engagement__product__jira_pkey_set__conf')
        prefetched_findings = prefetched_findings.prefetch_related('found_by')
        prefetched_findings = prefetched_findings.prefetch_related('risk_acceptance_set')
        # we could try to prefetch only the latest note with SubQuery and OuterRef, but I'm getting that MySql doesn't support limits in subqueries.
        prefetched_findings = prefetched_findings.prefetch_related('notes')
        prefetched_findings = prefetched_findings.prefetch_related('tagged_items__tag')
    else:
        logger.debug('unable to prefetch because query was already executed')

    return prefetched_findings


def view_finding(request, fid):
    finding = get_object_or_404(Finding, id=fid)
    findings = Finding.objects.filter(test=finding.test).order_by('numerical_severity')
    try:
        prev_finding = findings[(list(findings).index(finding)) - 1]
    except AssertionError:
        prev_finding = finding
    try:
        next_finding = findings[(list(findings).index(finding)) + 1]
    except IndexError:
        next_finding = finding
    findings = [finding.id for finding in findings]
    cred_finding = Cred_Mapping.objects.filter(
        finding=finding.id).select_related('cred_id').order_by('cred_id')
    creds = Cred_Mapping.objects.filter(
        test=finding.test.id).select_related('cred_id').order_by('cred_id')
    cred_engagement = Cred_Mapping.objects.filter(
        engagement=finding.test.engagement.id).select_related(
            'cred_id').order_by('cred_id')
    user = request.user
    cwe_template = None
    try:
        cwe_template = Finding_Template.objects.filter(cwe=finding.cwe).first()
    except Finding_Template.DoesNotExist:
        pass

    try:
        jissue = JIRA_Issue.objects.get(finding=finding)
    except:
        jissue = None
        pass
    try:
        jpkey = JIRA_PKey.objects.get(product=finding.test.engagement.product)
        jconf = jpkey.conf
    except:
        jconf = None
        pass
    try:
        gissue = GITHUB_Issue.objects.get(finding=finding)
    except:
        gissue = None
        pass
    try:
        github_pkey = GITHUB_PKey.objects.get(product=finding.test.engagement.product)
        gconf = github_pkey.git_conf
    except:
        gconf = None
        pass
    dojo_user = get_object_or_404(Dojo_User, id=user.id)
    if user.is_staff or user in finding.test.engagement.product.authorized_users.all(
    ):
        pass  # user is authorized for this product
    else:
        raise PermissionDenied

    notes = finding.notes.all()
    note_type_activation = Note_Type.objects.filter(is_active=True).count()
    if note_type_activation:
        available_note_types = find_available_notetypes(notes)
    if request.method == 'POST':
        if note_type_activation:
            form = FindingNoteForm(request.POST, available_note_types=available_note_types)
        else:
            form = NoteForm(request.POST)
        if form.is_valid():
            new_note = form.save(commit=False)
            new_note.author = request.user
            new_note.date = timezone.now()
            new_note.save()
            history = NoteHistory(data=new_note.entry,
                                  time=new_note.date,
                                  current_editor=new_note.author)
            history.save()
            new_note.history.add(history)
            finding.notes.add(new_note)
            finding.last_reviewed = new_note.date
            finding.last_reviewed_by = user
            finding.save()
            if jissue is not None:
                add_comment_task(finding, new_note)
            if note_type_activation:
                form = FindingNoteForm(available_note_types=available_note_types)
            else:
                form = NoteForm()
            url = request.build_absolute_uri(
                reverse("view_finding", args=(finding.id, )))
            title = "Finding: " + finding.title
            process_notifications(request, new_note, url, title)
            messages.add_message(
                request,
                messages.SUCCESS,
                'Note saved.',
                extra_tags='alert-success')
            return HttpResponseRedirect(
                reverse('view_finding', args=(finding.id, )))
    else:
        if note_type_activation:
            form = FindingNoteForm(available_note_types=available_note_types)
        else:
            form = NoteForm()

    try:
        reqres = BurpRawRequestResponse.objects.get(finding=finding)
        burp_request = base64.b64decode(reqres.burpRequestBase64)
        burp_response = base64.b64decode(reqres.burpResponseBase64)
    except:
        reqres = None
        burp_request = None
        burp_response = None

    product_tab = Product_Tab(finding.test.engagement.product.id, title="View Finding", tab="findings")
    lastPos = (len(findings)) - 1
    return render(
        request, 'dojo/view_finding.html', {
            'product_tab': product_tab,
            'finding': finding,
            'burp_request': burp_request,
            'jissue': jissue,
            'jconf': jconf,
            'gissue': gissue,
            'gconf': gconf,
            'cred_finding': cred_finding,
            'creds': creds,
            'cred_engagement': cred_engagement,
            'burp_response': burp_response,
            'dojo_user': dojo_user,
            'user': user,
            'notes': notes,
            'form': form,
            'cwe_template': cwe_template,
            'found_by': finding.found_by.all().distinct(),
            'findings_list': findings,
            'findings_list_lastElement': findings[lastPos],
            'prev_finding': prev_finding,
            'next_finding': next_finding
        })


@user_passes_test(lambda u: u.is_staff)
def close_finding(request, fid):
    finding = get_object_or_404(Finding, id=fid)
    # in order to close a finding, we need to capture why it was closed
    # we can do this with a Note
    note_type_activation = Note_Type.objects.filter(is_active=True)
    if len(note_type_activation):
        missing_note_types = get_missing_mandatory_notetypes(finding)
    else:
        missing_note_types = note_type_activation
    form = CloseFindingForm(missing_note_types=missing_note_types)
    if request.method == 'POST':
        form = CloseFindingForm(request.POST, missing_note_types=missing_note_types)

        close_external_issue_task.delay(finding, 'Closed by defectdojo', 'github')

        if form.is_valid():
            now = timezone.now()
            new_note = form.save(commit=False)
            new_note.author = request.user
            new_note.date = now
            new_note.save()
            finding.notes.add(new_note)

            messages.add_message(
                request,
                messages.SUCCESS,
                'Note Saved.',
                extra_tags='alert-success')

            if len(missing_note_types) == 0:
                finding.active = False
                now = timezone.now()
                finding.mitigated = now
                finding.mitigated_by = request.user
                finding.last_reviewed = finding.mitigated
                finding.last_reviewed_by = request.user
                finding.endpoints.clear()
                finding.save()

                messages.add_message(
                    request,
                    messages.SUCCESS,
                    'Finding closed.',
                    extra_tags='alert-success')
                create_notification(event='other',
                                    title='Closing of %s' % finding.title,
                                    description='The finding "%s" was closed by %s' % (finding.title, request.user),
                                    url=request.build_absolute_uri(reverse('view_test', args=(finding.test.id, ))),
                                    )
                return HttpResponseRedirect(
                    reverse('view_test', args=(finding.test.id, )))
            else:
                return HttpResponseRedirect(
                    reverse('close_finding', args=(finding.id, )))

    else:
        form = CloseFindingForm(missing_note_types=missing_note_types)

    product_tab = Product_Tab(finding.test.engagement.product.id, title="Close", tab="findings")

    return render(request, 'dojo/close_finding.html', {
        'finding': finding,
        'product_tab': product_tab,
        'active_tab': 'findings',
        'user': request.user,
        'form': form,
        'note_types': missing_note_types
    })


@user_passes_test(lambda u: u.is_staff)
def defect_finding_review(request, fid):
    finding = get_object_or_404(Finding, id=fid)
    # in order to close a finding, we need to capture why it was closed
    # we can do this with a Note
    if request.method == 'POST':
        form = DefectFindingForm(request.POST)

        if form.is_valid():
            now = timezone.now()
            new_note = form.save(commit=False)
            new_note.author = request.user
            new_note.date = now
            new_note.save()
            finding.notes.add(new_note)
            finding.under_defect_review = False
            defect_choice = form.cleaned_data['defect_choice']

            if defect_choice == "Close Finding":
                finding.active = False
                finding.mitigated = now
                finding.mitigated_by = request.user
                finding.last_reviewed = finding.mitigated
                finding.last_reviewed_by = request.user
                finding.endpoints.clear()

            jira = get_jira_connection(finding)
            if jira and JIRA_Issue.objects.filter(finding=finding).exists():
                j_issue = JIRA_Issue.objects.get(finding=finding)
                issue = jira.issue(j_issue.jira_id)

                if defect_choice == "Close Finding":
                    # If the issue id is closed jira will return Reopen Issue
                    resolution_id = jira_get_resolution_id(jira, issue,
                                                           "Reopen Issue")
                    if resolution_id is None:
                        resolution_id = jira_get_resolution_id(
                            jira, issue, "Resolve Issue")
                        jira_change_resolution_id(jira, issue, resolution_id)
                        new_note.entry = new_note.entry + "\nJira issue set to resolved."
                else:
                    # Re-open finding with notes stating why re-open
                    resolution_id = jira_get_resolution_id(jira, issue,
                                                        "Resolve Issue")
                    if resolution_id is not None:
                        jira_change_resolution_id(jira, issue, resolution_id)
                        new_note.entry = new_note.entry + "\nJira issue re-opened."

            # Update Dojo and Jira with a notes
            add_comment(finding, new_note, force_push=True)
            finding.save()

            messages.add_message(
                request,
                messages.SUCCESS,
                'Defect Reviewed',
                extra_tags='alert-success')
            return HttpResponseRedirect(
                reverse('view_test', args=(finding.test.id, )))

    else:
        form = DefectFindingForm()

    product_tab = Product_Tab(finding.test.engagement.product.id, title="Jira Status Review", tab="findings")

    return render(request, 'dojo/defect_finding_review.html', {
        'finding': finding,
        'product_tab': product_tab,
        'user': request.user,
        'form': form
    })


@user_passes_test(lambda u: u.is_staff)
def reopen_finding(request, fid):
    finding = get_object_or_404(Finding, id=fid)
    finding.active = True
    finding.mitigated = None
    finding.mitigated_by = request.user
    finding.last_reviewed = finding.mitigated
    finding.last_reviewed_by = request.user
    finding.save()

    reopen_external_issue_task.delay(finding, 're-opened by defectdojo', 'github')

    messages.add_message(
        request,
        messages.SUCCESS,
        'Finding Reopened.',
        extra_tags='alert-success')
    create_notification(event='other',
                        title='Reopening of %s' % finding.title,
                        description='The finding "%s" was reopened by %s' % (finding.title, request.user),
                        url=request.build_absolute_uri(reverse('view_test', args=(finding.test.id, ))),
                        )
    return HttpResponseRedirect(reverse('view_finding', args=(finding.id, )))


@user_passes_test(lambda u: u.is_staff)
def apply_template_cwe(request, fid):
    finding = get_object_or_404(Finding, id=fid)

    form = FindingFormID(instance=finding)

    if request.method == 'POST':
        form = FindingFormID(request.POST, instance=finding)
        if form.is_valid():
            finding = apply_cwe_to_template(finding)
            finding.save()
            messages.add_message(
                request,
                messages.SUCCESS,
                'Finding CWE template applied successfully.',
                extra_tags='alert-success')
            return HttpResponseRedirect(reverse('view_finding', args=(fid, )))
        else:
            messages.add_message(
                request,
                messages.ERROR,
                'Unable to apply CWE template finding, please try again.',
                extra_tags='alert-danger')
    else:
        return HttpResponseForbidden()


def delete_finding(request, fid):
    finding = get_object_or_404(Finding, id=fid)

    if request.method == 'POST':
        form = DeleteFindingForm(request.POST, instance=finding)
        if form.is_valid():
            tid = finding.test.id
            product = finding.test.engagement.product
            del finding.tags
            finding.delete()
            calculate_grade(product)
            messages.add_message(
                request,
                messages.SUCCESS,
                'Finding deleted successfully.',
                extra_tags='alert-success')
            create_notification(event='other',
                                title='Deletion of %s' % finding.title,
                                description='The finding "%s" was deleted by %s' % (finding.title, request.user),
                                url=request.build_absolute_uri(reverse('all_findings')),
                                recipients=[finding.test.engagement.lead],
                                icon="exclamation-triangle")
            return redirect_to_return_url_or_else(request, reverse('view_test', args=(tid,)))
        else:
            messages.add_message(
                request,
                messages.ERROR,
                'Unable to delete finding, please try again.',
                extra_tags='alert-danger')
    else:
        return HttpResponseForbidden()


@user_passes_test(lambda u: u.is_staff)
def edit_finding(request, fid):
    finding = get_object_or_404(Finding, id=fid)
    old_status = finding.status()
    form = FindingForm(instance=finding, template=False)
    form.initial['tags'] = [tag.name for tag in finding.tags]
    form_error = False
    jform = None
    enabled = False

    if get_system_setting('enable_jira') and finding.jira_conf_new() is not None:
        enabled = finding.test.engagement.product.jira_pkey_set.first().push_all_issues
        jform = JIRAFindingForm(enabled=enabled, prefix='jiraform')

    try:
        jissue = JIRA_Issue.objects.get(finding=finding)
        enabled = True
    except:
        enabled = False

    try:
        gissue = GITHUB_Issue.objects.get(finding=finding)
        github_enabled = True
    except:
        github_enabled = False

    gform = None
    if get_system_setting('enable_github'):
        if GITHUB_PKey.objects.filter(product=finding.test.engagement.product).exclude(git_conf_id=None):
            gform = GITHUBFindingForm(enabled=github_enabled, prefix='githubform')

    if request.method == 'POST':
        form = FindingForm(request.POST, instance=finding, template=False)
        if finding.active:
            if (form['active'].value() is False or form['false_p'].value()) and form['duplicate'].value() is False:
                note_type_activation = Note_Type.objects.filter(is_active=True).count()
                closing_disabled = 0
                if note_type_activation:
                    closing_disabled = len(get_missing_mandatory_notetypes(finding))
                if closing_disabled != 0:
                    error_inactive = ValidationError('Can not set a finding as inactive without adding all mandatory notes',
                                                     code='inactive_without_mandatory_notes')
                    error_false_p = ValidationError('Can not set a finding as false positive without adding all mandatory notes',
                                                    code='false_p_without_mandatory_notes')
                    if form['active'].value() is False:
                        form.add_error('active', error_inactive)
                    if form['false_p'].value():
                        form.add_error('false_p', error_false_p)
                    messages.add_message(request,
                                         messages.ERROR,
                                         'Can not set a finding as inactive or false positive without adding all mandatory notes',
                                         extra_tags='alert-danger')
        if form.is_valid():
            new_finding = form.save(commit=False)
            new_finding.test = finding.test
            new_finding.numerical_severity = Finding.get_numerical_severity(
                new_finding.severity)
            if new_finding.false_p or new_finding.active is False:
                new_finding.mitigated = timezone.now()
                new_finding.mitigated_by = request.user
            if new_finding.active is True:
                new_finding.false_p = False
                new_finding.mitigated = None
                new_finding.mitigated_by = None
            if new_finding.duplicate:
                new_finding.duplicate = True
                new_finding.active = False
                new_finding.verified = False
                parent_find_string = request.POST.get('duplicate_choice', '')
                if parent_find_string:
                    parent_find = Finding.objects.get(id=int(parent_find_string.split(':')[0]))
                    new_finding.duplicate_finding = parent_find
                    parent_find.found_by.add(new_finding.test.test_type)
            if not new_finding.duplicate and new_finding.duplicate_finding:
                parent_find = new_finding.duplicate_finding
                if parent_find.found_by is not new_finding.found_by:
                    parent_find.original_finding.remove(new_finding)
                parent_find.found_by.remove(new_finding.test.test_type)
                new_finding.duplicate_finding = None

            if form['simple_risk_accept'].value():
                new_finding.simple_risk_accept()
            else:
                new_finding.simple_risk_unaccept()

            create_template = new_finding.is_template
            # always false now since this will be deprecated soon in favor of new Finding_Template model
            new_finding.is_template = False
            new_finding.endpoints.set(form.cleaned_data['endpoints'])
            new_finding.last_reviewed = timezone.now()
            new_finding.last_reviewed_by = request.user
            tags = request.POST.getlist('tags')
            t = ", ".join('"{0}"'.format(w) for w in tags)
            new_finding.tags = t

            # Push to Jira?
            push_to_jira = False
            if enabled:
                push_to_jira = True
            elif 'jiraform-push_to_jira' in request.POST:
                jform = JIRAFindingForm(request.POST, prefix='jiraform', enabled=enabled)
                if jform.is_valid():
                    push_to_jira = jform.cleaned_data.get('push_to_jira')

            if 'githubform-push_to_github' in request.POST:
                gform = GITHUBFindingForm(
                    request.POST, prefix='githubform', enabled=github_enabled)
                if gform.is_valid():
                    if GITHUB_Issue.objects.filter(finding=new_finding).exists():
                        update_external_issue_task.delay(
                            new_finding, old_status,
                            'github')
                    else:
                        add_external_issue_task.delay(
                            new_finding,
                            'github')

            new_finding.save(push_to_jira=push_to_jira)

            tags = request.POST.getlist('tags')
            t = ", ".join('"{0}"'.format(w) for w in tags)
            new_finding.tags = t

            messages.add_message(
                request,
                messages.SUCCESS,
                'Finding saved successfully.',
                extra_tags='alert-success')
            if create_template:
                templates = Finding_Template.objects.filter(
                    title=new_finding.title)
                if len(templates) > 0:
                    messages.add_message(
                        request,
                        messages.ERROR,
                        'A finding template was not created.  A template with this title already '
                        'exists.',
                        extra_tags='alert-danger')
                else:
                    template = Finding_Template(
                        title=new_finding.title,
                        cwe=new_finding.cwe,
                        severity=new_finding.severity,
                        description=new_finding.description,
                        mitigation=new_finding.mitigation,
                        impact=new_finding.impact,
                        references=new_finding.references,
                        numerical_severity=new_finding.numerical_severity)
                    template.save()
                    messages.add_message(
                        request,
                        messages.SUCCESS,
                        'A finding template was also created.',
                        extra_tags='alert-success')

            return redirect_to_return_url_or_else(request, reverse('view_finding', args=(new_finding.id,)))
        else:
            messages.add_message(
                request,
                messages.ERROR,
                'There appears to be errors on the form, please correct below.',
                extra_tags='alert-danger')
            form_error = True

    if form_error and 'endpoints' in form.cleaned_data:
        form.fields['endpoints'].queryset = form.cleaned_data['endpoints']
    else:
        form.fields['endpoints'].queryset = finding.endpoints.all()
    form.initial['tags'] = [tag.name for tag in finding.tags]

    if finding.test.engagement.deduplication_on_engagement:
        finding_dupes = Finding.objects.all().filter(
            test__engagement=finding.test.engagement).filter(
            title=finding.title).exclude(
            id=finding.id)
    else:
        finding_dupes = Finding.objects.all().filter(
            title=finding.title).exclude(
            id=finding.id)
    product_tab = Product_Tab(finding.test.engagement.product.id, title="Edit Finding", tab="findings")
    return render(request, 'dojo/edit_finding.html', {
        'product_tab': product_tab,
        'form': form,
        'finding': finding,
        'jform': jform,
        'gform': gform,
        'dupes': finding_dupes,
        'return_url': get_return_url(request)
    })


@user_passes_test(lambda u: u.is_staff)
def touch_finding(request, fid):
    finding = get_object_or_404(Finding, id=fid)
    finding.last_reviewed = timezone.now()
    finding.last_reviewed_by = request.user
    finding.save()
    # print('request:')
    # print(vars(request))
    # print(request.GET['return_url'])
    return redirect_to_return_url_or_else(request, reverse('view_finding', args=(finding.id, )))


@user_passes_test(lambda u: u.is_staff)
def simple_risk_accept(request, fid):
    finding = get_object_or_404(Finding, id=fid)
    finding.simple_risk_accept()
    return redirect_to_return_url_or_else(request, reverse('view_finding', args=(finding.id, )))


@user_passes_test(lambda u: u.is_staff)
def simple_risk_unaccept(request, fid):
    finding = get_object_or_404(Finding, id=fid)
    finding.simple_risk_unaccept()
    return redirect_to_return_url_or_else(request, reverse('view_finding', args=(finding.id, )))


@user_passes_test(lambda u: u.is_staff)
def request_finding_review(request, fid):
    finding = get_object_or_404(Finding, id=fid)
    user = get_object_or_404(Dojo_User, id=request.user.id)
    # in order to review a finding, we need to capture why a review is needed
    # we can do this with a Note
    if request.method == 'POST':
        form = ReviewFindingForm(request.POST)

        if form.is_valid():
            now = timezone.now()
            new_note = Notes()
            new_note.entry = "Review Request: " + form.cleaned_data['entry']
            new_note.private = True
            new_note.author = request.user
            new_note.date = now
            new_note.save()
            finding.notes.add(new_note)
            finding.active = False
            finding.verified = False
            finding.under_review = True
            finding.review_requested_by = user
            finding.last_reviewed = now
            finding.last_reviewed_by = request.user

            users = form.cleaned_data['reviewers']
            finding.reviewers.set(users)
            finding.save()
            reviewers = ""
            for suser in form.cleaned_data['reviewers']:
                reviewers += str(suser) + ", "
            reviewers = reviewers[:-2]

            create_notification(event='review_requested',
                                title='Finding review requested',
                                description='User %s has requested that users %s review the finding "%s" for accuracy:\n\n%s' % (user, reviewers, finding.title, new_note),
                                icon='check',
                                url=reverse("view_finding", args=(finding.id,)))

            messages.add_message(
                request,
                messages.SUCCESS,
                'Finding marked for review and reviewers notified.',
                extra_tags='alert-success')
            return HttpResponseRedirect(
                reverse('view_finding', args=(finding.id, )))

    else:
        form = ReviewFindingForm()

    product_tab = Product_Tab(finding.test.engagement.product.id, title="Review Finding", tab="findings")

    return render(request, 'dojo/review_finding.html', {
        'finding': finding,
        'product_tab': product_tab,
        'user': user,
        'form': form
    })


@user_passes_test(lambda u: u.is_staff)
def clear_finding_review(request, fid):
    finding = get_object_or_404(Finding, id=fid)
    user = get_object_or_404(Dojo_User, id=request.user.id)
    # in order to clear a review for a finding, we need to capture why and how it was reviewed
    # we can do this with a Note

    if user == finding.review_requested_by or user in finding.reviewers.all():
        pass
    else:
        return HttpResponseForbidden()

    if request.method == 'POST':
        form = ClearFindingReviewForm(request.POST, instance=finding)

        if form.is_valid():
            now = timezone.now()
            new_note = Notes()
            new_note.entry = "Review Cleared: " + form.cleaned_data['entry']
            new_note.author = request.user
            new_note.date = now
            new_note.save()

            finding = form.save(commit=False)

            finding.under_review = False
            finding.last_reviewed = now
            finding.last_reviewed_by = request.user

            finding.reviewers.set([])
            finding.save()

            finding.notes.add(new_note)

            messages.add_message(
                request,
                messages.SUCCESS,
                'Finding review has been updated successfully.',
                extra_tags='alert-success')
            return HttpResponseRedirect(
                reverse('view_finding', args=(finding.id, )))

    else:
        form = ClearFindingReviewForm(instance=finding)

    product_tab = Product_Tab(finding.test.engagement.product.id, title="Clear Finding Review", tab="findings")

    return render(request, 'dojo/clear_finding_review.html', {
        'finding': finding,
        'product_tab': product_tab,
        'user': user,
        'form': form
    })


@user_passes_test(lambda u: u.is_staff)
def mktemplate(request, fid):
    finding = get_object_or_404(Finding, id=fid)
    templates = Finding_Template.objects.filter(title=finding.title)
    if len(templates) > 0:
        messages.add_message(
            request,
            messages.ERROR,
            'A finding template with that title already exists.',
            extra_tags='alert-danger')
    else:
        template = Finding_Template(
            title=finding.title,
            cwe=finding.cwe,
            cve=finding.cve,
            severity=finding.severity,
            description=finding.description,
            mitigation=finding.mitigation,
            impact=finding.impact,
            references=finding.references,
            numerical_severity=finding.numerical_severity)
        template.save()
        tags = [tag.name for tag in list(finding.tags)]
        t = ", ".join('"{0}"'.format(w) for w in tags)
        template.tags = t
        messages.add_message(
            request,
            messages.SUCCESS,
            mark_safe(
                'Finding template added successfully. You may edit it <a href="%s">here</a>.'
                % reverse('edit_template', args=(template.id, ))),
            extra_tags='alert-success')
    return HttpResponseRedirect(reverse('view_finding', args=(finding.id, )))


@user_passes_test(lambda u: u.is_staff)
def find_template_to_apply(request, fid):
    finding = get_object_or_404(Finding, id=fid)
    test = get_object_or_404(Test, id=finding.test.id)
    templates_by_CVE = Finding_Template.objects.annotate(
                                            cve_len=Length('cve'), order=models.Value(1, models.IntegerField())).filter(
                                                cve=finding.cve, cve_len__gt=0).order_by('-last_used')
    if templates_by_CVE.count() == 0:

        templates_by_last_used = Finding_Template.objects.all().order_by(
                                                '-last_used').annotate(
                                                    cve_len=Length('cve'), order=models.Value(2, models.IntegerField()))
        templates = templates_by_last_used
    else:
        templates_by_last_used = Finding_Template.objects.all().exclude(
                                                cve=finding.cve).order_by(
                                                    '-last_used').annotate(
                                                        cve_len=Length('cve'), order=models.Value(2, models.IntegerField()))
        templates = templates_by_last_used.union(templates_by_CVE).order_by('order', '-last_used')

    templates = TemplateFindingFilter(request.GET, queryset=templates)
    paged_templates = get_page_items(request, templates.qs, 25)

    title_words = [
        word for finding in templates.qs for word in finding.title.split()
        if len(word) > 2
    ]

    title_words = sorted(set(title_words))
    product_tab = Product_Tab(test.engagement.product.id, title="Apply Template to Finding", tab="findings")
    return render(
        request, 'dojo/templates.html', {
            'templates': paged_templates,
            'product_tab': product_tab,
            'filtered': templates,
            'title_words': title_words,
            'tid': test.id,
            'fid': fid,
            'add_from_template': False,
            'apply_template': True,
        })


@user_passes_test(lambda u: u.is_staff)
def choose_finding_template_options(request, tid, fid):
    finding = get_object_or_404(Finding, id=fid)
    template = get_object_or_404(Finding_Template, id=tid)
    data = finding.__dict__
    data['tags'] = [tag.name for tag in template.tags]
    form = ApplyFindingTemplateForm(data=data, template=template)
    product_tab = Product_Tab(finding.test.engagement.product.id, title="Finding Template Options", tab="findings")
    return render(request, 'dojo/apply_finding_template.html', {
        'finding': finding,
        'product_tab': product_tab,
        'template': template,
        'form': form,
        'finding_tags': [tag.name for tag in finding.tags],
    })


@user_passes_test(lambda u: u.is_staff)
def apply_template_to_finding(request, fid, tid):
    finding = get_object_or_404(Finding, id=fid)
    template = get_object_or_404(Finding_Template, id=tid)

    if (request.method == "POST"):
        form = ApplyFindingTemplateForm(data=request.POST)

        if form.is_valid():
            template.last_used = timezone.now()
            template.save()
            finding.title = form.cleaned_data['title']
            finding.cwe = form.cleaned_data['cwe']
            finding.cve = form.cleaned_data['cve']
            finding.severity = form.cleaned_data['severity']
            finding.description = form.cleaned_data['description']
            finding.mitigation = form.cleaned_data['mitigation']
            finding.impact = form.cleaned_data['impact']
            finding.references = form.cleaned_data['references']
            finding.last_reviewed = timezone.now()
            finding.last_reviewed_by = request.user
            tags = request.POST.getlist('tags')
            t = ", ".join('"{0}"'.format(w) for w in tags)
            finding.tags = t
            finding.save()
        else:
            messages.add_message(
                request,
                messages.ERROR,
                'There appears to be errors on the form, please correct below.',
                extra_tags='alert-danger')
            # form_error = True
            product_tab = Product_Tab(finding.test.engagement.product.id, title="Apply Finding Template", tab="findings")
            return render(request, 'dojo/apply_finding_template.html', {
                'finding': finding,
                'product_tab': product_tab,
                'template': template,
                'form': form,
            })

        return HttpResponseRedirect(
            reverse('view_finding', args=(finding.id, )))
    else:
        return HttpResponseRedirect(
            reverse('view_finding', args=(finding.id, )))


@user_passes_test(lambda u: u.is_staff)
def add_stub_finding(request, tid):
    test = get_object_or_404(Test, id=tid)
    form = StubFindingForm()
    if request.method == 'POST':
        form = StubFindingForm(request.POST)
        if form.is_valid():
            stub_finding = form.save(commit=False)
            stub_finding.test = test
            stub_finding.reporter = request.user
            stub_finding.save()
            messages.add_message(
                request,
                messages.SUCCESS,
                'Stub Finding created successfully.',
                extra_tags='alert-success')
            if request.is_ajax():
                data = {
                    'message': 'Stub Finding created successfully.',
                    'id': stub_finding.id,
                    'severity': 'None',
                    'date': formats.date_format(stub_finding.date,
                                                "DATE_FORMAT")
                }
                return HttpResponse(json.dumps(data))
        else:
            if request.is_ajax():
                data = {
                    'message':
                    'Stub Finding form has error, please revise and try again.',
                }
                return HttpResponse(json.dumps(data))

            messages.add_message(
                request,
                messages.ERROR,
                'Stub Finding form has error, please revise and try again.',
                extra_tags='alert-danger')
    add_breadcrumb(title="Add Stub Finding", top_level=False, request=request)
    return HttpResponseRedirect(reverse('view_test', args=(tid, )))


@user_passes_test(lambda u: u.is_staff)
def delete_stub_finding(request, fid):
    finding = get_object_or_404(Stub_Finding, id=fid)
    form = DeleteStubFindingForm(instance=finding)

    if request.method == 'POST':
        form = DeleteStubFindingForm(request.POST, instance=finding)
        if form.is_valid():
            tid = finding.test.id
            if hasattr(finding, 'tags'):
                del finding.tags
            finding.delete()
            messages.add_message(
                request,
                messages.SUCCESS,
                'Potential Finding deleted successfully.',
                extra_tags='alert-success')
            return HttpResponseRedirect(reverse('view_test', args=(tid, )))
        else:
            messages.add_message(
                request,
                messages.ERROR,
                'Unable to delete potential finding, please try again.',
                extra_tags='alert-danger')
    else:
        return HttpResponseForbidden()


@user_passes_test(lambda u: u.is_staff)
def promote_to_finding(request, fid):
    finding = get_object_or_404(Stub_Finding, id=fid)
    test = finding.test
    form_error = False
    jira_available = False
    enabled = False
    jform = None

    if get_system_setting('enable_jira') and test.engagement.product.jira_pkey_set.first() is not None:
        enabled = test.engagement.product.jira_pkey_set.first().push_all_issues
        jform = JIRAFindingForm(prefix='jiraform', enabled=enabled)

    product_tab = Product_Tab(finding.test.engagement.product.id, title="Promote Finding", tab="findings")

    form = PromoteFindingForm(
        initial={
            'title': finding.title,
            'product_tab': product_tab,
            'date': finding.date,
            'severity': finding.severity,
            'description': finding.description,
            'test': finding.test,
            'reporter': finding.reporter
        })
    if request.method == 'POST':
        form = PromoteFindingForm(request.POST)
        if form.is_valid():
            new_finding = form.save(commit=False)
            new_finding.test = test
            new_finding.reporter = request.user
            new_finding.numerical_severity = Finding.get_numerical_severity(
                new_finding.severity)

            new_finding.active = True
            new_finding.false_p = False
            new_finding.duplicate = False
            new_finding.mitigated = None
            new_finding.verified = True
            new_finding.out_of_scope = False

            new_finding.save()
            new_finding.endpoints.set(form.cleaned_data['endpoints'])

            # Push to Jira?
            push_to_jira = False
            if enabled:
                push_to_jira = True
            elif 'jiraform-push_to_jira' in request.POST:
                jform = JIRAFindingForm(request.POST, prefix='jiraform',
                                        enabled=enabled)
                if jform.is_valid():
                    push_to_jira = jform.cleaned_data.get('push_to_jira')

            # Save it and push it to JIRA
            new_finding.save(push_to_jira=push_to_jira)

            # Delete potential finding
            finding.delete()
            if 'githubform' in request.POST:
                gform = GITHUBFindingForm(
                    request.POST,
                    prefix='githubform',
                    enabled=GITHUB_PKey.objects.get(
                        product=test.engagement.product).push_all_issues)
                if gform.is_valid():
                    add_external_issue_task.delay(
                        new_finding, 'github')

            messages.add_message(
                request,
                messages.SUCCESS,
                'Finding promoted successfully.',
                extra_tags='alert-success')

            return HttpResponseRedirect(reverse('view_test', args=(test.id, )))
        else:
            if 'endpoints' in form.cleaned_data:
                form.fields['endpoints'].queryset = form.cleaned_data[
                    'endpoints']
            else:
                form.fields['endpoints'].queryset = Endpoint.objects.none()
            form_error = True
            messages.add_message(
                request,
                messages.ERROR,
                'The form has errors, please correct them below.',
                extra_tags='alert-danger')

    return render(
        request, 'dojo/promote_to_finding.html', {
            'form': form,
            'product_tab': product_tab,
            'test': test,
            'stub_finding': finding,
            'form_error': form_error,
            'jform': jform,
        })


@user_passes_test(lambda u: u.is_staff)
def templates(request):
    templates = Finding_Template.objects.all().order_by('cwe')
    templates = TemplateFindingFilter(request.GET, queryset=templates)
    paged_templates = get_page_items(request, templates.qs, 25)
    title_words = [
        word for finding in templates.qs for word in finding.title.split()
        if len(word) > 2
    ]

    title_words = sorted(set(title_words))
    add_breadcrumb(title="Template Listing", top_level=True, request=request)
    return render(
        request, 'dojo/templates.html', {
            'templates': paged_templates,
            'filtered': templates,
            'title_words': title_words,
        })


def export_templates_to_json(request):
    leads_as_json = serializers.serialize('json', Finding_Template.objects.all())
    return HttpResponse(leads_as_json, content_type='json')


def apply_cwe_mitigation(apply_to_findings, template, update=True):
    count = 0
    if apply_to_findings and template.template_match and template.cwe is not None:
        # Update active, verified findings with the CWE template
        # If CWE only match only update issues where there isn't a CWE + Title match
        if template.template_match_title:
            count = Finding.objects.filter(active=True, verified=True, cwe=template.cwe, title__icontains=template.title).update(mitigation=template.mitigation, impact=template.impact, references=template.references)
        else:
            finding_templates = Finding_Template.objects.filter(cwe=template.cwe, template_match=True, template_match_title=True)

            finding_ids = None
            result_list = None
            # Exclusion list
            for title_template in finding_templates:
                finding_ids = Finding.objects.filter(active=True, verified=True, cwe=title_template.cwe, title__icontains=title_template.title).values_list('id', flat=True)
                if result_list is None:
                    result_list = finding_ids
                else:
                    result_list = list(chain(result_list, finding_ids))

            # If result_list is None the filter exclude won't work
            if result_list:
                count = Finding.objects.filter(active=True, verified=True, cwe=template.cwe).exclude(id__in=result_list)
            else:
                count = Finding.objects.filter(active=True, verified=True, cwe=template.cwe)

            if update:
                # MySQL won't allow an 'update in statement' so loop will have to do
                for finding in count:
                    finding.mitigation = template.mitigation
                    finding.impact = template.impact
                    finding.references = template.references
                    template.last_used = timezone.now()
                    template.save()
                    new_note = Notes()
                    new_note.entry = 'CWE remediation text applied to finding for CWE: %s using template: %s.' % (template.cwe, template.title)
                    new_note.author, created = User.objects.get_or_create(username='System')
                    new_note.save()
                    finding.notes.add(new_note)
                    finding.save()

            count = count.count()
    return count


@user_passes_test(lambda u: u.is_staff)
def add_template(request):
    form = FindingTemplateForm()
    if request.method == 'POST':
        form = FindingTemplateForm(request.POST)
        if form.is_valid():
            apply_message = ""
            template = form.save(commit=False)
            template.numerical_severity = Finding.get_numerical_severity(template.severity)
            template.save()
            tags = request.POST.getlist('tags')
            t = ", ".join('"{0}"'.format(w) for w in tags)
            template.tags = t
            count = apply_cwe_mitigation(form.cleaned_data["apply_to_findings"], template)
            if count > 0:
                apply_message = " and " + str(count) + pluralize(count, 'finding,findings') + " "

            messages.add_message(
                request,
                messages.SUCCESS,
                'Template created successfully. ' + apply_message,
                extra_tags='alert-success')
            return HttpResponseRedirect(reverse('templates'))
        else:
            messages.add_message(
                request,
                messages.ERROR,
                'Template form has error, please revise and try again.',
                extra_tags='alert-danger')
    add_breadcrumb(title="Add Template", top_level=False, request=request)
    return render(request, 'dojo/add_template.html', {
        'form': form,
        'name': 'Add Template'
    })


@user_passes_test(lambda u: u.is_staff)
def edit_template(request, tid):
    template = get_object_or_404(Finding_Template, id=tid)
    form = FindingTemplateForm(instance=template)

    if request.method == 'POST':
        form = FindingTemplateForm(request.POST, instance=template)
        if form.is_valid():
            template = form.save(commit=False)
            template.numerical_severity = Finding.get_numerical_severity(template.severity)
            template.save()

            count = apply_cwe_mitigation(form.cleaned_data["apply_to_findings"], template)
            if count > 0:
                apply_message = " and " + str(count) + " " + pluralize(count, 'finding,findings') + " "
            else:
                apply_message = ""

            tags = request.POST.getlist('tags')
            t = ", ".join('"{0}"'.format(w) for w in tags)
            template.tags = t
            messages.add_message(
                request,
                messages.SUCCESS,
                'Template ' + apply_message + 'updated successfully.',
                extra_tags='alert-success')
            return HttpResponseRedirect(reverse('templates'))
        else:
            messages.add_message(
                request,
                messages.ERROR,
                'Template form has error, please revise and try again.',
                extra_tags='alert-danger')

    count = apply_cwe_mitigation(True, template, False)
    form.initial['tags'] = [tag.name for tag in template.tags]
    add_breadcrumb(title="Edit Template", top_level=False, request=request)
    return render(request, 'dojo/add_template.html', {
        'form': form,
        'count': count,
        'name': 'Edit Template',
        'template': template,
    })


@user_passes_test(lambda u: u.is_staff)
def delete_template(request, tid):
    template = get_object_or_404(Finding_Template, id=tid)

    form = DeleteFindingTemplateForm(instance=template)

    if request.method == 'POST':
        form = DeleteFindingTemplateForm(request.POST, instance=template)
        if form.is_valid():
            del template.tags
            template.delete()
            messages.add_message(
                request,
                messages.SUCCESS,
                'Finding Template deleted successfully.',
                extra_tags='alert-success')
            return HttpResponseRedirect(reverse('templates'))
        else:
            messages.add_message(
                request,
                messages.ERROR,
                'Unable to delete Template, please revise and try again.',
                extra_tags='alert-danger')
    else:
        return HttpResponseForbidden()


@user_passes_test(lambda u: u.is_staff)
def finding_from_template(request, tid):
    template = get_object_or_404(Finding_Template, id=tid)


@user_passes_test(lambda u: u.is_staff)
def manage_images(request, fid):
    finding = get_object_or_404(Finding, id=fid)
    images_formset = FindingImageFormSet(queryset=finding.images.all())
    error = False

    if request.method == 'POST':
        images_formset = FindingImageFormSet(
            request.POST, request.FILES, queryset=finding.images.all())
        if images_formset.is_valid():
            # remove all from database and disk

            images_formset.save()

            for obj in images_formset.deleted_objects:
                os.remove(os.path.join(settings.MEDIA_ROOT, obj.image.name))
                if obj.image_thumbnail is not None and os.path.isfile(
                        os.path.join(settings.MEDIA_ROOT, obj.image_thumbnail.name)):
                    os.remove(os.path.join(settings.MEDIA_ROOT, obj.image_thumbnail.name))
                if obj.image_medium is not None and os.path.isfile(
                        os.path.join(settings.MEDIA_ROOT, obj.image_medium.name)):
                    os.remove(os.path.join(settings.MEDIA_ROOT, obj.image_medium.name))
                if obj.image_large is not None and os.path.isfile(
                        os.path.join(settings.MEDIA_ROOT, obj.image_large.name)):
                    os.remove(os.path.join(settings.MEDIA_ROOT, obj.image_large.name))

            for obj in images_formset.new_objects:
                finding.images.add(obj)

            orphan_images = FindingImage.objects.filter(finding__isnull=True)
            for obj in orphan_images:
                os.remove(os.path.join(settings.MEDIA_ROOT, obj.image.name))
                if obj.image_thumbnail is not None and os.path.isfile(
                        os.path.join(settings.MEDIA_ROOT, obj.image_thumbnail.name)):
                    os.remove(os.path.join(settings.MEDIA_ROOT, obj.image_thumbnail.name))
                if obj.image_medium is not None and os.path.isfile(
                        os.path.join(settings.MEDIA_ROOT, obj.image_medium.name)):
                    os.remove(os.path.join(settings.MEDIA_ROOT, obj.image_medium.name))
                if obj.image_large is not None and os.path.isfile(
                        os.path.join(settings.MEDIA_ROOT, obj.image_large.name)):
                    os.remove(os.path.join(settings.MEDIA_ROOT, obj.image_large.name))
                obj.delete()

            files = os.listdir(os.path.join(settings.MEDIA_ROOT, 'finding_images'))

            for file in files:
                with_media_root = os.path.join(settings.MEDIA_ROOT, 'finding_images', file)
                with_part_root_only = os.path.join('finding_images', file)
                if os.path.isfile(with_media_root):
                    pic = FindingImage.objects.filter(
                        image=with_part_root_only)

                    if len(pic) == 0:
                        os.remove(with_media_root)
                        cache_to_remove = os.path.join(settings.MEDIA_ROOT, 'CACHE', 'images', 'finding_images',
                            os.path.splitext(file)[0])
                        if os.path.isdir(cache_to_remove):
                            shutil.rmtree(cache_to_remove)
                    else:
                        for p in pic:
                            if p.finding_set is None:
                                p.delete()

            messages.add_message(
                request,
                messages.SUCCESS,
                'Images updated successfully.',
                extra_tags='alert-success')
        else:
            error = True
            messages.add_message(
                request,
                messages.ERROR,
                'Please check form data and try again.',
                extra_tags='alert-danger')

        if not error:
            return HttpResponseRedirect(reverse('view_finding', args=(fid, )))
    product_tab = Product_Tab(finding.test.engagement.product.id, title="Manage Finding Images", tab="findings")
    return render(
        request, 'dojo/manage_images.html', {
            'product_tab': product_tab,
            'images_formset': images_formset,
            'active_tab': 'findings',
            'name': 'Manage Finding Images',
            'finding': finding,
        })


def download_finding_pic(request, token):
    mimetypes.init()

    try:
        access_token = FindingImageAccessToken.objects.get(token=token)
        sizes = {
            'thumbnail': access_token.image.image_thumbnail,
            'small': access_token.image.image_small,
            'medium': access_token.image.image_medium,
            'large': access_token.image.image_large,
            'original': access_token.image.image,
        }
        if access_token.size not in list(sizes.keys()):
            raise Http404
        size = access_token.size
        # we know there is a token - is it for this image
        if access_token.size == size:
            ''' all is good, one time token used, delete it '''
            access_token.delete()
        else:
            raise PermissionDenied
    except:
        raise PermissionDenied

    response = StreamingHttpResponse(FileIterWrapper(open(sizes[size].path, 'rb')))
    response['Content-Disposition'] = 'inline'
    mimetype, encoding = mimetypes.guess_type(sizes[size].name)
    response['Content-Type'] = mimetype
    return response


@user_passes_test(lambda u: u.is_staff)
def merge_finding_product(request, pid):
    product = get_object_or_404(Product, pk=pid)
    finding_to_update = request.GET.getlist('finding_to_update')
    findings = None

    if (request.GET.get('merge_findings') or request.method == 'POST') and finding_to_update:
        finding = Finding.objects.get(id=finding_to_update[0], test__engagement__product=product)
        findings = Finding.objects.filter(id__in=finding_to_update, test__engagement__product=product)
        form = MergeFindings(finding=finding, findings=findings, initial={'finding_to_merge_into': finding_to_update[0]})

        if request.method == 'POST':
            form = MergeFindings(request.POST, finding=finding, findings=findings)
            if form.is_valid():
                finding_to_merge_into = form.cleaned_data['finding_to_merge_into']
                findings_to_merge = form.cleaned_data['findings_to_merge']
                finding_descriptions = ''
                finding_references = ''
                notes_entry = ''
                static = False
                dynamic = False

                if finding_to_merge_into not in findings_to_merge:
                    for finding in findings_to_merge.exclude(pk=finding_to_merge_into.pk):
                        notes_entry = "{} {} ({}),".format(notes_entry, finding.title, finding.id)
                        if finding.static_finding:
                            static = finding.static_finding

                        if finding.dynamic_finding:
                            dynamic = finding.dynamic_finding

                        if finding.line:
                            line = finding.line

                        if finding.file_path:
                            file_path = finding.file_path

                        # If checked merge the descriptions
                        if form.cleaned_data['append_description']:
                            finding_descriptions = "{}\n{}".format(finding_descriptions, finding.description)
                            # Workaround until file path is one to many
                            if finding.file_path:
                                finding_descriptions = "{}\n**File Path:** {}\n".format(finding_descriptions, finding.file_path)

                        # If checked merge the Reference
                        if form.cleaned_data['append_reference']:
                            finding_references = "{}\n{}".format(finding_references, finding.references)

                        # if checked merge the endpoints
                        if form.cleaned_data['add_endpoints']:
                            finding_to_merge_into.endpoints.add(*finding.endpoints.all())

                        # if checked merge the tags
                        if form.cleaned_data['tag_finding']:
                            for tag in finding.tags:
                                Tag.objects.add_tag(finding_to_merge_into, tag)

                        # if checked re-assign the burp requests to the merged finding
                        if form.cleaned_data['dynamic_raw']:
                            BurpRawRequestResponse.objects.filter(finding=finding).update(finding=finding_to_merge_into)

                        # Add merge finding information to the note if set to inactive
                        if form.cleaned_data['finding_action'] == "inactive":
                            single_finding_notes_entry = "Finding has been set to inactive and merged with the finding: {}.".format(finding_to_merge_into.title)
                            note = Notes(entry=single_finding_notes_entry, author=request.user)
                            note.save()
                            finding.notes.add(note)

                            # If the merged finding should be tagged as merged-into
                            if form.cleaned_data['mark_tag_finding']:
                                Tag.objects.add_tag(finding, "merged-inactive")

                    # Update the finding to merge into
                    if finding_descriptions != '':
                        finding_to_merge_into.description = "{}\n\n{}".format(finding_to_merge_into.description, finding_descriptions)

                    if finding_to_merge_into.static_finding:
                        static = finding.static_finding

                    if finding_to_merge_into.dynamic_finding:
                        dynamic = finding.dynamic_finding

                    if finding_to_merge_into.line is None:
                        line = finding_to_merge_into.line

                    if finding_to_merge_into.file_path is None:
                        file_path = finding_to_merge_into.file_path

                    if finding_references != '':
                        finding_to_merge_into.references = "{}\n{}".format(finding_to_merge_into.references, finding_references)

                    finding_to_merge_into.static_finding = static
                    finding_to_merge_into.dynamic_finding = dynamic

                    # Update the timestamp
                    finding_to_merge_into.last_reviewed = timezone.now()
                    finding_to_merge_into.last_reviewed_by = request.user

                    # Save the data to the merged finding
                    finding_to_merge_into.save()

                    # If the finding merged into should be tagged as merged
                    if form.cleaned_data['mark_tag_finding']:
                        Tag.objects.add_tag(finding_to_merge_into, "merged")

                    finding_action = ""
                    # Take action on the findings
                    if form.cleaned_data['finding_action'] == "inactive":
                        finding_action = "inactivated"
                        findings_to_merge.exclude(pk=finding_to_merge_into.pk).update(active=False, last_reviewed=timezone.now(), last_reviewed_by=request.user)
                    elif form.cleaned_data['finding_action'] == "delete":
                        finding_action = "deleted"
                        findings_to_merge.delete()

                    notes_entry = "Finding consists of merged findings from the following findings: {} which have been {}.".format(notes_entry[:-1], finding_action)
                    note = Notes(entry=notes_entry, author=request.user)
                    note.save()
                    finding_to_merge_into.notes.add(note)

                    messages.add_message(
                        request,
                        messages.SUCCESS,
                        'Findings merged',
                        extra_tags='alert-success')
                    return HttpResponseRedirect(
                        reverse('edit_finding', args=(finding_to_merge_into.id, )))
                else:
                    messages.add_message(request,
                                         messages.ERROR,
                                         'Unable to merge findings. Findings to merge contained in finding to merge into.',
                                         extra_tags='alert-danger')
            else:
                messages.add_message(request,
                                     messages.ERROR,
                                     'Unable to merge findings. Required fields were not selected.',
                                     extra_tags='alert-danger')

    product_tab = Product_Tab(finding.test.engagement.product.id, title="Merge Findings", tab="findings")
    custom_breadcrumb = {"Open Findings": reverse('product_open_findings', args=(finding.test.engagement.product.id, )) + '?test__engagement__product=' + str(finding.test.engagement.product.id)}

    return render(request, 'dojo/merge_findings.html', {
        'form': form,
        'name': 'Merge Findings',
        'finding': finding,
        'product_tab': product_tab,
        'title': product_tab.title,
        'custom_breadcrumb': custom_breadcrumb
    })


@user_passes_test(lambda u: u.is_staff)
def finding_bulk_update_all(request, pid=None):
    form = FindingBulkUpdateForm(request.POST)
    if request.method == "POST":
        finding_to_update = request.POST.getlist('finding_to_update')
        if request.POST.get('delete_bulk_findings') and finding_to_update:
            finds = Finding.objects.filter(id__in=finding_to_update)
            product_calc = list(Product.objects.filter(engagement__test__finding__id__in=finding_to_update).distinct())
            finds.delete()
            for prod in product_calc:
                calculate_grade(prod)
        else:
            finds = prefetch_for_findings(Finding.objects.filter(id__in=finding_to_update).order_by("finding__test__engagement__product__id"))
            q_simple_risk_acceptance = Risk_Acceptance.objects.filter(name=Finding.SIMPLE_RISK_ACCEPTANCE_NAME)
            finds = finds.prefetch_related(Prefetch('test__engagement__risk_acceptance', queryset=q_simple_risk_acceptance, to_attr='simple_risk_acceptance'))
            if form.is_valid() and finding_to_update:
                finding_to_update = request.POST.getlist('finding_to_update')
                if form.cleaned_data['severity']:
                    finds.update(severity=form.cleaned_data['severity'],
                                 numerical_severity=Finding.get_numerical_severity(form.cleaned_data['severity']),
                                 last_reviewed=timezone.now(),
                                 last_reviewed_by=request.user)
                if form.cleaned_data['status']:
                    finds.update(active=form.cleaned_data['active'],
                                 verified=form.cleaned_data['verified'],
                                 false_p=form.cleaned_data['false_p'],
                                 out_of_scope=form.cleaned_data['out_of_scope'],
                                 is_Mitigated=form.cleaned_data['is_Mitigated'],
                                 last_reviewed=timezone.now(),
                                 last_reviewed_by=request.user)

                if form.cleaned_data['risk_acceptance']:
                    for find in finds:
                        if form.cleaned_data['risk_accept']:
                            find.simple_risk_accept()
                        elif form.cleaned_data['risk_unaccept']:
                            find.simple_risk_unaccept()

                if form.cleaned_data['push_to_github']:
                    logger.info('push selected findings to github')
                    for finding in finds:
                        print('will push to GitHub finding: ' + str(finding))
                        old_status = finding.status()
                        if form.cleaned_data['push_to_github']:
                            if GITHUB_Issue.objects.filter(finding=finding).exists():
                                update_issue_task.delay(finding, old_status, True)
                            else:
                                add_external_issue_task.delay(finding, 'github')

                if form.cleaned_data['tags']:
                    for finding in finds:
                        tags = request.POST.getlist('tags')
                        ts = ", ".join(tags)
                        finding.tags = ts

                if form.cleaned_data['severity'] or form.cleaned_data['status']:
                    prev_prod = None
                    for finding in finds:
                        # findings are ordered by product_id
                        if prev_prod != finding.test.engagement.product.id:
                            # TODO this can be inefficient as most findings usually have the same product
                            calculate_grade(finding.test.engagement.product)
                            prev_prod = finding.test.engagement.product.id

                for finding in finds:
                    from dojo.tools import tool_issue_updater
                    tool_issue_updater.async_tool_issue_update(finding)

                    # Because we never call finding.save() in a bulk update, we need to actually
                    # push the JIRA stuff here, rather than in finding.save()
<<<<<<< HEAD
                    push_anyway = finding.jira_conf_new() and finding.jira_pkey().push_all_issues
                    if form.cleaned_data['push_to_jira'] or push_anyway:
                        if not finding.jira_conf_new:
                            log_jira_alert('Finding cannot be pushed to jira as there is no jira configuration for this product.', finding)
=======
                    push_anyway = finding.jira_conf_new().jira_pkey_set.first().push_all_issues
                    if form.cleaned_data['push_to_jira'] or push_anyway:
                        if finding.jira_conf_new() is None:
                            log_jira_alert('Finding cannot be pushed to jira as there is no jira '
                                           'configuration for this product.', finding)
>>>>>>> 65f1583a
                        else:
                            if JIRA_Issue.objects.filter(finding=finding).exists():
                                update_issue_task.delay(finding, True)
                            else:
                                add_issue_task.delay(finding, True)

                messages.add_message(request,
                                     messages.SUCCESS,
                                     'Bulk edit of findings was successful.  Check to make sure it is what you intended.',
                                     extra_tags='alert-success')
            else:
                messages.add_message(request,
                                     messages.ERROR,
                                     'Unable to process bulk update. Required fields were not selected.',
                                     extra_tags='alert-danger')

    return redirect_to_return_url_or_else(request, None)


def find_available_notetypes(notes):
    single_note_types = Note_Type.objects.filter(is_single=True, is_active=True).values_list('id', flat=True)
    multiple_note_types = Note_Type.objects.filter(is_single=False, is_active=True).values_list('id', flat=True)
    available_note_types = []
    for note_type_id in multiple_note_types:
        available_note_types.append(note_type_id)
    for note_type_id in single_note_types:
        for note in notes:
            if note_type_id == note.note_type_id:
                break
        else:
            available_note_types.append(note_type_id)
    queryset = Note_Type.objects.filter(id__in=available_note_types).order_by('-id')
    return queryset


def get_missing_mandatory_notetypes(finding):
    notes = finding.notes.all()
    mandatory_note_types = Note_Type.objects.filter(is_mandatory=True, is_active=True).values_list('id', flat=True)
    notes_to_be_added = []
    for note_type_id in mandatory_note_types:
        for note in notes:
            if note_type_id == note.note_type_id:
                break
        else:
            notes_to_be_added.append(note_type_id)
    queryset = Note_Type.objects.filter(id__in=notes_to_be_added)
    return queryset


@user_passes_test(lambda u: u.is_staff)
@require_POST
def mark_finding_duplicate(request, original_id, duplicate_id):
    original = get_object_or_404(Finding, id=original_id)
    duplicate = get_object_or_404(Finding, id=duplicate_id)

    if original.test.engagement != duplicate.test.engagement:
        if original.test.engagement.deduplication_on_engagement or duplicate.test.engagement.deduplication_on_engagement:
            messages.add_message(
                request,
                messages.ERROR,
                'Marking finding as duplicate/original failed as they are not in the same engagement and deduplication_on_engagement is enabled for at least one of them',
                extra_tags='alert-danger')
            return HttpResponseRedirect(request.META.get('HTTP_REFERER'))

    duplicate.duplicate = True
    duplicate.active = False
    duplicate.verified = False
    duplicate.duplicate_finding = original
    duplicate.last_reviewed = timezone.now()
    duplicate.last_reviewed_by = request.user
    duplicate.save()
    original.found_by.add(duplicate.test.test_type)
    original.save()

    return redirect_to_return_url_or_else(request, reverse('view_finding', args=(duplicate.id,)))


@user_passes_test(lambda u: u.is_staff)
@require_POST
def reset_finding_duplicate_status(request, duplicate_id):
    duplicate = get_object_or_404(Finding, id=duplicate_id)
    duplicate.duplicate = False
    duplicate.active = True
    if duplicate.duplicate_finding:
        duplicate.duplicate_finding.original_finding.remove(duplicate)
        duplicate.duplicate_finding = None
    duplicate.last_reviewed = timezone.now()
    duplicate.last_reviewed_by = request.user
    duplicate.save()

    return redirect_to_return_url_or_else(request, reverse('view_finding', args=(duplicate.id,)))<|MERGE_RESOLUTION|>--- conflicted
+++ resolved
@@ -1740,18 +1740,11 @@
 
                     # Because we never call finding.save() in a bulk update, we need to actually
                     # push the JIRA stuff here, rather than in finding.save()
-<<<<<<< HEAD
-                    push_anyway = finding.jira_conf_new() and finding.jira_pkey().push_all_issues
-                    if form.cleaned_data['push_to_jira'] or push_anyway:
-                        if not finding.jira_conf_new:
-                            log_jira_alert('Finding cannot be pushed to jira as there is no jira configuration for this product.', finding)
-=======
                     push_anyway = finding.jira_conf_new().jira_pkey_set.first().push_all_issues
                     if form.cleaned_data['push_to_jira'] or push_anyway:
                         if finding.jira_conf_new() is None:
                             log_jira_alert('Finding cannot be pushed to jira as there is no jira '
                                            'configuration for this product.', finding)
->>>>>>> 65f1583a
                         else:
                             if JIRA_Issue.objects.filter(finding=finding).exists():
                                 update_issue_task.delay(finding, True)
