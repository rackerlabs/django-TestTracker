from django.db.models.query_utils import Q
from django.db.models.signals import post_delete, pre_delete
from django.dispatch.dispatcher import receiver
from dojo.celery import app
from dojo.decorators import dojo_async_task, dojo_model_from_id, dojo_model_to_id
import logging
from time import strftime
from django.utils import timezone
from django.conf import settings
from fieldsignals import pre_save_changed
from dojo.utils import get_current_user, mass_model_updater, to_str_typed
from dojo.models import Engagement, Finding, Finding_Group, System_Settings, Test, Endpoint, Endpoint_Status, \
    Vulnerability_Id, Vulnerability_Id_Template
from dojo.endpoint.utils import save_endpoints_to_add


logger = logging.getLogger(__name__)
deduplicationLogger = logging.getLogger("dojo.specific-loggers.deduplication")

OPEN_FINDINGS_QUERY = Q(active=True)
VERIFIED_FINDINGS_QUERY = Q(active=True, verified=True)
OUT_OF_SCOPE_FINDINGS_QUERY = Q(active=False, out_of_scope=True)
FALSE_POSITIVE_FINDINGS_QUERY = Q(active=False, duplicate=False, false_p=True)
INACTIVE_FINDINGS_QUERY = Q(active=False, duplicate=False, is_mitigated=False, false_p=False, out_of_scope=False)
ACCEPTED_FINDINGS_QUERY = Q(risk_accepted=True)
NOT_ACCEPTED_FINDINGS_QUERY = Q(risk_accepted=False)
WAS_ACCEPTED_FINDINGS_QUERY = Q(risk_acceptance__isnull=False) & Q(risk_acceptance__expiration_date_handled__isnull=False)
CLOSED_FINDINGS_QUERY = Q(is_mitigated=True)
UNDER_REVIEW_QUERY = Q(under_review=True)


# this signal is triggered just before a finding is getting saved
# and one of the status related fields has changed
# this allows us to:
# - set any depending fields such as mitigated_by, mitigated, etc.
# - update any audit log / status history
def pre_save_finding_status_change(sender, instance, changed_fields=None, **kwargs):
    # some code is cloning findings by setting id/pk to None, ignore those, will be handled on next save
    # if not instance.id:
    #     logger.debug('ignoring save of finding without id')
    #     return

    logger.debug('%i: changed status fields pre_save: %s', instance.id or 0, changed_fields)

    for field, (old, new) in changed_fields.items():
        logger.debug("%i: %s changed from %s to %s" % (instance.id or 0, field, old, new))
        user = None
        if get_current_user() and get_current_user().is_authenticated:
            user = get_current_user()
        update_finding_status(instance, user, changed_fields)


# also get signal when id is set/changed so we can process new findings
pre_save_changed.connect(
    pre_save_finding_status_change,
    sender=Finding,
    fields=[
        "id",
        "active",
        "verified",
        "false_p",
        "is_mitigated",
        "mitigated",
        "mitigated_by",
        "out_of_scope",
        "risk_accepted",
    ],
)


def update_finding_status(new_state_finding, user, changed_fields=None):
    now = timezone.now()

    logger.debug('changed fields: %s', changed_fields)

    is_new_finding = not changed_fields or (changed_fields and len(changed_fields) == 1 and 'id' in changed_fields)

    # activated
    # reactivated
    # closed / mitigated
    # false positivized
    # out_of_scopified
    # marked as duplicate
    # marked as original

    if is_new_finding or 'is_mitigated' in changed_fields:
        # finding is being mitigated
        if new_state_finding.is_mitigated:
            # when mitigating a finding, the meta fields can only be editted if allowed
            logger.debug('finding being mitigated, set mitigated and mitigated_by fields')

            if can_edit_mitigated_data(user):
                # only set if it was not already set by user
                # not sure if this check really covers all cases, but if we make it more strict
                # it will cause all kinds of issues I believe with new findings etc
                new_state_finding.mitigated = new_state_finding.mitigated or now
                new_state_finding.mitigated_by = new_state_finding.mitigated_by or user

        # finding is being "un"mitigated
        else:
            new_state_finding.mitigated = None
            new_state_finding.mitigated_by = None

    # people may try to remove mitigated/mitigated_by by accident
    if new_state_finding.is_mitigated:
        new_state_finding.mitigated = new_state_finding.mitigated or now
        new_state_finding.mitigated_by = new_state_finding.mitigated_by or user

    if is_new_finding or 'active' in changed_fields:
        # finding is being (re)activated
        if new_state_finding.active:
            new_state_finding.false_p = False
            new_state_finding.out_of_scope = False
            new_state_finding.is_mitigated = False
            new_state_finding.mitigated = None
            new_state_finding.mitigated_by = None
        else:
            # finding is being deactivated
            pass

    if is_new_finding or 'verified' in changed_fields:
        pass

    if is_new_finding or 'false_p' in changed_fields or 'out_of_scope' in changed_fields:
        # existing behaviour is that false_p or out_of_scope implies mitigated
        if new_state_finding.false_p or new_state_finding.out_of_scope:
            new_state_finding.mitigated = new_state_finding.mitigated or now
            new_state_finding.mitigated_by = new_state_finding.mitigated_by or user
            new_state_finding.is_mitigated = True
            new_state_finding.active = False
            new_state_finding.verified = False

    # always reset some fields if the finding is not a duplicate
    if not new_state_finding.duplicate:
        new_state_finding.duplicate = False
        new_state_finding.duplicate_finding = None

    new_state_finding.last_status_update = now


def can_edit_mitigated_data(user):
    return settings.EDITABLE_MITIGATED_DATA and user.is_superuser


def create_finding_group(finds, finding_group_name):
    logger.debug('creating finding_group_create')
    if not finds or len(finds) == 0:
        raise ValueError('cannot create empty Finding Group')

    finding_group_name_dummy = 'bulk group ' + strftime("%a, %d %b  %Y %X", timezone.now().timetuple())

    finding_group = Finding_Group(test=finds[0].test)
    finding_group.creator = get_current_user()
    finding_group.name = finding_group_name + finding_group_name_dummy
    finding_group.save()
    available_findings = [find for find in finds if not find.finding_group_set.all()]
    finding_group.findings.set(available_findings)

    # if user provided a name, we use that, else:
    # if we have components, we may set a nice name but catch 'name already exist' exceptions
    try:
        if finding_group_name:
            finding_group.name = finding_group_name
        elif finding_group.components:
            finding_group.name = finding_group.components
        finding_group.save()
    except:
        pass

    added = len(available_findings)
    skipped = len(finds) - added
    return finding_group, added, skipped


def add_to_finding_group(finding_group, finds):
    added = 0
    skipped = 0
    available_findings = [find for find in finds if not find.finding_group_set.all()]
    finding_group.findings.add(*available_findings)

    added = len(available_findings)
    skipped = len(finds) - added
    return finding_group, added, skipped


def remove_from_finding_group(finds):
    removed = 0
    skipped = 0
    affected_groups = set()
    for find in finds:
        groups = find.finding_group_set.all()
        if not groups:
            skipped += 1
            continue

        for group in find.finding_group_set.all():
            group.findings.remove(find)
            affected_groups.add(group)

        removed += 1

    return affected_groups, removed, skipped


def update_finding_group(finding, finding_group):
    # finding_group = Finding_Group.objects.get(id=group)
    if finding_group is not None:
        if finding_group != finding.finding_group:
            if finding.finding_group:
                logger.debug('removing finding %d from finding_group %s', finding.id, finding.finding_group)
                finding.finding_group.findings.remove(finding)
            logger.debug('adding finding %d to finding_group %s', finding.id, finding_group)
            finding_group.findings.add(finding)
    else:
        if finding.finding_group:
            logger.debug('removing finding %d from finding_group %s', finding.id, finding.finding_group)
            finding.finding_group.findings.remove(finding)


def get_group_by_group_name(finding, finding_group_by_option):
    group_name = None

    if finding_group_by_option == 'component_name':
        group_name = finding.component_name
    elif finding_group_by_option == 'component_name+component_version':
        if finding.component_name or finding.component_version:
        group_name = '%s:%s' % ((finding.component_name if finding.component_name else 'None'),
        (finding.component_version if finding.component_version else 'None'))
    elif finding_group_by_option == 'file_path':
        if finding.file_path:
            group_name = 'Filepath %s' % (finding.file_path)
    else:
        raise ValueError("Invalid group_by option %s" % finding_group_by_option)

    if group_name:
    return 'Findings in: %s' % group_name

    return group_name


def group_findings_by(finds, finding_group_by_option):
    grouped = 0
    groups_created = 0
    groups_existing = 0
    skipped = 0
    affected_groups = set()
    for find in finds:
        if find.finding_group is not None:
            skipped += 1
            continue

        group_name = get_group_by_group_name(find, finding_group_by_option)
        if group_name is None:
            skipped += 1
            continue

        finding_group = Finding_Group.objects.filter(name=group_name).first()
        if not finding_group:
            finding_group, added, skipped = create_finding_group([find], group_name)
            groups_created += 1
            grouped += added
            skipped += skipped
        else:
            add_to_finding_group(finding_group, [find])
            groups_existing += 1
            grouped += 1

        affected_groups.add(finding_group)

    return affected_groups, grouped, skipped, groups_created


def add_finding_to_auto_group(finding, group_by, **kwargs):
    test = finding.test
    name = get_group_by_group_name(finding, group_by)
    if name is not None:
    creator = get_current_user()
    if not creator:
        creator = kwargs.get('async_user', None)
    finding_group, created = Finding_Group.objects.get_or_create(test=test, creator=creator, name=name)
    if created:
        logger.debug('Created Finding Group %d:%s for test %d:%s', finding_group.id, finding_group, test.id, test)
    finding_group.findings.add(finding)


@dojo_model_to_id
@dojo_async_task
@app.task
@dojo_model_from_id
def post_process_finding_save(finding, dedupe_option=True, false_history=False, rules_option=True, product_grading_option=True,
             issue_updater_option=True, push_to_jira=False, user=None, *args, **kwargs):

    system_settings = System_Settings.objects.get()

    # STEP 1 run all status changing tasks sequentially to avoid race conditions
    if dedupe_option:
        if finding.hash_code is not None:
            if system_settings.enable_deduplication:
                from dojo.utils import do_dedupe_finding
                do_dedupe_finding(finding, *args, **kwargs)
            else:
                deduplicationLogger.debug("skipping dedupe because it's disabled in system settings")
        else:
            deduplicationLogger.warning("skipping dedupe because hash_code is None")

    if false_history:
        if system_settings.false_positive_history:
            from dojo.utils import do_false_positive_history
            do_false_positive_history(finding, *args, **kwargs)
        else:
            deduplicationLogger.debug("skipping false positive history because it's disabled in system settings")

    # STEP 2 run all non-status changing tasks as celery tasks in the background
    if issue_updater_option:
        from dojo.tools import tool_issue_updater
        tool_issue_updater.async_tool_issue_update(finding)

    if product_grading_option:
        if system_settings.enable_product_grade:
            from dojo.utils import calculate_grade
            calculate_grade(finding.test.engagement.product)
        else:
            deduplicationLogger.debug("skipping product grading because it's disabled in system settings")

    # Adding a snippet here for push to JIRA so that it's in one place
    if push_to_jira:
        logger.debug('pushing finding %s to jira from finding.save()', finding.pk)
        import dojo.jira_link.helper as jira_helper

        # current approach is that whenever a finding is in a group, the group will be pushed to JIRA
        # based on feedback we could introduct another push_group_to_jira boolean everywhere
        # but what about the push_all boolean? Let's see how this works for now and get some feedback.
        if finding.has_jira_issue or not finding.finding_group:
            jira_helper.push_to_jira(finding)
        elif finding.finding_group:
            jira_helper.push_to_jira(finding.finding_group)


@receiver(pre_delete, sender=Finding)
def finding_pre_delete(sender, instance, **kwargs):
    logger.debug('finding pre_delete: %d', instance.id)
    # this shouldn't be necessary as Django should remove any Many-To-Many entries automatically, might be a bug in Django?
    # https://code.djangoproject.com/ticket/154

    instance.found_by.clear()


def finding_delete(instance, **kwargs):
    logger.debug('finding delete, instance: %s', instance.id)

    # the idea is that the engagement/test pre delete already prepared all the duplicates inside
    # the test/engagement to no longer point to any original so they can be safely deleted.
    # so if we still find that the finding that is going to be delete is an original, it is either
    # a manual / single finding delete, or a bulke delete of findings
    # in which case we have to process all the duplicates
    # TODO: should we add the prepocessing also to the bulk edit form?
    logger.debug('finding_delete: refresh from db: pk: %d', instance.pk)

    try:
        instance.refresh_from_db()
    except Finding.DoesNotExist:
        # due to cascading deletes, the current finding could have been deleted already
        # but django still calls delete() in this case
        return

    duplicate_cluster = instance.original_finding.all()
    if duplicate_cluster:
        reconfigure_duplicate_cluster(instance, duplicate_cluster)
    else:
        logger.debug('no duplicate cluster found for finding: %d, so no need to reconfigure', instance.id)

    # this shouldn't be necessary as Django should remove any Many-To-Many entries automatically, might be a bug in Django?
    # https://code.djangoproject.com/ticket/154
    logger.debug('finding delete: clearing found by')
    instance.found_by.clear()


@receiver(post_delete, sender=Finding)
def finding_post_delete(sender, instance, **kwargs):
    logger.debug('finding post_delete, sender: %s instance: %s', to_str_typed(sender), to_str_typed(instance))
    # calculate_grade(instance.test.engagement.product)


def reset_duplicate_before_delete(dupe):
    dupe.duplicate_finding = None
    dupe.duplicate = False


def reset_duplicates_before_delete(qs):
    mass_model_updater(Finding, qs, lambda f: reset_duplicate_before_delete(f), fields=['duplicate', 'duplicate_finding'])


def set_new_original(finding, new_original):
    if finding.duplicate:
        finding.duplicate_finding = new_original


# can't use model to id here due to the queryset
# @dojo_async_task
# @app.task
def reconfigure_duplicate_cluster(original, cluster_outside):
    # when a finding is deleted, and is an original of a duplicate cluster, we have to chose a new original for the cluster
    # only look for a new original if there is one outside this test
    if original is None or cluster_outside is None or len(cluster_outside) == 0:
        return

    if settings.DUPLICATE_CLUSTER_CASCADE_DELETE:
        cluster_outside.order_by('-id').delete()
    else:
        logger.debug('reconfigure_duplicate_cluster: cluster_outside: %s', cluster_outside)
        # set new original to first finding in cluster (ordered by id)
        new_original = cluster_outside.order_by('id').first()
        if new_original:
            logger.debug('changing original of duplicate cluster %d to: %s:%s', original.id, new_original.id, new_original.title)

            new_original.duplicate = False
            new_original.duplicate_finding = None
            new_original.active = True
            new_original.save_no_options()
            new_original.found_by.set(original.found_by.all())

        # if the cluster is size 1, there's only the new original left
        if new_original and len(cluster_outside) > 1:
            # for find in cluster_outside:
            #     if find != new_original:
            #         find.duplicate_finding = new_original
            #         find.save_no_options()

            mass_model_updater(Finding, cluster_outside, lambda f: set_new_original(f, new_original), fields=['duplicate_finding'])


def prepare_duplicates_for_delete(test=None, engagement=None):
    logger.debug('prepare duplicates for delete, test: %s, engagement: %s', test.id if test else None, engagement.id if engagement else None)
    if test is None and engagement is None:
        logger.warn('nothing to prepare as test and engagement are None')

    fix_loop_duplicates()

    # get all originals in the test/engagement
    originals = Finding.objects.filter(original_finding__isnull=False)
    if engagement:
        originals = originals.filter(test__engagement=engagement)
    if test:
        originals = originals.filter(test=test)

    # use distinct to flatten the join result
    originals = originals.distinct()

    if len(originals) == 0:
        logger.debug('no originals found, so no duplicates to prepare for deletion of original')
        return

    # remove the link to the original from the duplicates inside the cluster so they can be safely deleted by the django framework
    total = len(originals)
    i = 0
    # logger.debug('originals: %s', [original.id for original in originals])
    for original in originals:
        i += 1
        logger.debug('%d/%d: preparing duplicate cluster for deletion of original: %d', i, total, original.id)
        cluster_inside = original.original_finding.all()
        if engagement:
            cluster_inside = cluster_inside.filter(test__engagement=engagement)

        if test:
            cluster_inside = cluster_inside.filter(test=test)

        if len(cluster_inside) > 0:
            reset_duplicates_before_delete(cluster_inside)

        # reconfigure duplicates outside test/engagement
        cluster_outside = original.original_finding.all()
        if engagement:
            cluster_outside = cluster_outside.exclude(test__engagement=engagement)

        if test:
            cluster_outside = cluster_outside.exclude(test=test)

        if len(cluster_outside) > 0:
            reconfigure_duplicate_cluster(original, cluster_outside)

        logger.debug('done preparing duplicate cluster for deletion of original: %d', original.id)


@receiver(pre_delete, sender=Test)
def test_pre_delete(sender, instance, **kwargs):
    logger.debug('test pre_delete, sender: %s instance: %s', to_str_typed(sender), to_str_typed(instance))
    prepare_duplicates_for_delete(test=instance)


@receiver(post_delete, sender=Test)
def test_post_delete(sender, instance, **kwargs):
    logger.debug('test post_delete, sender: %s instance: %s', to_str_typed(sender), to_str_typed(instance))


@receiver(pre_delete, sender=Engagement)
def engagement_pre_delete(sender, instance, **kwargs):
    logger.debug('engagement pre_delete, sender: %s instance: %s', to_str_typed(sender), to_str_typed(instance))
    prepare_duplicates_for_delete(engagement=instance)


@receiver(post_delete, sender=Engagement)
def engagement_post_delete(sender, instance, **kwargs):
    logger.debug('engagement post_delete, sender: %s instance: %s', to_str_typed(sender), to_str_typed(instance))


def fix_loop_duplicates():
    """ Due to bugs in the past and even currently when under high parallel load, there can be transitive duplicates. """
    """ i.e. A -> B -> C. This can lead to problems when deleting findingns, performing deduplication, etc """
    candidates = Finding.objects.filter(duplicate_finding__isnull=False, original_finding__isnull=False).order_by("-id")

    loop_count = len(candidates)

    if loop_count > 0:
        deduplicationLogger.info("Identified %d Findings with Loops" % len(candidates))
        for find_id in candidates.values_list('id', flat=True):
            removeLoop(find_id, 50)

        new_originals = Finding.objects.filter(duplicate_finding__isnull=True, duplicate=True)
        for f in new_originals:
            deduplicationLogger.info("New Original: %d " % f.id)
            f.duplicate = False
            super(Finding, f).save()

        loop_count = Finding.objects.filter(duplicate_finding__isnull=False, original_finding__isnull=False).count()
        deduplicationLogger.info("%d Finding found which still has Loops, please run fix loop duplicates again" % loop_count)
    return loop_count


def removeLoop(finding_id, counter):
    # get latest status
    finding = Finding.objects.get(id=finding_id)
    real_original = finding.duplicate_finding

    if not real_original or real_original is None:
        # loop fully removed
        return

    # duplicate of itself -> clear duplicate status
    if finding_id == real_original.id:
        # loop fully removed
        finding.duplicate_finding = None
        # duplicate remains True, will be set to False in fix_loop_duplicates (and logged as New Original?).
        super(Finding, finding).save()
        return

    # Only modify the findings if the original ID is lower to get the oldest finding as original
    if (real_original.id > finding_id) and (real_original.duplicate_finding is not None):
        # If not, swap them around
        tmp = finding_id
        finding_id = real_original.id
        real_original = Finding.objects.get(id=tmp)
        finding = Finding.objects.get(id=finding_id)

    if real_original in finding.original_finding.all():
        # remove the original from the duplicate list if it is there
        finding.original_finding.remove(real_original)
        super(Finding, finding).save()
    if counter <= 0:
        # Maximum recursion depth as safety method to circumvent recursion here
        return
    for f in finding.original_finding.all():
        # for all duplicates set the original as their original, get rid of self in between
        f.duplicate_finding = real_original
        super(Finding, f).save()
        super(Finding, real_original).save()
        removeLoop(f.id, counter - 1)


def add_endpoints(new_finding, form):
    added_endpoints = save_endpoints_to_add(form.endpoints_to_add_list, new_finding.test.engagement.product)
    endpoint_ids = []
    for endpoint in added_endpoints:
        endpoint_ids.append(endpoint.id)

    new_finding.endpoints.set(form.cleaned_data['endpoints'] | Endpoint.objects.filter(id__in=endpoint_ids))

    for endpoint in new_finding.endpoints.all():
        eps, created = Endpoint_Status.objects.get_or_create(
            finding=new_finding,
<<<<<<< HEAD
            endpoint=endpoint, defaults={'date': form.cleaned_data['date'] or now})
=======
            endpoint=endpoint, defaults={'date': form.cleaned_data['date'] or timezone.now()})
        endpoint.endpoint_status.add(eps)
        new_finding.endpoint_status.add(eps)
>>>>>>> a209d2b9


def save_vulnerability_ids(finding, vulnerability_ids):
    # Remove duplicates
    vulnerability_ids = list(dict.fromkeys(vulnerability_ids))

    # Remove old vulnerability ids
    Vulnerability_Id.objects.filter(finding=finding).delete()

    # Save new vulnerability ids
    for vulnerability_id in vulnerability_ids:
        Vulnerability_Id(finding=finding, vulnerability_id=vulnerability_id).save()

    # Set CVE
    if vulnerability_ids:
        finding.cve = vulnerability_ids[0]
    else:
        finding.cve = None


def save_vulnerability_ids_template(finding_template, vulnerability_ids):
    # Remove duplicates
    vulnerability_ids = list(dict.fromkeys(vulnerability_ids))

    # Remove old vulnerability ids
    Vulnerability_Id_Template.objects.filter(finding_template=finding_template).delete()

    # Save new vulnerability ids
    for vulnerability_id in vulnerability_ids:
        Vulnerability_Id_Template(finding_template=finding_template, vulnerability_id=vulnerability_id).save()

    # Set CVE
    if vulnerability_ids:
        finding_template.cve = vulnerability_ids[0]
    else:
        finding_template.cve = None<|MERGE_RESOLUTION|>--- conflicted
+++ resolved
@@ -577,14 +577,7 @@
     for endpoint in new_finding.endpoints.all():
         eps, created = Endpoint_Status.objects.get_or_create(
             finding=new_finding,
-<<<<<<< HEAD
-            endpoint=endpoint, defaults={'date': form.cleaned_data['date'] or now})
-=======
             endpoint=endpoint, defaults={'date': form.cleaned_data['date'] or timezone.now()})
-        endpoint.endpoint_status.add(eps)
-        new_finding.endpoint_status.add(eps)
->>>>>>> a209d2b9
-
 
 def save_vulnerability_ids(finding, vulnerability_ids):
     # Remove duplicates
