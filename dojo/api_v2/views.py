--- conflicted
+++ resolved
@@ -13,13 +13,8 @@
 from dojo.models import Product, Product_Type, Engagement, Test, Test_Type, Finding, \
     User, ScanSettings, Scan, Stub_Finding, Finding_Template, Notes, \
     JIRA_Issue, Tool_Product_Settings, Tool_Configuration, Tool_Type, \
-<<<<<<< HEAD
     Endpoint, JIRA_PKey, JIRA_Conf, DojoMeta, Environment, \
-    Dojo_User, Note_Type
-=======
-    Endpoint, JIRA_PKey, JIRA_Conf, DojoMeta, Development_Environment, \
     Dojo_User, Note_Type, System_Settings
->>>>>>> c5238e12
 
 from dojo.endpoint.views import get_endpoint_ids
 from dojo.reports.views import report_url_resolver
