--- conflicted
+++ resolved
@@ -14,11 +14,7 @@
     User, ScanSettings, Scan, Stub_Finding, Finding_Template, Notes, \
     JIRA_Issue, Tool_Product_Settings, Tool_Configuration, Tool_Type, \
     Endpoint, JIRA_PKey, JIRA_Conf, DojoMeta, Development_Environment, \
-<<<<<<< HEAD
-    Dojo_User, App_Analysis
-=======
-    Dojo_User, Note_Type
->>>>>>> 203e7aeb
+    Dojo_User, App_Analysis, Note_Type
 
 from dojo.endpoint.views import get_endpoint_ids
 from dojo.reports.views import report_url_resolver
