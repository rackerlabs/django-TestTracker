--- conflicted
+++ resolved
@@ -437,11 +437,7 @@
             )
         elif engagement_id := converted_dict.get("engagement_id"):
             # engagement_id doesn't exist
-<<<<<<< HEAD
             msg = f"Engagement \"{engagement_id}\" does not exist"
-=======
-            msg = f"Engagement '{engagement_id}' doesn't exist"
->>>>>>> b2854f50
             raise serializers.ValidationError(msg)
 
         if not converted_dict.get("auto_create_context"):
@@ -496,11 +492,7 @@
             )
         elif product_id := converted_dict.get("product_id"):
             # product_id doesn't exist
-<<<<<<< HEAD
             msg = f"Product \"{product_id}\" does not exist"
-=======
-            msg = f"product '{product_id}' doesn't exist"
->>>>>>> b2854f50
             raise serializers.ValidationError(msg)
         else:
             msg = "Need product_id or product_name to perform import"
@@ -641,11 +633,7 @@
             )
         elif test_id := converted_dict.get("test_id"):
             # test_id doesn't exist
-<<<<<<< HEAD
             msg = f"Test \"{test_id}\" does not exist"
-=======
-            msg = f"Test '{test_id}' doesn't exist"
->>>>>>> b2854f50
             raise serializers.ValidationError(msg)
 
         if not converted_dict.get("auto_create_context"):
@@ -939,28 +927,18 @@
         raise ValidationError(msg)
 
     if product_type_name and not product_type:
-<<<<<<< HEAD
         raise serializers.ValidationError(
             "Product Type '%s' does not exist" % (product_type_name)
         )
-=======
-        msg = f"Product Type '{product_type_name}' doesn't exist"
-        raise serializers.ValidationError(msg)
->>>>>>> b2854f50
 
     if product_name and not product:
         if product_type_name:
             msg = f"Product '{product_name}' does not exist in Product_Type '{product_type_name}'"
             raise serializers.ValidationError(msg)
         else:
-<<<<<<< HEAD
             raise serializers.ValidationError(
                 "Product '%s' does not exist" % product_name
             )
-=======
-            msg = f"Product '{product_name}' doesn't exist"
-            raise serializers.ValidationError(msg)
->>>>>>> b2854f50
 
     if engagement_name and not engagement:
         msg = f"Engagement '{engagement_name}' does not exist in Product '{product_name}'"
@@ -1033,15 +1011,10 @@
 
     if not product and product_name:
         if not product_type_name:
-<<<<<<< HEAD
             raise serializers.ValidationError(
                 "Product '%s' does not exist and no product_type_name provided to create the new product in"
                 % product_name
             )
-=======
-            msg = f"Product '{product_name}' doesn't exist and no product_type_name provided to create the new product in"
-            raise serializers.ValidationError(msg)
->>>>>>> b2854f50
 
         if not product_type:
             if not user_has_global_permission(
