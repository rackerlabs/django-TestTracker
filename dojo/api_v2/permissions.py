import re
<<<<<<< HEAD
from rest_framework.exceptions import ParseError, PermissionDenied, ValidationError
=======
from rest_framework.exceptions import ParseError, PermissionDenied
from django.conf import settings
>>>>>>> 50b46053
from dojo.api_v2.serializers import get_import_meta_data_from_dict, get_product_id_from_dict
from dojo.importers.reimporter.utils import get_target_engagement_if_exists, get_target_product_by_id_if_exists, \
    get_target_product_if_exists, get_target_test_if_exists,  \
    get_target_product_type_if_exists
from dojo.models import Endpoint, Engagement, Finding, Product_Type, Product, Test, Dojo_Group
from django.shortcuts import get_object_or_404
from rest_framework import permissions, serializers
from dojo.authorization.authorization import user_has_global_permission, user_has_permission, user_has_configuration_permission
from dojo.authorization.roles_permissions import Permissions


def check_post_permission(request, post_model, post_pk, post_permission):
    if request.method == 'POST':
        if request.data.get(post_pk) is None:
            raise ParseError('Unable to check for permissions: Attribute \'{}\' is required'.format(post_pk))
        object = get_object_or_404(post_model, pk=request.data.get(post_pk))
        return user_has_permission(request.user, object, post_permission)
    else:
        return True


def check_object_permission(request, object, get_permission, put_permission, delete_permission, post_permission=None):
    if request.method == 'GET':
        return user_has_permission(request.user, object, get_permission)
    elif request.method == 'PUT' or request.method == 'PATCH':
        return user_has_permission(request.user, object, put_permission)
    elif request.method == 'DELETE':
        return user_has_permission(request.user, object, delete_permission)
    elif request.method == 'POST':
        return user_has_permission(request.user, object, post_permission)
    else:
        return False


class UserHasAppAnalysisPermission(permissions.BasePermission):
    def has_permission(self, request, view):
        return check_post_permission(request, Product, 'product', Permissions.Technology_Add)

    def has_object_permission(self, request, view, obj):
        return check_object_permission(request, obj.product, Permissions.Technology_View, Permissions.Technology_Edit, Permissions.Technology_Delete)


class UserHasDojoGroupPermission(permissions.BasePermission):
    def has_permission(self, request, view):
        if request.method == 'GET':
            return user_has_configuration_permission(request.user, 'auth.view_group', 'staff')
        elif request.method == 'POST':
            return user_has_configuration_permission(request.user, 'auth.create_group', 'staff')
        else:
            return True

    def has_object_permission(self, request, view, obj):
        if request.method == 'GET':
            # Users need to be authorized to view groups in general and only the groups they are a member of
            # because with the group they can see user information that might be considered as confidential
            return user_has_configuration_permission(request.user, 'auth.view_group', 'staff') and user_has_permission(request.user, obj, Permissions.Group_View)
        else:
            return check_object_permission(request, obj, Permissions.Group_View, Permissions.Group_Edit, Permissions.Group_Delete)


class UserHasDojoGroupMemberPermission(permissions.BasePermission):
    def has_permission(self, request, view):
        return check_post_permission(request, Dojo_Group, 'group', Permissions.Group_Manage_Members)

    def has_object_permission(self, request, view, obj):
        return check_object_permission(request, obj, Permissions.Group_View, Permissions.Group_Manage_Members, Permissions.Group_Member_Delete)


class UserHasDojoMetaPermission(permissions.BasePermission):
    def has_permission(self, request, view):
        if request.method == 'POST':
            has_permission_result = True
            product_id = request.data.get('product', None)
            if product_id:
                object = get_object_or_404(Product, pk=product_id)
                has_permission_result = has_permission_result and \
                    user_has_permission(request.user, object, Permissions.Product_Edit)
            finding_id = request.data.get('finding', None)
            if finding_id:
                object = get_object_or_404(Finding, pk=finding_id)
                has_permission_result = has_permission_result and \
                    user_has_permission(request.user, object, Permissions.Finding_Edit)
            endpoint_id = request.data.get('endpoint', None)
            if endpoint_id:
                object = get_object_or_404(Endpoint, pk=endpoint_id)
                has_permission_result = has_permission_result and \
                    user_has_permission(request.user, object, Permissions.Endpoint_Edit)
            return has_permission_result
        else:
            return True

    def has_object_permission(self, request, view, obj):
        has_permission_result = True
        product = obj.product
        if product:
            has_permission_result = has_permission_result and \
                check_object_permission(request, product, Permissions.Product_View, Permissions.Product_Edit, Permissions.Product_Edit)
        finding = obj.finding
        if finding:
            has_permission_result = has_permission_result and \
                check_object_permission(request, finding, Permissions.Finding_View, Permissions.Finding_Edit, Permissions.Finding_Edit)
        endpoint = obj.endpoint
        if endpoint:
            has_permission_result = has_permission_result and \
                check_object_permission(request, endpoint, Permissions.Endpoint_View, Permissions.Endpoint_Edit, Permissions.Endpoint_Edit)
        return has_permission_result


class UserHasEndpointPermission(permissions.BasePermission):
    def has_permission(self, request, view):
        return check_post_permission(request, Product, 'product', Permissions.Endpoint_Add)

    def has_object_permission(self, request, view, obj):
        return check_object_permission(request, obj, Permissions.Endpoint_View, Permissions.Endpoint_Edit, Permissions.Endpoint_Delete)


class UserHasEndpointStatusPermission(permissions.BasePermission):
    def has_permission(self, request, view):
        return check_post_permission(request, Endpoint, 'endpoint', Permissions.Endpoint_Edit)

    def has_object_permission(self, request, view, obj):
        return check_object_permission(request, obj.endpoint, Permissions.Endpoint_View, Permissions.Endpoint_Edit, Permissions.Endpoint_Edit)


class UserHasEngagementPermission(permissions.BasePermission):
    # Permission checks for related objects (like notes or metadata) can be moved
    # into a seperate class, when the legacy authorization will be removed.
    path_engagement_post = re.compile(r'^/api/v2/engagements/$')
    path_engagement = re.compile(r'^/api/v2/engagements/\d+/$')

    def has_permission(self, request, view):
        if UserHasEngagementPermission.path_engagement_post.match(request.path) or \
           UserHasEngagementPermission.path_engagement.match(request.path):
            return check_post_permission(request, Product, 'product', Permissions.Engagement_Add)
        else:
            # related object only need object permission
            return True

    def has_object_permission(self, request, view, obj):
        if UserHasEngagementPermission.path_engagement_post.match(request.path) or \
           UserHasEngagementPermission.path_engagement.match(request.path):
            return check_object_permission(request, obj, Permissions.Engagement_View, Permissions.Engagement_Edit, Permissions.Engagement_Delete)
        else:
            return check_object_permission(request, obj, Permissions.Engagement_View, Permissions.Engagement_Edit, Permissions.Engagement_Edit, Permissions.Engagement_Edit)


class UserHasFindingPermission(permissions.BasePermission):
    # Permission checks for related objects (like notes or metadata) can be moved
    # into a seperate class, when the legacy authorization will be removed.
    path_finding_post = re.compile(r'^/api/v2/findings/$')
    path_finding = re.compile(r'^/api/v2/findings/\d+/$')
    path_stub_finding_post = re.compile(r'^/api/v2/stub_findings/$')
    path_stub_finding = re.compile(r'^/api/v2/stub_findings/\d+/$')

    def has_permission(self, request, view):
        if UserHasFindingPermission.path_finding_post.match(request.path) or \
           UserHasFindingPermission.path_finding.match(request.path) or \
           UserHasFindingPermission.path_stub_finding_post.match(request.path) or \
           UserHasFindingPermission.path_stub_finding.match(request.path):
            return check_post_permission(request, Test, 'test', Permissions.Finding_Add)
        else:
            # related object only need object permission
            return True

    def has_object_permission(self, request, view, obj):
        if UserHasFindingPermission.path_finding_post.match(request.path) or \
           UserHasFindingPermission.path_finding.match(request.path) or \
           UserHasFindingPermission.path_stub_finding_post.match(request.path) or \
           UserHasFindingPermission.path_stub_finding.match(request.path):
            return check_object_permission(request, obj, Permissions.Finding_View, Permissions.Finding_Edit, Permissions.Finding_Delete)
        else:
            return check_object_permission(request, obj, Permissions.Finding_View, Permissions.Finding_Edit, Permissions.Finding_Edit, Permissions.Finding_Edit)


class UserHasImportPermission(permissions.BasePermission):
    def has_permission(self, request, view):
        # permission check takes place before validation, so we don't have access to serializer.validated_data()
        # and we have to validate ourselves unfortunately

        _, _, _, engagement_id, engagement_name, product_name, product_type_name, auto_create_context = get_import_meta_data_from_dict(request.data)
        product_type = get_target_product_type_if_exists(product_type_name)
        product = get_target_product_if_exists(product_name, product_type_name)
        engagement = get_target_engagement_if_exists(engagement_id, engagement_name, product)

        if engagement:
            # existing engagement, nothing special to check
            return user_has_permission(request.user, engagement, Permissions.Import_Scan_Result)
        elif engagement_id:
            # engagement_id doesn't exist
            raise serializers.ValidationError("Engagement '%s' doesn''t exist" % engagement_id)

        if not auto_create_context:
            raise_no_auto_create_import_validation_error(None, None, engagement_name, product_name, product_type_name, engagement, product, product_type,
                                                "Need engagement_id or product_name + engagement_name to perform import")
        else:
            # the engagement doesn't exist, so we need to check if the user has requested and is allowed to use auto_create
            return check_auto_create_permission(request.user, product, product_name, engagement, engagement_name, product_type, product_type_name,
                                                 "Need engagement_id or product_name + engagement_name to perform import")


class UserHasMetaImportPermission(permissions.BasePermission):
    def has_permission(self, request, view):
        # permission check takes place before validation, so we don't have access to serializer.validated_data()
        # and we have to validate ourselves unfortunately

        _, _, _, _, _, product_name, _, _ = get_import_meta_data_from_dict(request.data)
        product = get_target_product_if_exists(product_name)
        if not product:
            product_id = get_product_id_from_dict(request.data)
            product = get_target_product_by_id_if_exists(product_id)

        if product:
            # existing product, nothing special to check
            return user_has_permission(request.user, product, Permissions.Import_Scan_Result)
        elif product_id:
            # product_id doesn't exist
            raise serializers.ValidationError("product '%s' doesn''t exist" % product_id)
        else:
            raise serializers.ValidationError("Need product_id or product_name to perform import")


class UserHasProductPermission(permissions.BasePermission):
    def has_permission(self, request, view):
        return check_post_permission(request, Product_Type, 'prod_type', Permissions.Product_Type_Add_Product)

    def has_object_permission(self, request, view, obj):
        return check_object_permission(request, obj, Permissions.Product_View, Permissions.Product_Edit, Permissions.Product_Delete)


class UserHasProductMemberPermission(permissions.BasePermission):
    def has_permission(self, request, view):
        return check_post_permission(request, Product, 'product', Permissions.Product_Manage_Members)

    def has_object_permission(self, request, view, obj):
        return check_object_permission(request, obj, Permissions.Product_View, Permissions.Product_Manage_Members, Permissions.Product_Member_Delete)


class UserHasProductGroupPermission(permissions.BasePermission):
    def has_permission(self, request, view):
        return check_post_permission(request, Product, 'product', Permissions.Product_Group_Add)

    def has_object_permission(self, request, view, obj):
        return check_object_permission(request, obj, Permissions.Product_Group_View, Permissions.Product_Group_Edit, Permissions.Product_Group_Delete)


class UserHasProductTypePermission(permissions.BasePermission):
    def has_permission(self, request, view):
        if request.method == 'POST':
            return user_has_global_permission(request.user, Permissions.Product_Type_Add)
        else:
            return True

    def has_object_permission(self, request, view, obj):
        return check_object_permission(request, obj, Permissions.Product_Type_View, Permissions.Product_Type_Edit, Permissions.Product_Type_Delete)


class UserHasProductTypeMemberPermission(permissions.BasePermission):
    def has_permission(self, request, view):
        return check_post_permission(request, Product_Type, 'product_type', Permissions.Product_Type_Manage_Members)

    def has_object_permission(self, request, view, obj):
        return check_object_permission(request, obj, Permissions.Product_Type_View, Permissions.Product_Type_Manage_Members, Permissions.Product_Type_Member_Delete)


class UserHasProductTypeGroupPermission(permissions.BasePermission):
    def has_permission(self, request, view):
        return check_post_permission(request, Product_Type, 'product_type', Permissions.Product_Type_Group_Add)

    def has_object_permission(self, request, view, obj):
        return check_object_permission(request, obj, Permissions.Product_Type_Group_View, Permissions.Product_Type_Group_Edit, Permissions.Product_Type_Group_Delete)


class UserHasReimportPermission(permissions.BasePermission):
    def has_permission(self, request, view):
        # permission check takes place before validation, so we don't have access to serializer.validated_data()
        # and we have to validate ourselves unfortunately

        test_id, test_title, scan_type, _, engagement_name, product_name, product_type_name, auto_create_context = get_import_meta_data_from_dict(request.data)

        product_type = get_target_product_type_if_exists(product_type_name)
        product = get_target_product_if_exists(product_name)
        engagement = get_target_engagement_if_exists(None, engagement_name, product)
        test = get_target_test_if_exists(test_id, test_title, scan_type, engagement)

        if test:
            # existing test, nothing special to check
            return user_has_permission(request.user, test, Permissions.Import_Scan_Result)
        elif test_id:
            # test_id doesn't exist
            raise serializers.ValidationError("Test '%s' doesn't exist" % test_id)

        if not auto_create_context:
            raise_no_auto_create_import_validation_error(test_title, scan_type, engagement_name, product_name, product_type_name, engagement, product, product_type,
                                                "Need test_id or product_name + engagement_name + scan_type to perform reimport")
        else:
            # the test doesn't exist, so we need to check if the user has requested and is allowed to use auto_create
            return check_auto_create_permission(request.user, product, product_name, engagement, engagement_name, product_type, product_type_name,
                                                "Need test_id or product_name + engagement_name + scan_type to perform reimport")


class UserHasTestPermission(permissions.BasePermission):
    # Permission checks for related objects (like notes or metadata) can be moved
    # into a seperate class, when the legacy authorization will be removed.
    path_tests_post = re.compile(r'^/api/v2/tests/$')
    path_tests = re.compile(r'^/api/v2/tests/\d+/$')

    def has_permission(self, request, view):
        if UserHasTestPermission.path_tests_post.match(request.path) or \
           UserHasTestPermission.path_tests.match(request.path):
            return check_post_permission(request, Engagement, 'engagement', Permissions.Test_Add)
        else:
            # related object only need object permission
            return True

    def has_object_permission(self, request, view, obj):
        if UserHasTestPermission.path_tests_post.match(request.path) or \
           UserHasTestPermission.path_tests.match(request.path):
            return check_object_permission(request, obj, Permissions.Test_View, Permissions.Test_Edit, Permissions.Test_Delete)
        else:
            return check_object_permission(request, obj, Permissions.Test_View, Permissions.Test_Edit, Permissions.Test_Edit, Permissions.Test_Edit)


class UserHasTestImportPermission(permissions.BasePermission):
    def has_permission(self, request, view):
        return check_post_permission(request, Test, 'test', Permissions.Test_Edit)

    def has_object_permission(self, request, view, obj):
        return check_object_permission(request, obj.test, Permissions.Test_View, Permissions.Test_Edit, Permissions.Test_Delete)


class UserHasLanguagePermission(permissions.BasePermission):
    def has_permission(self, request, view):
        return check_post_permission(request, Product, 'product', Permissions.Language_Add)

    def has_object_permission(self, request, view, obj):
        return check_object_permission(request, obj, Permissions.Language_View, Permissions.Language_Edit, Permissions.Language_Delete)


class UserHasProductAPIScanConfigurationPermission(permissions.BasePermission):
    def has_permission(self, request, view):
        return check_post_permission(request, Product, 'product', Permissions.Product_API_Scan_Configuration_Add)

    def has_object_permission(self, request, view, obj):
        return check_object_permission(request, obj, Permissions.Product_API_Scan_Configuration_View, Permissions.Product_API_Scan_Configuration_Edit, Permissions.Product_API_Scan_Configuration_Delete)


class IsSuperUser(permissions.BasePermission):
    def has_permission(self, request, view):
        return request.user and request.user.is_superuser


class UserHasEngagementPresetPermission(permissions.BasePermission):
    def has_permission(self, request, view):
        return check_post_permission(request, Product, 'product', Permissions.Product_Edit)

    def has_object_permission(self, request, view, obj):
        return check_object_permission(request, obj.product, Permissions.Product_View, Permissions.Product_Edit, Permissions.Product_Edit, Permissions.Product_Edit)


def raise_no_auto_create_import_validation_error(test_title, scan_type, engagement_name, product_name, product_type_name, engagement, product, product_type, error_message):
    # check for mandatory fields first
    if not product_name:
        raise ValidationError("product_name parameter missing")

    if not engagement_name:
        raise ValidationError("engagement_name parameter missing")

    if product_type_name and not product_type:
        raise serializers.ValidationError("Product Type '%s' doesn't exist in Product %s" % (product_type_name))

    if product_name and not product:
        if product_type_name:
            raise serializers.ValidationError("Product '%s' doesn't exist in Product_Type %s" % (product_name, product_type_name))
        else:
            raise serializers.ValidationError("Product '%s' doesn't exist" % product_name)

    if engagement_name and not engagement:
        raise serializers.ValidationError("Engagement '%s' doesn't exist in Product %s" % (engagement_name, product_name))

    # these are only set for reimport
    if test_title:
        raise serializers.ValidationError("Test '%s' with scan_type '%s' doesn't exist in Engagement %s" % (test_title, scan_type, engagement_name))

    if scan_type:
        raise serializers.ValidationError("Test with scan_type '%s' doesn't exist in Engagement %s" % (scan_type, engagement_name))

    raise ValidationError(error_message)


def check_auto_create_permission(user, product, product_name, engagement, engagement_name, product_type, product_type_name, error_message):
    """
    For an existing engagement, to be allowed to import a scan, the following must all be True:
    - User must have Import_Scan_Result permission for this Engagement

    For an existing product, to be allowed to import into a new engagement with name `engagement_name`, the following must all be True:
    - Product with name `product_name`  must already exist;
    - User must have Engagement_Add permission for this Product
    - User must have Import_Scan_Result permission for this Product

    If the product doesn't exist yet, to be allowed to import into a new product with name `product_name` and prod_type `product_type_name`,
    the following must all be True:
    - `auto_create_context` must be True
    - Product_Type already exists, or the user has the Product_Type_Add permission
    - User must have Product_Type_Add_Product permission for the Product_Type, or the user has the Product_Type_Add permission
    """
    if not product_name:
        raise ValidationError("product_name parameter missing")

    if not engagement_name:
        raise ValidationError("engagement_name parameter missing")

    if engagement:
        # existing engagement, nothing special to check
        return user_has_permission(user, engagement, Permissions.Import_Scan_Result)

    if product and product_name and engagement_name:
        if not user_has_permission(user, product, Permissions.Engagement_Add):
            raise PermissionDenied('No permission to create engagements in product %s', product_name)

        if not user_has_permission(user, product, Permissions.Import_Scan_Result):
            raise PermissionDenied('No permission to import scans into product %s', product_name)

        # all good
        return True

    if not product and product_name:
        if not product_type_name:
            raise serializers.ValidationError("Product '%s' doesn't exist and no product_type_name provided to create the new product in" % product_name)

        if not product_type:
            if not user_has_global_permission(user, Permissions.Product_Type_Add):
                raise PermissionDenied('No permission to create product_type %s', product_type_name)
            # new product type can be created with current user as owner, so all objects in it can be created as well
            return True
        else:
            if not user_has_permission(user, product_type, Permissions.Product_Type_Add_Product):
                raise PermissionDenied('No permission to create products in product_type %s', product_type)

        # product can be created, so objects in it can be created as well
        return True

<<<<<<< HEAD
    raise ValidationError(error_message)
=======

class UserHasConfigurationPermissionStaff(permissions.DjangoModelPermissions):

    # Override map to also provide 'view' permissions
    perms_map = {
        'GET': ['%(app_label)s.view_%(model_name)s'],
        'OPTIONS': [],
        'HEAD': [],
        'POST': ['%(app_label)s.add_%(model_name)s'],
        'PUT': ['%(app_label)s.change_%(model_name)s'],
        'PATCH': ['%(app_label)s.change_%(model_name)s'],
        'DELETE': ['%(app_label)s.delete_%(model_name)s'],
    }

    def has_permission(self, request, view):
        if settings.FEATURE_CONFIGURATION_AUTHORIZATION:
            return super().has_permission(request, view)
        else:
            return request.user.is_staff
>>>>>>> 50b46053
<|MERGE_RESOLUTION|>--- conflicted
+++ resolved
@@ -1,10 +1,6 @@
 import re
-<<<<<<< HEAD
 from rest_framework.exceptions import ParseError, PermissionDenied, ValidationError
-=======
-from rest_framework.exceptions import ParseError, PermissionDenied
 from django.conf import settings
->>>>>>> 50b46053
 from dojo.api_v2.serializers import get_import_meta_data_from_dict, get_product_id_from_dict
 from dojo.importers.reimporter.utils import get_target_engagement_if_exists, get_target_product_by_id_if_exists, \
     get_target_product_if_exists, get_target_test_if_exists,  \
@@ -446,9 +442,8 @@
         # product can be created, so objects in it can be created as well
         return True
 
-<<<<<<< HEAD
     raise ValidationError(error_message)
-=======
+
 
 class UserHasConfigurationPermissionStaff(permissions.DjangoModelPermissions):
 
@@ -467,5 +462,4 @@
         if settings.FEATURE_CONFIGURATION_AUTHORIZATION:
             return super().has_permission(request, view)
         else:
-            return request.user.is_staff
->>>>>>> 50b46053
+            return request.user.is_staff