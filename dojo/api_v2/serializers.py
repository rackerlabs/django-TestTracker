--- conflicted
+++ resolved
@@ -1,12 +1,9 @@
 from typing import List
 from drf_spectacular.utils import extend_schema_field
 from drf_yasg.utils import swagger_serializer_method
-<<<<<<< HEAD
 from rest_framework.fields import DictField
-=======
 
 from dojo.endpoint.utils import endpoint_filter
->>>>>>> 4ee837d5
 from dojo.models import Finding_Group, Product, Engagement, Test, Finding, \
     User, Stub_Finding, Risk_Acceptance, \
     Finding_Template, Test_Type, Development_Environment, NoteHistory, \
