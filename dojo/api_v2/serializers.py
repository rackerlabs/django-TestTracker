import json
import logging
import os
import re
<<<<<<< HEAD
from dojo.finding.queries import get_authorized_findings
from dojo.group.utils import get_auth_group_name
import os
from django.contrib.auth.models import Group
=======
from datetime import datetime
>>>>>>> 81c123e8
from typing import List

import six
import tagulous
from django.conf import settings
from django.contrib.auth.models import Group, Permission
from django.contrib.auth.password_validation import validate_password
from django.core.exceptions import PermissionDenied, ValidationError
from django.db.utils import IntegrityError
from django.urls import reverse
from django.utils import timezone
from django.utils.translation import gettext_lazy as _
from drf_spectacular.utils import extend_schema_field
from rest_framework import serializers
from rest_framework.exceptions import NotFound
from rest_framework.fields import DictField, MultipleChoiceField

import dojo.jira_link.helper as jira_helper
from dojo.authorization.authorization import user_has_permission
from dojo.authorization.roles_permissions import Permissions
from dojo.endpoint.utils import endpoint_filter, endpoint_meta_import
from dojo.finding.helper import (
    save_vulnerability_ids,
    save_vulnerability_ids_template,
)
<<<<<<< HEAD
from dojo.transfer_findings import helper
=======
from dojo.finding.queries import get_authorized_findings
from dojo.group.utils import get_auth_group_name
from dojo.importers.auto_create_context import AutoCreateContextManager
from dojo.importers.base_importer import BaseImporter
from dojo.importers.default_importer import DefaultImporter
from dojo.importers.default_reimporter import DefaultReImporter
>>>>>>> 81c123e8
from dojo.models import (
    DEFAULT_NOTIFICATION,
    IMPORT_ACTIONS,
    NOTIFICATION_CHOICES,
    SEVERITIES,
    SEVERITY_CHOICES,
    STATS_FIELDS,
    Announcement,
    Answer,
    Answered_Survey,
    App_Analysis,
    Check_List,
    ChoiceAnswer,
    ChoiceQuestion,
    Cred_Mapping,
    Cred_User,
    Development_Environment,
    Dojo_Group,
    Dojo_Group_Member,
    Dojo_User,
    DojoMeta,
    Endpoint,
    Endpoint_Params,
    Endpoint_Status,
    Engagement,
    Engagement_Presets,
    Engagement_Survey,
    FileUpload,
    Finding,
    Finding_Group,
    Finding_Template,
    General_Survey,
    Global_Role,
    JIRA_Instance,
    JIRA_Issue,
    JIRA_Project,
    Language_Type,
    Languages,
    Network_Locations,
    Note_Type,
    NoteHistory,
    Notes,
    Notifications,
    Product,
    Product_API_Scan_Configuration,
    Product_Group,
    Product_Member,
    Product_Type,
    Product_Type_Group,
    Product_Type_Member,
    Question,
    Regulation,
    Risk_Acceptance,
    Role,
    SLA_Configuration,
    Sonarqube_Issue,
    Sonarqube_Issue_Transition,
    Stub_Finding,
    System_Settings,
    Test,
    Test_Import,
    Test_Import_Finding_Action,
    Test_Type,
    TextAnswer,
    TextQuestion,
    Tool_Configuration,
    Tool_Product_Settings,
    Tool_Type,
    User,
    UserContactInfo,
    Vulnerability_Id,
    Vulnerability_Id_Template,
    get_current_date,
<<<<<<< HEAD
    Question,
    TextQuestion,
    ChoiceQuestion,
    Answer,
    TextAnswer,
    ChoiceAnswer,
    Engagement_Survey,
    Answered_Survey,
    General_Survey,
    Check_List,
    TransferFinding,
    TransferFindingFinding,
    Announcement,
=======
>>>>>>> 81c123e8
)
from dojo.risk_acceptance.helper import add_findings_to_risk_acceptance, remove_finding_from_risk_acceptance
from dojo.tools.factory import (
    get_choices_sorted,
    requires_file,
    requires_tool_type,
)
from dojo.user.utils import get_configuration_permissions_codenames
from dojo.utils import is_scan_file_too_large

logger = logging.getLogger(__name__)
deduplicationLogger = logging.getLogger("dojo.specific-loggers.deduplication")


def get_product_id_from_dict(data):
    product_id = data.get("product", None)
    if product_id:
        if isinstance(product_id, Product):
            product_id = product_id.id
        elif isinstance(product_id, str) and not product_id.isdigit():
            msg = "product must be an integer"
            raise serializers.ValidationError(msg)
    return product_id


class StatusStatisticsSerializer(serializers.Serializer):
    def __init__(self, *args, **kwargs):
        super().__init__(*args, **kwargs)
        for stat in STATS_FIELDS:
            self.fields[stat.lower()] = serializers.IntegerField()


class SeverityStatusStatisticsSerializer(serializers.Serializer):
    def __init__(self, *args, **kwargs):
        super().__init__(*args, **kwargs)
        for sev in SEVERITIES:
            self.fields[sev.lower()] = StatusStatisticsSerializer()

        self.fields["total"] = StatusStatisticsSerializer()


class DeltaStatisticsSerializer(serializers.Serializer):
    def __init__(self, *args, **kwargs):
        super().__init__(*args, **kwargs)
        for action in IMPORT_ACTIONS:
            self.fields[
                action[1].lower()
            ] = SeverityStatusStatisticsSerializer()


class ImportStatisticsSerializer(serializers.Serializer):
    before = SeverityStatusStatisticsSerializer(
        required=False,
        help_text="Finding statistics as stored in Defect Dojo before the import",
    )
    delta = DeltaStatisticsSerializer(
        required=False,
        help_text="Finding statistics of modifications made by the reimport. Only available when TRACK_IMPORT_HISTORY hass not disabled.",
    )
    after = SeverityStatusStatisticsSerializer(
        help_text="Finding statistics as stored in Defect Dojo after the import"
    )


@extend_schema_field(
    serializers.ListField(child=serializers.CharField())
)  # also takes basic python types
class TagListSerializerField(serializers.ListField):
    child = serializers.CharField()
    default_error_messages = {
        "not_a_list": _(
            'Expected a list of items but got type "{input_type}".'
        ),
        "invalid_json": _(
            "Invalid json list. A tag list submitted in string"
            " form must be valid json."
        ),
        "not_a_str": _("All list items must be of string type."),
    }
    order_by = None

    def __init__(self, **kwargs):
        pretty_print = kwargs.pop("pretty_print", True)

        style = kwargs.pop("style", {})
        kwargs["style"] = {"base_template": "textarea.html"}
        kwargs["style"].update(style)

        super().__init__(**kwargs)

        self.pretty_print = pretty_print

    def to_internal_value(self, data):
        if isinstance(data, list) and data == [''] and self.allow_empty:
            return []
        if isinstance(data, six.string_types):
            if not data:
                data = []
            try:
                data = json.loads(data)
            except ValueError:
                self.fail("invalid_json")

        logger.debug(f"data as json: {data}")

        if not isinstance(data, list):
            self.fail("not_a_list", input_type=type(data).__name__)

        data_safe = []
        for s in data:
            # Ensure if the element in the list is  string
            if not isinstance(s, six.string_types):
                self.fail("not_a_str")
            # Run the children validation
            self.child.run_validation(s)
            substrings = re.findall(r'(?:"[^"]*"|[^",]+)', s)
            data_safe.extend(substrings)

        internal_value = tagulous.utils.render_tags(data_safe)

        return internal_value

    def to_representation(self, value):
        if not isinstance(value, list):
            # we can't use isinstance because TagRelatedManager is non-existing class
            # it cannot be imported or referenced, so we fallback to string
            # comparison
            if type(value).__name__ == "TagRelatedManager":
                value = value.get_tag_list()
            elif isinstance(value, str):
                value = tagulous.utils.parse_tags(value)
            else:
                msg = f"unable to convert {type(value).__name__} into list of tags"
                raise ValueError(msg)
        return value


class TaggitSerializer(serializers.Serializer):
    def create(self, validated_data):
        to_be_tagged, validated_data = self._pop_tags(validated_data)

        tag_object = super().create(validated_data)

        return self._save_tags(tag_object, to_be_tagged)

    def update(self, instance, validated_data):
        to_be_tagged, validated_data = self._pop_tags(validated_data)

        tag_object = super().update(
            instance, validated_data
        )

        return self._save_tags(tag_object, to_be_tagged)

    def _save_tags(self, tag_object, tags):
        for key in list(tags.keys()):
            tag_values = tags.get(key)
            # tag_object.tags = ", ".join(tag_values)
            tag_object.tags = tag_values
        tag_object.save()

        return tag_object

    def _pop_tags(self, validated_data):
        to_be_tagged = {}

        for key in list(self.fields.keys()):
            field = self.fields[key]
            if isinstance(field, TagListSerializerField):
                if key in validated_data:
                    to_be_tagged[key] = validated_data.pop(key)

        return (to_be_tagged, validated_data)


class RequestResponseDict(list):
    def __init__(self, *args, **kwargs):
        pretty_print = kwargs.pop("pretty_print", True)
        list.__init__(self, *args, **kwargs)
        self.pretty_print = pretty_print

    def __add__(self, rhs):
        return RequestResponseDict(list.__add__(self, rhs))

    def __getitem__(self, item):
        result = list.__getitem__(self, item)
        try:
            return RequestResponseDict(result)
        except TypeError:
            return result

    def __str__(self):
        if self.pretty_print:
            return json.dumps(
                self, sort_keys=True, indent=4, separators=(",", ": ")
            )
        else:
            return json.dumps(self)


class RequestResponseSerializerField(serializers.ListSerializer):
    child = DictField(child=serializers.CharField())
    default_error_messages = {
        "not_a_list": _(
            'Expected a list of items but got type "{input_type}".'
        ),
        "invalid_json": _(
            "Invalid json list. A tag list submitted in string"
            " form must be valid json."
        ),
        "not_a_dict": _(
            "All list items must be of dict type with keys 'request' and 'response'"
        ),
        "not_a_str": _("All values in the dict must be of string type."),
    }
    order_by = None

    def __init__(self, **kwargs):
        pretty_print = kwargs.pop("pretty_print", True)

        style = kwargs.pop("style", {})
        kwargs["style"] = {"base_template": "textarea.html"}
        kwargs["style"].update(style)

        if "data" in kwargs:
            data = kwargs["data"]

            if isinstance(data, list):
                kwargs["many"] = True

        super().__init__(**kwargs)

        self.pretty_print = pretty_print

    def to_internal_value(self, data):
        if isinstance(data, six.string_types):
            if not data:
                data = []
            try:
                data = json.loads(data)
            except ValueError:
                self.fail("invalid_json")

        if not isinstance(data, list):
            self.fail("not_a_list", input_type=type(data).__name__)
        for s in data:
            if not isinstance(s, dict):
                self.fail("not_a_dict", input_type=type(s).__name__)

            request = s.get("request", None)
            response = s.get("response", None)

            if not isinstance(request, str):
                self.fail("not_a_str", input_type=type(request).__name__)
            if not isinstance(response, str):
                self.fail("not_a_str", input_type=type(request).__name__)

            self.child.run_validation(s)
        return data

    def to_representation(self, value):
        if not isinstance(value, RequestResponseDict):
            if not isinstance(value, list):
                # this will trigger when a queryset is found...
                if self.order_by:
                    burps = value.all().order_by(*self.order_by)
                else:
                    burps = value.all()
                value = [
                    {
                        "request": burp.get_request(),
                        "response": burp.get_response(),
                    }
                    for burp in burps
                ]

        return value


class BurpRawRequestResponseSerializer(serializers.Serializer):
    req_resp = RequestResponseSerializerField(required=True)


class MetaSerializer(serializers.ModelSerializer):
    product = serializers.PrimaryKeyRelatedField(
        queryset=Product.objects.all(),
        required=False,
        default=None,
        allow_null=True,
    )
    endpoint = serializers.PrimaryKeyRelatedField(
        queryset=Endpoint.objects.all(),
        required=False,
        default=None,
        allow_null=True,
    )
    finding = serializers.PrimaryKeyRelatedField(
        queryset=Finding.objects.all(),
        required=False,
        default=None,
        allow_null=True,
    )

    def validate(self, data):
        DojoMeta(**data).clean()
        return data

    class Meta:
        model = DojoMeta
        fields = "__all__"


class ProductMetaSerializer(serializers.ModelSerializer):
    class Meta:
        model = DojoMeta
        fields = ("name", "value")


class UserSerializer(serializers.ModelSerializer):
    date_joined = serializers.DateTimeField(read_only=True)
    last_login = serializers.DateTimeField(read_only=True, allow_null=True)
    password = serializers.CharField(
        write_only=True,
        style={"input_type": "password"},
        required=False,
        validators=[validate_password],
    )
    configuration_permissions = serializers.PrimaryKeyRelatedField(
        allow_null=True,
        queryset=Permission.objects.filter(
            codename__in=get_configuration_permissions_codenames()
        ),
        many=True,
        required=False,
        source="user_permissions",
    )

    class Meta:
        model = Dojo_User
        fields = (
            "id",
            "username",
            "first_name",
            "last_name",
            "email",
            "date_joined",
            "last_login",
            "is_active",
            "is_superuser",
            "password",
            "configuration_permissions",
        )

    def to_representation(self, instance):
        ret = super().to_representation(instance)

        # This will show only "configuration_permissions" even if user has also
        # other permissions
        all_permissions = set(ret["configuration_permissions"])
        allowed_configuration_permissions = set(
            self.fields[
                "configuration_permissions"
            ].child_relation.queryset.values_list("id", flat=True)
        )
        ret["configuration_permissions"] = list(
            all_permissions.intersection(allowed_configuration_permissions)
        )

        return ret

    def update(self, instance, validated_data):
        new_configuration_permissions = None
        if (
            "user_permissions" in validated_data
        ):  # This field was renamed from "configuration_permissions" in the meantime
            new_configuration_permissions = set(
                validated_data.pop("user_permissions")
            )

        instance = super().update(instance, validated_data)

        # This will update only Permissions from category
        # "configuration_permissions". Others will be untouched
        if new_configuration_permissions:
            allowed_configuration_permissions = set(
                self.fields[
                    "configuration_permissions"
                ].child_relation.queryset.all()
            )
            non_configuration_permissions = (
                set(instance.user_permissions.all())
                - allowed_configuration_permissions
            )
            new_permissions = non_configuration_permissions.union(
                new_configuration_permissions
            )
            instance.user_permissions.set(new_permissions)

        return instance

    def create(self, validated_data):
        if "password" in validated_data:
            password = validated_data.pop("password")
        else:
            password = None

        new_configuration_permissions = None
        if (
            "user_permissions" in validated_data
        ):  # This field was renamed from "configuration_permissions" in the meantime
            new_configuration_permissions = set(
                validated_data.pop("user_permissions")
            )

        user = Dojo_User.objects.create(**validated_data)

        if password:
            user.set_password(password)
        else:
            user.set_unusable_password()

        # This will create only Permissions from category
        # "configuration_permissions". There are no other Permissions.
        if new_configuration_permissions:
            user.user_permissions.set(new_configuration_permissions)

        user.save()
        return user

    def validate(self, data):
        if self.instance is not None:
            instance_is_superuser = self.instance.is_superuser
        else:
            instance_is_superuser = False
        data_is_superuser = data.get("is_superuser", False)
        if not self.context["request"].user.is_superuser and (
            instance_is_superuser or data_is_superuser
        ):
            msg = "Only superusers are allowed to add or edit superusers."
            raise ValidationError(msg)

        if (
            self.context["request"].method in ["PATCH", "PUT"]
            and "password" in data
        ):
            msg = "Update of password though API is not allowed"
            raise ValidationError(msg)
        else:
            return super().validate(data)


class UserContactInfoSerializer(serializers.ModelSerializer):
    class Meta:
        model = UserContactInfo
        fields = "__all__"


class UserStubSerializer(serializers.ModelSerializer):
    class Meta:
        model = Dojo_User
        fields = ("id", "username", "first_name", "last_name")


class RoleSerializer(serializers.ModelSerializer):
    class Meta:
        model = Role
        fields = "__all__"


class DojoGroupSerializer(serializers.ModelSerializer):
    configuration_permissions = serializers.PrimaryKeyRelatedField(
        allow_null=True,
        queryset=Permission.objects.filter(
            codename__in=get_configuration_permissions_codenames()
        ),
        many=True,
        required=False,
        source="auth_group.permissions",
    )

    class Meta:
        model = Dojo_Group
        exclude = ("auth_group",)

    def to_representation(self, instance):
        if not instance.auth_group:
            auth_group = Group(name=get_auth_group_name(instance))
            auth_group.save()
            instance.auth_group = auth_group
            members = instance.users.all()
            for member in members:
                auth_group.user_set.add(member)
            instance.save()
        ret = super().to_representation(instance)
        # This will show only "configuration_permissions" even if user has also
        # other permissions
        all_permissions = set(ret["configuration_permissions"])
        allowed_configuration_permissions = set(
            self.fields[
                "configuration_permissions"
            ].child_relation.queryset.values_list("id", flat=True)
        )
        ret["configuration_permissions"] = list(
            all_permissions.intersection(allowed_configuration_permissions)
        )

        return ret

    def create(self, validated_data):
        new_configuration_permissions = None
        if (
            "auth_group" in validated_data
            and "permissions" in validated_data["auth_group"]
        ):  # This field was renamed from "configuration_permissions" in the meantime
            new_configuration_permissions = set(
                validated_data.pop("auth_group")["permissions"]
            )

        instance = super().create(validated_data)

        # This will update only Permissions from category
        # "configuration_permissions". There are no other Permissions.
        if new_configuration_permissions:
            instance.auth_group.permissions.set(new_configuration_permissions)

        return instance

    def update(self, instance, validated_data):
        new_configuration_permissions = None
        if (
            "auth_group" in validated_data
            and "permissions" in validated_data["auth_group"]
        ):  # This field was renamed from "configuration_permissions" in the meantime
            new_configuration_permissions = set(
                validated_data.pop("auth_group")["permissions"]
            )

        instance = super().update(instance, validated_data)

        # This will update only Permissions from category
        # "configuration_permissions". Others will be untouched
        if new_configuration_permissions:
            allowed_configuration_permissions = set(
                self.fields[
                    "configuration_permissions"
                ].child_relation.queryset.all()
            )
            non_configuration_permissions = (
                set(instance.auth_group.permissions.all())
                - allowed_configuration_permissions
            )
            new_permissions = non_configuration_permissions.union(
                new_configuration_permissions
            )
            instance.auth_group.permissions.set(new_permissions)

        return instance


class DojoGroupMemberSerializer(serializers.ModelSerializer):
    class Meta:
        model = Dojo_Group_Member
        fields = "__all__"

    def validate(self, data):
        if (
            self.instance is not None
            and data.get("group") != self.instance.group
            and not user_has_permission(
                self.context["request"].user,
                data.get("group"),
                Permissions.Group_Manage_Members,
            )
        ):
            msg = "You are not permitted to add a user to this group"
            raise PermissionDenied(msg)

        if (
            self.instance is None
            or data.get("group") != self.instance.group
            or data.get("user") != self.instance.user
        ):
            members = Dojo_Group_Member.objects.filter(
                group=data.get("group"), user=data.get("user")
            )
            if members.count() > 0:
                msg = "Dojo_Group_Member already exists"
                raise ValidationError(msg)

        if self.instance is not None and not data.get("role").is_owner:
            owners = (
                Dojo_Group_Member.objects.filter(
                    group=data.get("group"), role__is_owner=True
                )
                .exclude(id=self.instance.id)
                .count()
            )
            if owners < 1:
                msg = "There must be at least one owner"
                raise ValidationError(msg)

        if data.get("role").is_owner and not user_has_permission(
            self.context["request"].user,
            data.get("group"),
            Permissions.Group_Add_Owner,
        ):
            msg = "You are not permitted to add a user as Owner to this group"
            raise PermissionDenied(msg)

        return data


class GlobalRoleSerializer(serializers.ModelSerializer):
    class Meta:
        model = Global_Role
        fields = "__all__"

    def validate(self, data):
        user = None
        group = None

        if self.instance is not None:
            user = self.instance.user
            group = self.instance.group

        if "user" in data:
            user = data.get("user")
        if "group" in data:
            group = data.get("group")

        if user is None and group is None:
            msg = "Global_Role must have either user or group"
            raise ValidationError(msg)
        if user is not None and group is not None:
            msg = "Global_Role cannot have both user and group"
            raise ValidationError(msg)

        return data


class AddUserSerializer(serializers.ModelSerializer):
    class Meta:
        model = User
        fields = ("id", "username")


class NoteTypeSerializer(serializers.ModelSerializer):
    class Meta:
        model = Note_Type
        fields = "__all__"


class NoteHistorySerializer(serializers.ModelSerializer):
    current_editor = UserStubSerializer(read_only=True)
    note_type = NoteTypeSerializer(read_only=True, many=False)

    class Meta:
        model = NoteHistory
        fields = "__all__"


class NoteSerializer(serializers.ModelSerializer):
    author = UserStubSerializer(many=False, read_only=True)
    editor = UserStubSerializer(read_only=True, many=False, allow_null=True)
    history = NoteHistorySerializer(read_only=True, many=True)
    note_type = NoteTypeSerializer(read_only=True, many=False)

    def update(self, instance, validated_data):
        instance.entry = validated_data.get("entry")
        instance.edited = True
        instance.editor = self.context["request"].user
        instance.edit_time = timezone.now()
        history = NoteHistory(
            data=instance.entry,
            time=instance.edit_time,
            current_editor=instance.editor,
        )
        history.save()
        instance.history.add(history)
        instance.save()
        return instance

    class Meta:
        model = Notes
        fields = "__all__"


class FileSerializer(serializers.ModelSerializer):
    file = serializers.FileField(required=True)

    class Meta:
        model = FileUpload
        fields = "__all__"

    def validate(self, data):
        if file := data.get("file"):
            ext = os.path.splitext(file.name)[1]  # [0] returns path+filename
            valid_extensions = settings.FILE_UPLOAD_TYPES
            if ext.lower() not in valid_extensions:
                if accepted_extensions := f"{', '.join(valid_extensions)}":
                    msg = (
                        "Unsupported extension. Supported extensions are as "
                        f"follows: {accepted_extensions}"
                    )
                else:
                    msg = (
                        "File uploads are prohibited due to the list of acceptable "
                        "file extensions being empty"
                    )
                raise ValidationError(msg)
            return data


class RawFileSerializer(serializers.ModelSerializer):
    file = serializers.FileField(required=True)

    class Meta:
        model = FileUpload
        fields = ["file"]


class RiskAcceptanceProofSerializer(serializers.ModelSerializer):
    path = serializers.FileField(required=True)

    class Meta:
        model = Risk_Acceptance
        fields = ["path"]


class ProductMemberSerializer(serializers.ModelSerializer):
    class Meta:
        model = Product_Member
        fields = "__all__"

    def validate(self, data):
        if (
            self.instance is not None
            and data.get("product") != self.instance.product
            and not user_has_permission(
                self.context["request"].user,
                data.get("product"),
                Permissions.Product_Manage_Members,
            )
        ):
            msg = "You are not permitted to add a member to this product"
            raise PermissionDenied(msg)

        if (
            self.instance is None
            or data.get("product") != self.instance.product
            or data.get("user") != self.instance.user
        ):
            members = Product_Member.objects.filter(
                product=data.get("product"), user=data.get("user")
            )
            if members.count() > 0:
                msg = "Product_Member already exists"
                raise ValidationError(msg)

        if data.get("role").is_owner and not user_has_permission(
            self.context["request"].user,
            data.get("product"),
            Permissions.Product_Member_Add_Owner,
        ):
            msg = "You are not permitted to add a member as Owner to this product"
            raise PermissionDenied(msg)

        return data


class ProductGroupSerializer(serializers.ModelSerializer):
    class Meta:
        model = Product_Group
        fields = "__all__"

    def validate(self, data):
        if (
            self.instance is not None
            and data.get("product") != self.instance.product
            and not user_has_permission(
                self.context["request"].user,
                data.get("product"),
                Permissions.Product_Group_Add,
            )
        ):
            msg = "You are not permitted to add a group to this product"
            raise PermissionDenied(msg)

        if (
            self.instance is None
            or data.get("product") != self.instance.product
            or data.get("group") != self.instance.group
        ):
            members = Product_Group.objects.filter(
                product=data.get("product"), group=data.get("group")
            )
            if members.count() > 0:
                msg = "Product_Group already exists"
                raise ValidationError(msg)

        if data.get("role").is_owner and not user_has_permission(
            self.context["request"].user,
            data.get("product"),
            Permissions.Product_Group_Add_Owner,
        ):
            msg = "You are not permitted to add a group as Owner to this product"
            raise PermissionDenied(msg)

        return data


class ProductTypeMemberSerializer(serializers.ModelSerializer):
    class Meta:
        model = Product_Type_Member
        fields = "__all__"

    def validate(self, data):
        if (
            self.instance is not None
            and data.get("product_type") != self.instance.product_type
            and not user_has_permission(
                self.context["request"].user,
                data.get("product_type"),
                Permissions.Product_Type_Manage_Members,
            )
        ):
            msg = "You are not permitted to add a member to this product type"
            raise PermissionDenied(msg)

        if (
            self.instance is None
            or data.get("product_type") != self.instance.product_type
            or data.get("user") != self.instance.user
        ):
            members = Product_Type_Member.objects.filter(
                product_type=data.get("product_type"), user=data.get("user")
            )
            if members.count() > 0:
                msg = "Product_Type_Member already exists"
                raise ValidationError(msg)

        if self.instance is not None and not data.get("role").is_owner:
            owners = (
                Product_Type_Member.objects.filter(
                    product_type=data.get("product_type"), role__is_owner=True
                )
                .exclude(id=self.instance.id)
                .count()
            )
            if owners < 1:
                msg = "There must be at least one owner"
                raise ValidationError(msg)

        if data.get("role").is_owner and not user_has_permission(
            self.context["request"].user,
            data.get("product_type"),
            Permissions.Product_Type_Member_Add_Owner,
        ):
            msg = "You are not permitted to add a member as Owner to this product type"
            raise PermissionDenied(msg)

        return data


class ProductTypeGroupSerializer(serializers.ModelSerializer):
    class Meta:
        model = Product_Type_Group
        fields = "__all__"

    def validate(self, data):
        if (
            self.instance is not None
            and data.get("product_type") != self.instance.product_type
            and not user_has_permission(
                self.context["request"].user,
                data.get("product_type"),
                Permissions.Product_Type_Group_Add,
            )
        ):
            msg = "You are not permitted to add a group to this product type"
            raise PermissionDenied(msg)

        if (
            self.instance is None
            or data.get("product_type") != self.instance.product_type
            or data.get("group") != self.instance.group
        ):
            members = Product_Type_Group.objects.filter(
                product_type=data.get("product_type"), group=data.get("group")
            )
            if members.count() > 0:
                msg = "Product_Type_Group already exists"
                raise ValidationError(msg)

        if data.get("role").is_owner and not user_has_permission(
            self.context["request"].user,
            data.get("product_type"),
            Permissions.Product_Type_Group_Add_Owner,
        ):
            msg = "You are not permitted to add a group as Owner to this product type"
            raise PermissionDenied(msg)

        return data


class ProductTypeSerializer(serializers.ModelSerializer):
    class Meta:
        model = Product_Type
        fields = "__all__"


class EngagementSerializer(TaggitSerializer, serializers.ModelSerializer):
    tags = TagListSerializerField(required=False)

    class Meta:
        model = Engagement
        exclude = ("inherited_tags",)

    def validate(self, data):
        if self.context["request"].method == "POST":
            if data.get("target_start") > data.get("target_end"):
                msg = "Your target start date exceeds your target end date"
                raise serializers.ValidationError(msg)
        return data

    def build_relational_field(self, field_name, relation_info):
        if field_name == "notes":
            return NoteSerializer, {"many": True, "read_only": True}
        if field_name == "files":
            return FileSerializer, {"many": True, "read_only": True}
        return super().build_relational_field(field_name, relation_info)


class EngagementToNotesSerializer(serializers.Serializer):
    engagement_id = serializers.PrimaryKeyRelatedField(
        queryset=Engagement.objects.all(), many=False, allow_null=True
    )
    notes = NoteSerializer(many=True)


class EngagementToFilesSerializer(serializers.Serializer):
    engagement_id = serializers.PrimaryKeyRelatedField(
        queryset=Engagement.objects.all(), many=False, allow_null=True
    )
    files = FileSerializer(many=True)

    def to_representation(self, data):
        engagement = data.get("engagement_id")
        files = data.get("files")
        new_files = []
        for file in files:
            new_files.append(
                {
                    "id": file.id,
                    "file": "{site_url}/{file_access_url}".format(
                        site_url=settings.SITE_URL,
                        file_access_url=file.get_accessible_url(
                            engagement, engagement.id
                        ),
                    ),
                    "title": file.title,
                }
            )
        new_data = {"engagement_id": engagement.id, "files": new_files}
        return new_data


class EngagementCheckListSerializer(serializers.ModelSerializer):
    class Meta:
        model = Check_List
        fields = "__all__"


class AppAnalysisSerializer(TaggitSerializer, serializers.ModelSerializer):
    tags = TagListSerializerField(required=False)

    class Meta:
        model = App_Analysis
        fields = "__all__"


class ToolTypeSerializer(serializers.ModelSerializer):
    class Meta:
        model = Tool_Type
        fields = "__all__"

    def validate(self, data):
        if self.context["request"].method == "POST":
            name = data.get("name")
            # Make sure this will not create a duplicate test type
            if Tool_Type.objects.filter(name=name).count() > 0:
                msg = 'A Tool Type with the name already exists'
                raise serializers.ValidationError(msg)
        return data


class RegulationSerializer(serializers.ModelSerializer):
    class Meta:
        model = Regulation
        fields = "__all__"


class ToolConfigurationSerializer(serializers.ModelSerializer):
    class Meta:
        model = Tool_Configuration
        fields = "__all__"
        extra_kwargs = {
            "password": {"write_only": True},
            "ssh": {"write_only": True},
            "api_key": {"write_only": True},
        }


class ToolProductSettingsSerializer(serializers.ModelSerializer):
    setting_url = serializers.CharField(source="url")
    product = serializers.PrimaryKeyRelatedField(
        queryset=Product.objects.all(), required=True
    )

    class Meta:
        model = Tool_Product_Settings
        fields = "__all__"


class EndpointStatusSerializer(serializers.ModelSerializer):
    class Meta:
        model = Endpoint_Status
        fields = "__all__"

    def create(self, validated_data):
        endpoint = validated_data.get("endpoint")
        finding = validated_data.get("finding")
        try:
            status = Endpoint_Status.objects.create(
                finding=finding, endpoint=endpoint
            )
        except IntegrityError as ie:
            if "endpoint-finding relation" in str(ie):
                msg = "This endpoint-finding relation already exists"
                raise serializers.ValidationError(msg)
            else:
                raise
        status.mitigated = validated_data.get("mitigated", False)
        status.false_positive = validated_data.get("false_positive", False)
        status.out_of_scope = validated_data.get("out_of_scope", False)
        status.risk_accepted = validated_data.get("risk_accepted", False)
        status.date = validated_data.get("date", get_current_date())
        status.save()
        return status

    def update(self, instance, validated_data):
        try:
            return super().update(instance, validated_data)
        except IntegrityError as ie:
            if "endpoint-finding relation" in str(ie):
                msg = "This endpoint-finding relation already exists"
                raise serializers.ValidationError(msg)
            else:
                raise


class EndpointSerializer(TaggitSerializer, serializers.ModelSerializer):
    tags = TagListSerializerField(required=False)

    class Meta:
        model = Endpoint
        exclude = ("inherited_tags",)

    def validate(self, data):
        # print('EndpointSerialize.validate')

        if not self.context["request"].method == "PATCH":
            if "product" not in data:
                msg = "Product is required"
                raise serializers.ValidationError(msg)
            protocol = data.get("protocol")
            userinfo = data.get("userinfo")
            host = data.get("host")
            port = data.get("port")
            path = data.get("path")
            query = data.get("query")
            fragment = data.get("fragment")
            product = data.get("product")
        else:
            protocol = data.get("protocol", self.instance.protocol)
            userinfo = data.get("userinfo", self.instance.userinfo)
            host = data.get("host", self.instance.host)
            port = data.get("port", self.instance.port)
            path = data.get("path", self.instance.path)
            query = data.get("query", self.instance.query)
            fragment = data.get("fragment", self.instance.fragment)
            if "product" in data and data["product"] != self.instance.product:
                msg = "Change of product is not possible"
                raise serializers.ValidationError(msg)
            product = self.instance.product

        endpoint_ins = Endpoint(
            protocol=protocol,
            userinfo=userinfo,
            host=host,
            port=port,
            path=path,
            query=query,
            fragment=fragment,
            product=product,
        )
        endpoint_ins.clean()  # Run standard validation and clean process; can raise errors

        endpoint = endpoint_filter(
            protocol=endpoint_ins.protocol,
            userinfo=endpoint_ins.userinfo,
            host=endpoint_ins.host,
            port=endpoint_ins.port,
            path=endpoint_ins.path,
            query=endpoint_ins.query,
            fragment=endpoint_ins.fragment,
            product=endpoint_ins.product,
        )
        if (
            self.context["request"].method in ["PUT", "PATCH"]
            and (
                (endpoint.count() > 1)
                or (
                    endpoint.count() == 1
                    and endpoint.first().pk != self.instance.pk
                )
            )
        ) or (
            self.context["request"].method in ["POST"] and endpoint.count() > 0
        ):
            msg = (
                "It appears as though an endpoint with this data already "
                "exists for this product."
            )
            raise serializers.ValidationError(msg, code="invalid")

        # use clean data
        data["protocol"] = endpoint_ins.protocol
        data["userinfo"] = endpoint_ins.userinfo
        data["host"] = endpoint_ins.host
        data["port"] = endpoint_ins.port
        data["path"] = endpoint_ins.path
        data["query"] = endpoint_ins.query
        data["fragment"] = endpoint_ins.fragment
        data["product"] = endpoint_ins.product

        return data


class EndpointParamsSerializer(serializers.ModelSerializer):
    class Meta:
        model = Endpoint_Params
        fields = "__all__"


class JIRAIssueSerializer(serializers.ModelSerializer):
    url = serializers.SerializerMethodField(read_only=True)

    class Meta:
        model = JIRA_Issue
        fields = "__all__"

    def get_url(self, obj) -> str:
        return jira_helper.get_jira_issue_url(obj)

    def validate(self, data):
        if self.context["request"].method == "PATCH":
            engagement = data.get("engagement", self.instance.engagement)
            finding = data.get("finding", self.instance.finding)
            finding_group = data.get(
                "finding_group", self.instance.finding_group
            )
        else:
            engagement = data.get("engagement", None)
            finding = data.get("finding", None)
            finding_group = data.get("finding_group", None)

        if (
            (engagement and not finding and not finding_group)
            or (finding and not engagement and not finding_group)
            or (finding_group and not engagement and not finding)
        ):
            pass
        else:
            msg = "Either engagement or finding or finding_group has to be set."
            raise serializers.ValidationError(msg)

        return data


class JIRAInstanceSerializer(serializers.ModelSerializer):
    class Meta:
        model = JIRA_Instance
        fields = "__all__"
        extra_kwargs = {
            "password": {"write_only": True},
        }


class JIRAProjectSerializer(serializers.ModelSerializer):
    class Meta:
        model = JIRA_Project
        fields = "__all__"

    def validate(self, data):
        if self.context["request"].method == "PATCH":
            engagement = data.get("engagement", self.instance.engagement)
            product = data.get("product", self.instance.product)
        else:
            engagement = data.get("engagement", None)
            product = data.get("product", None)

        if (engagement and product) or (not engagement and not product):
            msg = "Either engagement or product has to be set."
            raise serializers.ValidationError(msg)

        return data


class SonarqubeIssueSerializer(serializers.ModelSerializer):
    class Meta:
        model = Sonarqube_Issue
        fields = "__all__"


class SonarqubeIssueTransitionSerializer(serializers.ModelSerializer):
    class Meta:
        model = Sonarqube_Issue_Transition
        fields = "__all__"


class ProductAPIScanConfigurationSerializer(serializers.ModelSerializer):
    class Meta:
        model = Product_API_Scan_Configuration
        fields = "__all__"


class DevelopmentEnvironmentSerializer(serializers.ModelSerializer):
    class Meta:
        model = Development_Environment
        fields = "__all__"


class FindingGroupSerializer(serializers.ModelSerializer):
    jira_issue = JIRAIssueSerializer(read_only=True, allow_null=True)

    class Meta:
        model = Finding_Group
        fields = ("id", "name", "test", "jira_issue")


class TestSerializer(TaggitSerializer, serializers.ModelSerializer):
    tags = TagListSerializerField(required=False)
    test_type_name = serializers.ReadOnlyField()
    finding_groups = FindingGroupSerializer(
        source="finding_group_set", many=True, read_only=True
    )

    class Meta:
        model = Test
        exclude = ("inherited_tags",)

    def build_relational_field(self, field_name, relation_info):
        if field_name == "notes":
            return NoteSerializer, {"many": True, "read_only": True}
        if field_name == "files":
            return FileSerializer, {"many": True, "read_only": True}
        return super().build_relational_field(field_name, relation_info)


class TestCreateSerializer(TaggitSerializer, serializers.ModelSerializer):
    engagement = serializers.PrimaryKeyRelatedField(
        queryset=Engagement.objects.all()
    )
    notes = serializers.PrimaryKeyRelatedField(
        allow_null=True,
        queryset=Notes.objects.all(),
        many=True,
        required=False,
    )
    tags = TagListSerializerField(required=False)

    class Meta:
        model = Test
        exclude = ("inherited_tags",)


class TestTypeSerializer(TaggitSerializer, serializers.ModelSerializer):
    tags = TagListSerializerField(required=False)

    class Meta:
        model = Test_Type
        fields = "__all__"


class TestToNotesSerializer(serializers.Serializer):
    test_id = serializers.PrimaryKeyRelatedField(
        queryset=Test.objects.all(), many=False, allow_null=True
    )
    notes = NoteSerializer(many=True)


class TestToFilesSerializer(serializers.Serializer):
    test_id = serializers.PrimaryKeyRelatedField(
        queryset=Test.objects.all(), many=False, allow_null=True
    )
    files = FileSerializer(many=True)

    def to_representation(self, data):
        test = data.get("test_id")
        files = data.get("files")
        new_files = []
        for file in files:
            new_files.append(
                {
                    "id": file.id,
                    "file": f"{settings.SITE_URL}/{file.get_accessible_url(test, test.id)}",
                    "title": file.title,
                }
            )
        new_data = {"test_id": test.id, "files": new_files}
        return new_data


class TestImportFindingActionSerializer(serializers.ModelSerializer):
    class Meta:
        model = Test_Import_Finding_Action
        fields = "__all__"


class TestImportSerializer(serializers.ModelSerializer):
    # findings = TestImportFindingActionSerializer(source='test_import_finding_action', many=True, read_only=True)
    test_import_finding_action_set = TestImportFindingActionSerializer(
        many=True, read_only=True
    )

    class Meta:
        model = Test_Import
        fields = "__all__"


class RiskAcceptanceSerializer(serializers.ModelSerializer):
    recommendation = serializers.SerializerMethodField()
    decision = serializers.SerializerMethodField()
    path = serializers.SerializerMethodField()

    def create(self, validated_data):
        instance = super().create(validated_data)
        add_findings_to_risk_acceptance(instance, instance.accepted_findings.all())
        return instance

    def update(self, instance, validated_data):
        # Determine findings to risk accept, and findings to unaccept risk
        existing_findings = Finding.objects.filter(risk_acceptance=self.instance.id)
        new_findings_ids = [x.id for x in validated_data.get("accepted_findings", [])]
        new_findings = Finding.objects.filter(id__in=new_findings_ids)
        findings_to_add = set(new_findings) - set(existing_findings)
        findings_to_remove = set(existing_findings) - set(new_findings)
        findings_to_add = Finding.objects.filter(id__in=[x.id for x in findings_to_add])
        findings_to_remove = Finding.objects.filter(id__in=[x.id for x in findings_to_remove])
        # Make the update in the database
        instance = super().update(instance, validated_data)
        # Add the new findings
        add_findings_to_risk_acceptance(instance, findings_to_add)
        # Remove the ones that were not present in the payload
        for finding in findings_to_remove:
            remove_finding_from_risk_acceptance(instance, finding)
        return instance

    @extend_schema_field(serializers.CharField())
    def get_recommendation(self, obj):
        return Risk_Acceptance.TREATMENT_TRANSLATIONS.get(obj.recommendation)

    @extend_schema_field(serializers.CharField())
    def get_decision(self, obj):
        return Risk_Acceptance.TREATMENT_TRANSLATIONS.get(obj.decision)

    @extend_schema_field(serializers.CharField())
    def get_path(self, obj):
        engagement = Engagement.objects.filter(
            risk_acceptance__id__in=[obj.id]
        ).first()
        path = "No proof has been supplied"
        if engagement and obj.filename() is not None:
            path = reverse(
                "download_risk_acceptance", args=(engagement.id, obj.id)
            )
            request = self.context.get("request")
            if request:
                path = request.build_absolute_uri(path)
        return path

    @extend_schema_field(serializers.IntegerField())
    def get_engagement(self, obj):
        engagement = Engagement.objects.filter(
            risk_acceptance__id__in=[obj.id]
        ).first()
        return EngagementSerializer(read_only=True).to_representation(
            engagement
        )

    def validate(self, data):
        def validate_findings_have_same_engagement(finding_objects: List[Finding]):
            engagements = finding_objects.values_list('test__engagement__id', flat=True).distinct().count()
            if engagements > 1:
                msg = "You are not permitted to add findings from multiple engagements"
                raise PermissionDenied(msg)

        findings = data.get('accepted_findings', [])
        findings_ids = [x.id for x in findings]
        finding_objects = Finding.objects.filter(id__in=findings_ids)
        authed_findings = get_authorized_findings(Permissions.Finding_Edit).filter(id__in=findings_ids)
        if len(findings) != len(authed_findings):
            msg = "You are not permitted to add one or more selected findings to this risk acceptance"
            raise PermissionDenied(msg)
        if self.context["request"].method == "POST":
            validate_findings_have_same_engagement(finding_objects)
        elif self.context['request'].method in ['PATCH', 'PUT']:
            existing_findings = Finding.objects.filter(risk_acceptance=self.instance.id)
            existing_and_new_findings = existing_findings | finding_objects
            validate_findings_have_same_engagement(existing_and_new_findings)
        return data

    class Meta:
        model = Risk_Acceptance
        fields = "__all__"


class FindingMetaSerializer(serializers.ModelSerializer):
    class Meta:
        model = DojoMeta
        fields = ("name", "value")


class FindingProdTypeSerializer(serializers.ModelSerializer):
    class Meta:
        model = Product_Type
        fields = ["id", "name"]


class FindingProductSerializer(serializers.ModelSerializer):
    prod_type = FindingProdTypeSerializer(required=False)

    class Meta:
        model = Product
        fields = ["id", "name", "prod_type"]


class FindingEngagementSerializer(serializers.ModelSerializer):
    product = FindingProductSerializer(required=False)

    class Meta:
        model = Engagement
        fields = [
            "id",
            "name",
            "description",
            "product",
            "target_start",
            "target_end",
            "branch_tag",
            "engagement_type",
            "build_id",
            "commit_hash",
            "version",
            "created",
            "updated",
        ]


class FindingEnvironmentSerializer(serializers.ModelSerializer):
    class Meta:
        model = Development_Environment
        fields = ["id", "name"]


class FindingTestTypeSerializer(serializers.ModelSerializer):
    class Meta:
        model = Test_Type
        fields = ["id", "name"]


class FindingTestSerializer(serializers.ModelSerializer):
    engagement = FindingEngagementSerializer(required=False)
    environment = FindingEnvironmentSerializer(required=False)
    test_type = FindingTestTypeSerializer(required=False)

    class Meta:
        model = Test
        fields = [
            "id",
            "title",
            "test_type",
            "engagement",
            "environment",
            "branch_tag",
            "build_id",
            "commit_hash",
            "version",
        ]


class FindingRelatedFieldsSerializer(serializers.Serializer):
    test = serializers.SerializerMethodField()
    jira = serializers.SerializerMethodField()

    @extend_schema_field(FindingTestSerializer)
    def get_test(self, obj):
        return FindingTestSerializer(read_only=True).to_representation(
            obj.test
        )

    @extend_schema_field(JIRAIssueSerializer)
    def get_jira(self, obj):
        issue = jira_helper.get_jira_issue(obj)
        if issue is None:
            return None
        return JIRAIssueSerializer(read_only=True).to_representation(issue)


class VulnerabilityIdSerializer(serializers.ModelSerializer):
    class Meta:
        model = Vulnerability_Id
        fields = ["vulnerability_id"]


class FindingSerializer(TaggitSerializer, serializers.ModelSerializer):
    tags = TagListSerializerField(required=False)
    request_response = serializers.SerializerMethodField()
    accepted_risks = RiskAcceptanceSerializer(
        many=True, read_only=True, source="risk_acceptance_set"
    )
    push_to_jira = serializers.BooleanField(default=False)
    age = serializers.IntegerField(read_only=True)
    sla_days_remaining = serializers.IntegerField(read_only=True)
    finding_meta = FindingMetaSerializer(read_only=True, many=True)
    related_fields = serializers.SerializerMethodField()
    # for backwards compatibility
    jira_creation = serializers.SerializerMethodField(read_only=True)
    jira_change = serializers.SerializerMethodField(read_only=True)
    display_status = serializers.SerializerMethodField()
    finding_groups = FindingGroupSerializer(
        source="finding_group_set", many=True, read_only=True
    )
    vulnerability_ids = VulnerabilityIdSerializer(
        source="vulnerability_id_set", many=True, required=False
    )
    reporter = serializers.PrimaryKeyRelatedField(
        required=False, queryset=User.objects.all()
    )

    class Meta:
        model = Finding
        exclude = (
            "cve",
            "inherited_tags",
        )

    @extend_schema_field(serializers.DateTimeField())
    def get_jira_creation(self, obj):
        return jira_helper.get_jira_creation(obj)

    @extend_schema_field(serializers.DateTimeField())
    def get_jira_change(self, obj):
        return jira_helper.get_jira_change(obj)

    @extend_schema_field(FindingRelatedFieldsSerializer)
    def get_related_fields(self, obj):
        request = self.context.get("request", None)
        if request is None:
            return None

        query_params = request.query_params
        if query_params.get("related_fields", "false") == "true":
            return FindingRelatedFieldsSerializer(
                required=False
            ).to_representation(obj)
        else:
            return None

    def get_display_status(self, obj) -> str:
        return obj.status()

    # Overriding this to push add Push to JIRA functionality
    def update(self, instance, validated_data):
        # remove tags from validated data and store them seperately
        to_be_tagged, validated_data = self._pop_tags(validated_data)

        # pop push_to_jira so it won't get send to the model as a field
        # TODO: JIRA can we remove this is_push_all_issues, already checked in
        # apiv2 viewset?
        push_to_jira = validated_data.pop(
            "push_to_jira"
        ) or jira_helper.is_push_all_issues(instance)

        # Save vulnerability ids and pop them
        if "vulnerability_id_set" in validated_data:
            vulnerability_id_set = validated_data.pop("vulnerability_id_set")
            vulnerability_ids = []
            if vulnerability_id_set:
                for vulnerability_id in vulnerability_id_set:
                    vulnerability_ids.append(
                        vulnerability_id["vulnerability_id"]
                    )
            save_vulnerability_ids(instance, vulnerability_ids)

        instance = super(TaggitSerializer, self).update(
            instance, validated_data
        )
        # Save the reporter on the finding
        if reporter_id := validated_data.get("reporter"):
            instance.reporter = reporter_id

        # If we need to push to JIRA, an extra save call is needed.
        # Also if we need to update the mitigation date of the finding.
        # TODO try to combine create and save, but for now I'm just fixing a
        # bug and don't want to change to much
        if push_to_jira:
            instance.save(push_to_jira=push_to_jira)

        # not sure why we are returning a tag_object, but don't want to change
        # too much now as we're just fixing a bug
        tag_object = self._save_tags(instance, to_be_tagged)
        return tag_object

    def validate(self, data):
        if self.context["request"].method == "PATCH":
            is_active = data.get("active", self.instance.active)
            is_verified = data.get("verified", self.instance.verified)
            is_duplicate = data.get("duplicate", self.instance.duplicate)
            is_false_p = data.get("false_p", self.instance.false_p)
            is_risk_accepted = data.get(
                "risk_accepted", self.instance.risk_accepted
            )
        else:
            is_active = data.get("active", True)
            is_verified = data.get("verified", False)
            is_duplicate = data.get("duplicate", False)
            is_false_p = data.get("false_p", False)
            is_risk_accepted = data.get("risk_accepted", False)

        if (is_active or is_verified) and is_duplicate:
            msg = "Duplicate findings cannot be" " verified or active"
            raise serializers.ValidationError(msg)
        if is_false_p and is_verified:
            msg = "False positive findings cannot " "be verified."
            raise serializers.ValidationError(msg)

        if is_risk_accepted and not self.instance.risk_accepted:
            if (
                not self.instance.test.engagement.product.enable_simple_risk_acceptance
            ):
                msg = "Simple risk acceptance is disabled for this product, use the UI to accept this finding."
                raise serializers.ValidationError(msg)

        if is_active and is_risk_accepted:
            msg = "Active findings cannot be risk accepted."
            raise serializers.ValidationError(msg)

        return data

    def validate_severity(self, value: str) -> str:
        if value not in SEVERITIES:
            msg = f"Severity must be one of the following: {SEVERITIES}"
            raise serializers.ValidationError(msg)
        return value

    def build_relational_field(self, field_name, relation_info):
        if field_name == "notes":
            return NoteSerializer, {"many": True, "read_only": True}
        return super().build_relational_field(field_name, relation_info)

    @extend_schema_field(BurpRawRequestResponseSerializer)
    def get_request_response(self, obj):
        # Not necessarily Burp scan specific - these are just any request/response pairs
        burp_req_resp = obj.burprawrequestresponse_set.all()
        var = settings.MAX_REQRESP_FROM_API
        if var > -1:
            burp_req_resp = burp_req_resp[:var]
        burp_list = []
        for burp in burp_req_resp:
            request = burp.get_request()
            response = burp.get_response()
            burp_list.append({"request": request, "response": response})
        serialized_burps = BurpRawRequestResponseSerializer(
            {"req_resp": burp_list}
        )
        return serialized_burps.data


class FindingUpdateSerializer(serializers.ModelSerializer):
    class Meta:
        model = Finding
        fields = ('risk_status',)

class FindingCreateSerializer(TaggitSerializer, serializers.ModelSerializer):
    notes = serializers.PrimaryKeyRelatedField(
        read_only=True, allow_null=True, required=False, many=True
    )
    test = serializers.PrimaryKeyRelatedField(queryset=Test.objects.all())
    thread_id = serializers.IntegerField(default=0)
    found_by = serializers.PrimaryKeyRelatedField(
        queryset=Test_Type.objects.all(), many=True
    )
    url = serializers.CharField(allow_null=True, default=None)
    tags = TagListSerializerField(required=False)
    push_to_jira = serializers.BooleanField(default=False)
    vulnerability_ids = VulnerabilityIdSerializer(
        source="vulnerability_id_set", many=True, required=False
    )
    reporter = serializers.PrimaryKeyRelatedField(
        required=False, queryset=User.objects.all()
    )

    class Meta:
        model = Finding
        exclude = (
            "cve",
            "inherited_tags",
        )
        extra_kwargs = {
            "active": {"required": True},
            "verified": {"required": True},
        }

    # Overriding this to push add Push to JIRA functionality
    def create(self, validated_data):
        # remove tags from validated data and store them seperately
        to_be_tagged, validated_data = self._pop_tags(validated_data)

        # pop push_to_jira so it won't get send to the model as a field
        push_to_jira = validated_data.pop("push_to_jira")

        # Save vulnerability ids and pop them
        if "vulnerability_id_set" in validated_data:
            vulnerability_id_set = validated_data.pop("vulnerability_id_set")
        else:
            vulnerability_id_set = None

        # first save, so we have an instance to get push_all_to_jira from
        new_finding = super(TaggitSerializer, self).create(validated_data)

        if vulnerability_id_set:
            vulnerability_ids = []
            for vulnerability_id in vulnerability_id_set:
                vulnerability_ids.append(vulnerability_id["vulnerability_id"])
            validated_data["cve"] = vulnerability_ids[0]
            save_vulnerability_ids(new_finding, vulnerability_ids)
            new_finding.save()

        # TODO: JIRA can we remove this is_push_all_issues, already checked in
        # apiv2 viewset?
        push_to_jira = push_to_jira or jira_helper.is_push_all_issues(
            new_finding
        )

        # If we need to push to JIRA, an extra save call is needed.
        # TODO try to combine create and save, but for now I'm just fixing a
        # bug and don't want to change to much
        if push_to_jira or new_finding:
            new_finding.save(push_to_jira=push_to_jira)

        # not sure why we are returning a tag_object, but don't want to change
        # too much now as we're just fixing a bug
        tag_object = self._save_tags(new_finding, to_be_tagged)
        return tag_object

    def validate(self, data):
        if "reporter" not in data:
            request = self.context["request"]
            data["reporter"] = request.user

        if (data.get("active") or data.get("verified")) and data.get(
            "duplicate"
        ):
            msg = "Duplicate findings cannot be verified or active"
            raise serializers.ValidationError(msg)
        if data.get("false_p") and data.get("verified"):
            msg = "False positive findings cannot be verified."
            raise serializers.ValidationError(msg)

        if "risk_accepted" in data and data.get("risk_accepted"):
            test = data.get("test")
            # test = Test.objects.get(id=test_id)
            if not test.engagement.product.enable_simple_risk_acceptance:
                msg = "Simple risk acceptance is disabled for this product, use the UI to accept this finding."
                raise serializers.ValidationError(msg)

        if (
            data.get("active")
            and "risk_accepted" in data
            and data.get("risk_accepted")
        ):
            msg = "Active findings cannot be risk accepted."
            raise serializers.ValidationError(msg)

        return data

    def validate_severity(self, value: str) -> str:
        if value not in SEVERITIES:
            msg = f"Severity must be one of the following: {SEVERITIES}"
            raise serializers.ValidationError(msg)
        return value


class VulnerabilityIdTemplateSerializer(serializers.ModelSerializer):
    class Meta:
        model = Vulnerability_Id_Template
        fields = ["vulnerability_id"]


class FindingTemplateSerializer(TaggitSerializer, serializers.ModelSerializer):
    tags = TagListSerializerField(required=False)
    vulnerability_ids = VulnerabilityIdTemplateSerializer(
        source="vulnerability_id_template_set", many=True, required=False
    )

    class Meta:
        model = Finding_Template
        exclude = ("cve",)

    def create(self, validated_data):
        # Save vulnerability ids and pop them
        if "vulnerability_id_template_set" in validated_data:
            vulnerability_id_set = validated_data.pop(
                "vulnerability_id_template_set"
            )
        else:
            vulnerability_id_set = None

        new_finding_template = super(TaggitSerializer, self).create(
            validated_data
        )

        if vulnerability_id_set:
            vulnerability_ids = []
            for vulnerability_id in vulnerability_id_set:
                vulnerability_ids.append(vulnerability_id["vulnerability_id"])
            validated_data["cve"] = vulnerability_ids[0]
            save_vulnerability_ids_template(
                new_finding_template, vulnerability_ids
            )
            new_finding_template.save()

        return new_finding_template

    def update(self, instance, validated_data):
        # Save vulnerability ids and pop them
        if "vulnerability_id_template_set" in validated_data:
            vulnerability_id_set = validated_data.pop(
                "vulnerability_id_template_set"
            )
            vulnerability_ids = []
            if vulnerability_id_set:
                for vulnerability_id in vulnerability_id_set:
                    vulnerability_ids.append(
                        vulnerability_id["vulnerability_id"]
                    )
            save_vulnerability_ids_template(instance, vulnerability_ids)

        return super(TaggitSerializer, self).update(instance, validated_data)


class CredentialSerializer(serializers.ModelSerializer):
    class Meta:
        model = Cred_User
        exclude = ("password",)


class CredentialMappingSerializer(serializers.ModelSerializer):
    class Meta:
        model = Cred_Mapping
        fields = "__all__"


class StubFindingSerializer(serializers.ModelSerializer):
    class Meta:
        model = Stub_Finding
        fields = "__all__"

    def validate_severity(self, value: str) -> str:
        if value not in SEVERITIES:
            msg = f"Severity must be one of the following: {SEVERITIES}"
            raise serializers.ValidationError(msg)
        return value


class StubFindingCreateSerializer(serializers.ModelSerializer):
    test = serializers.PrimaryKeyRelatedField(queryset=Test.objects.all())

    class Meta:
        model = Stub_Finding
        fields = "__all__"
        extra_kwargs = {
            "reporter": {"default": serializers.CurrentUserDefault()},
        }

    def validate_severity(self, value: str) -> str:
        if value not in SEVERITIES:
            msg = f"Severity must be one of the following: {SEVERITIES}"
            raise serializers.ValidationError(msg)
        return value


class ProductSerializer(TaggitSerializer, serializers.ModelSerializer):
    findings_count = serializers.SerializerMethodField()
    findings_list = serializers.SerializerMethodField()

    tags = TagListSerializerField(required=False)
    product_meta = ProductMetaSerializer(read_only=True, many=True)

    class Meta:
        model = Product
        exclude = (
            "tid",
            "updated",
            "async_updating"
        )

    def validate(self, data):
        async_updating = getattr(self.instance, 'async_updating', None)
        if async_updating:
            new_sla_config = data.get('sla_configuration', None)
            old_sla_config = getattr(self.instance, 'sla_configuration', None)
            if new_sla_config and old_sla_config and new_sla_config != old_sla_config:
                msg = 'Finding SLA expiration dates are currently being recalculated. The SLA configuration for this product cannot be changed until the calculation is complete.'
                raise serializers.ValidationError(msg)
        return data

    def get_findings_count(self, obj) -> int:
        return obj.findings_count

    # TODO, maybe extend_schema_field is needed here?
    def get_findings_list(self, obj) -> List[int]:
        return obj.open_findings_list


class ImportScanSerializer(serializers.Serializer):
    scan_date = serializers.DateField(
        required=False,
        help_text="Scan completion date will be used on all findings.",
    )

    minimum_severity = serializers.ChoiceField(
        choices=SEVERITY_CHOICES,
        default="Info",
        help_text="Minimum severity level to be imported",
    )
    active = serializers.BooleanField(
        help_text="Override the active setting from the tool."
    )
    verified = serializers.BooleanField(
        help_text="Override the verified setting from the tool."
    )
    scan_type = serializers.ChoiceField(choices=get_choices_sorted())
    # TODO why do we allow only existing endpoints?
    endpoint_to_add = serializers.PrimaryKeyRelatedField(
        queryset=Endpoint.objects.all(),
        required=False,
        default=None,
        help_text="The IP address, host name or full URL. It must be valid",
    )
    file = serializers.FileField(allow_empty_file=True, required=False)
    product_type_name = serializers.CharField(required=False)
    product_name = serializers.CharField(required=False)
    engagement_name = serializers.CharField(required=False)
    engagement_end_date = serializers.DateField(
        required=False,
        help_text="End Date for Engagement. Default is current time + 365 days. Required format year-month-day",
    )
    source_code_management_uri = serializers.URLField(
        max_length=600,
        required=False,
        help_text="Resource link to source code",
    )
    engagement = serializers.PrimaryKeyRelatedField(
        queryset=Engagement.objects.all(), required=False
    )
    test_title = serializers.CharField(required=False)
    auto_create_context = serializers.BooleanField(required=False)
    deduplication_on_engagement = serializers.BooleanField(required=False)
    lead = serializers.PrimaryKeyRelatedField(
        allow_null=True, default=None, queryset=User.objects.all()
    )
    tags = TagListSerializerField(
        required=False, allow_empty=True, help_text="Add tags that help describe this scan."
    )
    close_old_findings = serializers.BooleanField(
        required=False,
        default=False,
        help_text="Select if old findings no longer present in the report get closed as mitigated when importing. "
        "If service has been set, only the findings for this service will be closed.",
    )
    close_old_findings_product_scope = serializers.BooleanField(
        required=False,
        default=False,
        help_text="Select if close_old_findings applies to all findings of the same type in the product. "
        "By default, it is false meaning that only old findings of the same type in the engagement are in scope.",
    )
    push_to_jira = serializers.BooleanField(default=False)
    environment = serializers.CharField(required=False)
    version = serializers.CharField(
        required=False, help_text="Version that was scanned."
    )
    build_id = serializers.CharField(
        required=False, help_text="ID of the build that was scanned."
    )
    branch_tag = serializers.CharField(
        required=False, help_text="Branch or Tag that was scanned."
    )
    commit_hash = serializers.CharField(
        required=False, help_text="Commit that was scanned."
    )
    api_scan_configuration = serializers.PrimaryKeyRelatedField(
        allow_null=True,
        default=None,
        queryset=Product_API_Scan_Configuration.objects.all(),
    )
    service = serializers.CharField(
        required=False,
        help_text="A service is a self-contained piece of functionality within a Product. "
        "This is an optional field which is used in deduplication and closing of old findings when set. "
        "This affects the whole engagement/product depending on your deduplication scope.",
    )
    group_by = serializers.ChoiceField(
        required=False,
        choices=Finding_Group.GROUP_BY_OPTIONS,
        help_text="Choose an option to automatically group new findings by the chosen option.",
    )
    create_finding_groups_for_all_findings = serializers.BooleanField(
        help_text="If set to false, finding groups will only be created when there is more than one grouped finding",
        required=False,
        default=True,
    )
    # extra fields populated in response
    # need to use the _id suffix as without the serializer framework gets
    # confused
    test = serializers.IntegerField(
        read_only=True
    )  # left for backwards compatibility
    test_id = serializers.IntegerField(read_only=True)
    engagement_id = serializers.IntegerField(read_only=True)
    product_id = serializers.IntegerField(read_only=True)
    product_type_id = serializers.IntegerField(read_only=True)
    statistics = ImportStatisticsSerializer(read_only=True, required=False)
    apply_tags_to_findings = serializers.BooleanField(
        help_text="If set to True, the tags will be applied to the findings",
        required=False,
    )
    apply_tags_to_endpoints = serializers.BooleanField(
        help_text="If set to True, the tags will be applied to the endpoints",
        required=False,
    )

<<<<<<< HEAD
    def validate_file(self, value):
        """
        Validate that the file has an allowed extension.
        """
        if value.name:
            allowed_extension = ["json", "csv", "xml", "sarif", "html"]
            __, extension = os.path.splitext(value.name)
            extension = extension[1:]
            if len(extension.split('.')) == 1 and extension in allowed_extension:
                return value
            else:
                raise serializers.ValidationError('file not allowed')

    def save(self, push_to_jira=False):
        data = self.validated_data
        close_old_findings = data.get("close_old_findings")
        close_old_findings_product_scope = data.get(
            "close_old_findings_product_scope"
=======
    def set_context(
        self,
        data: dict,
    ) -> dict:
        """
        Process all of the user supplied inputs to massage them into the correct
        format the importer is expecting to see
        """
        context = dict(data)
        # update some vars
        context["scan"] = data.pop("file", None)
        context["environment"] = Development_Environment.objects.get(
            name=data.get("environment", "Development")
>>>>>>> 81c123e8
        )
        # Set the active/verified status based upon the overrides
        if "active" in self.initial_data:
            context["active"] = data.get("active")
        else:
            context["active"] = None
        if "verified" in self.initial_data:
            context["verified"] = data.get("verified")
        else:
            context["verified"] = None
        # Change the way that endpoints are sent to the importer
        if endpoints_to_add := data.get("endpoint_to_add"):
            context["endpoints_to_add"] = [endpoints_to_add]
        else:
            context["endpoint_to_add"] = None
        # Convert the tags to a list if needed. At this point, the
        # TaggitListSerializer has already removed commas supplied
        # by the user, so this operation will consistently return
        # a list to be used by the importer
        if tags := context.get("tags"):
            if isinstance(tags, str):
                context["tags"] = tags.split(", ")
        # have to make the scan_date_time timezone aware otherwise uploads via
        # the API would fail (but unit tests for api upload would pass...)
        context["scan_date"] = (
            timezone.make_aware(
                datetime.combine(context.get("scan_date"), datetime.min.time())
            )
            if context.get("scan_date")
            else None
        )
        # Process the auto create context inputs
        self.process_auto_create_create_context(context)

        return context

    def process_auto_create_create_context(
        self,
        context: dict,
    ) -> None:
        """
        Extract all of the pertinent args used to auto create any product
        types, products, or engagements. This function will also validate
        those inputs for any required info that is not present. In the event
        of an error, an exception will be raised and bubble up to the user
        """
        auto_create = AutoCreateContextManager()
        # Process the context to make an conversions needed. Catch any exceptions
        # in this case and wrap them in a DRF exception
        try:
            auto_create.process_import_meta_data_from_dict(context)
            # Attempt to create an engagement
            context["engagement"] = auto_create.get_or_create_engagement(**context)
        except (ValueError, TypeError) as e:
            # Raise an explicit drf exception here
            raise ValidationError(str(e))

    def get_importer(
        self,
        **kwargs: dict,
    ) -> BaseImporter:
        """
        Returns a new instance of an importer that extends
        the BaseImporter class
        """
        return DefaultImporter(**kwargs)

    def process_scan(
        self,
        data: dict,
        context: dict
    ) -> None:
        """
        Process the scan with all of the supplied data fully massaged
        into the format we are expecting

        Raises exceptions in the event of an error
        """
        try:
            importer = self.get_importer(**context)
            context["test"], _, _, _, _, _, _ = importer.process_scan(
                context.pop("scan", None)
            )
            # Update the response body with some new data
            if test := context.get("test"):
                data["test"] = test.id
                data["test_id"] = test.id
                data["engagement_id"] = test.engagement.id
                data["product_id"] = test.engagement.product.id
                data["product_type_id"] = test.engagement.product.prod_type.id
                data["statistics"] = {"after": test.statistics}
        # convert to exception otherwise django rest framework will swallow them as 400 error
        # exceptions are already logged in the importer
        except SyntaxError as se:
            raise Exception(se)
        except ValueError as ve:
            raise Exception(ve)

    def save(self, push_to_jira=False):
        # Go through the validate method
        data = self.validated_data
        # Extract the data from the form
        context = self.set_context(data)
        # set the jira option again as it was overridden
        context["push_to_jira"] = push_to_jira
        # Import the scan with all of the supplied data
        self.process_scan(data, context)

    def validate(self, data: dict) -> dict:
        scan_type = data.get("scan_type")
        file = data.get("file")
        if not file and requires_file(scan_type):
            msg = f"Uploading a Report File is required for {scan_type}"
            raise serializers.ValidationError(msg)
        if file and is_scan_file_too_large(file):
            msg = f"Report file is too large. Maximum supported size is {settings.SCAN_FILE_MAX_SIZE} MB"
            raise serializers.ValidationError(msg)
        tool_type = requires_tool_type(scan_type)
        if tool_type:
            api_scan_configuration = data.get("api_scan_configuration")
            if (
                api_scan_configuration
                and tool_type
                != api_scan_configuration.tool_configuration.tool_type.name
            ):
                msg = f"API scan configuration must be of tool type {tool_type}"
                raise serializers.ValidationError(msg)
        return data

    def validate_scan_date(self, value: str) -> None:
        if value and value > timezone.localdate():
            msg = "The scan_date cannot be in the future!"
            raise serializers.ValidationError(msg)
        return value


class ReImportScanSerializer(TaggitSerializer, serializers.Serializer):
    scan_date = serializers.DateField(
        required=False,
        help_text="Scan completion date will be used on all findings.",
    )
    minimum_severity = serializers.ChoiceField(
        choices=SEVERITY_CHOICES,
        default="Info",
        help_text="Minimum severity level to be imported",
    )
    active = serializers.BooleanField(
        help_text="Override the active setting from the tool."
    )
    verified = serializers.BooleanField(
        help_text="Override the verified setting from the tool."
    )
    help_do_not_reactivate = "Select if the import should ignore active findings from the report, useful for triage-less scanners. Will keep existing findings closed, without reactivating them. For more information check the docs."
    do_not_reactivate = serializers.BooleanField(
        default=False, required=False, help_text=help_do_not_reactivate
    )
    scan_type = serializers.ChoiceField(
        choices=get_choices_sorted(), required=True
    )
    endpoint_to_add = serializers.PrimaryKeyRelatedField(
        queryset=Endpoint.objects.all(), default=None, required=False
    )
    file = serializers.FileField(allow_empty_file=True, required=False)
    product_type_name = serializers.CharField(required=False)
    product_name = serializers.CharField(required=False)
    engagement_name = serializers.CharField(required=False)
    engagement_end_date = serializers.DateField(
        required=False,
        help_text="End Date for Engagement. Default is current time + 365 days. Required format year-month-day",
    )
    source_code_management_uri = serializers.URLField(
        max_length=600,
        required=False,
        help_text="Resource link to source code",
    )
    test = serializers.PrimaryKeyRelatedField(
        required=False, queryset=Test.objects.all()
    )
    test_title = serializers.CharField(required=False)
    auto_create_context = serializers.BooleanField(required=False)
    deduplication_on_engagement = serializers.BooleanField(required=False)

    push_to_jira = serializers.BooleanField(default=False)
    # Close the old findings if the parameter is not provided. This is to
    # mentain the old API behavior after reintroducing the close_old_findings parameter
    # also for ReImport.
    close_old_findings = serializers.BooleanField(
        required=False,
        default=True,
        help_text="Select if old findings no longer present in the report get closed as mitigated when importing.",
    )
    close_old_findings_product_scope = serializers.BooleanField(
        required=False,
        default=False,
        help_text="Select if close_old_findings applies to all findings of the same type in the product. "
        "By default, it is false meaning that only old findings of the same type in the engagement are in scope. "
        "Note that this only applies on the first call to reimport-scan.",
    )
    version = serializers.CharField(
        required=False,
        help_text="Version that will be set on existing Test object. Leave empty to leave existing value in place.",
    )
    build_id = serializers.CharField(
        required=False, help_text="ID of the build that was scanned."
    )
    branch_tag = serializers.CharField(
        required=False, help_text="Branch or Tag that was scanned."
    )
    commit_hash = serializers.CharField(
        required=False, help_text="Commit that was scanned."
    )
    api_scan_configuration = serializers.PrimaryKeyRelatedField(
        allow_null=True,
        default=None,
        queryset=Product_API_Scan_Configuration.objects.all(),
    )
    service = serializers.CharField(
        required=False,
        help_text="A service is a self-contained piece of functionality within a Product. "
        "This is an optional field which is used in deduplication and closing of old findings when set. "
        "This affects the whole engagement/product depending on your deduplication scope.",
    )
    environment = serializers.CharField(required=False)
    lead = serializers.PrimaryKeyRelatedField(
        allow_null=True, default=None, queryset=User.objects.all()
    )
    tags = TagListSerializerField(
        required=False,
        allow_empty=True,
        help_text="Modify existing tags that help describe this scan. (Existing test tags will be overwritten)",
    )

    group_by = serializers.ChoiceField(
        required=False,
        choices=Finding_Group.GROUP_BY_OPTIONS,
        help_text="Choose an option to automatically group new findings by the chosen option.",
    )
    create_finding_groups_for_all_findings = serializers.BooleanField(
        help_text="If set to false, finding groups will only be created when there is more than one grouped finding",
        required=False,
        default=True,
    )

    # extra fields populated in response
    # need to use the _id suffix as without the serializer framework gets
    # confused
    test_id = serializers.IntegerField(read_only=True)
    engagement_id = serializers.IntegerField(
        read_only=True
    )  # need to use the _id suffix as without the serializer framework gets confused
    product_id = serializers.IntegerField(read_only=True)
    product_type_id = serializers.IntegerField(read_only=True)

    statistics = ImportStatisticsSerializer(read_only=True, required=False)
    apply_tags_to_findings = serializers.BooleanField(
        help_text="If set to True, the tags will be applied to the findings",
        required=False
    )
    apply_tags_to_endpoints = serializers.BooleanField(
        help_text="If set to True, the tags will be applied to the endpoints",
        required=False,
    )

    def set_context(
        self,
        data: dict,
    ) -> dict:
        """
        Process all of the user supplied inputs to massage them into the correct
        format the importer is expecting to see
        """
        context = dict(data)
        # update some vars
        context["scan"] = data.get("file", None)
        context["environment"] = Development_Environment.objects.get(
            name=data.get("environment", "Development")
        )
        # Set the active/verified status based upon the overrides
        if "active" in self.initial_data:
            context["active"] = data.get("active")
        else:
            context["active"] = None
        if "verified" in self.initial_data:
            context["verified"] = data.get("verified")
        else:
            context["verified"] = None
        # Change the way that endpoints are sent to the importer
        if endpoints_to_add := data.get("endpoint_to_add"):
            context["endpoints_to_add"] = [endpoints_to_add]
        else:
            context["endpoint_to_add"] = None
        # Convert the tags to a list if needed. At this point, the
        # TaggitListSerializer has already removed commas supplied
        # by the user, so this operation will consistently return
        # a list to be used by the importer
        if tags := context.get("tags"):
            if isinstance(tags, str):
                context["tags"] = tags.split(", ")
        # have to make the scan_date_time timezone aware otherwise uploads via
        # the API would fail (but unit tests for api upload would pass...)
        context["scan_date"] = (
            timezone.make_aware(
                datetime.combine(context.get("scan_date"), datetime.min.time())
            )
            if context.get("scan_date")
            else None
        )

        return context

    def process_auto_create_create_context(
        self,
        auto_create_manager: AutoCreateContextManager,
        context: dict,
    ) -> None:
        """
        Extract all of the pertinent args used to auto create any product
        types, products, or engagements. This function will also validate
        those inputs for any required info that is not present. In the event
        of an error, an exception will be raised and bubble up to the user
        """
        # Process the context to make an conversions needed. Catch any exceptions
        # in this case and wrap them in a DRF exception
        try:
            auto_create_manager.process_import_meta_data_from_dict(context)
            context["product"] = auto_create_manager.get_target_product_if_exists(**context)
            context["engagement"] = auto_create_manager.get_target_engagement_if_exists(**context)
            context["test"] = auto_create_manager.get_target_test_if_exists(**context)
        except (ValueError, TypeError) as e:
            # Raise an explicit drf exception here
            raise ValidationError(str(e))

    def get_importer(
        self,
        **kwargs: dict,
    ) -> BaseImporter:
        """
        Returns a new instance of an importer that extends
        the BaseImporter class
        """
        return DefaultImporter(**kwargs)

    def get_reimporter(
        self,
        **kwargs: dict,
    ) -> BaseImporter:
        """
        Returns a new instance of a reimporter that extends
        the BaseImporter class
        """
        return DefaultReImporter(**kwargs)

    def process_scan(
        self,
        auto_create_manager: AutoCreateContextManager,
        data: dict,
        context: dict,
    ) -> None:
        """
        Process the scan with all of the supplied data fully massaged
        into the format we are expecting

        Raises exceptions in the event of an error
        """
        statistics_before, statistics_delta = None, None
        try:
            if test := context.get("test"):
                statistics_before = test.statistics
                context["test"], _, _, _, _, _, test_import = self.get_reimporter(
                    **context
                ).process_scan(
                    context.pop("scan", None)
                )
                if test_import:
                    statistics_delta = test_import.statistics
            elif context.get("auto_create_context"):
                # Attempt to create an engagement
                logger.debug("reimport for non-existing test, using import to create new test")
                context["engagement"] = auto_create_manager.get_or_create_engagement(**context)
                context["test"], _, _, _, _, _, _ = self.get_importer(
                    **context
                ).process_scan(
                    context.pop("scan", None)
                )
            else:
                msg = "A test could not be found!"
                raise NotFound(msg)
            # Update the response body with some new data
            if test := context.get("test"):
                data["test"] = test
                data["test_id"] = test.id
                data["engagement_id"] = test.engagement.id
                data["product_id"] = test.engagement.product.id
                data["product_type_id"] = test.engagement.product.prod_type.id
                data["statistics"] = {}
                if statistics_before:
                    data["statistics"]["before"] = statistics_before
                if statistics_delta:
                    data["statistics"]["delta"] = statistics_delta
                data["statistics"]["after"] = test.statistics
        # convert to exception otherwise django rest framework will swallow them as 400 error
        # exceptions are already logged in the importer
        except SyntaxError as se:
            raise Exception(se)
        except ValueError as ve:
            raise Exception(ve)

    def save(self, push_to_jira=False):
        # Go through the validate method
        data = self.validated_data
        # Extract the data from the form
        context = self.set_context(data)
        # set the jira option again as it was overridden
        context["push_to_jira"] = push_to_jira
        # Process the auto create context inputs
        auto_create_manager = AutoCreateContextManager()
        self.process_auto_create_create_context(auto_create_manager, context)
        # Import the scan with all of the supplied data
        self.process_scan(auto_create_manager, data, context)

    def validate(self, data):
        scan_type = data.get("scan_type")
        file = data.get("file")
        if not file and requires_file(scan_type):
            msg = f"Uploading a Report File is required for {scan_type}"
            raise serializers.ValidationError(msg)
        if file and is_scan_file_too_large(file):
            msg = f"Report file is too large. Maximum supported size is {settings.SCAN_FILE_MAX_SIZE} MB"
            raise serializers.ValidationError(msg)
        tool_type = requires_tool_type(scan_type)
        if tool_type:
            api_scan_configuration = data.get("api_scan_configuration")
            if (
                api_scan_configuration
                and tool_type
                != api_scan_configuration.tool_configuration.tool_type.name
            ):
                msg = f"API scan configuration must be of tool type {tool_type}"
                raise serializers.ValidationError(msg)
        return data

    def validate_scan_date(self, value):
        if value and value > timezone.localdate():
            msg = "The scan_date cannot be in the future!"
            raise serializers.ValidationError(msg)
        return value


class EndpointMetaImporterSerializer(serializers.Serializer):
    file = serializers.FileField(required=True)
    create_endpoints = serializers.BooleanField(default=True, required=False)
    create_tags = serializers.BooleanField(default=True, required=False)
    create_dojo_meta = serializers.BooleanField(default=False, required=False)
    product_name = serializers.CharField(required=False)
    product = serializers.PrimaryKeyRelatedField(
        queryset=Product.objects.all(), required=False
    )
    # extra fields populated in response
    # need to use the _id suffix as without the serializer framework gets
    # confused
    product_id = serializers.IntegerField(read_only=True)

    def validate(self, data):
        file = data.get("file")
        if file and is_scan_file_too_large(file):
            msg = f"Report file is too large. Maximum supported size is {settings.SCAN_FILE_MAX_SIZE} MB"
            raise serializers.ValidationError(msg)

        return data

    def save(self):
        data = self.validated_data
        file = data.get("file")
        create_endpoints = data.get("create_endpoints", True)
        create_tags = data.get("create_tags", True)
        create_dojo_meta = data.get("create_dojo_meta", False)
        auto_create = AutoCreateContextManager()
        # Process the context to make an conversions needed. Catch any exceptions
        # in this case and wrap them in a DRF exception
        try:
            auto_create.process_import_meta_data_from_dict(data)
            # Get an existing product
            product = auto_create.get_target_product_if_exists(**data)
            if not product:
                product = auto_create.get_target_product_by_id_if_exists(**data)
        except (ValueError, TypeError) as e:
            # Raise an explicit drf exception here
            raise ValidationError(str(e))

        try:
            endpoint_meta_import(
                file,
                product,
                create_endpoints,
                create_tags,
                create_dojo_meta,
                origin="API",
            )
        except SyntaxError as se:
            raise Exception(se)
        except ValueError as ve:
            raise Exception(ve)


class LanguageTypeSerializer(serializers.ModelSerializer):
    class Meta:
        model = Language_Type
        fields = "__all__"


class LanguageSerializer(serializers.ModelSerializer):
    class Meta:
        model = Languages
        fields = "__all__"


class ImportLanguagesSerializer(serializers.Serializer):
    product = serializers.PrimaryKeyRelatedField(
        queryset=Product.objects.all(), required=True
    )
    file = serializers.FileField(required=True)

    def save(self):
        data = self.validated_data
        product = data["product"]
        languages = data["file"]

        try:
            data = languages.read()
            try:
                deserialized = json.loads(str(data, "utf-8"))
            except Exception:
                deserialized = json.loads(data)
        except Exception:
            msg = "Invalid format"
            raise Exception(msg)

        Languages.objects.filter(product=product).delete()

        for name in deserialized:
            if name not in ["header", "SUM"]:
                element = deserialized[name]

                try:
                    (
                        language_type,
                        _created,
                    ) = Language_Type.objects.get_or_create(language=name)
                except Language_Type.MultipleObjectsReturned:
                    language_type = Language_Type.objects.filter(
                        language=name
                    ).first()

                language = Languages()
                language.product = product
                language.language = language_type
                language.files = element.get("nFiles", 0)
                language.blank = element.get("blank", 0)
                language.comment = element.get("comment", 0)
                language.code = element.get("code", 0)
                language.save()

    def validate(self, data):
        if is_scan_file_too_large(data["file"]):
            msg = f"File is too large. Maximum supported size is {settings.SCAN_FILE_MAX_SIZE} MB"
            raise serializers.ValidationError(msg)
        return data


class AddNewNoteOptionSerializer(serializers.ModelSerializer):
    class Meta:
        model = Notes
        fields = ["entry", "private", "note_type"]


class AddNewFileOptionSerializer(serializers.ModelSerializer):
    class Meta:
        model = FileUpload
        fields = "__all__"


class FindingToNotesSerializer(serializers.Serializer):
    finding_id = serializers.PrimaryKeyRelatedField(
        queryset=Finding.objects.all(), many=False, allow_null=True
    )
    notes = NoteSerializer(many=True)


class FindingToFilesSerializer(serializers.Serializer):
    finding_id = serializers.PrimaryKeyRelatedField(
        queryset=Finding.objects.all(), many=False, allow_null=True
    )
    files = FileSerializer(many=True)

    def to_representation(self, data):
        finding = data.get("finding_id")
        files = data.get("files")
        new_files = []
        for file in files:
            new_files.append(
                {
                    "id": file.id,
                    "file": "{site_url}/{file_access_url}".format(
                        site_url=settings.SITE_URL,
                        file_access_url=file.get_accessible_url(
                            finding, finding.id
                        ),
                    ),
                    "title": file.title,
                }
            )
        new_data = {"finding_id": finding.id, "files": new_files}
        return new_data


class FindingCloseSerializer(serializers.ModelSerializer):
    is_mitigated = serializers.BooleanField(required=False)
    mitigated = serializers.DateTimeField(required=False)
    false_p = serializers.BooleanField(required=False)
    out_of_scope = serializers.BooleanField(required=False)
    duplicate = serializers.BooleanField(required=False)

    class Meta:
        model = Finding
        fields = (
            "is_mitigated",
            "mitigated",
            "false_p",
            "out_of_scope",
            "duplicate",
        )


class ReportGenerateOptionSerializer(serializers.Serializer):
    include_finding_notes = serializers.BooleanField(default=False)
    include_finding_images = serializers.BooleanField(default=False)
    include_executive_summary = serializers.BooleanField(default=False)
    include_table_of_contents = serializers.BooleanField(default=False)


class ExecutiveSummarySerializer(serializers.Serializer):
    engagement_name = serializers.CharField(max_length=200)
    engagement_target_start = serializers.DateField()
    engagement_target_end = serializers.DateField()
    test_type_name = serializers.CharField(max_length=200)
    test_target_start = serializers.DateTimeField()
    test_target_end = serializers.DateTimeField()
    test_environment_name = serializers.CharField(max_length=200)
    test_strategy_ref = serializers.URLField(
        max_length=200, min_length=None, allow_blank=True
    )
    total_findings = serializers.IntegerField()


class ReportGenerateSerializer(serializers.Serializer):
    executive_summary = ExecutiveSummarySerializer(many=False, allow_null=True)
    product_type = ProductTypeSerializer(many=False, read_only=True)
    product = ProductSerializer(many=False, read_only=True)
    engagement = EngagementSerializer(many=False, read_only=True)
    report_name = serializers.CharField(max_length=200)
    report_info = serializers.CharField(max_length=200)
    test = TestSerializer(many=False, read_only=True)
    endpoint = EndpointSerializer(many=False, read_only=True)
    endpoints = EndpointSerializer(many=True, read_only=True)
    findings = FindingSerializer(many=True, read_only=True)
    user = UserStubSerializer(many=False, read_only=True)
    team_name = serializers.CharField(max_length=200)
    title = serializers.CharField(max_length=200)
    user_id = serializers.IntegerField()
    host = serializers.CharField(max_length=200)
    finding_notes = FindingToNotesSerializer(
        many=True, allow_null=True, required=False
    )


class TagSerializer(serializers.Serializer):
    tags = TagListSerializerField(required=True)


class SystemSettingsSerializer(TaggitSerializer, serializers.ModelSerializer):
    class Meta:
        model = System_Settings
        fields = "__all__"

    def validate(self, data):
        if self.instance is not None:
            default_group = self.instance.default_group
            default_group_role = self.instance.default_group_role

        if "default_group" in data:
            default_group = data["default_group"]
        if "default_group_role" in data:
            default_group_role = data["default_group_role"]

        if (default_group is None and default_group_role is not None) or (
            default_group is not None and default_group_role is None
        ):
            msg = "default_group and default_group_role must either both be set or both be empty."
            raise ValidationError(msg)

        return data


class FindingNoteSerializer(serializers.Serializer):
    note_id = serializers.IntegerField()


class NotificationsSerializer(serializers.ModelSerializer):
    product = serializers.PrimaryKeyRelatedField(
        queryset=Product.objects.all(),
        required=False,
        default=None,
        allow_null=True,
    )
    user = serializers.PrimaryKeyRelatedField(
        queryset=Dojo_User.objects.all(),
        required=False,
        default=None,
        allow_null=True,
    )
    product_type_added = MultipleChoiceField(
        choices=NOTIFICATION_CHOICES, default=DEFAULT_NOTIFICATION
    )
    product_added = MultipleChoiceField(
        choices=NOTIFICATION_CHOICES, default=DEFAULT_NOTIFICATION
    )
    engagement_added = MultipleChoiceField(
        choices=NOTIFICATION_CHOICES, default=DEFAULT_NOTIFICATION
    )
    test_added = MultipleChoiceField(
        choices=NOTIFICATION_CHOICES, default=DEFAULT_NOTIFICATION
    )
    scan_added = MultipleChoiceField(
        choices=NOTIFICATION_CHOICES, default=DEFAULT_NOTIFICATION
    )
    jira_update = MultipleChoiceField(
        choices=NOTIFICATION_CHOICES, default=DEFAULT_NOTIFICATION
    )
    upcoming_engagement = MultipleChoiceField(
        choices=NOTIFICATION_CHOICES, default=DEFAULT_NOTIFICATION
    )
    stale_engagement = MultipleChoiceField(
        choices=NOTIFICATION_CHOICES, default=DEFAULT_NOTIFICATION
    )
    auto_close_engagement = MultipleChoiceField(
        choices=NOTIFICATION_CHOICES, default=DEFAULT_NOTIFICATION
    )
    close_engagement = MultipleChoiceField(
        choices=NOTIFICATION_CHOICES, default=DEFAULT_NOTIFICATION
    )
    user_mentioned = MultipleChoiceField(
        choices=NOTIFICATION_CHOICES, default=DEFAULT_NOTIFICATION
    )
    code_review = MultipleChoiceField(
        choices=NOTIFICATION_CHOICES, default=DEFAULT_NOTIFICATION
    )
    review_requested = MultipleChoiceField(
        choices=NOTIFICATION_CHOICES, default=DEFAULT_NOTIFICATION
    )
    other = MultipleChoiceField(
        choices=NOTIFICATION_CHOICES, default=DEFAULT_NOTIFICATION
    )
    sla_breach = MultipleChoiceField(
        choices=NOTIFICATION_CHOICES, default=DEFAULT_NOTIFICATION
    )
    sla_breach_combined = MultipleChoiceField(
        choices=NOTIFICATION_CHOICES, default=DEFAULT_NOTIFICATION
    )
    risk_acceptance_expiration = MultipleChoiceField(
        choices=NOTIFICATION_CHOICES, default=DEFAULT_NOTIFICATION
    )
    template = serializers.BooleanField(default=False)

    class Meta:
        model = Notifications
        fields = "__all__"

    def validate(self, data):
        user = None
        product = None

        if self.instance is not None:
            user = self.instance.user
            product = self.instance.product

        if "user" in data:
            user = data.get("user")
        if "product" in data:
            product = data.get("product")

        if (
            self.instance is None
            or user != self.instance.user
            or product != self.instance.product
        ):
            notifications = Notifications.objects.filter(
                user=user, product=product, template=False
            ).count()
            if notifications > 0:
                msg = "Notification for user and product already exists"
                raise ValidationError(msg)
        if (
            data.get("template")
            and Notifications.objects.filter(template=True).count() > 0
        ):
            msg = "Notification template already exists"
            raise ValidationError(msg)

        return data


class EngagementPresetsSerializer(serializers.ModelSerializer):
    class Meta:
        model = Engagement_Presets
        fields = "__all__"


class NetworkLocationsSerializer(serializers.ModelSerializer):
    class Meta:
        model = Network_Locations
        fields = "__all__"


class SLAConfigurationSerializer(serializers.ModelSerializer):
    class Meta:
        model = SLA_Configuration
        exclude = (
            "async_updating",
        )

    def validate(self, data):
        async_updating = getattr(self.instance, 'async_updating', None)
        if async_updating:
            for field in ['critical', 'enforce_critical', 'high', 'enforce_high', 'medium', 'enforce_medium', 'low', 'enforce_low']:
                old_days = getattr(self.instance, field, None)
                new_days = data.get(field, None)
                if old_days is not None and new_days is not None and (old_days != new_days):
                    msg = 'Finding SLA expiration dates are currently being calculated. The SLA days for this SLA configuration cannot be changed until the calculation is complete.'
                    raise serializers.ValidationError(msg)
        return data


class UserProfileSerializer(serializers.Serializer):
    user = UserSerializer(many=False)
    user_contact_info = UserContactInfoSerializer(many=False, required=False)
    global_role = GlobalRoleSerializer(many=False, required=False)
    dojo_group_member = DojoGroupMemberSerializer(many=True)
    product_type_member = ProductTypeMemberSerializer(many=True)
    product_member = ProductMemberSerializer(many=True)


class DeletePreviewSerializer(serializers.Serializer):
    model = serializers.CharField(read_only=True)
    id = serializers.IntegerField(read_only=True, allow_null=True)
    name = serializers.CharField(read_only=True)


class ConfigurationPermissionSerializer(serializers.ModelSerializer):
    class Meta:
        model = Permission
        exclude = ("content_type",)


class QuestionnaireQuestionSerializer(serializers.ModelSerializer):
    def to_representation(self, instance):
        if isinstance(instance, TextQuestion):
            return TextQuestionSerializer(instance=instance).data
        elif isinstance(instance, ChoiceQuestion):
            return ChoiceQuestionSerializer(instance=instance).data
        else:
            return QuestionSerializer(instance=instance).data

    class Meta:
        model = Question
        exclude = ("polymorphic_ctype",)


class QuestionSerializer(serializers.ModelSerializer):
    class Meta:
        model = Question
        exclude = ("polymorphic_ctype",)


class TextQuestionSerializer(serializers.ModelSerializer):
    class Meta:
        model = TextQuestion
        exclude = ("polymorphic_ctype",)


class ChoiceQuestionSerializer(serializers.ModelSerializer):
    choices = serializers.StringRelatedField(many=True)

    class Meta:
        model = ChoiceQuestion
        exclude = ("polymorphic_ctype",)


class QuestionnaireAnsweredSurveySerializer(serializers.ModelSerializer):
    class Meta:
        model = Answered_Survey
        fields = "__all__"


class QuestionnaireAnswerSerializer(serializers.ModelSerializer):
    def to_representation(self, instance):
        if isinstance(instance, TextAnswer):
            return TextAnswerSerializer(instance=instance).data
        elif isinstance(instance, ChoiceAnswer):
            return ChoiceAnswerSerializer(instance=instance).data
        else:
            return AnswerSerializer(instance=instance).data

    class Meta:
        model = Answer
        exclude = ("polymorphic_ctype",)


class AnswerSerializer(serializers.ModelSerializer):
    question = serializers.StringRelatedField()
    answered_survey = QuestionnaireAnsweredSurveySerializer()

    class Meta:
        model = Answer
        exclude = ("polymorphic_ctype",)


class TextAnswerSerializer(serializers.ModelSerializer):
    question = serializers.StringRelatedField()
    answered_survey = QuestionnaireAnsweredSurveySerializer()

    class Meta:
        model = TextAnswer
        exclude = ("polymorphic_ctype",)


class ChoiceAnswerSerializer(serializers.ModelSerializer):
    answer = serializers.StringRelatedField(many=True)
    question = serializers.StringRelatedField()
    answered_survey = QuestionnaireAnsweredSurveySerializer()

    class Meta:
        model = ChoiceAnswer
        exclude = ("polymorphic_ctype",)


class QuestionnaireEngagementSurveySerializer(serializers.ModelSerializer):
    questions = serializers.SerializerMethodField()

    @extend_schema_field(serializers.ListField(child=serializers.CharField()))
    def get_questions(self, obj):
        questions = obj.questions.all()
        formated_questions = []
        for question in questions:
            formated_question = f"Order #{question.order} - {question.text}{' (Optional)' if question.optional else ''}"
            formated_questions.append(formated_question)
        return formated_questions

    class Meta:
        model = Engagement_Survey
        fields = "__all__"


class QuestionnaireGeneralSurveySerializer(serializers.ModelSerializer):
    survey = QuestionnaireEngagementSurveySerializer()

    class Meta:
        model = General_Survey
        fields = "__all__"


class TransferFindinFindingsSerializers(serializers.ModelSerializer):
    class Meta:
        model = Finding
        fields = "__all__"


class FindingDeleteSerializers(serializers.ModelSerializer):
    class Meta:
        model = Finding
        fields = ['id']


class TransferFindingDeleteSerializer(serializers.Serializer):
    findings = FindingDeleteSerializers(required=False)


class FindingTfSerlilizer(serializers.ModelSerializer):
    class Meta:
        model = Finding 
        fields = '__all__'


class TransferFindingFindingSerializer(serializers.ModelSerializer):
    findings = FindingTfSerlilizer(read_only=True)

    class Meta:
        model = TransferFindingFinding
        fields = '__all__'


class TransferFindingSerializer(serializers.ModelSerializer):
    transfer_findings = TransferFindingFindingSerializer(many=True)

    def to_representation(self, instance):
        representation = super().to_representation(instance)
        representation['actions'] = []
        transfer_finding_obj = TransferFinding.objects.get(id=representation.get("id"))
        for permission in [Permissions.Transfer_Finding_View,
                           Permissions.Transfer_Finding_Edit,
                           Permissions.Transfer_Finding_Delete,
                           Permissions.Transfer_Finding_Add]:
            if user_has_permission(
                    self.context["request"].user,
                    transfer_finding_obj,
                    permission):
                representation['actions'].append(permission)

        return representation

    class Meta:
        model = TransferFinding
        fields = "__all__"


class TransferFindingUpdateSerializer(serializers.ModelSerializer):
    findings = TransferFindinFindingsSerializers(many=True, read_only=True)
    
    class Meta:
        model = TransferFinding
        fields = ("findings",)


class TransferFindingFindingsSerializer(serializers.ModelSerializer):
    findings = FindingTfSerlilizer(read_only=True)

    class Meta:
        model = TransferFindingFinding
        fields = '__all__'


class TransferFindingFindingsDetailSerializer(serializers.Serializer):
    risk_status = serializers.CharField()


class TransferFindingFindingsUpdateSerializer(serializers.Serializer):
    findings = serializers.DictField(child=TransferFindingFindingsDetailSerializer())

class AnnouncementSerializer(serializers.ModelSerializer):

    class Meta:
        model = Announcement
        fields = "__all__"

    def create(self, validated_data):
        validated_data["id"] = 1
        try:
            return super().create(validated_data)
        except IntegrityError as e:
            if 'duplicate key value violates unique constraint "dojo_announcement_pkey"' in str(e):
                msg = "No more than one Announcement is allowed"
                raise serializers.ValidationError(msg)
            else:
                raise<|MERGE_RESOLUTION|>--- conflicted
+++ resolved
@@ -2,14 +2,7 @@
 import logging
 import os
 import re
-<<<<<<< HEAD
-from dojo.finding.queries import get_authorized_findings
-from dojo.group.utils import get_auth_group_name
-import os
-from django.contrib.auth.models import Group
-=======
 from datetime import datetime
->>>>>>> 81c123e8
 from typing import List
 
 import six
@@ -35,16 +28,12 @@
     save_vulnerability_ids,
     save_vulnerability_ids_template,
 )
-<<<<<<< HEAD
-from dojo.transfer_findings import helper
-=======
 from dojo.finding.queries import get_authorized_findings
 from dojo.group.utils import get_auth_group_name
 from dojo.importers.auto_create_context import AutoCreateContextManager
 from dojo.importers.base_importer import BaseImporter
 from dojo.importers.default_importer import DefaultImporter
 from dojo.importers.default_reimporter import DefaultReImporter
->>>>>>> 81c123e8
 from dojo.models import (
     DEFAULT_NOTIFICATION,
     IMPORT_ACTIONS,
@@ -118,22 +107,8 @@
     Vulnerability_Id,
     Vulnerability_Id_Template,
     get_current_date,
-<<<<<<< HEAD
-    Question,
-    TextQuestion,
-    ChoiceQuestion,
-    Answer,
-    TextAnswer,
-    ChoiceAnswer,
-    Engagement_Survey,
-    Answered_Survey,
-    General_Survey,
-    Check_List,
     TransferFinding,
     TransferFindingFinding,
-    Announcement,
-=======
->>>>>>> 81c123e8
 )
 from dojo.risk_acceptance.helper import add_findings_to_risk_acceptance, remove_finding_from_risk_acceptance
 from dojo.tools.factory import (
@@ -2188,26 +2163,6 @@
         required=False,
     )
 
-<<<<<<< HEAD
-    def validate_file(self, value):
-        """
-        Validate that the file has an allowed extension.
-        """
-        if value.name:
-            allowed_extension = ["json", "csv", "xml", "sarif", "html"]
-            __, extension = os.path.splitext(value.name)
-            extension = extension[1:]
-            if len(extension.split('.')) == 1 and extension in allowed_extension:
-                return value
-            else:
-                raise serializers.ValidationError('file not allowed')
-
-    def save(self, push_to_jira=False):
-        data = self.validated_data
-        close_old_findings = data.get("close_old_findings")
-        close_old_findings_product_scope = data.get(
-            "close_old_findings_product_scope"
-=======
     def set_context(
         self,
         data: dict,
@@ -2221,7 +2176,6 @@
         context["scan"] = data.pop("file", None)
         context["environment"] = Development_Environment.objects.get(
             name=data.get("environment", "Development")
->>>>>>> 81c123e8
         )
         # Set the active/verified status based upon the overrides
         if "active" in self.initial_data:
@@ -2319,6 +2273,19 @@
             raise Exception(se)
         except ValueError as ve:
             raise Exception(ve)
+
+    def validate_file(self, value):
+        """
+        Validate that the file has an allowed extension.
+        """
+        if value.name:
+            allowed_extension = ["json", "csv", "xml", "sarif", "html"]
+            __, extension = os.path.splitext(value.name)
+            extension = extension[1:]
+            if len(extension.split('.')) == 1 and extension in allowed_extension:
+                return value
+            else:
+                raise serializers.ValidationError('file not allowed')
 
     def save(self, push_to_jira=False):
         # Go through the validate method
