--- conflicted
+++ resolved
@@ -26,12 +26,7 @@
 class DojoDefaultReImporter(object):
     @dojo_async_task
     @app.task(ignore_result=False)
-<<<<<<< HEAD
     @transaction.atomic(durable=True)
-    def process_parsed_findings(self, test, parsed_findings, scan_type, user, active=None, verified=None, minimum_severity=None,
-                                endpoints_to_add=None, push_to_jira=None, group_by=None, now=timezone.now(), service=None, scan_date=None,
-                                do_not_reactivate=False, create_finding_groups_for_all_findings=True, **kwargs):
-=======
     def process_parsed_findings(
         self,
         test,
@@ -51,7 +46,6 @@
         create_finding_groups_for_all_findings=True,
         **kwargs,
     ):
->>>>>>> b82e61c4
 
         items = parsed_findings
         original_items = list(test.finding_set.all())
@@ -445,26 +439,13 @@
         untouched = set(unchanged_items) - set(to_mitigate) - set(new_items)
 
         for (group_name, findings) in group_names_to_findings_dict.items():
-<<<<<<< HEAD
-            # Only create a finding group if we have more than one finding for a given finding group, unless configured otherwise
-            if create_finding_groups_for_all_findings or len(findings) > 1:
-                for finding in findings:
-                    finding_helper.add_finding_to_auto_group(finding, group_by, **kwargs)
-
-=======
             finding_helper.add_findings_to_auto_group(group_name, findings, group_by, create_finding_groups_for_all_findings, **kwargs)
->>>>>>> b82e61c4
             if push_to_jira:
                 if findings[0].finding_group is not None:
                     jira_helper.push_to_jira(findings[0].finding_group)
                 else:
                     jira_helper.push_to_jira(findings[0])
 
-<<<<<<< HEAD
-            if is_finding_groups_enabled() and push_to_jira:
-                for finding_group in set([finding.finding_group for finding in reactivated_items + unchanged_items if finding.finding_group is not None]):
-                    jira_helper.push_to_jira(finding_group)
-=======
         if is_finding_groups_enabled() and push_to_jira:
             for finding_group in set(
                 [
@@ -474,7 +455,6 @@
                 ]
             ):
                 jira_helper.push_to_jira(finding_group)
->>>>>>> b82e61c4
 
         sync = kwargs.get("sync", False)
         if not sync:
