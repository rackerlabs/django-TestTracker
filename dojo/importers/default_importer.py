--- conflicted
+++ resolved
@@ -277,15 +277,11 @@
         if self.service is not None:
             old_findings = old_findings.filter(service=self.service)
         else:
-<<<<<<< HEAD
-            old_findings = old_findings.filter(Q(service__isnull=True) | Q(service__exact=''))
+            old_findings = old_findings.filter(Q(service__isnull=True) | Q(service__exact=""))
 
         if len(self.test.tags.tags) > 0:
             old_findings = old_findings.filter(test__tags__in=self.test.tags.tags)
 
-=======
-            old_findings = old_findings.filter(Q(service__isnull=True) | Q(service__exact=""))
->>>>>>> 51cea97b
         # Update the status of the findings and any endpoints
         for old_finding in old_findings:
             self.mitigate_finding(
@@ -418,16 +414,11 @@
         logger.info("IMPORT_SCAN: Collecting Findings")
         for results in results_list:
             serial_new_findings = results
-<<<<<<< HEAD
             new_findings += [
                     next(deserialize("json", self.decode_datetime(finding))).object
                     for finding in serial_new_findings
                 ]
-        logger.info('IMPORT_SCAN: All Findings Collected')
-=======
-            new_findings += [next(deserialize("json", finding)).object for finding in serial_new_findings]
         logger.info("IMPORT_SCAN: All Findings Collected")
->>>>>>> 51cea97b
         # Indicate that the test is not complete yet as endpoints will still be rolling in.
         self.test.percent_complete = 50
         self.test.save()
