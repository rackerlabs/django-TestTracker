--- conflicted
+++ resolved
@@ -6,12 +6,7 @@
 from dojo.celery import app
 from dojo.endpoint.utils import endpoint_get_or_create
 from dojo.utils import max_safe
-<<<<<<< HEAD
 from django.urls import reverse
-from dojo.models import IMPORT_CLOSED_FINDING, IMPORT_CREATED_FINDING, \
-    IMPORT_REACTIVATED_FINDING, IMPORT_UNTOUCHED_FINDING, Test_Import, Test_Import_Finding_Action, \
-    Endpoint_Status, Vulnerability_Id
-=======
 from dojo.models import (
     IMPORT_CLOSED_FINDING,
     IMPORT_CREATED_FINDING,
@@ -23,7 +18,6 @@
     Vulnerability_Id,
 )
 import json
->>>>>>> 8d1b9e6d
 import logging
 
 
