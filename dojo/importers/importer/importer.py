--- conflicted
+++ resolved
@@ -40,7 +40,6 @@
 deduplicationLogger = logging.getLogger("dojo.specific-loggers.deduplication")
 
 
-<<<<<<< HEAD
 class DojoDefaultImporter(BaseImporter):
     def create_test(
         self,
@@ -70,27 +69,6 @@
         scan_date, now = self.add_timezone_scan_date_and_now(scan_date, now=now)
         # Create the test object
         return Test.objects.create(
-=======
-class DojoDefaultImporter:
-
-    def create_test(self, scan_type, test_type_name, engagement, lead, environment, tags=None,
-                    scan_date=None, version=None, branch_tag=None, build_id=None, commit_hash=None, now=timezone.now(),
-                    api_scan_configuration=None, title=None):
-
-        test_type, created = Test_Type.objects.get_or_create(
-            name=test_type_name)
-
-        if created:
-            logger.info('Created new Test_Type with name %s because a report is being imported', test_type.name)
-
-        if scan_date and not scan_date.tzinfo:
-            scan_date = timezone.make_aware(scan_date)
-
-        if now and not now.tzinfo:
-            now = timezone.make_aware(now)
-
-        test = Test(
->>>>>>> 6e66c9c4
             title=title,
             engagement=engagement,
             lead=lead,
