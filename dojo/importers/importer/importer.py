import base64
import datetime
<<<<<<< HEAD
from dojo.importers import utils as importer_utils
from dojo.models import Test, Finding, \
    Test_Type, \
    BurpRawRequestResponse, \
    Test_Import
from dojo.decorators import dojo_async_task
from dojo.utils import get_current_user, max_safe
from dojo.celery import app
from django.conf import settings
from django.core.exceptions import ValidationError
from django.core import serializers
from django.utils import timezone
import dojo.notifications.helper as notifications_helper
=======
import logging

>>>>>>> c9747f31
import dojo.finding.helper as finding_helper
import dojo.jira_link.helper as jira_helper
import dojo.notifications.helper as notifications_helper
from django.conf import settings
from django.core.exceptions import MultipleObjectsReturned, ValidationError
from django.core.files.base import ContentFile
from django.utils import timezone
from dojo.endpoint.utils import endpoint_get_or_create
from dojo.importers import utils as importer_utils
from dojo.models import (BurpRawRequestResponse, Endpoint_Status, FileUpload,
                         Finding, Test, Test_Import, Test_Type)
from dojo.tools.factory import get_parser
from dojo.utils import get_current_user, max_safe

logger = logging.getLogger(__name__)
deduplicationLogger = logging.getLogger("dojo.specific-loggers.deduplication")


class DojoDefaultImporter(object):

    def create_test(self, scan_type, test_type_name, engagement, lead, environment, tags=None,
                    scan_date=None, version=None, branch_tag=None, build_id=None, commit_hash=None, now=timezone.now(),
                    api_scan_configuration=None, title=None):

        test_type, created = Test_Type.objects.get_or_create(
            name=test_type_name)

        if created:
            logger.info('Created new Test_Type with name %s because a report is being imported', test_type.name)

        test = Test(
            title=title,
            engagement=engagement,
            lead=lead,
            test_type=test_type,
            scan_type=scan_type,
            target_start=scan_date if scan_date else now.date(),
            target_end=scan_date if scan_date else now.date(),
            environment=environment,
            percent_complete=100,
            version=version,
            branch_tag=branch_tag,
            build_id=build_id,
            commit_hash=commit_hash,
            api_scan_configuration=api_scan_configuration,
            tags=tags)
        try:
            # TODO What is going on here?
            test.full_clean()
        except ValidationError:
            pass

        test.save()
        return test

    @dojo_async_task
    @app.task(ignore_result=False)
    def process_parsed_findings(self, test, parsed_findings, scan_type, user, active, verified, minimum_severity=None,
                                endpoints_to_add=None, push_to_jira=None, group_by=None, now=timezone.now(), service=None, **kwargs):
        logger.debug('endpoints_to_add: %s', endpoints_to_add)
        new_findings = []
        items = parsed_findings
        logger.debug('starting import of %i items.', len(items) if items else 0)
        i = 0
        for item in items:
            # FIXME hack to remove when all parsers have unit tests for this attribute
            if item.severity.lower().startswith('info') and item.severity != 'Info':
                item.severity = 'Info'

            item.numerical_severity = Finding.get_numerical_severity(item.severity)

            if minimum_severity and (Finding.SEVERITIES[item.severity] >
                    Finding.SEVERITIES[minimum_severity]):
                # finding's severity is below the configured threshold : ignoring the finding
                continue

            item.test = test
            item.reporter = user if user else get_current_user
            item.last_reviewed = now
            item.last_reviewed_by = user if user else get_current_user

            # Only set active/verified flags if they were NOT set by default value(True)
            if item.active:
                item.active = active
            if item.verified:
                item.verified = verified

            item.created = now
            item.updated = now

            item.service = service

            item.save(dedupe_option=False)

            if settings.FEATURE_FINDING_GROUPS and group_by:
                finding_helper.add_finding_to_auto_group(item, group_by)

            if (hasattr(item, 'unsaved_req_resp') and
                    len(item.unsaved_req_resp) > 0):
                for req_resp in item.unsaved_req_resp:
                    burp_rr = BurpRawRequestResponse(
                        finding=item,
                        burpRequestBase64=base64.b64encode(req_resp["req"].encode("utf-8")),
                        burpResponseBase64=base64.b64encode(req_resp["resp"].encode("utf-8")))
                    burp_rr.clean()
                    burp_rr.save()

            if (item.unsaved_request is not None and
                    item.unsaved_response is not None):
                burp_rr = BurpRawRequestResponse(
                    finding=item,
                    burpRequestBase64=base64.b64encode(item.unsaved_request.encode()),
                    burpResponseBase64=base64.b64encode(item.unsaved_response.encode()))
                burp_rr.clean()
                burp_rr.save()

            if settings.ASYNC_FINDING_IMPORT:
                importer_utils.chunk_endpoints_and_disperse(item, test, item.unsaved_endpoints)
            else:
                importer_utils.add_endpoints_to_unsaved_finding(item, test, item.unsaved_endpoints, sync=True)

            if endpoints_to_add:
                if settings.ASYNC_FINDING_IMPORT:
                    importer_utils.chunk_endpoints_and_disperse(item, test, endpoints_to_add)
                else:
                    importer_utils.add_endpoints_to_unsaved_finding(item, test, endpoints_to_add, sync=True)

            if item.unsaved_tags:
                item.tags = item.unsaved_tags

            if item.unsaved_files:
                for unsaved_file in item.unsaved_files:
                    data = base64.b64decode(unsaved_file.get('data'))
                    title = unsaved_file.get('title', '<No title>')
                    file_upload = FileUpload(
                        title=title,
                        file=ContentFile(data, name=title)
                    )
                    file_upload.save()
                    item.files.add(file_upload)

            new_findings.append(item)
            # to avoid pushing a finding group multiple times, we push those outside of the loop
            if settings.FEATURE_FINDING_GROUPS and item.finding_group:
                item.save()
            else:
                item.save(push_to_jira=push_to_jira)

        if settings.FEATURE_FINDING_GROUPS and push_to_jira:
            for finding_group in set([finding.finding_group for finding in new_findings if finding.finding_group is not None]):
                jira_helper.push_to_jira(finding_group)
        sync = kwargs.get('sync', False)
        if not sync:
            return [serializers.serialize('json', [finding, ]) for finding in new_findings]
        return new_findings

    def close_old_findings(self, test, scan_date_time, user, push_to_jira=None):
        old_findings = []
        # Close old active findings that are not reported by this scan.
        new_hash_codes = test.finding_set.values('hash_code')

        # TODO I don't think these criteria are 100% correct, why are findings with the same hash_code excluded?
        # Would it make more sense to exclude duplicates? But the deduplication process can be unfinished because it's
        # run in a celery async task...
        if test.engagement.deduplication_on_engagement:
            old_findings = Finding.objects.exclude(test=test) \
                                            .exclude(hash_code__in=new_hash_codes) \
                                            .filter(test__engagement=test.engagement,
                                                test__test_type=test.test_type,
                                                active=True)
        else:
            # TODO BUG? this will violate the deduplication_on_engagement setting for other engagements
            old_findings = Finding.objects.exclude(test=test) \
                                            .exclude(hash_code__in=new_hash_codes) \
                                            .filter(test__engagement__product=test.engagement.product,
                                                test__test_type=test.test_type,
                                                active=True)

        for old_finding in old_findings:
            old_finding.active = False
            old_finding.is_mitigated = True
            old_finding.mitigated = scan_date_time
            old_finding.notes.create(author=user,
                                        entry="This finding has been automatically closed"
                                        " as it is not present anymore in recent scans.")
            endpoint_status = old_finding.endpoint_status.all()
            for status in endpoint_status:
                status.mitigated_by = user
                status.mitigated_time = timezone.now()
                status.mitigated = True
                status.last_modified = timezone.now()
                status.save()

            old_finding.tags.add('stale')

            # to avoid pushing a finding group multiple times, we push those outside of the loop
            if settings.FEATURE_FINDING_GROUPS and old_finding.finding_group:
                # don't try to dedupe findings that we are closing
                old_finding.save(dedupe_option=False)
            else:
                old_finding.save(dedupe_option=False, push_to_jira=push_to_jira)

        if settings.FEATURE_FINDING_GROUPS and push_to_jira:
            for finding_group in set([finding.finding_group for finding in old_findings if finding.finding_group is not None]):
                jira_helper.push_to_jira(finding_group)

        return old_findings

    def update_timestamps(self, test, scan_date, version, branch_tag, build_id, commit_hash, now, scan_date_time):
        test.engagement.updated = now
        if test.engagement.engagement_type == 'CI/CD':
            test.engagement.target_end = max_safe([scan_date, test.engagement.target_end])

        test.updated = now
        test.target_end = max_safe([scan_date_time, test.target_end])

        if version:
            test.version = version

        if branch_tag:
            test.branch_tag = branch_tag
            test.engagement.version = version

        if build_id:
            test.build_id = build_id

        if branch_tag:
            test.commit_hash = commit_hash

        test.save()
        test.engagement.save()

    def import_scan(self, scan, scan_type, engagement, lead, environment, active, verified, tags=None, minimum_severity=None,
                    user=None, endpoints_to_add=None, scan_date=None, version=None, branch_tag=None, build_id=None,
                    commit_hash=None, push_to_jira=None, close_old_findings=False, group_by=None, api_scan_configuration=None,
                    service=None, title=None):

        logger.debug(f'IMPORT_SCAN: parameters: {locals()}')

        user = user or get_current_user()

        now = timezone.now()
        # retain weird existing logic to use current time for provided scan date
        scan_date_time = datetime.datetime.combine(scan_date, timezone.now().time())
        if settings.USE_TZ:
            scan_date_time = timezone.make_aware(scan_date_time, timezone.get_default_timezone())

        if api_scan_configuration and api_scan_configuration.product != engagement.product:
            raise ValidationError('API Scan Configuration has to be from same product as  the Engagement')

        # check if the parser that handle the scan_type manage tests
        # if yes, we parse the data first
        # after that we customize the Test_Type to reflect the data
        # This allow us to support some meta-formats like SARIF or the generic format
        parser = get_parser(scan_type)
        if hasattr(parser, 'get_tests'):
            logger.debug('IMPORT_SCAN parser v2: Create Test and parse findings')
            tests = parser.get_tests(scan_type, scan)
            # for now we only consider the first test in the list and artificially aggregate all findings of all tests
            # this is the same as the old behavior as current import/reimporter implementation doesn't handle the case
            # when there is more than 1 test
            #
            # we also aggregate the label of the Test_type to show the user the original scan_type
            # only if they are different. This is to support meta format like SARIF
            # so a report that have the label 'CodeScanner' will be changed to 'CodeScanner Scan (SARIF)'
            test_type_name = scan_type
            if len(tests) > 0:
                if tests[0].type:
                    test_type_name = tests[0].type + " Scan"
                    if test_type_name != scan_type:
                        test_type_name = f"{test_type_name} ({scan_type})"

                test = self.create_test(scan_type, test_type_name, engagement, lead, environment, scan_date=scan_date, tags=tags,
                                    version=version, branch_tag=branch_tag, build_id=build_id, commit_hash=commit_hash, now=now,
                                    api_scan_configuration=api_scan_configuration, title=title)
                # This part change the name of the Test
                # we get it from the data of the parser
                test_raw = tests[0]
                if test_raw.name:
                    test.name = test_raw.name
                if test_raw.description:
                    test.description = test_raw.description
                test.save()

                logger.debug('IMPORT_SCAN parser v2: Parse findings (aggregate)')
                # currently we only support import one Test
                # so for parser that support multiple tests (like SARIF)
                # we aggregate all the findings into one uniq test
                parsed_findings = []
                for test_raw in tests:
                    parsed_findings.extend(test_raw.findings)
            else:
                logger.info(f'No tests found in import for {scan_type}')
        else:
            logger.debug('IMPORT_SCAN: Create Test')
            # by default test_type == scan_type
            test = self.create_test(scan_type, scan_type, engagement, lead, environment, scan_date=scan_date, tags=tags,
                                version=version, branch_tag=branch_tag, build_id=build_id, commit_hash=commit_hash, now=now,
                                api_scan_configuration=api_scan_configuration, title=title)

            logger.debug('IMPORT_SCAN: Parse findings')
            parser = get_parser(scan_type)
            parsed_findings = parser.get_findings(scan, test)

        logger.debug('IMPORT_SCAN: Processing findings')
        new_findings = []
        if settings.ASYNC_FINDING_IMPORT:
            chunk_list = importer_utils.chunk_list(parsed_findings)
            results_list = []
            # First kick off all the workers
            for findings_list in chunk_list:
                result = self.process_parsed_findings(test, findings_list, scan_type, user, active,
                                                            verified, minimum_severity=minimum_severity,
                                                            endpoints_to_add=endpoints_to_add, push_to_jira=push_to_jira,
                                                            group_by=group_by, now=now, service=service, sync=False)
                # Since I dont want to wait until the task is done right now, save the id
                # So I can check on the task later
                results_list += [result]
            # After all tasks have been started, time to pull the results
            logger.info('IMPORT_SCAN: Collecting Findings')
            for results in results_list:
                serial_new_findings = results.get()
                new_findings += [next(serializers.deserialize("json", finding)).object for finding in serial_new_findings]
            logger.info('IMPORT_SCAN: All Findings Collected')
            # Indicate that the test is not complete yet as endpoints will still be rolling in.
            test.percent_complete = 50
            test.save()
            importer_utils.update_test_progess(testß)
        else:
            new_findings = self.process_parsed_findings(test, parsed_findings, scan_type, user, active,
                                                            verified, minimum_severity=minimum_severity,
                                                            endpoints_to_add=endpoints_to_add, push_to_jira=push_to_jira,
                                                            group_by=group_by, now=now, service=service, sync=True)

        closed_findings = []
        if close_old_findings:
            logger.debug('IMPORT_SCAN: Closing findings no longer present in scan report')
            closed_findings = self.close_old_findings(test, scan_date_time, user=user, push_to_jira=push_to_jira)

        logger.debug('IMPORT_SCAN: Updating test/engagement timestamps')
        importer_utils.update_timestamps(test, scan_date, version, branch_tag, build_id, commit_hash, now, scan_date_time)

        if settings.TRACK_IMPORT_HISTORY:
            logger.debug('IMPORT_SCAN: Updating Import History')
            importer_utils.update_import_history(Test_Import.IMPORT_TYPE, active, verified, tags, minimum_severity,
                                                    endpoints_to_add, version, branch_tag, build_id, commit_hash,
                                                    push_to_jira, close_old_findings, test, new_findings, closed_findings)

        logger.debug('IMPORT_SCAN: Generating notifications')
        notifications_helper.notify_test_created(test)
        updated_count = len(new_findings) + len(closed_findings)
        if updated_count > 0:
            notifications_helper.notify_scan_added(test, updated_count, new_findings=new_findings, findings_mitigated=closed_findings)

        logger.debug('IMPORT_SCAN: Done')

        return test, len(new_findings), len(closed_findings)<|MERGE_RESOLUTION|>--- conflicted
+++ resolved
@@ -1,6 +1,5 @@
 import base64
 import datetime
-<<<<<<< HEAD
 from dojo.importers import utils as importer_utils
 from dojo.models import Test, Finding, \
     Test_Type, \
@@ -14,10 +13,8 @@
 from django.core import serializers
 from django.utils import timezone
 import dojo.notifications.helper as notifications_helper
-=======
 import logging
 
->>>>>>> c9747f31
 import dojo.finding.helper as finding_helper
 import dojo.jira_link.helper as jira_helper
 import dojo.notifications.helper as notifications_helper
