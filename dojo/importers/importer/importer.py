import datetime
from dojo.importers import utils as importer_utils
from dojo.models import Test, Finding, \
    Test_Type, \
    BurpRawRequestResponse, \
    Endpoint_Status, \
    Test_Import
from dojo.endpoint.utils import endpoint_get_or_create

from dojo.utils import get_current_user, max_safe

from django.core.exceptions import MultipleObjectsReturned
from django.conf import settings
from django.core.exceptions import ValidationError
from django.utils import timezone
import dojo.notifications.helper as notifications_helper
import base64
import logging

logger = logging.getLogger(__name__)
deduplicationLogger = logging.getLogger("dojo.specific-loggers.deduplication")


class DojoDefaultImporter(object):

    def create_test(self, scan_type, engagement, lead, environment, tags=None,
                    scan_date=None, version=None, branch_tag=None, build_id=None, commit_hash=None, now=timezone.now()):

        test_type, created = Test_Type.objects.get_or_create(
            name=scan_type)

        if created:
            logger.info('Created new Test_Type with name %s because a report is being imported', test_type.name)

        test = Test(
            engagement=engagement,
            lead=lead,
            test_type=test_type,
            target_start=scan_date if scan_date else now.date(),
            target_end=scan_date if scan_date else now.date(),
            environment=environment,
            percent_complete=100,
            version=version,
            branch_tag=branch_tag,
            build_id=build_id,
            commit_hash=commit_hash,
            tags=tags)
        try:
            # TODO What is going on here?
            test.full_clean()
        except ValidationError:
            pass

        test.save()
        return test

    def process_parsed_findings(self, test, parsed_findings, scan_type, user, active, verified, minimum_severity=None,
                                endpoints_to_add=None, push_to_jira=None, now=timezone.now()):
        logger.debug('endpoints_to_add: %s', endpoints_to_add)
        new_findings = []
        items = parsed_findings
        logger.debug('starting import of %i items.', len(items) if items else 0)
        i = 0
        for item in items:
            sev = item.severity
            if sev == 'Information' or sev == 'Informational':
                sev = 'Info'

            item.severity = sev
            item.numerical_severity = Finding.get_numerical_severity(sev)

            if minimum_severity and (Finding.SEVERITIES[sev] >
                    Finding.SEVERITIES[minimum_severity]):
                continue

            item.test = test
            item.reporter = user if user else get_current_user
            item.last_reviewed = now
            item.last_reviewed_by = user if user else get_current_user

            # Only set active/verified flags if they were NOT set by default value(True)
            if item.active:
                item.active = active
            if item.verified:
                item.verified = verified

            item.created = now
            item.updated = now
            item.save(dedupe_option=False)

            if (hasattr(item, 'unsaved_req_resp') and
                    len(item.unsaved_req_resp) > 0):
                for req_resp in item.unsaved_req_resp:
                    burp_rr = BurpRawRequestResponse(
                        finding=item,
                        burpRequestBase64=base64.b64encode(req_resp["req"].encode("utf-8")),
                        burpResponseBase64=base64.b64encode(req_resp["resp"].encode("utf-8")))
                    burp_rr.clean()
                    burp_rr.save()

            if (item.unsaved_request is not None and
                    item.unsaved_response is not None):
                burp_rr = BurpRawRequestResponse(
                    finding=item,
                    burpRequestBase64=base64.b64encode(item.unsaved_request.encode()),
                    burpResponseBase64=base64.b64encode(item.unsaved_response.encode()))
                burp_rr.clean()
                burp_rr.save()

            for endpoint in item.unsaved_endpoints:
                try:
                    ep, created = endpoint_get_or_create(
                        protocol=endpoint.protocol,
                        userinfo=endpoint.userinfo,
                        host=endpoint.host,
                        fqdn=endpoint.fqdn,
                        port=endpoint.port,
                        path=endpoint.path,
                        query=endpoint.query,
                        fragment=endpoint.fragment,
                        product=test.engagement.product)
                except (MultipleObjectsReturned):
                    pass

                try:
                    eps, created = Endpoint_Status.objects.get_or_create(
                        finding=item,
                        endpoint=ep)
                except (MultipleObjectsReturned):
                    pass

                ep.endpoint_status.add(eps)
                item.endpoint_status.add(eps)
                item.endpoints.add(ep)

<<<<<<< HEAD
                if endpoints_to_add:
                    for endpoint in endpoints_to_add:
                        # TODO Not sure what happens here, we get an endpoint model and try to create it again?
                        try:
                            ep, created = endpoint_get_or_create(
                                protocol=endpoint.protocol,
                                userinfo=endpoint.userinfo,
                                host=endpoint.host,
                                fqdn=endpoint.fqdn,
                                port=endpoint.port,
                                path=endpoint.path,
                                query=endpoint.query,
                                fragment=endpoint.fragment,
                                product=test.engagement.product)
                        except (MultipleObjectsReturned):
                            pass
                        try:
                            eps, created = Endpoint_Status.objects.get_or_create(
                                finding=item,
                                endpoint=ep)
                        except (MultipleObjectsReturned):
                            pass

                        ep.endpoint_status.add(eps)
                        item.endpoints.add(ep)
                        item.endpoint_status.add(eps)
=======
            if endpoints_to_add:
                for endpoint in endpoints_to_add:
                    logger.debug('adding endpoint %s', endpoint)
                    # TODO Not sure what happens here, we get an endpoint model and try to create it again?
                    try:
                        ep, created = Endpoint.objects.get_or_create(
                            protocol=endpoint.protocol,
                            host=endpoint.host,
                            path=endpoint.path,
                            query=endpoint.query,
                            fragment=endpoint.fragment,
                            product=test.engagement.product)
                    except (MultipleObjectsReturned):
                        pass
                    try:
                        eps, created = Endpoint_Status.objects.get_or_create(
                            finding=item,
                            endpoint=ep)
                    except (MultipleObjectsReturned):
                        pass

                    ep.endpoint_status.add(eps)
                    item.endpoints.add(ep)
                    item.endpoint_status.add(eps)
>>>>>>> 55614c22

            if item.unsaved_tags:
                item.tags = item.unsaved_tags

            new_findings.append(item)
            item.save(push_to_jira=push_to_jira)

        return new_findings

    def close_old_findings(self, test, scan_date_time, user, push_to_jira=None):
        old_findings = []
        # Close old active findings that are not reported by this scan.
        new_hash_codes = test.finding_set.values('hash_code')

        # TODO I don't think these criteria are 100% correct, why are findings with the same hash_code excluded?
        # Would it make more sense to exclude duplicates? But the deduplication process can be unfinished because it's
        # run in a celery async task...
        if test.engagement.deduplication_on_engagement:
            old_findings = Finding.objects.exclude(test=test) \
                                            .exclude(hash_code__in=new_hash_codes) \
                                            .filter(test__engagement=test.engagement,
                                                test__test_type=test.test_type,
                                                active=True)
        else:
            # TODO BUG? this will violate the deduplication_on_engagement setting for other engagements
            old_findings = Finding.objects.exclude(test=test) \
                                            .exclude(hash_code__in=new_hash_codes) \
                                            .filter(test__engagement__product=test.engagement.product,
                                                test__test_type=test.test_type,
                                                active=True)

        for old_finding in old_findings:
            old_finding.active = False
            old_finding.is_Mitigated = True
            old_finding.mitigated = scan_date_time
            old_finding.notes.create(author=user,
                                        entry="This finding has been automatically closed"
                                        " as it is not present anymore in recent scans.")
            endpoint_status = old_finding.endpoint_status.all()
            for status in endpoint_status:
                status.mitigated_by = user
                status.mitigated_time = timezone.now()
                status.mitigated = True
                status.last_modified = timezone.now()
                status.save()

            old_finding.tags.add('stale')
            old_finding.save(dedupe_option=False, push_to_jira=push_to_jira)

        return old_findings

    def update_timestamps(self, test, scan_date, version, branch_tag, build_id, commit_hash, now, scan_date_time):
        test.engagement.updated = now
        if test.engagement.engagement_type == 'CI/CD':
            test.engagement.target_end = max_safe([scan_date, test.engagement.target_end])

        test.updated = now
        test.target_end = max_safe([scan_date_time, test.target_end])

        if version:
            test.version = version

        if branch_tag:
            test.branch_tag = branch_tag
            test.engagement.version = version

        if build_id:
            test.build_id = build_id

        if branch_tag:
            test.commit_hash = commit_hash

        test.save()
        test.engagement.save()

    def import_scan(self, scan, scan_type, engagement, lead, environment, active, verified, tags=None, minimum_severity=None,
                    user=None, endpoints_to_add=None, scan_date=None, version=None, branch_tag=None, build_id=None,
                    commit_hash=None, push_to_jira=None, close_old_findings=False):

        user = user or get_current_user()

        now = timezone.now()
        # retain weird existing logic to use current time for provided scan date
        scan_date_time = datetime.datetime.combine(scan_date, timezone.now().time())
        if settings.USE_TZ:
            scan_date_time = timezone.make_aware(scan_date_time, timezone.get_default_timezone())

        logger.debug('IMPORT_SCAN: Create Test')
        test = self.create_test(scan_type, engagement, lead, environment, scan_date=scan_date, tags=tags,
                            version=version, branch_tag=branch_tag, build_id=build_id, commit_hash=commit_hash, now=now)

        logger.debug('IMPORT_SCAN: Parse findings')
        parsed_findings = importer_utils.parse_findings(scan, test, active, verified, scan_type)

        logger.debug('IMPORT_SCAN: Processing findings')
        new_findings = self.process_parsed_findings(test, parsed_findings, scan_type, user, active,
                                                    verified, minimum_severity=minimum_severity,
                                                    endpoints_to_add=endpoints_to_add, push_to_jira=push_to_jira,
                                                    now=now)

        closed_findings = []
        if close_old_findings:
            logger.debug('IMPORT_SCAN: Closing findings no longer present in scan report')
            closed_findings = self.close_old_findings(test, scan_date_time, user=user, push_to_jira=push_to_jira)

        logger.debug('IMPORT_SCAN: Updating test/engagement timestamps')
        importer_utils.update_timestamps(test, scan_date, version, branch_tag, build_id, commit_hash, now, scan_date_time)

        if settings.TRACK_IMPORT_HISTORY:
            logger.debug('IMPORT_SCAN: Updating Import History')
            importer_utils.update_import_history(Test_Import.IMPORT_TYPE, active, verified, tags, minimum_severity,
                                                    endpoints_to_add, version, branch_tag, build_id, commit_hash,
                                                    push_to_jira, close_old_findings, test, new_findings, closed_findings)

        logger.debug('IMPORT_SCAN: Generating notifications')
        notifications_helper.notify_test_created(test)
        updated_count = len(new_findings) + len(closed_findings)
        if updated_count > 0:
            notifications_helper.notify_scan_added(test, updated_count, new_findings=new_findings, findings_mitigated=closed_findings)

        logger.debug('IMPORT_SCAN: Done')

        return test, len(new_findings), len(closed_findings)<|MERGE_RESOLUTION|>--- conflicted
+++ resolved
@@ -133,42 +133,17 @@
                 item.endpoint_status.add(eps)
                 item.endpoints.add(ep)
 
-<<<<<<< HEAD
-                if endpoints_to_add:
-                    for endpoint in endpoints_to_add:
-                        # TODO Not sure what happens here, we get an endpoint model and try to create it again?
-                        try:
-                            ep, created = endpoint_get_or_create(
-                                protocol=endpoint.protocol,
-                                userinfo=endpoint.userinfo,
-                                host=endpoint.host,
-                                fqdn=endpoint.fqdn,
-                                port=endpoint.port,
-                                path=endpoint.path,
-                                query=endpoint.query,
-                                fragment=endpoint.fragment,
-                                product=test.engagement.product)
-                        except (MultipleObjectsReturned):
-                            pass
-                        try:
-                            eps, created = Endpoint_Status.objects.get_or_create(
-                                finding=item,
-                                endpoint=ep)
-                        except (MultipleObjectsReturned):
-                            pass
-
-                        ep.endpoint_status.add(eps)
-                        item.endpoints.add(ep)
-                        item.endpoint_status.add(eps)
-=======
             if endpoints_to_add:
                 for endpoint in endpoints_to_add:
                     logger.debug('adding endpoint %s', endpoint)
                     # TODO Not sure what happens here, we get an endpoint model and try to create it again?
                     try:
-                        ep, created = Endpoint.objects.get_or_create(
+                        ep, created = endpoint_get_or_create(
                             protocol=endpoint.protocol,
+                            userinfo=endpoint.userinfo,
                             host=endpoint.host,
+                            fqdn=endpoint.fqdn,
+                            port=endpoint.port,
                             path=endpoint.path,
                             query=endpoint.query,
                             fragment=endpoint.fragment,
@@ -185,7 +160,6 @@
                     ep.endpoint_status.add(eps)
                     item.endpoints.add(ep)
                     item.endpoint_status.add(eps)
->>>>>>> 55614c22
 
             if item.unsaved_tags:
                 item.tags = item.unsaved_tags
