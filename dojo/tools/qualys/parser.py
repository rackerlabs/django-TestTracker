--- conflicted
+++ resolved
@@ -68,11 +68,6 @@
         return
     if len(value) > 4:
         split = value.split(" (")
-<<<<<<< HEAD
-        _temp["CVSS_value"] = float(split[0])
-        # remove ")" at the end
-        _temp["CVSS_vector"] = CVSS3("CVSS:3.0/" + split[1][:-1]).clean_vector()
-=======
         if _temp.get("CVSS_value") is None:
             _temp["CVSS_value"] = float(split[0])
             # remove ")" at the end
@@ -80,7 +75,6 @@
             _temp["CVSS_vector"] = CVSS3(
                 "CVSS:3.0/" + split[1][:-1]
             ).clean_vector()
->>>>>>> d698a7a1
     else:
         if _temp.get("CVSS_value") is None:
             _temp["CVSS_value"] = float(value)
