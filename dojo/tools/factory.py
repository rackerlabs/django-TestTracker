from dojo.tools.burp.parser import BurpXmlParser
from dojo.tools.nessus.parser import NessusCSVParser, NessusXMLParser
from dojo.tools.nmap.parser import NmapXMLParser
from dojo.tools.nexpose.parser import NexposeFullXmlParser
from dojo.tools.veracode.parser import VeracodeXMLParser
from dojo.tools.zap.parser import ZapXmlParser
from dojo.tools.checkmarx.parser import CheckmarxXMLParser
from dojo.tools.crashtest_security.parser import CrashtestSecurityXmlParser
from dojo.tools.contrast.parser import ContrastCSVParser
from dojo.tools.bandit.parser import BanditParser
from dojo.tools.appspider.parser import AppSpiderXMLParser
from dojo.tools.arachni.parser import ArachniJSONParser
from dojo.tools.vcg.parser import VCGParser
from dojo.tools.dependencycheck.parser import DependencyCheckParser
from dojo.tools.retirejs.parser import RetireJsParser
from dojo.tools.nsp.parser import NspParser
from dojo.tools.npmaudit.parser import NpmAuditParser
from dojo.tools.generic.parser import GenericFindingUploadCsvParser
from dojo.tools.qualys.parser import QualysParser
from dojo.tools.qualyswebapp.parser import QualysWebAppParser
from dojo.tools.snyk.parser import SnykParser
from dojo.tools.gosec.parser import GosecScannerParser
from dojo.tools.openvas_csv.parser import OpenVASUploadCsvParser
from dojo.tools.trustwave_csv.parser import TrustwaveUploadCsvParser
from dojo.tools.skf.parser import SKFCsvParser
from dojo.tools.ssllabs.parser import SSLlabsParser
from dojo.tools.nikto.parser import NiktoXMLParser
from dojo.tools.trufflehog.parser import TruffleHogJSONParser
from dojo.tools.netsparker.parser import NetsparkerParser
from dojo.tools.php_security_audit_v2.parser import PhpSecurityAuditV2
from dojo.tools.acunetix.parser import AcunetixScannerParser
from dojo.tools.fortify.parser import FortifyXMLParser
from dojo.tools.sonarqube.parser import SonarQubeHtmlParser
from dojo.tools.clair.parser import ClairParser
from dojo.tools.mobsf.parser import MobSFParser
from dojo.tools.awsscout2.parser import AWSScout2Parser
from dojo.tools.awsprowler.parser import AWSProwlerParser
from dojo.tools.brakeman.parser import BrakemanScanParser
from dojo.tools.spotbugs.parser import SpotbugsXMLParser
from dojo.tools.safety.parser import SafetyParser
from dojo.tools.clair_klar.parser import ClairKlarParser
from dojo.tools.dawnscanner.parser import DawnScannerParser
from dojo.tools.anchore_engine.parser import AnchoreEngineScanParser
from dojo.tools.bundler_audit.parser import BundlerAuditParser
from dojo.tools.twistlock.parser import TwistlockParser
<<<<<<< HEAD
from dojo.tools.kiuwan.parser import KiuwanCSVParser
=======
from dojo.tools.blackduck.parser import BlackduckHubCSVParser
>>>>>>> 7b2d680d

__author__ = 'Jay Paz'


def import_parser_factory(file, test, scan_type=None):
    if scan_type is None:
        scan_type = test.test_type.name
    if scan_type == "Burp Scan":
        parser = BurpXmlParser(file, test)
    elif scan_type == "Nessus Scan":
        filename = file.name.lower()
        if filename.endswith("csv"):
            parser = NessusCSVParser(file, test)
        elif filename.endswith("xml") or filename.endswith("nessus"):
            parser = NessusXMLParser(file, test)
    elif scan_type == "Clair Scan":
        parser = ClairParser(file, test)
    elif scan_type == "Nmap Scan":
        parser = NmapXMLParser(file, test)
    elif scan_type == "Nikto Scan":
        parser = NiktoXMLParser(file, test)
    elif scan_type == "Nexpose Scan":
        parser = NexposeFullXmlParser(file, test)
    elif scan_type == "Veracode Scan":
        parser = VeracodeXMLParser(file, test)
    elif scan_type == "Checkmarx Scan":
        parser = CheckmarxXMLParser(file, test)
    elif scan_type == "Contrast Scan":
        parser = ContrastCSVParser(file, test)
    elif scan_type == "Crashtest Security Scan":
        parser = CrashtestSecurityXmlParser(file, test)
    elif scan_type == "Bandit Scan":
        parser = BanditParser(file, test)
    elif scan_type == "ZAP Scan":
        parser = ZapXmlParser(file, test)
    elif scan_type == "AppSpider Scan":
        parser = AppSpiderXMLParser(file, test)
    elif scan_type == "Arachni Scan":
        parser = ArachniJSONParser(file, test)
    elif scan_type == 'VCG Scan':
        parser = VCGParser(file, test)
    elif scan_type == 'Dependency Check Scan':
        parser = DependencyCheckParser(file, test)
    elif scan_type == 'Retire.js Scan':
        parser = RetireJsParser(file, test)
    elif scan_type == 'Node Security Platform Scan':
        parser = NspParser(file, test)
    elif scan_type == 'NPM Audit Scan':
        parser = NpmAuditParser(file, test)
    elif scan_type == 'Generic Findings Import':
        parser = GenericFindingUploadCsvParser(file, test)
    elif scan_type == 'Qualys Scan':
        parser = QualysParser(file, test)
    elif scan_type == 'Qualys Webapp Scan':
        parser = QualysWebAppParser(file, test)
    elif scan_type == "OpenVAS CSV":
        parser = OpenVASUploadCsvParser(file, test)
    elif scan_type == 'Snyk Scan':
        parser = SnykParser(file, test)
    elif scan_type == 'SKF Scan':
        parser = SKFCsvParser(file, test)
    elif scan_type == 'SSL Labs Scan':
        parser = SSLlabsParser(file, test)
    elif scan_type == 'Trufflehog Scan':
        parser = TruffleHogJSONParser(file, test)
    elif scan_type == 'Clair Klar Scan':
        parser = ClairKlarParser(file, test)
    elif scan_type == 'Gosec Scanner':
        parser = GosecScannerParser(file, test)
    elif scan_type == 'Trustwave Scan (CSV)':
        parser = TrustwaveUploadCsvParser(file, test)
    elif scan_type == 'Netsparker Scan':
        parser = NetsparkerParser(file, test)
    elif scan_type == 'PHP Security Audit v2':
        parser = PhpSecurityAuditV2(file, test)
    elif scan_type == 'Acunetix Scan':
        parser = AcunetixScannerParser(file, test)
    elif scan_type == 'Fortify Scan':
        parser = FortifyXMLParser(file, test)
    elif scan_type == 'SonarQube Scan':
        parser = SonarQubeHtmlParser(file, test)
    elif scan_type == 'MobSF Scan':
        parser = MobSFParser(file, test)
    elif scan_type == 'AWS Scout2 Scan':
        parser = AWSScout2Parser(file, test)
    elif scan_type == 'AWS Prowler Scan':
        parser = AWSProwlerParser(file, test)
    elif scan_type == 'Brakeman Scan':
        parser = BrakemanScanParser(file, test)
    elif scan_type == 'SpotBugs Scan':
        parser = SpotbugsXMLParser(file, test)
    elif scan_type == 'Safety Scan':
        parser = SafetyParser(file, test)
    elif scan_type == 'DawnScanner Scan':
        parser = DawnScannerParser(file, test)
    elif scan_type == 'Anchore Engine Scan':
        parser = AnchoreEngineScanParser(file, test)
    elif scan_type == 'Bundler-Audit Scan':
        parser = BundlerAuditParser(file, test)
    elif scan_type == 'Twistlock Image Scan':
        parser = TwistlockParser(file, test)
<<<<<<< HEAD
    elif scan_type == 'Kiuwan Scan':
        parser = KiuwanCSVParser(file, test)
=======
    elif scan_type == 'Blackduck Hub Scan':
        parser = BlackduckHubCSVParser(file, test)
>>>>>>> 7b2d680d
    else:
        raise ValueError('Unknown Test Type')

    return parser<|MERGE_RESOLUTION|>--- conflicted
+++ resolved
@@ -43,11 +43,8 @@
 from dojo.tools.anchore_engine.parser import AnchoreEngineScanParser
 from dojo.tools.bundler_audit.parser import BundlerAuditParser
 from dojo.tools.twistlock.parser import TwistlockParser
-<<<<<<< HEAD
 from dojo.tools.kiuwan.parser import KiuwanCSVParser
-=======
 from dojo.tools.blackduck.parser import BlackduckHubCSVParser
->>>>>>> 7b2d680d
 
 __author__ = 'Jay Paz'
 
@@ -149,13 +146,10 @@
         parser = BundlerAuditParser(file, test)
     elif scan_type == 'Twistlock Image Scan':
         parser = TwistlockParser(file, test)
-<<<<<<< HEAD
     elif scan_type == 'Kiuwan Scan':
         parser = KiuwanCSVParser(file, test)
-=======
     elif scan_type == 'Blackduck Hub Scan':
         parser = BlackduckHubCSVParser(file, test)
->>>>>>> 7b2d680d
     else:
         raise ValueError('Unknown Test Type')
 
