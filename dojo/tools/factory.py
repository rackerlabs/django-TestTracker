--- conflicted
+++ resolved
@@ -86,12 +86,9 @@
 from dojo.tools.huskyci.parser import HuskyCIReportParser
 from dojo.tools.ccvs.parser import CCVSReportParser
 from dojo.tools.awssecurityhub.parser import AwsSecurityFindingFormatParser
-<<<<<<< HEAD
 from dojo.tools.semgrep.parser import SemgrepJSONParser
-=======
 from dojo.tools.risk_recon.parser import RiskReconParser
-from dojo.tools.drheader.parser import DrHeaderJSONParser
->>>>>>> 0933fc1a
+
 
 
 
@@ -284,15 +281,10 @@
         parser = CCVSReportParser(file, test)
     elif scan_type == 'AWS Security Hub Scan':
         parser = AwsSecurityFindingFormatParser(file, test)
-<<<<<<< HEAD
     elif scan_type == 'Semgrep JSON Report':
         parser = SemgrepJSONParser(file, test)
-=======
     elif scan_type == 'Risk Recon API Importer':
         parser = RiskReconParser(file, test)
-    elif scan_type == 'DrHeader JSON Importer':
-        parser = DrHeaderJSONParser(file, test)
->>>>>>> 0933fc1a
     else:
         raise ValueError('Unknown Test Type')
 
