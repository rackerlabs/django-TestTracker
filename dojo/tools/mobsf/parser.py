--- conflicted
+++ resolved
@@ -237,8 +237,6 @@
                 title=title,
                 cwe=919,  # Weaknesses in Mobile Applications
                 test=test,
-                active=False,
-                verified=False,
                 description=description,
                 severity=sev,
                 numerical_severity=Finding.get_numerical_severity(sev),
@@ -258,23 +256,9 @@
                     find.description += description
                 find.nb_occurences += 1
             else:
-<<<<<<< HEAD
-                find = Finding(title=Truncator(title).words(5),
-                               cwe=919,  # Weaknesses in Mobile Applications
-                               test=test,
-                               description=description,
-                               severity=sev,
-                               numerical_severity=Finding.get_numerical_severity(sev),
-                               references=None,
-                               date=find_date,
-                               file_path=file_path,
-                               static_finding=True)
-                dupes[dupe_key] = find
-        self.items = list(dupes.values())
-=======
                 dupes[dupe_key] = finding
         return list(dupes.values())
->>>>>>> e4f219ad
+
 
     def getSeverityForPermission(self, status):
         """Convert status for permission detection to severity
