import json
<<<<<<< HEAD
=======

from cvss import parser as cvss_parser
from dateutil.parser import parse

from dojo.models import Endpoint, Finding
>>>>>>> 71811c7b
from dojo.tools.parser_test import ParserTest
from dojo.tools.generic.csv_parser import GenericCSVParser
from dojo.tools.generic.json_parser import GenericJSONParser


class GenericParser:
    ID = "Generic Findings Import"

    def get_scan_types(self):
        return [self.ID]

    def get_label_for_scan_types(self, scan_type):
        return scan_type  # no custom label for now

    def get_description_for_scan_types(self, scan_type):
        return "Import Generic findings in CSV or JSON format."

    def get_findings(self, filename, test):
        if filename.name.lower().endswith(".csv"):
            return GenericCSVParser()._get_findings_csv(filename)
        elif filename.name.lower().endswith(".json"):
            data = json.load(filename)
            test_internal = GenericJSONParser()._get_test_json(data)
            return test_internal.findings
        else:  # default to CSV like before
            return GenericCSVParser()._get_findings_csv(filename)

    def get_tests(self, scan_type, filename):
        # if the file is a CSV just use the old function
        if filename.name.lower().endswith(".csv"):
            test = ParserTest(name=self.ID, type=self.ID, version=None)
            test.findings = GenericCSVParser()._get_findings_csv(filename)
            return [test]
        # we manage it like a JSON file (default)
        data = json.load(filename)
        return [GenericJSONParser()._get_test_json(data)]

    def requires_file(self, scan_type):
<<<<<<< HEAD
        return True
=======
        return True

    def _get_test_json(self, data):
        test_internal = ParserTest(
            name=data.get("name", self.ID),
            type=data.get("type", self.ID),
            version=data.get("version"),
        )
        test_internal.findings = []
        for item in data.get("findings", []):
            # remove endpoints of the dictionnary
            unsaved_endpoints = None
            if "endpoints" in item:
                unsaved_endpoints = item["endpoints"]
                del item["endpoints"]
            # remove files of the dictionnary
            unsaved_files = None
            if "files" in item:
                unsaved_files = item["files"]
                del item["files"]
            # remove vulnerability_ids of the dictionnary
            unsaved_vulnerability_ids = None
            if "vulnerability_ids" in item:
                unsaved_vulnerability_ids = item["vulnerability_ids"]
                del item["vulnerability_ids"]

            # check for required keys
            required = {"title", "severity", "description"}
            missing = sorted(required.difference(item))
            if missing:
                msg = f"Required fields are missing: {missing}"
                raise ValueError(msg)

            # check for allowed keys
            allowed = {
                "date",
                "cwe",
                "cve",
                "cvssv3",
                "cvssv3_score",
                "mitigation",
                "impact",
                "steps_to_reproduce",
                "severity_justification",
                "references",
                "active",
                "verified",
                "false_p",
                "out_of_scope",
                "risk_accepted",
                "under_review",
                "is_mitigated",
                "thread_id",
                "mitigated",
                "numerical_severity",
                "param",
                "payload",
                "line",
                "file_path",
                "component_name",
                "component_version",
                "static_finding",
                "dynamic_finding",
                "scanner_confidence",
                "unique_id_from_tool",
                "vuln_id_from_tool",
                "sast_source_object",
                "sast_sink_object",
                "sast_source_line",
                "sast_source_file_path",
                "nb_occurences",
                "publish_date",
                "service",
                "planned_remediation_date",
                "planned_remediation_version",
                "effort_for_fixing",
                "tags",
            }.union(required)
            not_allowed = sorted(set(item).difference(allowed))
            if not_allowed:
                msg = f"Not allowed fields are present: {not_allowed}"
                raise ValueError(msg)

            finding = Finding(**item)

            # manage endpoints
            if unsaved_endpoints:
                finding.unsaved_endpoints = []
                for endpoint_item in unsaved_endpoints:
                    if isinstance(endpoint_item, str):
                        if "://" in endpoint_item:  # is the host full uri?
                            endpoint = Endpoint.from_uri(endpoint_item)
                            # can raise exception if the host is not valid URL
                        else:
                            endpoint = Endpoint.from_uri("//" + endpoint_item)
                            # can raise exception if there is no way to parse
                            # the host
                    else:
                        endpoint = Endpoint(**endpoint_item)
                    finding.unsaved_endpoints.append(endpoint)

            if unsaved_files:
                finding.unsaved_files = unsaved_files
            if finding.cve:
                finding.unsaved_vulnerability_ids = [finding.cve]
            if unsaved_vulnerability_ids:
                if finding.unsaved_vulnerability_ids:
                    finding.unsaved_vulnerability_ids.append(
                        unsaved_vulnerability_ids
                    )
                else:
                    finding.unsaved_vulnerability_ids = (
                        unsaved_vulnerability_ids
                    )
            test_internal.findings.append(finding)
        return test_internal

    def _get_findings_csv(self, filename):
        content = filename.read()
        if isinstance(content, bytes):
            content = content.decode("utf-8")
        reader = csv.DictReader(
            io.StringIO(content), delimiter=",", quotechar='"'
        )

        dupes = {}
        for row in reader:
            finding = Finding(
                title=row["Title"],
                description=row["Description"],
                date=parse(row["Date"]).date(),
                severity=self.get_severity(row["Severity"]),
                duplicate=self._convert_bool(
                    row.get("Duplicate", "FALSE")
                ),  # bool False by default
                nb_occurences=1,
            )
            # manage active
            if "Active" in row:
                finding.active = self._convert_bool(row.get("Active"))
            # manage mitigation
            if "Mitigation" in row:
                finding.mitigation = row["Mitigation"]
            # manage impact
            if "Impact" in row:
                finding.impact = row["Impact"]
            # manage impact
            if "References" in row:
                finding.references = row["References"]
            # manage verified
            if "Verified" in row:
                finding.verified = self._convert_bool(row.get("Verified"))
            # manage false positives
            if "FalsePositive" in row:
                finding.false_p = self._convert_bool(row.get("FalsePositive"))
            # manage CVE
            if "CVE" in row and [row["CVE"]]:
                finding.unsaved_vulnerability_ids = [row["CVE"]]
            # manage Vulnerability Id
            if "Vulnerability Id" in row and row["Vulnerability Id"]:
                if finding.unsaved_vulnerability_ids:
                    finding.unsaved_vulnerability_ids.append(
                        row["Vulnerability Id"]
                    )
                else:
                    finding.unsaved_vulnerability_ids = [
                        row["Vulnerability Id"]
                    ]
            # manage CWE
            if "CweId" in row:
                finding.cwe = int(row["CweId"])

            if "CVSSV3" in row:
                cvss_objects = cvss_parser.parse_cvss_from_text(row["CVSSV3"])
                if len(cvss_objects) > 0:
                    finding.cvssv3 = cvss_objects[0].clean_vector()

            # manage endpoints
            if "Url" in row:
                finding.unsaved_endpoints = [
                    Endpoint.from_uri(row["Url"])
                    if "://" in row["Url"]
                    else Endpoint.from_uri("//" + row["Url"])
                ]

            # manage internal de-duplication
            key = hashlib.sha256(
                f"{finding.severity}|{finding.title}|{finding.description}".encode()
            ).hexdigest()
            if key in dupes:
                find = dupes[key]
                find.unsaved_endpoints.extend(finding.unsaved_endpoints)
                if find.unsaved_vulnerability_ids:
                    find.unsaved_vulnerability_ids.extend(
                        finding.unsaved_vulnerability_ids
                    )
                else:
                    find.unsaved_vulnerability_ids = (
                        finding.unsaved_vulnerability_ids
                    )
                find.nb_occurences += 1
            else:
                dupes[key] = finding

        return list(dupes.values())

    def _convert_bool(self, val):
        return val.lower()[0:1] == "t"  # bool False by default

    def get_severity(self, input):
        if input in ["Info", "Low", "Medium", "High", "Critical"]:
            return input
        else:
            return "Info"
>>>>>>> 71811c7b
<|MERGE_RESOLUTION|>--- conflicted
+++ resolved
@@ -1,12 +1,5 @@
 import json
-<<<<<<< HEAD
-=======
 
-from cvss import parser as cvss_parser
-from dateutil.parser import parse
-
-from dojo.models import Endpoint, Finding
->>>>>>> 71811c7b
 from dojo.tools.parser_test import ParserTest
 from dojo.tools.generic.csv_parser import GenericCSVParser
 from dojo.tools.generic.json_parser import GenericJSONParser
@@ -45,221 +38,4 @@
         return [GenericJSONParser()._get_test_json(data)]
 
     def requires_file(self, scan_type):
-<<<<<<< HEAD
-        return True
-=======
-        return True
-
-    def _get_test_json(self, data):
-        test_internal = ParserTest(
-            name=data.get("name", self.ID),
-            type=data.get("type", self.ID),
-            version=data.get("version"),
-        )
-        test_internal.findings = []
-        for item in data.get("findings", []):
-            # remove endpoints of the dictionnary
-            unsaved_endpoints = None
-            if "endpoints" in item:
-                unsaved_endpoints = item["endpoints"]
-                del item["endpoints"]
-            # remove files of the dictionnary
-            unsaved_files = None
-            if "files" in item:
-                unsaved_files = item["files"]
-                del item["files"]
-            # remove vulnerability_ids of the dictionnary
-            unsaved_vulnerability_ids = None
-            if "vulnerability_ids" in item:
-                unsaved_vulnerability_ids = item["vulnerability_ids"]
-                del item["vulnerability_ids"]
-
-            # check for required keys
-            required = {"title", "severity", "description"}
-            missing = sorted(required.difference(item))
-            if missing:
-                msg = f"Required fields are missing: {missing}"
-                raise ValueError(msg)
-
-            # check for allowed keys
-            allowed = {
-                "date",
-                "cwe",
-                "cve",
-                "cvssv3",
-                "cvssv3_score",
-                "mitigation",
-                "impact",
-                "steps_to_reproduce",
-                "severity_justification",
-                "references",
-                "active",
-                "verified",
-                "false_p",
-                "out_of_scope",
-                "risk_accepted",
-                "under_review",
-                "is_mitigated",
-                "thread_id",
-                "mitigated",
-                "numerical_severity",
-                "param",
-                "payload",
-                "line",
-                "file_path",
-                "component_name",
-                "component_version",
-                "static_finding",
-                "dynamic_finding",
-                "scanner_confidence",
-                "unique_id_from_tool",
-                "vuln_id_from_tool",
-                "sast_source_object",
-                "sast_sink_object",
-                "sast_source_line",
-                "sast_source_file_path",
-                "nb_occurences",
-                "publish_date",
-                "service",
-                "planned_remediation_date",
-                "planned_remediation_version",
-                "effort_for_fixing",
-                "tags",
-            }.union(required)
-            not_allowed = sorted(set(item).difference(allowed))
-            if not_allowed:
-                msg = f"Not allowed fields are present: {not_allowed}"
-                raise ValueError(msg)
-
-            finding = Finding(**item)
-
-            # manage endpoints
-            if unsaved_endpoints:
-                finding.unsaved_endpoints = []
-                for endpoint_item in unsaved_endpoints:
-                    if isinstance(endpoint_item, str):
-                        if "://" in endpoint_item:  # is the host full uri?
-                            endpoint = Endpoint.from_uri(endpoint_item)
-                            # can raise exception if the host is not valid URL
-                        else:
-                            endpoint = Endpoint.from_uri("//" + endpoint_item)
-                            # can raise exception if there is no way to parse
-                            # the host
-                    else:
-                        endpoint = Endpoint(**endpoint_item)
-                    finding.unsaved_endpoints.append(endpoint)
-
-            if unsaved_files:
-                finding.unsaved_files = unsaved_files
-            if finding.cve:
-                finding.unsaved_vulnerability_ids = [finding.cve]
-            if unsaved_vulnerability_ids:
-                if finding.unsaved_vulnerability_ids:
-                    finding.unsaved_vulnerability_ids.append(
-                        unsaved_vulnerability_ids
-                    )
-                else:
-                    finding.unsaved_vulnerability_ids = (
-                        unsaved_vulnerability_ids
-                    )
-            test_internal.findings.append(finding)
-        return test_internal
-
-    def _get_findings_csv(self, filename):
-        content = filename.read()
-        if isinstance(content, bytes):
-            content = content.decode("utf-8")
-        reader = csv.DictReader(
-            io.StringIO(content), delimiter=",", quotechar='"'
-        )
-
-        dupes = {}
-        for row in reader:
-            finding = Finding(
-                title=row["Title"],
-                description=row["Description"],
-                date=parse(row["Date"]).date(),
-                severity=self.get_severity(row["Severity"]),
-                duplicate=self._convert_bool(
-                    row.get("Duplicate", "FALSE")
-                ),  # bool False by default
-                nb_occurences=1,
-            )
-            # manage active
-            if "Active" in row:
-                finding.active = self._convert_bool(row.get("Active"))
-            # manage mitigation
-            if "Mitigation" in row:
-                finding.mitigation = row["Mitigation"]
-            # manage impact
-            if "Impact" in row:
-                finding.impact = row["Impact"]
-            # manage impact
-            if "References" in row:
-                finding.references = row["References"]
-            # manage verified
-            if "Verified" in row:
-                finding.verified = self._convert_bool(row.get("Verified"))
-            # manage false positives
-            if "FalsePositive" in row:
-                finding.false_p = self._convert_bool(row.get("FalsePositive"))
-            # manage CVE
-            if "CVE" in row and [row["CVE"]]:
-                finding.unsaved_vulnerability_ids = [row["CVE"]]
-            # manage Vulnerability Id
-            if "Vulnerability Id" in row and row["Vulnerability Id"]:
-                if finding.unsaved_vulnerability_ids:
-                    finding.unsaved_vulnerability_ids.append(
-                        row["Vulnerability Id"]
-                    )
-                else:
-                    finding.unsaved_vulnerability_ids = [
-                        row["Vulnerability Id"]
-                    ]
-            # manage CWE
-            if "CweId" in row:
-                finding.cwe = int(row["CweId"])
-
-            if "CVSSV3" in row:
-                cvss_objects = cvss_parser.parse_cvss_from_text(row["CVSSV3"])
-                if len(cvss_objects) > 0:
-                    finding.cvssv3 = cvss_objects[0].clean_vector()
-
-            # manage endpoints
-            if "Url" in row:
-                finding.unsaved_endpoints = [
-                    Endpoint.from_uri(row["Url"])
-                    if "://" in row["Url"]
-                    else Endpoint.from_uri("//" + row["Url"])
-                ]
-
-            # manage internal de-duplication
-            key = hashlib.sha256(
-                f"{finding.severity}|{finding.title}|{finding.description}".encode()
-            ).hexdigest()
-            if key in dupes:
-                find = dupes[key]
-                find.unsaved_endpoints.extend(finding.unsaved_endpoints)
-                if find.unsaved_vulnerability_ids:
-                    find.unsaved_vulnerability_ids.extend(
-                        finding.unsaved_vulnerability_ids
-                    )
-                else:
-                    find.unsaved_vulnerability_ids = (
-                        finding.unsaved_vulnerability_ids
-                    )
-                find.nb_occurences += 1
-            else:
-                dupes[key] = finding
-
-        return list(dupes.values())
-
-    def _convert_bool(self, val):
-        return val.lower()[0:1] == "t"  # bool False by default
-
-    def get_severity(self, input):
-        if input in ["Info", "Low", "Medium", "High", "Critical"]:
-            return input
-        else:
-            return "Info"
->>>>>>> 71811c7b
+        return True