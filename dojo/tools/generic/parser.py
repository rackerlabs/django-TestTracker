--- conflicted
+++ resolved
@@ -1,12 +1,8 @@
 import csv
 import hashlib
 import io
-<<<<<<< HEAD
-=======
 import json
->>>>>>> d7349958
 
-import hyperlink
 from dateutil.parser import parse
 from dojo.models import Endpoint, Finding
 
