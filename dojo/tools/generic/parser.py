--- conflicted
+++ resolved
@@ -1,189 +1,12 @@
 import csv
 import hashlib
 import io
-<<<<<<< HEAD
-=======
-import hyperlink
->>>>>>> f0025743
 
 from dateutil.parser import parse
 
 from dojo.models import Endpoint, Finding
 
 
-<<<<<<< HEAD
-class ColumnMappingStrategy(object):
-
-    mapped_column = None
-
-    def __init__(self):
-        self.successor = None
-
-    def map_column_value(self, finding, column_value):
-        pass
-
-    @staticmethod
-    def evaluate_bool_value(column_value):
-        if column_value.lower() == 'true':
-            return True
-        elif column_value.lower() == 'false':
-            return False
-        else:
-            return None
-
-    def process_column(self, column_name, column_value, finding):
-
-        if column_name.lower() == self.mapped_column and column_value is not None:
-            self.map_column_value(finding, column_value)
-        elif self.successor is not None:
-            self.successor.process_column(column_name, column_value, finding)
-
-
-class DateColumnMappingStrategy(ColumnMappingStrategy):
-
-    def __init__(self):
-        self.mapped_column = 'date'
-        super(DateColumnMappingStrategy, self).__init__()
-
-    def map_column_value(self, finding, column_value):
-        finding.date = parse(column_value).date()
-
-
-class TitleColumnMappingStrategy(ColumnMappingStrategy):
-
-    def __init__(self):
-        self.mapped_column = 'title'
-        super(TitleColumnMappingStrategy, self).__init__()
-
-    def map_column_value(self, finding, column_value):
-        finding.title = column_value
-
-
-class CweColumnMappingStrategy(ColumnMappingStrategy):
-
-    def __init__(self):
-        self.mapped_column = 'cweid'
-        super(CweColumnMappingStrategy, self).__init__()
-
-    def map_column_value(self, finding, column_value):
-        if column_value.isdigit():
-            finding.cwe = int(column_value)
-
-
-class UrlColumnMappingStrategy(ColumnMappingStrategy):
-
-    def __init__(self):
-        self.mapped_column = 'url'
-        super(UrlColumnMappingStrategy, self).__init__()
-
-    def map_column_value(self, finding, column_value):
-        url = column_value
-        if url != '':
-            endpoint = Endpoint.from_uri(url)
-            if endpoint not in finding.unsaved_endpoints:
-                finding.unsaved_endpoints.append(endpoint)
-
-
-class SeverityColumnMappingStrategy(ColumnMappingStrategy):
-
-    @staticmethod
-    def is_valid_severity(severity):
-        valid_severity = ('Info', 'Low', 'Medium', 'High', 'Critical')
-        return severity in valid_severity
-
-    def __init__(self):
-        self.mapped_column = 'severity'
-        super(SeverityColumnMappingStrategy, self).__init__()
-
-    def map_column_value(self, finding, column_value):
-        if self.is_valid_severity(column_value):
-            finding.severity = column_value
-        else:
-            finding.severity = 'Info'
-
-
-class DescriptionColumnMappingStrategy(ColumnMappingStrategy):
-
-    def __init__(self):
-        self.mapped_column = 'description'
-        super(DescriptionColumnMappingStrategy, self).__init__()
-
-    def map_column_value(self, finding, column_value):
-        finding.description = column_value
-
-
-class MitigationColumnMappingStrategy(ColumnMappingStrategy):
-
-    def __init__(self):
-        self.mapped_column = 'mitigation'
-        super(MitigationColumnMappingStrategy, self).__init__()
-
-    def map_column_value(self, finding, column_value):
-        finding.mitigation = column_value
-
-
-class ImpactColumnMappingStrategy(ColumnMappingStrategy):
-
-    def __init__(self):
-        self.mapped_column = 'impact'
-        super(ImpactColumnMappingStrategy, self).__init__()
-
-    def map_column_value(self, finding, column_value):
-        finding.impact = column_value
-
-
-class ReferencesColumnMappingStrategy(ColumnMappingStrategy):
-
-    def __init__(self):
-        self.mapped_column = 'references'
-        super(ReferencesColumnMappingStrategy, self).__init__()
-
-    def map_column_value(self, finding, column_value):
-        finding.references = column_value
-
-
-class ActiveColumnMappingStrategy(ColumnMappingStrategy):
-
-    def __init__(self):
-        self.mapped_column = 'active'
-        super(ActiveColumnMappingStrategy, self).__init__()
-
-    def map_column_value(self, finding, column_value):
-        finding.active = self.evaluate_bool_value(column_value)
-
-
-class VerifiedColumnMappingStrategy(ColumnMappingStrategy):
-
-    def __init__(self):
-        self.mapped_column = 'verified'
-        super(VerifiedColumnMappingStrategy, self).__init__()
-
-    def map_column_value(self, finding, column_value):
-        finding.verified = self.evaluate_bool_value(column_value)
-
-
-class FalsePositiveColumnMappingStrategy(ColumnMappingStrategy):
-
-    def __init__(self):
-        self.mapped_column = 'falsepositive'
-        super(FalsePositiveColumnMappingStrategy, self).__init__()
-
-    def map_column_value(self, finding, column_value):
-        finding.false_p = self.evaluate_bool_value(column_value)
-
-
-class DuplicateColumnMappingStrategy(ColumnMappingStrategy):
-
-    def __init__(self):
-        self.mapped_column = 'duplicate'
-        super(DuplicateColumnMappingStrategy, self).__init__()
-
-    def map_column_value(self, finding, column_value):
-        finding.duplicate = self.evaluate_bool_value(column_value)
-
-
-=======
->>>>>>> f0025743
 class GenericParser(object):
 
     def get_scan_types(self):
@@ -249,17 +72,7 @@
 
             # manage endpoints
             if 'Url' in row:
-                url = hyperlink.parse(row['Url'])
-                endpoint = Endpoint(
-                    protocol=url.scheme,
-                    host=url.host + (":" + str(url.port)) if url.port is not None else "",
-                    path="/".join(url.path),
-                )
-                if url.query:
-                    endpoint.query = url.query
-                if url.fragment:
-                    endpoint.fragment = url.fragment
-                finding.unsaved_endpoints = [endpoint]
+                finding.unsaved_endpoints = [Endpoint.from_uri(row['Url'])]
 
             # manage internal de-duplication
             key = hashlib.sha256("|".join([
