
import csv
import hashlib
import io
<<<<<<< HEAD
=======
import socket
>>>>>>> 72ca1cb4

from dateutil.parser import parse

from dojo.models import Endpoint, Finding


class ColumnMappingStrategy(object):

    mapped_column = None

    def __init__(self):
        self.successor = None

    def map_column_value(self, finding, column_value):
        pass

    @staticmethod
    def evaluate_bool_value(column_value):
        if column_value.lower() == 'true':
            return True
        elif column_value.lower() == 'false':
            return False
        else:
            return None

    def process_column(self, column_name, column_value, finding):

        if column_name.lower() == self.mapped_column and column_value is not None:
            self.map_column_value(finding, column_value)
        elif self.successor is not None:
            self.successor.process_column(column_name, column_value, finding)


class DateColumnMappingStrategy(ColumnMappingStrategy):

    def __init__(self):
        self.mapped_column = 'timestamp'
        super(DateColumnMappingStrategy, self).__init__()

    def map_column_value(self, finding, column_value):
        finding.date = parse(column_value).date()


class TitleColumnMappingStrategy(ColumnMappingStrategy):

    def __init__(self):
        self.mapped_column = 'nvt name'
        super(TitleColumnMappingStrategy, self).__init__()

    def map_column_value(self, finding, column_value):
        finding.title = column_value


class CweColumnMappingStrategy(ColumnMappingStrategy):

    def __init__(self):
        self.mapped_column = 'cweid'
        super(CweColumnMappingStrategy, self).__init__()

    def map_column_value(self, finding, column_value):
        if column_value.isdigit():
            finding.cwe = int(column_value)


<<<<<<< HEAD
class IpColumnMappingStrategy(ColumnMappingStrategy):
=======
class PortColumnMappingStrategy(ColumnMappingStrategy):

    def __init__(self):
        self.mapped_column = 'port'
        super(PortColumnMappingStrategy, self).__init__()

    def map_column_value(self, finding, column_value):
        if column_value.isdigit():
            finding.unsaved_endpoints[0].port = int(column_value)


class ProtocolColumnMappingStrategy(ColumnMappingStrategy):

    def __init__(self):
        self.mapped_column = 'port protocol'
        super(ProtocolColumnMappingStrategy, self).__init__()

    def map_column_value(self, finding, column_value):
        finding.unsaved_endpoints[0].protocol = column_value


class UrlColumnMappingStrategy(ColumnMappingStrategy):
>>>>>>> 72ca1cb4

    def __init__(self):
        self.mapped_column = 'ip'
        super(IpColumnMappingStrategy, self).__init__()

    def map_column_value(self, finding, column_value):
<<<<<<< HEAD
        ip = column_value
        endpoint = Endpoint(host=ip)
        if endpoint not in finding.unsaved_endpoints:
            finding.unsaved_endpoints.append(endpoint)
=======
        finding.unsaved_endpoints[0].host = column_value
>>>>>>> 72ca1cb4


class SeverityColumnMappingStrategy(ColumnMappingStrategy):

    @staticmethod
    def is_valid_severity(severity):
        valid_severity = ('Info', 'Low', 'Medium', 'High', 'Critical')
        return severity in valid_severity

    def __init__(self):
        self.mapped_column = 'severity'
        super(SeverityColumnMappingStrategy, self).__init__()

    def map_column_value(self, finding, column_value):
        if self.is_valid_severity(column_value):
            finding.severity = column_value
        else:
            finding.severity = 'Info'


class DescriptionColumnMappingStrategy(ColumnMappingStrategy):

    def __init__(self):
        self.mapped_column = 'summary'
        super(DescriptionColumnMappingStrategy, self).__init__()

    def map_column_value(self, finding, column_value):
        finding.description = column_value


class MitigationColumnMappingStrategy(ColumnMappingStrategy):

    def __init__(self):
        self.mapped_column = 'solution'
        super(MitigationColumnMappingStrategy, self).__init__()

    def map_column_value(self, finding, column_value):
        finding.mitigation = column_value


class ImpactColumnMappingStrategy(ColumnMappingStrategy):

    def __init__(self):
        self.mapped_column = 'vulnerability insight'
        super(ImpactColumnMappingStrategy, self).__init__()

    def map_column_value(self, finding, column_value):
        finding.impact = column_value


class ReferencesColumnMappingStrategy(ColumnMappingStrategy):

    def __init__(self):
        self.mapped_column = 'specific result'
        super(ReferencesColumnMappingStrategy, self).__init__()

    def map_column_value(self, finding, column_value):
        finding.references = column_value


class ActiveColumnMappingStrategy(ColumnMappingStrategy):

    def __init__(self):
        self.mapped_column = 'active'
        super(ActiveColumnMappingStrategy, self).__init__()

    def map_column_value(self, finding, column_value):
        finding.active = self.evaluate_bool_value(column_value)


class VerifiedColumnMappingStrategy(ColumnMappingStrategy):

    def __init__(self):
        self.mapped_column = 'verified'
        super(VerifiedColumnMappingStrategy, self).__init__()

    def map_column_value(self, finding, column_value):
        finding.verified = self.evaluate_bool_value(column_value)


class FalsePositiveColumnMappingStrategy(ColumnMappingStrategy):

    def __init__(self):
        self.mapped_column = 'falsepositive'
        super(FalsePositiveColumnMappingStrategy, self).__init__()

    def map_column_value(self, finding, column_value):
        finding.false_p = self.evaluate_bool_value(column_value)


class DuplicateColumnMappingStrategy(ColumnMappingStrategy):

    def __init__(self):
        self.mapped_column = 'duplicate'
        super(DuplicateColumnMappingStrategy, self).__init__()

    def map_column_value(self, finding, column_value):
        finding.duplicate = self.evaluate_bool_value(column_value)


class OpenVASCsvParser(object):

    def create_chain(self):
        date_column_strategy = DateColumnMappingStrategy()
        title_column_strategy = TitleColumnMappingStrategy()
        cwe_column_strategy = CweColumnMappingStrategy()
        ip_column_strategy = IpColumnMappingStrategy()
        severity_column_strategy = SeverityColumnMappingStrategy()
        description_column_strategy = DescriptionColumnMappingStrategy()
        mitigation_column_strategy = MitigationColumnMappingStrategy()
        impact_column_strategy = ImpactColumnMappingStrategy()
        references_column_strategy = ReferencesColumnMappingStrategy()
        active_column_strategy = ActiveColumnMappingStrategy()
        verified_column_strategy = VerifiedColumnMappingStrategy()
        false_positive_strategy = FalsePositiveColumnMappingStrategy()
        duplicate_strategy = DuplicateColumnMappingStrategy()
        port_strategy = PortColumnMappingStrategy()
        protocol_strategy = ProtocolColumnMappingStrategy()

        port_strategy.successor = protocol_strategy
        duplicate_strategy.successor = port_strategy
        false_positive_strategy.successor = duplicate_strategy
        verified_column_strategy.successor = false_positive_strategy
        active_column_strategy.successor = verified_column_strategy
        references_column_strategy.successor = active_column_strategy
        impact_column_strategy.successor = references_column_strategy
        mitigation_column_strategy.successor = impact_column_strategy
        description_column_strategy.successor = mitigation_column_strategy
        severity_column_strategy.successor = description_column_strategy
        ip_column_strategy.successor = severity_column_strategy
        cwe_column_strategy.successor = ip_column_strategy
        title_column_strategy.successor = cwe_column_strategy
        date_column_strategy.successor = title_column_strategy

        return date_column_strategy

    def read_column_names(self, row):
        column_names = dict()
        index = 0
        for column in row:
            column_names[index] = column
            index += 1
        return column_names

    def get_scan_types(self):
        return ["OpenVAS CSV"]

    def get_label_for_scan_types(self, scan_type):
        return scan_type  # no custom label for now

    def get_description_for_scan_types(self, scan_type):
        return "Import OpenVAS Scan in CSV format. Export as CSV Results on OpenVAS."

    def get_findings(self, filename, test):

        column_names = dict()
        dupes = dict()
        chain = self.create_chain()

        content = filename.read()
        if type(content) is bytes:
            content = content.decode('utf-8')
        reader = csv.reader(io.StringIO(content), delimiter=',', quotechar='"')

        row_number = 0
        for row in reader:
            finding = Finding(test=test)
            finding.unsaved_endpoints = [Endpoint()]

            if row_number == 0:
                column_names = self.read_column_names(row)
                row_number += 1
                continue

            column_number = 0
            for column in row:
                chain.process_column(column_names[column_number], column, finding)
                column_number += 1

            if finding is not None and row_number > 0:
                if finding.title is None:
                    finding.title = ""
                if finding.description is None:
                    finding.description = ""

<<<<<<< HEAD
                key = hashlib.md5((finding.severity + '|' + finding.title + '|' + finding.description).encode('utf-8')).hexdigest()
=======
                key = hashlib.sha256((finding.unsaved_endpoints[0].get_normalized_url() + '|' + finding.severity + '|' + finding.title + '|' + finding.description).encode('utf-8')).hexdigest()
>>>>>>> 72ca1cb4

                if key not in dupes:
                    dupes[key] = finding

            row_number += 1

        return list(dupes.values())<|MERGE_RESOLUTION|>--- conflicted
+++ resolved
@@ -2,10 +2,7 @@
 import csv
 import hashlib
 import io
-<<<<<<< HEAD
-=======
 import socket
->>>>>>> 72ca1cb4
 
 from dateutil.parser import parse
 
@@ -70,9 +67,6 @@
             finding.cwe = int(column_value)
 
 
-<<<<<<< HEAD
-class IpColumnMappingStrategy(ColumnMappingStrategy):
-=======
 class PortColumnMappingStrategy(ColumnMappingStrategy):
 
     def __init__(self):
@@ -95,21 +89,22 @@
 
 
 class UrlColumnMappingStrategy(ColumnMappingStrategy):
->>>>>>> 72ca1cb4
 
     def __init__(self):
         self.mapped_column = 'ip'
-        super(IpColumnMappingStrategy, self).__init__()
-
-    def map_column_value(self, finding, column_value):
-<<<<<<< HEAD
-        ip = column_value
-        endpoint = Endpoint(host=ip)
-        if endpoint not in finding.unsaved_endpoints:
-            finding.unsaved_endpoints.append(endpoint)
-=======
+        super(UrlColumnMappingStrategy, self).__init__()
+
+    def is_valid_ipv4_address(self, address):
+        valid = True
+        try:
+            socket.inet_aton(address.strip())
+        except:
+            valid = False
+
+        return valid
+
+    def map_column_value(self, finding, column_value):
         finding.unsaved_endpoints[0].host = column_value
->>>>>>> 72ca1cb4
 
 
 class SeverityColumnMappingStrategy(ColumnMappingStrategy):
@@ -216,7 +211,7 @@
         date_column_strategy = DateColumnMappingStrategy()
         title_column_strategy = TitleColumnMappingStrategy()
         cwe_column_strategy = CweColumnMappingStrategy()
-        ip_column_strategy = IpColumnMappingStrategy()
+        url_column_strategy = UrlColumnMappingStrategy()
         severity_column_strategy = SeverityColumnMappingStrategy()
         description_column_strategy = DescriptionColumnMappingStrategy()
         mitigation_column_strategy = MitigationColumnMappingStrategy()
@@ -239,8 +234,8 @@
         mitigation_column_strategy.successor = impact_column_strategy
         description_column_strategy.successor = mitigation_column_strategy
         severity_column_strategy.successor = description_column_strategy
-        ip_column_strategy.successor = severity_column_strategy
-        cwe_column_strategy.successor = ip_column_strategy
+        url_column_strategy.successor = severity_column_strategy
+        cwe_column_strategy.successor = url_column_strategy
         title_column_strategy.successor = cwe_column_strategy
         date_column_strategy.successor = title_column_strategy
 
@@ -295,11 +290,7 @@
                 if finding.description is None:
                     finding.description = ""
 
-<<<<<<< HEAD
-                key = hashlib.md5((finding.severity + '|' + finding.title + '|' + finding.description).encode('utf-8')).hexdigest()
-=======
                 key = hashlib.sha256((finding.unsaved_endpoints[0].get_normalized_url() + '|' + finding.severity + '|' + finding.title + '|' + finding.description).encode('utf-8')).hexdigest()
->>>>>>> 72ca1cb4
 
                 if key not in dupes:
                     dupes[key] = finding
