
import csv
import hashlib
import io

from dojo.models import Endpoint, Finding

<<<<<<< HEAD
MAPPINGS = {"title": "Vulnerability Name",
            'description': 'Description',
            'port': 'Port',
            'references': 'Evidence',
            'mitigation': 'Remediation',
            'cve': 'CVE',
            'fqdn': 'Domain',
            'severity': 'Severity',
            'ip': 'IP'
            }


class Severityfilter():
    def __init__(self):
        self.severity_mapping = {'I': 'Info',
                                 'L': 'Low',
                                 'M': 'Medium',
                                 'H': 'High',
                                 'C': 'Critical'
                                 }
        self.severity = None

    def eval_column(self, column_value):
        if column_value in list(self.severity_mapping.keys()):
            self.severity = self.severity_mapping[column_value]
        else:
            self.severity = 'Info'

=======
>>>>>>> 237e58f5

class TrustwaveParser(object):

    def get_scan_types(self):
        return ["Trustwave Scan (CSV)"]

    def get_label_for_scan_types(self, scan_type):
        return "Trustwave Scan (CSV)"

    def get_description_for_scan_types(self, scan_type):
        return "CSV output of Trustwave vulnerability scan."

    def get_findings(self, filename, test):

        content = filename.read()
        if type(content) is bytes:
            content = content.decode('utf-8')
        reader = csv.DictReader(io.StringIO(content), delimiter=',', quotechar='"')
<<<<<<< HEAD
        csvarray = []

        for row in reader:
            csvarray.append(row)

        for row in csvarray:
            finding = Finding(test=test)
            findingdict = {}
            endpointdict = {}
            referencesarray = []

            for field, column_name in list(MAPPINGS.items()):
                if column_name == 'IP':
                    endpointdict['host'] = row[column_name]
                    findingdict['url'] = row[column_name]
                elif column_name == 'Severity':
                    severityfilter = Severityfilter()
                    severityfilter.eval_column(row[column_name])
                    findingdict['severity'] = severityfilter.severity
                elif column_name == 'Port':
                    endpointdict[field] = int(row[column_name])
                elif column_name == 'CVE':
                    findingdict[field] = row[column_name]
                    referencesarray.append(row[column_name])
                elif column_name in ['Evidence']:
                    referencesarray.append(row[column_name])
                else:
                    if column_name in list(row.keys()):
                        findingdict[field] = row[column_name]

            finding.unsaved_endpoints = [Endpoint(
                host=endpointdict['host'],
                port=endpointdict['port']
            )]
            finding.title = findingdict['title']
            finding.description = findingdict['description']
            finding.references = "\n".join(referencesarray)
            finding.mitigation = findingdict['mitigation']
            finding.fqdn = findingdict['fqdn']
            finding.severity = findingdict['severity']
            finding.url = findingdict['url']
            finding.cve = findingdict.get('cve')
=======

        severity_mapping = {
            'I': 'Info',
            'L': 'Low',
            'M': 'Medium',
            'H': 'High',
            'C': 'Critical',
        }

        dupes = {}
        for row in reader:
            finding = Finding(
                test=test,
                nb_occurences=1,
            )
            host = row.get('Domain')
            if host is None or host == '':
                host = row.get('IP')
            finding.unsaved_endpoints = [Endpoint(host=host)]
            if row.get('Port') is not None and not "" == row.get('Port'):
                finding.unsaved_endpoints[0].port = int(row['Port'])
            if row.get('Protocol') is not None and not "" == row.get('Protocol'):
                finding.unsaved_endpoints[0].protocol = row['Protocol']
            finding.title = row['Vulnerability Name']
            finding.description = row['Description']
            finding.references = row.get('Evidence')
            finding.mitigation = row.get('Remediation')

            # manage severity
            if row['Severity'] in severity_mapping:
                finding.severity = severity_mapping[row['Severity']]
            else:
                finding.severity = 'Low'
            finding.cve = row.get('CVE')

            dupes_key = hashlib.sha256("|".join([
                finding.severity,
                finding.title,
                finding.description
            ]).encode()).hexdigest()
>>>>>>> 237e58f5

            if dupes_key in dupes:
                dupes[dupes_key].nb_occurences += 1
            else:
                dupes[dupes_key] = finding

        return list(dupes.values())<|MERGE_RESOLUTION|>--- conflicted
+++ resolved
@@ -1,41 +1,9 @@
-
 import csv
 import hashlib
 import io
 
 from dojo.models import Endpoint, Finding
 
-<<<<<<< HEAD
-MAPPINGS = {"title": "Vulnerability Name",
-            'description': 'Description',
-            'port': 'Port',
-            'references': 'Evidence',
-            'mitigation': 'Remediation',
-            'cve': 'CVE',
-            'fqdn': 'Domain',
-            'severity': 'Severity',
-            'ip': 'IP'
-            }
-
-
-class Severityfilter():
-    def __init__(self):
-        self.severity_mapping = {'I': 'Info',
-                                 'L': 'Low',
-                                 'M': 'Medium',
-                                 'H': 'High',
-                                 'C': 'Critical'
-                                 }
-        self.severity = None
-
-    def eval_column(self, column_value):
-        if column_value in list(self.severity_mapping.keys()):
-            self.severity = self.severity_mapping[column_value]
-        else:
-            self.severity = 'Info'
-
-=======
->>>>>>> 237e58f5
 
 class TrustwaveParser(object):
 
@@ -54,50 +22,6 @@
         if type(content) is bytes:
             content = content.decode('utf-8')
         reader = csv.DictReader(io.StringIO(content), delimiter=',', quotechar='"')
-<<<<<<< HEAD
-        csvarray = []
-
-        for row in reader:
-            csvarray.append(row)
-
-        for row in csvarray:
-            finding = Finding(test=test)
-            findingdict = {}
-            endpointdict = {}
-            referencesarray = []
-
-            for field, column_name in list(MAPPINGS.items()):
-                if column_name == 'IP':
-                    endpointdict['host'] = row[column_name]
-                    findingdict['url'] = row[column_name]
-                elif column_name == 'Severity':
-                    severityfilter = Severityfilter()
-                    severityfilter.eval_column(row[column_name])
-                    findingdict['severity'] = severityfilter.severity
-                elif column_name == 'Port':
-                    endpointdict[field] = int(row[column_name])
-                elif column_name == 'CVE':
-                    findingdict[field] = row[column_name]
-                    referencesarray.append(row[column_name])
-                elif column_name in ['Evidence']:
-                    referencesarray.append(row[column_name])
-                else:
-                    if column_name in list(row.keys()):
-                        findingdict[field] = row[column_name]
-
-            finding.unsaved_endpoints = [Endpoint(
-                host=endpointdict['host'],
-                port=endpointdict['port']
-            )]
-            finding.title = findingdict['title']
-            finding.description = findingdict['description']
-            finding.references = "\n".join(referencesarray)
-            finding.mitigation = findingdict['mitigation']
-            finding.fqdn = findingdict['fqdn']
-            finding.severity = findingdict['severity']
-            finding.url = findingdict['url']
-            finding.cve = findingdict.get('cve')
-=======
 
         severity_mapping = {
             'I': 'Info',
@@ -138,7 +62,6 @@
                 finding.title,
                 finding.description
             ]).encode()).hexdigest()
->>>>>>> 237e58f5
 
             if dupes_key in dupes:
                 dupes[dupes_key].nb_occurences += 1
