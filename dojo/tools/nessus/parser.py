--- conflicted
+++ resolved
@@ -211,14 +211,9 @@
                                        mitigation=mitigation,
                                        impact=impact,
                                        references=references,
-<<<<<<< HEAD
                                        cwe=cwe,
-                                       cve=cve,
                                        cvssv3=cvssv3)
-=======
-                                       cwe=cwe)
                         find.unsaved_vulnerability_ids = list()
->>>>>>> 67dde97c
                         find.unsaved_endpoints = list()
                         dupes[dupe_key] = find
 
