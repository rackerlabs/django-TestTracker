--- conflicted
+++ resolved
@@ -195,10 +195,7 @@
                     dynamic_finding=False,
                     static_finding=True,
                     nb_occurences=1,
-<<<<<<< HEAD
                     vuln_id_from_tool= "SECRET_SCANNING"
-=======
->>>>>>> 51cea97b
                 )
                 finding.unsaved_tags = [settings.DD_CUSTOM_TAG_PARSER.get("trufflehog")]
                 dupes[dupe_key] = finding
