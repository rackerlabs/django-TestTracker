--- conflicted
+++ resolved
@@ -76,13 +76,9 @@
         for bug in root.findall('BugInstance'):
             desc = ''
             for message in bug.itertext():
-<<<<<<< HEAD
                 # The message comes with multiple breaklines,
                 # so were removing all of them and adding only one at the end
                 desc += message.replace('\n', '') + '\n'
-=======
-                desc += message + '\n'
->>>>>>> eaa8d0df
 
             dupe_key = bug.get('instanceHash')
 
@@ -90,12 +86,8 @@
             cwe = bug.get('cweid', default=0)
             severity = SEVERITY[bug.get('priority')]
             description = desc
-<<<<<<< HEAD
             mitigation = mitigation_patterns[bug.get('type')]
             references = reference_patterns[bug.get('type')]
-=======
-            mitigation = bug_patterns[bug.get('type')]
->>>>>>> eaa8d0df
 
             # find the source line and file on the buginstance
             source_line = None
@@ -115,10 +107,7 @@
                     severity=severity,
                     description=description,
                     mitigation=mitigation,
-<<<<<<< HEAD
                     references=references,
-=======
->>>>>>> eaa8d0df
                     test=test,
                     static_finding=True,
                     line=source_line,
