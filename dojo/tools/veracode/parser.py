import re
from datetime import datetime

from defusedxml import ElementTree

from dojo.models import Finding

XML_NAMESPACE = {'x': 'https://www.veracode.com/schema/reports/export/1.0'}


class VeracodeParser(object):
    """This parser is written for Veracode Detailed XML reports, version 1.5.

    Version is annotated in the report, `detailedreport/@report_format_version`.
    see https://help.veracode.com/r/t_download_XML_report
    """

    vc_severity_mapping = {
        1: 'Info',
        2: 'Low',
        3: 'Medium',
        4: 'High',
        5: 'Critical'
    }

    def get_scan_types(self):
        return ["Veracode Scan"]

    def get_label_for_scan_types(self, scan_type):
        return "Veracode Scan"

    def get_description_for_scan_types(self, scan_type):
        return "Detailed XML Report"

    def get_findings(self, filename, test):
        root = ElementTree.parse(filename).getroot()

        app_id = root.attrib['app_id']
        report_date = datetime.strptime(root.attrib['last_update_time'], '%Y-%m-%d %H:%M:%S %Z')

        dupes = dict()

        # Get SAST findings
        # This assumes `<category/>` only exists within the `<severity/>` nodes.
        for category_node in root.findall('x:severity/x:category', namespaces=XML_NAMESPACE):

            # Mitigation text.
            mitigation_text = ''
            mitigation_text += category_node.find('x:recommendations/x:para', namespaces=XML_NAMESPACE).get('text') + "\n\n"
            # Bullet list of recommendations:
            mitigation_text += ''.join(list(map(
                lambda x: '    * ' + x.get('text') + '\n',
                category_node.findall('x:recommendations/x:para/x:bulletitem', namespaces=XML_NAMESPACE))))

            for flaw_node in category_node.findall('x:cwe/x:staticflaws/x:flaw', namespaces=XML_NAMESPACE):
                dupe_key = flaw_node.attrib['issueid']

                # Only process if we didn't do that before.
                if dupe_key not in dupes:
                    # Add to list.
                    dupes[dupe_key] = self.__xml_flaw_to_finding(app_id, flaw_node, mitigation_text, test)

        # Get SCA findings
        for component in root.findall('x:software_composition_analysis/x:vulnerable_components'
                                             '/x:component', namespaces=XML_NAMESPACE):
            _library = component.attrib['library']
            _vendor = component.attrib['vendor']
            _version = component.attrib['version']

            for vulnerability in component.findall('x:vulnerabilities/x:vulnerability', namespaces=XML_NAMESPACE):
                dupe_key = vulnerability.attrib['cve_id']
                # Only process if we didn't do that before.
                if dupe_key not in dupes:
                    dupes[dupe_key] = self.__xml_sca_flaw_to_finding(test, report_date, _vendor, _library, _version, vulnerability)

        return list(dupes.values())

    @classmethod
    def __xml_flaw_to_unique_id(cls, app_id, xml_node):
        issue_id = xml_node.attrib['issueid']
        return 'app-' + app_id + '_issue-' + issue_id

    @classmethod
    def __xml_flaw_to_severity(cls, xml_node):
        return cls.vc_severity_mapping.get(int(xml_node.attrib['severity']), 'Info')

    @classmethod
    def __xml_flaw_to_finding(cls, app_id, xml_node, mitigation_text, test):
        # Defaults
        finding = Finding()
        finding.test = test
        finding.mitigation = mitigation_text
        finding.static_finding = True
        finding.dynamic_finding = False
        finding.unique_id_from_tool = cls.__xml_flaw_to_unique_id(app_id, xml_node)

        # Report values
        finding.severity = cls.__xml_flaw_to_severity(xml_node)
        finding.numerical_severity = Finding.get_numerical_severity(finding.severity)
        finding.cwe = int(xml_node.attrib['cweid'])
        finding.title = xml_node.attrib['categoryname']
        finding.impact = 'CIA Impact: ' + xml_node.attrib['cia_impact'].upper()

        # Note that DD's legacy dedupe hashing uses the description field,
        # so for compatibility, description field should contain very static info.
        _description = xml_node.attrib['description'].replace('. ', '.\n')
        finding.description = _description

        _references = 'None'
        if 'References:' in _description:
            _references = _description[_description.index(
                'References:') + 13:].replace(')  ', ')\n')
        finding.references = _references \
            + "\n\nVulnerable Module: " + xml_node.attrib['module'] \
            + "\nType: " + xml_node.attrib['type'] \
            + "\nVeracode issue ID: " + xml_node.attrib['issueid']

        _date_found = test.target_start
        if 'date_first_occurrence' in xml_node.attrib:
            _date_found = datetime.strptime(
                xml_node.attrib['date_first_occurrence'],
                '%Y-%m-%d %H:%M:%S %Z')
        finding.date = _date_found

        _is_mitigated = False
        _mitigated_date = None
        if ('mitigation_status' in xml_node.attrib and
                xml_node.attrib["mitigation_status"].lower() == "accepted"):
            # This happens if any mitigation (including 'Potential false positive')
            # was accepted in VC.
            for mitigation in xml_node.findall("x:mitigations/x:mitigation", namespaces=XML_NAMESPACE):
                _is_mitigated = True
                _mitigated_date = datetime.strptime(mitigation.attrib['date'], '%Y-%m-%d %H:%M:%S %Z')
        finding.is_Mitigated = _is_mitigated
        finding.mitigated = _mitigated_date
        finding.active = not _is_mitigated

        # Check if it's a FP in veracode.
        # Only check in case finding was mitigated, since DD doesn't allow
        # both `verified` and `false_p` to be true, while `verified` is implied on the import
        # level, not on the finding-level.
        _false_positive = False
        if _is_mitigated:
            _remediation_status = xml_node.attrib['remediation_status'].lower()
            if "false positive" in _remediation_status or "falsepositive" in _remediation_status:
                _false_positive = True
        finding.false_p = _false_positive

        _line_number = xml_node.attrib['line']
        _functionrelativelocation = xml_node.attrib['functionrelativelocation']
        if (_line_number is not None and _line_number.isdigit() and
             _functionrelativelocation is not None and _functionrelativelocation.isdigit()):
            finding.line = int(_line_number) + int(_functionrelativelocation)
            finding.line_number = finding.line
            finding.sast_source_line = finding.line

        _source_file = xml_node.attrib.get('sourcefile')
        _sourcefilepath = xml_node.attrib.get('sourcefilepath')
        finding.file_path = _sourcefilepath + _source_file
        finding.sourcefile = _source_file
        finding.sast_source_file_path = _sourcefilepath + _source_file

        _sast_source_obj = xml_node.attrib.get('functionprototype')
        finding.sast_source_object = _sast_source_obj if _sast_source_obj else None

        return finding

    @classmethod
    def __cvss_to_severity(cls, cvss):
        if cvss >= 9:
            return cls.vc_severity_mapping.get(5)
        elif cvss >= 7:
            return cls.vc_severity_mapping.get(4)
        elif cvss >= 4:
            return cls.vc_severity_mapping.get(3)
        elif cvss > 0:
            return cls.vc_severity_mapping.get(2)
        else:
            return cls.vc_severity_mapping.get(1)

    @staticmethod
    def _get_cwe(val):
        # Match only the first CWE!
        cweSearch = re.search("CWE-(\\d+)", val, re.IGNORECASE)
        if cweSearch:
            return int(cweSearch.group(1))
        else:
            return None

    @classmethod
    def __xml_sca_flaw_to_finding(cls, test, report_date, vendor, library, version, xml_node):
        # Defaults
        finding = Finding()
        finding.test = test
<<<<<<< HEAD
        finding.mitigation = "Make sure to upgrade this component."
=======
>>>>>>> e4f219ad
        finding.static_finding = True
        finding.dynamic_finding = False
        finding.unique_id_from_tool = xml_node.attrib['cve_id']

        # Report values
        finding.severity = cls.__cvss_to_severity(float(xml_node.attrib['cvss_score']))
        finding.numerical_severity = Finding.get_numerical_severity(finding.severity)
        finding.cve = xml_node.attrib['cve_id']
        finding.cwe = cls._get_cwe(xml_node.attrib['cwe_id'])
        finding.title = "Vulnerable component: {0}:{1}".format(library, version)
        finding.component_name = library
        finding.component_version = version

        # Use report-date, otherwise DD doesn't
        # overwrite old matching SCA findings.
        finding.date = report_date

        _description = 'This library has known vulnerabilities.\n'
        _description += \
                "**CVE: [{0}](https://nvd.nist.gov/vuln/detail/{0})** ({1})\n" \
                "CVS Score: {2} ({3})\n" \
                "Summary: \n>{4}" \
                "\n\n-----\n\n".format(
                    xml_node.attrib['cve_id'],
                    xml_node.attrib.get('first_found_date'),
                    xml_node.attrib['cvss_score'],
                    cls.vc_severity_mapping.get(int(xml_node.attrib['severity']), 'Info'),
                    xml_node.attrib['cve_summary'])
        finding.description = _description

        return finding<|MERGE_RESOLUTION|>--- conflicted
+++ resolved
@@ -192,10 +192,6 @@
         # Defaults
         finding = Finding()
         finding.test = test
-<<<<<<< HEAD
-        finding.mitigation = "Make sure to upgrade this component."
-=======
->>>>>>> e4f219ad
         finding.static_finding = True
         finding.dynamic_finding = False
         finding.unique_id_from_tool = xml_node.attrib['cve_id']
