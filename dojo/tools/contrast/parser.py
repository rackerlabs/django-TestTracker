--- conflicted
+++ resolved
@@ -94,22 +94,4 @@
         # Split out the . to get the CWE id
         filename = filename.split('.')[0]
 
-<<<<<<< HEAD
-        return int(filename)
-
-    def process_endpoints(self, finding, row):
-        if row.get('Request URI'):
-            endpoint = Endpoint(
-                protocol="http",
-                host="0.0.0.0",
-                path=row.get('Request URI')
-            )
-            if endpoint not in finding.unsaved_endpoints:
-                finding.unsaved_endpoints.append(endpoint)
-
-        if row.get('Request Qs', '') != '' and row.get('Request Body', '') != '':
-            finding.unsaved_req_resp = []
-            finding.unsaved_req_resp.append({"req": row.get('Request Qs') + '\n' + row.get('Request Body'), "resp": ''})
-=======
-        return int(filename)
->>>>>>> 72ca1cb4
+        return int(filename)