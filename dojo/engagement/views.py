#  engagements
import logging
from datetime import datetime
import operator
import base64
from django.contrib.auth.models import User
from django.conf import settings
from django.contrib import messages
from django.contrib.auth.decorators import user_passes_test
from django.core.exceptions import PermissionDenied
from django.urls import reverse
from django.db.models import Q, Count
from django.http import HttpResponseRedirect, StreamingHttpResponse, Http404, HttpResponse, FileResponse
from django.shortcuts import render, get_object_or_404
from django.views.decorators.cache import cache_page
from django.utils import timezone
from time import strftime
from django.contrib.admin.utils import NestedObjects
from django.db import DEFAULT_DB_ALIAS

from dojo.engagement.services import close_engagement, reopen_engagement
from dojo.filters import EngagementFilter
from dojo.forms import CheckForm, \
<<<<<<< HEAD
    UploadThreatForm, RiskAcceptanceForm, NoteForm, \
    EngForm, TestForm, ReplaceRiskAcceptanceProofForm, AddFindingsRiskAcceptanceForm, DeleteEngagementForm, ImportScanForm, \
    CredMappingForm, JIRAEngagementForm, JIRAImportScanForm, TypedNoteForm, JIRAProjectForm, \
    EditRiskAcceptanceForm

=======
    UploadThreatForm, UploadRiskForm, NoteForm, DoneForm, \
    EngForm, TestForm, ReplaceRiskAcceptanceForm, AddFindingsRiskAcceptanceForm, DeleteEngagementForm, ImportScanForm, \
    CredMappingForm, JIRAEngagementForm, JIRAImportScanForm, TypedNoteForm, JIRAProjectForm
>>>>>>> 65b653b9
from dojo.models import Finding, Product, Engagement, Test, \
    Check_List, Test_Type, Notes, \
    Risk_Acceptance, Development_Environment, BurpRawRequestResponse, Endpoint, \
    Cred_Mapping, Dojo_User, System_Settings, Note_Type, Endpoint_Status
from dojo.tools import handles_active_verified_statuses
from dojo.tools.factory import import_parser_factory
from dojo.utils import get_page_items, add_breadcrumb, handle_uploaded_threat, \
    FileIterWrapper, get_cal_event, message, Product_Tab, is_scan_file_too_large, \
    get_system_setting, redirect_to_return_url_or_else, get_return_url
from dojo.notifications.helper import create_notification
from dojo.finding.views import find_available_notetypes
from functools import reduce
from django.db.models.query import QuerySet
from dojo.user.helper import user_must_be_authorized, user_is_authorized, check_auth_users_list
import dojo.jira_link.helper as jira_helper
import dojo.risk_acceptance.helper as ra_helper
from dojo.risk_acceptance.helper import prefetch_for_expiration
from dojo.finding.views import NOT_ACCEPTED_FINDINGS_QUERY
from django.views.decorators.vary import vary_on_cookie


logger = logging.getLogger(__name__)
parse_logger = logging.getLogger('dojo')


@user_passes_test(lambda u: u.is_staff)
@cache_page(60 * 5)  # cache for 5 minutes
@vary_on_cookie
def engagement_calendar(request):
    if 'lead' not in request.GET or '0' in request.GET.getlist('lead'):
        engagements = Engagement.objects.all()
    else:
        filters = []
        leads = request.GET.getlist('lead', '')
        if '-1' in request.GET.getlist('lead'):
            leads.remove('-1')
            filters.append(Q(lead__isnull=True))
        filters.append(Q(lead__in=leads))
        engagements = Engagement.objects.filter(reduce(operator.or_, filters))

    engagements = engagements.select_related('lead')
    engagements = engagements.prefetch_related('product')

    add_breadcrumb(
        title="Engagement Calendar", top_level=True, request=request)
    return render(
        request, 'dojo/calendar.html', {
            'caltype': 'engagements',
            'leads': request.GET.getlist('lead', ''),
            'engagements': engagements,
            'users': Dojo_User.objects.all()
        })


@user_passes_test(lambda u: u.is_staff)
def engagement(request):
    products_with_engagements = Product.objects.filter(~Q(engagement=None), engagement__active=True).distinct()
    filtered = EngagementFilter(
        request.GET,
        queryset=products_with_engagements.prefetch_related('engagement_set', 'prod_type', 'engagement_set__lead',
                                                            'engagement_set__test_set__lead', 'engagement_set__test_set__test_type'))
    prods = get_page_items(request, filtered.qs, 25)
    name_words = products_with_engagements.values_list('name', flat=True)
    eng_words = Engagement.objects.filter(active=True).values_list('name', flat=True).distinct()

    add_breadcrumb(
        title="Active Engagements",
        top_level=not len(request.GET),
        request=request)

    prods.object_list = prefetch_for_products_with_engagments(prods.object_list)

    return render(
        request, 'dojo/engagement.html', {
            'products': prods,
            'filtered': filtered,
            'name_words': sorted(set(name_words)),
            'eng_words': sorted(set(eng_words)),
        })


@user_passes_test(lambda u: u.is_staff)
def engagements_all(request):

    products_with_engagements = Product.objects.filter(~Q(engagement=None)).distinct()
    filtered = EngagementFilter(
        request.GET,
        queryset=products_with_engagements.prefetch_related('engagement_set', 'prod_type', 'engagement_set__lead',
                                                            'engagement_set__test_set__lead', 'engagement_set__test_set__test_type'))

    prods = get_page_items(request, filtered.qs, 25)

    name_words = products_with_engagements.values_list('name', flat=True)
    eng_words = Engagement.objects.all().values_list('name', flat=True).distinct()

    add_breadcrumb(
        title="All Engagements",
        top_level=not len(request.GET),
        request=request)

    prods.object_list = prefetch_for_products_with_engagments(prods.object_list)

    return render(
        request, 'dojo/engagements_all.html', {
            'products': prods,
            'filtered': filtered,
            'name_words': sorted(set(name_words)),
            'eng_words': sorted(set(eng_words)),
        })


def prefetch_for_products_with_engagments(products_with_engagements):
    if isinstance(products_with_engagements, QuerySet):  # old code can arrive here with prods being a list because the query was already executed
        return products_with_engagements.prefetch_related('tags',
            'engagement_set__tags',
            'engagement_set__test_set__tags',
            'engagement_set__jira_project__jira_instance',
            'jira_project_set__jira_instance')

    logger.debug('unable to prefetch because query was already executed')
    return products_with_engagements


# @user_passes_test(lambda u: u.is_staff)
@user_must_be_authorized(Engagement, 'change', 'eid')
def edit_engagement(request, eid):
    engagement = Engagement.objects.get(pk=eid)
    is_ci_cd = engagement.engagement_type == "CI/CD"
    jira_epic_form = None
    jira_project = None
    jira_error = False

    if request.method == 'POST':
        form = EngForm(request.POST, instance=engagement, cicd=is_ci_cd, product=engagement.product.id, user=request.user)
        jira_project = jira_helper.get_jira_project(engagement, use_inheritance=False)

        if form.is_valid():
            # first save engagement details
            new_status = form.cleaned_data.get('status')
            engagement = form.save(commit=False)
            if (new_status == "Cancelled" or new_status == "Completed"):
                engagement.active = False
            else:
                engagement.active = True
            engagement.save()
            form.save_m2m()

            # tags = request.POST.getlist('tags')
            # t = ", ".join('"{0}"'.format(w) for w in tags)
            # engagement.tags = t

            messages.add_message(
                request,
                messages.SUCCESS,
                'Engagement updated successfully.',
                extra_tags='alert-success')

            success, jira_project_form = jira_helper.process_jira_project_form(request, instance=jira_project, engagement=engagement)
            error = not success

            success, jira_epic_form = jira_helper.process_jira_epic_form(request, engagement=engagement)
            error = error or not success

            if not error:
                if '_Add Tests' in request.POST:
                    return HttpResponseRedirect(
                        reverse('add_tests', args=(engagement.id, )))
                else:
                    return HttpResponseRedirect(
                        reverse('view_engagement', args=(engagement.id, )))
        else:
            logger.debug(form.errors)

    form = EngForm(initial={'product': engagement.product}, instance=engagement, cicd=is_ci_cd, product=engagement.product, user=request.user)

    jira_project_form = None
    jira_epic_form = None
    if get_system_setting('enable_jira'):
        jira_project = jira_helper.get_jira_project(engagement, use_inheritance=False)
        jira_project_form = JIRAProjectForm(instance=jira_project, target='engagement', product=engagement.product)
        logger.debug('showing jira-epic-form')
        jira_epic_form = JIRAEngagementForm(instance=engagement)

    # form.initial['tags'] = [tag.name for tag in engagement.tags.all()]

    title = ' CI/CD' if is_ci_cd else ''
    product_tab = Product_Tab(engagement.product.id, title="Edit" + title + " Engagement", tab="engagements")
    product_tab.setEngagement(engagement)
    return render(request, 'dojo/new_eng.html', {
        'product_tab': product_tab,
        'form': form,
        'edit': True,
        'jira_epic_form': jira_epic_form,
        'jira_project_form': jira_project_form,
        'engagement': engagement,
    })


# @user_passes_test(lambda u: u.is_staff)
@user_must_be_authorized(Engagement, 'delete', 'eid')
def delete_engagement(request, eid):
    engagement = get_object_or_404(Engagement, pk=eid)
    product = engagement.product
    form = DeleteEngagementForm(instance=engagement)

    if request.method == 'POST':
        if 'id' in request.POST and str(engagement.id) == request.POST['id']:
            form = DeleteEngagementForm(request.POST, instance=engagement)
            if form.is_valid():
                engagement.delete()
                messages.add_message(
                    request,
                    messages.SUCCESS,
                    'Engagement and relationships removed.',
                    extra_tags='alert-success')
                create_notification(event='other',
                                    title='Deletion of %s' % engagement.name,
                                    description='The engagement "%s" was deleted by %s' % (engagement.name, request.user),
                                    url=request.build_absolute_uri(reverse('view_engagements', args=(product.id, ))),
                                    recipients=[engagement.lead],
                                    icon="exclamation-triangle")

                if engagement.engagement_type == 'CI/CD':
                    return HttpResponseRedirect(reverse("view_engagements_cicd", args=(product.id, )))
                else:
                    return HttpResponseRedirect(reverse("view_engagements", args=(product.id, )))

    collector = NestedObjects(using=DEFAULT_DB_ALIAS)
    collector.collect([engagement])
    rels = collector.nested()

    product_tab = Product_Tab(product.id, title="Delete Engagement", tab="engagements")
    product_tab.setEngagement(engagement)
    return render(request, 'dojo/delete_engagement.html', {
        'product_tab': product_tab,
        'engagement': engagement,
        'form': form,
        'rels': rels,
    })


@user_must_be_authorized(Engagement, 'view', 'eid')
def view_engagement(request, eid):
    eng = get_object_or_404(Engagement, id=eid)
    tests = (
        Test.objects.filter(engagement=eng)
        .prefetch_related('tags', 'test_type')
        .annotate(count_findings_test_all=Count('finding__id'))
        .annotate(count_findings_test_active=Count('finding__id', filter=Q(finding__active=True)))
        .annotate(count_findings_test_active_verified=Count('finding__id', filter=Q(finding__active=True) & Q(finding__verified=True)))
        .annotate(count_findings_test_mitigated=Count('finding__id', filter=Q(finding__is_Mitigated=True)))
        .annotate(count_findings_test_dups=Count('finding__id', filter=Q(finding__duplicate=True)))
        .order_by('test_type__name', '-updated')
    )

    prod = eng.product
    risks_accepted = eng.risk_acceptance.all().select_related('owner')
    preset_test_type = None
    network = None
    if eng.preset:
        preset_test_type = eng.preset.test_type.all()
        network = eng.preset.network_locations.all()
    system_settings = System_Settings.objects.get()

    jissue = jira_helper.get_jira_issue(eng)
    jira_project = jira_helper.get_jira_project(eng)

    exclude_findings = [
        finding.id for ra in eng.risk_acceptance.all()
        for finding in ra.accepted_findings.all()
    ]

    eng_findings = Finding.objects.filter(test__in=eng.test_set.all()) \
        .exclude(id__in=exclude_findings).order_by('title')

    try:
        check = Check_List.objects.get(engagement=eng)
    except:
        check = None
        pass
    notes = eng.notes.all()
    note_type_activation = Note_Type.objects.filter(is_active=True).count()
    if note_type_activation:
        available_note_types = find_available_notetypes(notes)
    form = DoneForm()
    files = eng.files.all()
    if request.method == 'POST' and request.user.is_staff:
        eng.progress = 'check_list'
        eng.save()

        if note_type_activation:
            form = TypedNoteForm(request.POST, available_note_types=available_note_types)
        else:
            form = NoteForm(request.POST)
        if form.is_valid():
            new_note = form.save(commit=False)
            new_note.author = request.user
            new_note.date = timezone.now()
            new_note.save()
            eng.notes.add(new_note)
            if note_type_activation:
                form = TypedNoteForm(available_note_types=available_note_types)
            else:
                form = NoteForm()
            url = request.build_absolute_uri(reverse("view_engagement", args=(eng.id,)))
            title = "Engagement: %s on %s" % (eng.name, eng.product.name)
            messages.add_message(request,
                                 messages.SUCCESS,
                                 'Note added successfully.',
                                 extra_tags='alert-success')
    else:
        if note_type_activation:
            form = TypedNoteForm(available_note_types=available_note_types)
        else:
            form = NoteForm()

    creds = Cred_Mapping.objects.filter(
        product=eng.product).select_related('cred_id').order_by('cred_id')
    cred_eng = Cred_Mapping.objects.filter(
        engagement=eng.id).select_related('cred_id').order_by('cred_id')

    add_breadcrumb(parent=eng, top_level=False, request=request)
    if hasattr(settings, 'ENABLE_DEDUPLICATION'):
        if settings.ENABLE_DEDUPLICATION:
            enabled = True
            findings = Finding.objects.filter(
                test__engagement=eng, duplicate=False)
        else:
            enabled = False
            findings = None
    else:
        enabled = False
        findings = None

    if findings is not None:
        fpage = get_page_items(request, findings, 15)
    else:
        fpage = None

    # ----------

    try:
        start_date = Finding.objects.filter(
            test__engagement__product=eng.product).order_by('date')[:1][0].date
    except:
        start_date = timezone.now()

    end_date = timezone.now()

    risk_acceptances = Risk_Acceptance.objects.filter(
        engagement__in=Engagement.objects.filter(product=eng.product))

    accepted_findings = [
        finding for ra in risk_acceptances
        for finding in ra.accepted_findings.all()
    ]

    title = ""
    if eng.engagement_type == "CI/CD":
        title = " CI/CD"
    product_tab = Product_Tab(prod.id, title="View" + title + " Engagement", tab="engagements")
    product_tab.setEngagement(eng)
    return render(
        request, 'dojo/view_eng.html', {
            'eng': eng,
            'product_tab': product_tab,
            'system_settings': system_settings,
            'tests': tests,
            'findings': fpage,
            'enabled': enabled,
            'check': check,
            'threat': eng.tmodel_path,
            'form': form,
            'notes': notes,
            'files': files,
            'risks_accepted': risks_accepted,
            'jissue': jissue,
            'jira_project': jira_project,
            'accepted_findings': accepted_findings,
            'start_date': start_date,
            'creds': creds,
            'cred_eng': cred_eng,
            'network': network,
            'preset_test_type': preset_test_type
        })


# @user_passes_test(lambda u: u.is_staff)
@user_must_be_authorized(Engagement, 'staff', 'eid')
def add_tests(request, eid):
    eng = Engagement.objects.get(id=eid)
    cred_form = CredMappingForm()
    cred_form.fields["cred_user"].queryset = Cred_Mapping.objects.filter(
        engagement=eng).order_by('cred_id')

    if request.method == 'POST':
        form = TestForm(request.POST, engagement=eng)
        cred_form = CredMappingForm(request.POST)
        cred_form.fields["cred_user"].queryset = Cred_Mapping.objects.filter(
            engagement=eng).order_by('cred_id')
        if form.is_valid():
            new_test = form.save(commit=False)
            new_test.engagement = eng
            try:
                new_test.lead = User.objects.get(id=form['lead'].value())
            except:
                new_test.lead = None
                pass

            # Set status to in progress if a test is added
            if eng.status != "In Progress" and eng.active is True:
                eng.status = "In Progress"
                eng.save()

            new_test.save()

            # Save the credential to the test
            if cred_form.is_valid():
                if cred_form.cleaned_data['cred_user']:
                    # Select the credential mapping object from the selected list and only allow if the credential is associated with the product
                    cred_user = Cred_Mapping.objects.filter(
                        pk=cred_form.cleaned_data['cred_user'].id,
                        engagement=eid).first()

                    new_f = cred_form.save(commit=False)
                    new_f.test = new_test
                    new_f.cred_id = cred_user.cred_id
                    new_f.save()

            messages.add_message(
                request,
                messages.SUCCESS,
                'Test added successfully.',
                extra_tags='alert-success')

            create_notification(
                event='test_added',
                title=new_test.test_type.name + " for " + eng.product.name,
                test=new_test,
                engagement=eng,
                url=reverse('view_engagement', args=(eng.id, )))

            if '_Add Another Test' in request.POST:
                return HttpResponseRedirect(
                    reverse('add_tests', args=(eng.id, )))
            elif '_Add Findings' in request.POST:
                return HttpResponseRedirect(
                    reverse('add_findings', args=(new_test.id, )))
            elif '_Finished' in request.POST:
                return HttpResponseRedirect(
                    reverse('view_engagement', args=(eng.id, )))
    else:
        form = TestForm(engagement=eng)
        form.initial['target_start'] = eng.target_start
        form.initial['target_end'] = eng.target_end
        form.initial['lead'] = request.user
    add_breadcrumb(
        parent=eng, title="Add Tests", top_level=False, request=request)
    product_tab = Product_Tab(eng.product.id, title="Add Tests", tab="engagements")
    product_tab.setEngagement(eng)
    return render(request, 'dojo/add_tests.html', {
        'product_tab': product_tab,
        'form': form,
        'cred_form': cred_form,
        'eid': eid,
        'eng': eng
    })


# @user_passes_test(lambda u: u.is_staff)
# @user_must_be_authorized(Product, 'staff', 'eid')
# Cant use the easy decorator because of the potential for either eid/pid being used
def import_scan_results(request, eid=None, pid=None):
    engagement = None
    form = ImportScanForm()
    cred_form = CredMappingForm()
    finding_count = 0
    jform = None
    user = request.user

    if eid:
        engagement = get_object_or_404(Engagement, id=eid)
        engagement_or_product = engagement
        cred_form.fields["cred_user"].queryset = Cred_Mapping.objects.filter(engagement=engagement).order_by('cred_id')
    elif pid:
        product = get_object_or_404(Product, id=pid)
        engagement_or_product = product
    elif not user.is_staff:
        raise PermissionDenied

    if not user_is_authorized(user, 'staff', engagement_or_product):
        raise PermissionDenied

    push_all_jira_issues = jira_helper.is_push_all_issues(engagement_or_product)

    if request.method == "POST":
        form = ImportScanForm(request.POST, request.FILES)
        cred_form = CredMappingForm(request.POST)
        cred_form.fields["cred_user"].queryset = Cred_Mapping.objects.filter(
            engagement=engagement).order_by('cred_id')

        if jira_helper.get_jira_project(engagement_or_product):
            jform = JIRAImportScanForm(request.POST, push_all=push_all_jira_issues, prefix='jiraform')
            logger.debug('jform valid: %s', jform.is_valid())
            logger.debug('jform errors: %s', jform.errors)

        if form.is_valid() and (jform is None or jform.is_valid()):
            # Allows for a test to be imported with an engagement created on the fly
            if engagement is None:
                engagement = Engagement()
                # product = get_object_or_404(Product, id=pid)
                engagement.name = "AdHoc Import - " + strftime("%a, %d %b %Y %X", timezone.now().timetuple())
                engagement.threat_model = False
                engagement.api_test = False
                engagement.pen_test = False
                engagement.check_list = False
                engagement.target_start = timezone.now().date()
                engagement.target_end = timezone.now().date()
                engagement.product = product
                engagement.active = True
                engagement.status = 'In Progress'
                engagement.save()
            file = request.FILES.get('file', None)
            scan_date = form.cleaned_data['scan_date']
            min_sev = form.cleaned_data['minimum_severity']
            active = form.cleaned_data['active']
            verified = form.cleaned_data['verified']
            scan_type = request.POST['scan_type']
            tags = form.cleaned_data['tags']
            if not any(scan_type in code
                       for code in ImportScanForm.SCAN_TYPE_CHOICES):
                raise Http404()
            if file and is_scan_file_too_large(file):
                messages.add_message(request,
                                     messages.ERROR,
                                     "Report file is too large. Maximum supported size is {} MB".format(settings.SCAN_FILE_MAX_SIZE),
                                     extra_tags='alert-danger')
                return HttpResponseRedirect(reverse('import_scan_results', args=(engagement,)))

            tt, t_created = Test_Type.objects.get_or_create(name=scan_type)

            # Will save in the provided environment or in the `Development` one if absent
            environment_id = request.POST.get('environment', 'Development')
            environment = Development_Environment.objects.get(id=environment_id)

            t = Test(
                engagement=engagement,
                test_type=tt,
                target_start=scan_date,
                target_end=scan_date,
                environment=environment,
                percent_complete=100,
                tags=tags)
            t.lead = user
            t.full_clean()
            t.save()

            # Save the credential to the test
            if cred_form.is_valid():
                if cred_form.cleaned_data['cred_user']:
                    # Select the credential mapping object from the selected list and only allow if the credential is associated with the product
                    cred_user = Cred_Mapping.objects.filter(
                        pk=cred_form.cleaned_data['cred_user'].id,
                        engagement=eid).first()

                    new_f = cred_form.save(commit=False)
                    new_f.test = t
                    new_f.cred_id = cred_user.cred_id
                    new_f.save()

            try:
                parser = import_parser_factory(file, t, active, verified)
            except Exception as e:
                messages.add_message(request,
                                     messages.ERROR,
                                     "An error has occurred in the parser, please see error "
                                     "log for details.",
                                     extra_tags='alert-danger')
                parse_logger.exception(e)
                parse_logger.error("Error in parser: {}".format(str(e)))
                return HttpResponseRedirect(reverse('import_scan_results', args=(engagement.id,)))

            try:
                # can't use helper as when push_all_jira_issues is True, the checkbox gets disabled and is always false
                # push_to_jira = jira_helper.is_push_to_jira(new_finding, jform.cleaned_data.get('push_to_jira'))
                push_to_jira = push_all_jira_issues or (jform and jform.cleaned_data.get('push_to_jira'))

                items = parser.items
                logger.debug('starting reimport of %i items.', len(items))
                i = 0
                for item in items:
                    sev = item.severity
                    if sev == 'Information' or sev == 'Informational':
                        sev = 'Info'

                    item.severity = sev

                    if Finding.SEVERITIES[sev] > Finding.SEVERITIES[min_sev]:
                        continue

                    item.test = t
                    item.reporter = user
                    item.last_reviewed = timezone.now()
                    item.last_reviewed_by = user
                    if not handles_active_verified_statuses(form.get_scan_type()):
                        item.active = active
                        item.verified = verified

                    item.save(dedupe_option=False, false_history=True)
                    logger.debug('%i: creating new finding: %i:%s:%s:%s', i, item.id, item, item.component_name, item.component_version)

                    if hasattr(item, 'unsaved_req_resp') and len(
                            item.unsaved_req_resp) > 0:
                        for req_resp in item.unsaved_req_resp:
                            if form.get_scan_type() == "Arachni Scan":
                                burp_rr = BurpRawRequestResponse(
                                    finding=item,
                                    burpRequestBase64=req_resp["req"],
                                    burpResponseBase64=req_resp["resp"],
                                )
                            else:
                                burp_rr = BurpRawRequestResponse(
                                    finding=item,
                                    burpRequestBase64=base64.b64encode(req_resp["req"].encode("utf-8")),
                                    burpResponseBase64=base64.b64encode(req_resp["resp"].encode("utf-8")),
                                )
                            burp_rr.clean()
                            burp_rr.save()

                    if item.unsaved_request is not None and item.unsaved_response is not None:
                        burp_rr = BurpRawRequestResponse(
                            finding=item,
                            burpRequestBase64=base64.b64encode(item.unsaved_request.encode()),
                            burpResponseBase64=base64.b64encode(item.unsaved_response.encode()),
                        )
                        burp_rr.clean()
                        burp_rr.save()

                    for endpoint in item.unsaved_endpoints:
                        ep, created = Endpoint.objects.get_or_create(
                            protocol=endpoint.protocol,
                            host=endpoint.host,
                            path=endpoint.path,
                            query=endpoint.query,
                            fragment=endpoint.fragment,
                            product=t.engagement.product)
                        eps, created = Endpoint_Status.objects.get_or_create(
                            finding=item,
                            endpoint=ep)
                        ep.endpoint_status.add(eps)

                        item.endpoints.add(ep)
                        item.endpoint_status.add(eps)
                    for endpoint in form.cleaned_data['endpoints']:
                        ep, created = Endpoint.objects.get_or_create(
                            protocol=endpoint.protocol,
                            host=endpoint.host,
                            path=endpoint.path,
                            query=endpoint.query,
                            fragment=endpoint.fragment,
                            product=t.engagement.product)
                        eps, created = Endpoint_Status.objects.get_or_create(
                            finding=item,
                            endpoint=ep)
                        ep.endpoint_status.add(eps)

                        item.endpoints.add(ep)
                        item.endpoint_status.add(eps)

                    item.save(false_history=True, push_to_jira=push_to_jira)

                    if item.unsaved_tags is not None:
                        item.tags = item.unsaved_tags

                    finding_count += 1
                    i += 1

                messages.add_message(
                    request,
                    messages.SUCCESS,
                    scan_type + ' processed, a total of ' + message(
                        finding_count, 'finding', 'processed'),
                    extra_tags='alert-success')

                create_notification(
                    event='scan_added',
                    title=str(finding_count) + " findings for " + engagement.product.name,
                    finding_count=finding_count,
                    test=t,
                    engagement=engagement,
                    url=reverse('view_test', args=(t.id, )))

                return HttpResponseRedirect(
                    reverse('view_test', args=(t.id, )))
            except SyntaxError:
                messages.add_message(
                    request,
                    messages.ERROR,
                    'There appears to be an error in the XML report, please check and try again.',
                    extra_tags='alert-danger')
    prod_id = None
    custom_breadcrumb = None
    title = "Import Scan Results"
    if engagement:
        prod_id = engagement.product.id
        product_tab = Product_Tab(prod_id, title=title, tab="engagements")
        product_tab.setEngagement(engagement)
    else:
        prod_id = pid
        custom_breadcrumb = {"", ""}
        product_tab = Product_Tab(prod_id, title=title, tab="findings")

    if jira_helper.get_jira_project(engagement_or_product):
        jform = JIRAImportScanForm(push_all=push_all_jira_issues, prefix='jiraform')

    form.fields['endpoints'].queryset = Endpoint.objects.filter(product__id=product_tab.product.id)
    return render(request, 'dojo/import_scan_results.html', {
        'form': form,
        'product_tab': product_tab,
        'engagement_or_product': engagement_or_product,
        'custom_breadcrumb': custom_breadcrumb,
        'title': title,
        'cred_form': cred_form,
        'jform': jform
    })


# @user_passes_test(lambda u: u.is_staff)
@user_must_be_authorized(Engagement, 'staff', 'eid')
def close_eng(request, eid):
    eng = Engagement.objects.get(id=eid)
    close_engagement(eng)
    messages.add_message(
        request,
        messages.SUCCESS,
        'Engagement closed successfully.',
        extra_tags='alert-success')
    create_notification(event='other',
                        title='Closure of %s' % eng.name,
                        description='The engagement "%s" was closed' % (eng.name),
                        url=request.build_absolute_uri(reverse('view_engagements', args=(eng.product.id, ))),)
    if eng.engagement_type == 'CI/CD':
        return HttpResponseRedirect(reverse("view_engagements_cicd", args=(eng.product.id, )))
    else:
        return HttpResponseRedirect(reverse("view_engagements", args=(eng.product.id, )))


@user_passes_test(lambda u: u.is_staff)
def reopen_eng(request, eid):
    eng = Engagement.objects.get(id=eid)
    reopen_engagement(eng)
    messages.add_message(
        request,
        messages.SUCCESS,
        'Engagement reopened successfully.',
        extra_tags='alert-success')
    create_notification(event='other',
                        title='Reopening of %s' % eng.name,
                        description='The engagement "%s" was reopened' % (eng.name),
                        url=request.build_absolute_uri(reverse('view_engagements', args=(eng.product.id, ))),)
    if eng.engagement_type == 'CI/CD':
        return HttpResponseRedirect(reverse("view_engagements_cicd", args=(eng.product.id, )))
    else:
        return HttpResponseRedirect(reverse("view_engagements", args=(eng.product.id, )))


"""
Greg:
status: in production
method to complete checklists from the engagement view
"""


# @user_passes_test(lambda u: u.is_staff)
@user_must_be_authorized(Engagement, 'staff', 'eid')
def complete_checklist(request, eid):
    eng = get_object_or_404(Engagement, id=eid)
    add_breadcrumb(
        parent=eng,
        title="Complete checklist",
        top_level=False,
        request=request)
    if request.method == 'POST':
        tests = Test.objects.filter(engagement=eng)
        findings = Finding.objects.filter(test__in=tests).all()
        form = CheckForm(request.POST, findings=findings)
        if form.is_valid():
            cl = form.save(commit=False)
            try:
                check_l = Check_List.objects.get(engagement=eng)
                cl.id = check_l.id
                cl.save()
                form.save_m2m()
            except:

                cl.engagement = eng
                cl.save()
                form.save_m2m()
                pass
            messages.add_message(
                request,
                messages.SUCCESS,
                'Checklist saved.',
                extra_tags='alert-success')
            return HttpResponseRedirect(
                reverse('view_engagement', args=(eid, )))
    else:
        tests = Test.objects.filter(engagement=eng)
        findings = Finding.objects.filter(test__in=tests).all()
        form = CheckForm(findings=findings)

    product_tab = Product_Tab(eng.product.id, title="Checklist", tab="engagements")
    product_tab.setEngagement(eng)
    return render(request, 'dojo/checklist.html', {
        'form': form,
        'product_tab': product_tab,
        'eid': eng.id,
        'findings': findings,
    })


@user_must_be_authorized(Engagement, 'staff', 'eid')
def add_risk_acceptance(request, eid, fid=None):
    eng = get_object_or_404(Engagement, id=eid)
    finding = None
    if fid:
        finding = get_object_or_404(Finding, id=fid)

    if not eng.product.enable_full_risk_acceptance:
        raise PermissionDenied()

    if request.method == 'POST':
        form = RiskAcceptanceForm(request.POST, request.FILES)
        if form.is_valid():
            try:
                # we sometimes see a weird exception here, but are unable to reproduce.
                # we add some logging in case it happens
                risk_acceptance = form.save()
            except Exception as e:
                logger.debug(vars(request.POST))
                logger.error(vars(form))
                logger.exception(e)

            eng.risk_acceptance.add(risk_acceptance)

            if form.cleaned_data['notes']:
                notes = Notes(
                    entry=form.cleaned_data['notes'],
                    author=request.user,
                    date=timezone.now())
                notes.save()
                risk_acceptance.notes.add(notes)

            findings = form.cleaned_data['accepted_findings']

            risk_acceptance = ra_helper.add_findings_to_risk_acceptance(risk_acceptance, findings)

            messages.add_message(
                request,
                messages.SUCCESS,
                'Risk acceptance saved.',
                extra_tags='alert-success')

            return redirect_to_return_url_or_else(request, reverse('view_engagement', args=(eid, )))
    else:
        risk_acceptance_title_suggestion = 'Accept: %s' % finding
        form = RiskAcceptanceForm(initial={'owner': request.user, 'name': risk_acceptance_title_suggestion})

    finding_choices = Finding.objects.filter(duplicate=False, test__engagement=eng).filter(NOT_ACCEPTED_FINDINGS_QUERY).order_by('title')

    form.fields['accepted_findings'].queryset = finding_choices
    if fid:
        form.fields['accepted_findings'].initial = {fid}
    product_tab = Product_Tab(eng.product.id, title="Risk Acceptance", tab="engagements")
    product_tab.setEngagement(eng)

    return render(request, 'dojo/add_risk_acceptance.html', {
                  'eng': eng,
                  'product_tab': product_tab,
                  'form': form
                  })


@user_must_be_authorized(Engagement, 'view', 'eid')
def view_risk_acceptance(request, eid, raid):
    return view_edit_risk_acceptance(request, eid=eid, raid=raid, edit_mode=False)


@user_must_be_authorized(Engagement, 'staff', 'eid')
def edit_risk_acceptance(request, eid, raid):
    return view_edit_risk_acceptance(request, eid=eid, raid=raid, edit_mode=True)


def view_edit_risk_acceptance(request, eid, raid, edit_mode=False):
    risk_acceptance = get_object_or_404(Risk_Acceptance, pk=raid)
    eng = get_object_or_404(Engagement, pk=eid)

    if edit_mode and not eng.product.enable_full_risk_acceptance:
        raise PermissionDenied()

    risk_acceptance_form = None
    errors = False

    if request.method == 'POST':
        # deleting before instantiating the form otherwise django messes up and we end up with an empty path value
        if len(request.FILES) > 0:
            logger.debug('new proof uploaded')
            risk_acceptance.path.delete()

        if 'decision' in request.POST:
            old_expiration_date = risk_acceptance.expiration_date
            risk_acceptance_form = EditRiskAcceptanceForm(request.POST, request.FILES, instance=risk_acceptance)
            errors = errors or not risk_acceptance_form.is_valid()
            if not errors:
                logger.debug('path: %s', risk_acceptance_form.cleaned_data['path'])

                risk_acceptance_form.save()

                if risk_acceptance.expiration_date != old_expiration_date:
                    # risk acceptance was changed, check if risk acceptance needs to be reinstated and findings made accepted again
                    ra_helper.reinstate(risk_acceptance, old_expiration_date)

                messages.add_message(
                    request,
                    messages.SUCCESS,
                    'Risk Acceptance saved successfully.',
                    extra_tags='alert-success')

        if 'entry' in request.POST:
            note_form = NoteForm(request.POST)
            errors = errors or not note_form.is_valid()
            if not errors:
                new_note = note_form.save(commit=False)
                new_note.author = request.user
                new_note.date = timezone.now()
                new_note.save()
                risk_acceptance.notes.add(new_note)
                messages.add_message(
                    request,
                    messages.SUCCESS,
                    'Note added successfully.',
                    extra_tags='alert-success')

        if 'delete_note' in request.POST:
            note = get_object_or_404(Notes, pk=request.POST['delete_note_id'])
            if note.author.username == request.user.username:
                risk_acceptance.notes.remove(note)
                note.delete()
                messages.add_message(
                    request,
                    messages.SUCCESS,
                    'Note deleted successfully.',
                    extra_tags='alert-success')
            else:
                messages.add_message(
                    request,
                    messages.ERROR,
                    "Since you are not the note's author, it was not deleted.",
                    extra_tags='alert-danger')

        if 'remove_finding' in request.POST:
            finding = get_object_or_404(
                Finding, pk=request.POST['remove_finding_id'])

            ra_helper.remove_finding_from_risk_acceptance(risk_acceptance, finding)

            messages.add_message(
                request,
                messages.SUCCESS,
                'Finding removed successfully from risk acceptance.',
                extra_tags='alert-success')

        if 'replace_file' in request.POST:
            replace_form = ReplaceRiskAcceptanceProofForm(
                request.POST, request.FILES, instance=risk_acceptance)

            errors = errors or not replace_form.is_valid()
            if not errors:
                replace_form.save()

                messages.add_message(
                    request,
                    messages.SUCCESS,
                    'New Proof uploaded successfully.',
                    extra_tags='alert-success')
            else:
                logger.error(replace_form.errors)

        if 'add_findings' in request.POST:
            add_findings_form = AddFindingsRiskAcceptanceForm(
                request.POST, request.FILES, instance=risk_acceptance)

            errors = errors or not add_findings_form.is_valid()
            if not errors:
                findings = add_findings_form.cleaned_data['accepted_findings']

                ra_helper.add_findings_to_risk_acceptance(risk_acceptance, findings)

                messages.add_message(
                    request,
                    messages.SUCCESS,
                    'Finding%s added successfully.' % ('s' if len(findings) > 1
                                                       else ''),
                    extra_tags='alert-success')

        if not errors:
            logger.debug('redirecting to return_url')
            return redirect_to_return_url_or_else(request, reverse("view_risk_acceptance", args=(eid, raid)))
        else:
            logger.error('errors found')

    else:
        if edit_mode:
            risk_acceptance_form = EditRiskAcceptanceForm(instance=risk_acceptance)

    note_form = NoteForm()
    replace_form = ReplaceRiskAcceptanceProofForm(instance=risk_acceptance)
    add_findings_form = AddFindingsRiskAcceptanceForm(instance=risk_acceptance)

    accepted_findings = risk_acceptance.accepted_findings.order_by('numerical_severity')
    fpage = get_page_items(request, accepted_findings, 15)

    unaccepted_findings = Finding.objects.filter(test__in=eng.test_set.all()) \
        .exclude(id__in=accepted_findings).order_by("title")
    add_fpage = get_page_items(request, unaccepted_findings, 10, 'apage')
    # on this page we need to add unaccepted findings as possible findings to add as accepted
    add_findings_form.fields[
        "accepted_findings"].queryset = add_fpage.object_list

    product_tab = Product_Tab(eng.product.id, title="Risk Acceptance", tab="engagements")
    product_tab.setEngagement(eng)
    return render(
        request, 'dojo/view_risk_acceptance.html', {
            'risk_acceptance': risk_acceptance,
            'engagement': eng,
            'product_tab': product_tab,
            'accepted_findings': fpage,
            'notes': risk_acceptance.notes.all(),
            'eng': eng,
            'edit_mode': edit_mode,
            'risk_acceptance_form': risk_acceptance_form,
            'note_form': note_form,
            'replace_form': replace_form,
            'add_findings_form': add_findings_form,
            # 'show_add_findings_form': len(unaccepted_findings),
            'request': request,
            'add_findings': add_fpage,
            'return_url': get_return_url(request),
        })


# @user_must_be_authorized(Engagement, 'staff', 'eid')
# def edit_risk_acceptance(request, eid, raid):
#     risk_acceptance = get_object_or_404(Risk_Acceptance, pk=raid)
#     eng = get_object_or_404(Engagement, pk=eid)

#     if request.method == 'POST':
#         note_form = NoteForm(request.POST)
#         if note_form.is_valid():
#             new_note = note_form.save(commit=False)
#             new_note.author = request.user
#             new_note.date = timezone.now()
#             new_note.save()
#             risk_acceptance.notes.add(new_note)
#             messages.add_message(
#                 request,
#                 messages.SUCCESS,
#                 'Note added successfully.',
#                 extra_tags='alert-success')

#         if 'delete_note' in request.POST:
#             note = get_object_or_404(Notes, pk=request.POST['delete_note_id'])
#             if note.author.username == request.user.username:
#                 risk_acceptance.notes.remove(note)
#                 note.delete()
#                 messages.add_message(
#                     request,
#                     messages.SUCCESS,
#                     'Note deleted successfully.',
#                     extra_tags='alert-success')
#             else:
#                 messages.add_message(
#                     request,
#                     messages.ERROR,
#                     "Since you are not the note's author, it was not deleted.",
#                     extra_tags='alert-danger')

#         if 'remove_finding' in request.POST:
#             finding = get_object_or_404(
#                 Finding, pk=request.POST['remove_finding_id'])
#             risk_acceptance.accepted_findings.remove(finding)
#             finding.active = True
#             finding.save()
#             messages.add_message(
#                 request,
#                 messages.SUCCESS,
#                 'Finding removed successfully.',
#                 extra_tags='alert-success')
#         if 'replace_file' in request.POST:
#             replace_form = ReplaceRiskAcceptanceProofForm(
#                 request.POST, request.FILES, instance=risk_acceptance)
#             if replace_form.is_valid():
#                 risk_acceptance.path.delete(save=False)
#                 risk_acceptance.path = replace_form.cleaned_data['path']
#                 risk_acceptance.save()
#                 messages.add_message(
#                     request,
#                     messages.SUCCESS,
#                     'File replaced successfully.',
#                     extra_tags='alert-success')
#         if 'add_findings' in request.POST:
#             add_findings_form = AddFindingsRiskAcceptanceForm(
#                 request.POST, request.FILES, instance=risk_acceptance)
#             if add_findings_form.is_valid():
#                 findings = add_findings_form.cleaned_data['accepted_findings']
#                 for finding in findings:
#                     finding.active = False
#                     finding.save()
#                     risk_acceptance.accepted_findings.add(finding)
#                 risk_acceptance.save()
#                 messages.add_message(
#                     request,
#                     messages.SUCCESS,
#                     'Finding%s added successfully.' % ('s' if len(findings) > 1
#                                                        else ''),
#                     extra_tags='alert-success')

#     note_form = NoteForm()
#     replace_form = ReplaceRiskAcceptanceProofForm()
#     add_findings_form = AddFindingsRiskAcceptanceForm()

#     accepted_findings = risk_acceptance.accepted_findings.order_by('numerical_severity')
#     fpage = get_page_items(request, accepted_findings, 15)

#     unaccepted_findings = Finding.objects.filter(test__in=eng.test_set.all()) \
#         .exclude(id__in=accepted_findings).order_by("title")
#     add_fpage = get_page_items(request, unaccepted_findings, 10, 'apage')
#     # on this page we need to add unaccepted findings as possible findings to add as accepted
#     add_findings_form.fields[
#         "accepted_findings"].queryset = add_fpage.object_list

#     authorized = (request.user == risk_acceptance.owner.username or request.user.is_staff)

#     product_tab = Product_Tab(eng.product.id, title="Risk Acceptance", tab="engagements")
#     product_tab.setEngagement(eng)
#     return render(
#         request, 'dojo/view_risk_acceptance.html', {
#             'risk_acceptance': risk_acceptance,
#             'product_tab': product_tab,
#             'accepted_findings': fpage,
#             'notes': risk_acceptance.notes.all(),
#             'eng': eng,
#             'note_form': note_form,
#             'replace_form': replace_form,
#             'add_findings_form': add_findings_form,
#             # 'show_add_findings_form': len(unaccepted_findings),
#             'request': request,
#             'add_findings': add_fpage,
#             'authorized': authorized,
#         })


@user_must_be_authorized(Engagement, 'staff', 'eid')
def expire_risk_acceptance(request, eid, raid):
    risk_acceptance = get_object_or_404(prefetch_for_expiration(Risk_Acceptance.objects.all()), pk=raid)
    eng = get_object_or_404(Engagement, pk=eid)

    ra_helper.expire_now(risk_acceptance)

    return redirect_to_return_url_or_else(request, reverse("view_risk_acceptance", args=(eid, raid)))


@user_must_be_authorized(Engagement, 'staff', 'eid')
def reinstate_risk_acceptance(request, eid, raid):
    risk_acceptance = get_object_or_404(prefetch_for_expiration(Risk_Acceptance.objects.all()), pk=raid)
    eng = get_object_or_404(Engagement, pk=eid)

    if not eng.product.enable_full_risk_acceptance:
        raise PermissionDenied()

    ra_helper.reinstate(risk_acceptance, risk_acceptance.expiration_date)

    return redirect_to_return_url_or_else(request, reverse("view_risk_acceptance", args=(eid, raid)))


@user_must_be_authorized(Engagement, 'staff', 'eid')
def delete_risk_acceptance(request, eid, raid):
    risk_acceptance = get_object_or_404(Risk_Acceptance, pk=raid)
    eng = get_object_or_404(Engagement, pk=eid)

    ra_helper.delete(eng, risk_acceptance)

    messages.add_message(
        request,
        messages.SUCCESS,
        'Risk acceptance deleted successfully.',
        extra_tags='alert-success')
    return HttpResponseRedirect(reverse("view_engagement", args=(eng.id, )))


def download_risk_acceptance(request, eid, raid):
    import mimetypes

    mimetypes.init()

    risk_acceptance = get_object_or_404(Risk_Acceptance, pk=raid)
    en = get_object_or_404(Engagement, pk=eid)
    if request.user.is_staff or check_auth_users_list(request.user, en):
        pass
    else:
        raise PermissionDenied

    response = StreamingHttpResponse(
        FileIterWrapper(
            open(settings.MEDIA_ROOT + "/" + risk_acceptance.path.name, mode='rb')))
    response['Content-Disposition'] = 'attachment; filename="%s"' \
                                      % risk_acceptance.filename()
    mimetype, encoding = mimetypes.guess_type(risk_acceptance.path.name)
    response['Content-Type'] = mimetype
    return response


"""
Greg
status: in production
Upload a threat model at the engagement level. Threat models are stored
under media folder
"""


# @user_passes_test(lambda u: u.is_staff)
@user_must_be_authorized(Engagement, 'staff', 'eid')
def upload_threatmodel(request, eid):
    eng = Engagement.objects.get(id=eid)
    add_breadcrumb(
        parent=eng,
        title="Upload a threat model",
        top_level=False,
        request=request)

    if request.method == 'POST':
        form = UploadThreatForm(request.POST, request.FILES)
        if form.is_valid():
            handle_uploaded_threat(request.FILES['file'], eng)
            eng.progress = 'other'
            eng.threat_model = True
            eng.save()
            messages.add_message(
                request,
                messages.SUCCESS,
                'Threat model saved.',
                extra_tags='alert-success')
            return HttpResponseRedirect(
                reverse('view_engagement', args=(eid, )))
    else:
        form = UploadThreatForm()
    product_tab = Product_Tab(eng.product.id, title="Upload Threat Model", tab="engagements")
    return render(request, 'dojo/up_threat.html', {
        'form': form,
        'product_tab': product_tab,
        'eng': eng,
    })


# @user_passes_test(lambda u: u.is_staff)
@user_must_be_authorized(Engagement, 'staff', 'eid')
def view_threatmodel(request, eid):
    eng = get_object_or_404(Engagement, pk=eid)
    response = FileResponse(open(eng.tmodel_path, 'rb'))
    return response


# @user_passes_test(lambda u: u.is_staff)
@user_must_be_authorized(Engagement, 'staff', 'eid')
def engagement_ics(request, eid):
    eng = get_object_or_404(Engagement, id=eid)
    start_date = datetime.combine(eng.target_start, datetime.min.time())
    end_date = datetime.combine(eng.target_end, datetime.max.time())
    uid = "dojo_eng_%d_%d" % (eng.id, eng.product.id)
    cal = get_cal_event(
        start_date, end_date,
        "Engagement: %s (%s)" % (eng.name, eng.product.name),
        "Set aside for engagement %s, on product %s.  Additional detail can be found at %s"
        % (eng.name, eng.product.name,
           request.build_absolute_uri(
               (reverse("view_engagement", args=(eng.id, ))))), uid)
    output = cal.serialize()
    response = HttpResponse(content=output)
    response['Content-Type'] = 'text/calendar'
    response['Content-Disposition'] = 'attachment; filename=%s.ics' % eng.name
    return response<|MERGE_RESOLUTION|>--- conflicted
+++ resolved
@@ -21,17 +21,11 @@
 from dojo.engagement.services import close_engagement, reopen_engagement
 from dojo.filters import EngagementFilter
 from dojo.forms import CheckForm, \
-<<<<<<< HEAD
-    UploadThreatForm, RiskAcceptanceForm, NoteForm, \
+    UploadThreatForm, RiskAcceptanceForm, NoteForm, DoneForm, \
     EngForm, TestForm, ReplaceRiskAcceptanceProofForm, AddFindingsRiskAcceptanceForm, DeleteEngagementForm, ImportScanForm, \
     CredMappingForm, JIRAEngagementForm, JIRAImportScanForm, TypedNoteForm, JIRAProjectForm, \
     EditRiskAcceptanceForm
 
-=======
-    UploadThreatForm, UploadRiskForm, NoteForm, DoneForm, \
-    EngForm, TestForm, ReplaceRiskAcceptanceForm, AddFindingsRiskAcceptanceForm, DeleteEngagementForm, ImportScanForm, \
-    CredMappingForm, JIRAEngagementForm, JIRAImportScanForm, TypedNoteForm, JIRAProjectForm
->>>>>>> 65b653b9
 from dojo.models import Finding, Product, Engagement, Test, \
     Check_List, Test_Type, Notes, \
     Risk_Acceptance, Development_Environment, BurpRawRequestResponse, Endpoint, \
