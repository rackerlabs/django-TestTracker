#  engagements
import logging
from datetime import datetime
import operator
import base64
from django.contrib.auth.models import User
from django.conf import settings
from django.contrib import messages
from django.contrib.auth.decorators import user_passes_test
from django.core.exceptions import PermissionDenied
from django.urls import reverse
from django.db.models import Q
from django.http import HttpResponseRedirect, StreamingHttpResponse, Http404, HttpResponse, FileResponse
from django.shortcuts import render, get_object_or_404
from django.views.decorators.cache import cache_page
from django.utils import timezone
from time import strftime
from django.contrib.admin.utils import NestedObjects
from django.db import DEFAULT_DB_ALIAS

from dojo.engagement.services import close_engagement, reopen_engagement
from dojo.filters import EngagementFilter
from dojo.forms import CheckForm, \
    UploadThreatForm, UploadRiskForm, NoteForm, \
    EngForm, TestForm, ReplaceRiskAcceptanceForm, AddFindingsRiskAcceptanceForm, DeleteEngagementForm, ImportScanForm, \
<<<<<<< HEAD
    JIRAFindingForm, CredMappingForm, TypedNoteForm
=======
    CredMappingForm, JIRAEngagementForm, JIRAImportScanForm
>>>>>>> d6554961
from dojo.models import Finding, Product, Engagement, Test, \
    Check_List, Test_Type, Notes, \
    Risk_Acceptance, Development_Environment, BurpRawRequestResponse, Endpoint, \
    JIRA_PKey, JIRA_Issue, Cred_Mapping, Dojo_User, System_Settings, Note_Type, Endpoint_Status
from dojo.tools import handles_active_verified_statuses
from dojo.tools.factory import import_parser_factory
from dojo.utils import get_page_items, add_breadcrumb, handle_uploaded_threat, \
    FileIterWrapper, get_cal_event, message, get_system_setting, Product_Tab, is_scan_file_too_large, update_epic, add_epic
from dojo.notifications.helper import create_notification
from dojo.tasks import update_epic_task, add_epic_task
from dojo.finding.views import find_available_notetypes
from functools import reduce
from django.db.models.query import QuerySet


logger = logging.getLogger(__name__)
parse_logger = logging.getLogger('dojo')


@user_passes_test(lambda u: u.is_staff)
@cache_page(60 * 5)  # cache for 5 minutes
def engagement_calendar(request):
    if 'lead' not in request.GET or '0' in request.GET.getlist('lead'):
        engagements = Engagement.objects.all()
    else:
        filters = []
        leads = request.GET.getlist('lead', '')
        if '-1' in request.GET.getlist('lead'):
            leads.remove('-1')
            filters.append(Q(lead__isnull=True))
        filters.append(Q(lead__in=leads))
        engagements = Engagement.objects.filter(reduce(operator.or_, filters))

    add_breadcrumb(
        title="Engagement Calendar", top_level=True, request=request)
    return render(
        request, 'dojo/calendar.html', {
            'caltype': 'engagements',
            'leads': request.GET.getlist('lead', ''),
            'engagements': engagements,
            'users': Dojo_User.objects.all()
        })


@user_passes_test(lambda u: u.is_staff)
def engagement(request):
    products_with_engagements = Product.objects.filter(~Q(engagement=None), engagement__active=True).distinct()
    filtered = EngagementFilter(
        request.GET,
        queryset=products_with_engagements.prefetch_related('engagement_set', 'prod_type', 'engagement_set__lead',
                                                            'engagement_set__test_set__lead', 'engagement_set__test_set__test_type'))
    prods = get_page_items(request, filtered.qs, 25)
    name_words = products_with_engagements.values_list('name', flat=True)
    eng_words = Engagement.objects.filter(active=True).values_list('name', flat=True).distinct()

    add_breadcrumb(
        title="Active Engagements",
        top_level=not len(request.GET),
        request=request)

    prods.object_list = prefetch_for_products_with_engagments(prods.object_list)

    return render(
        request, 'dojo/engagement.html', {
            'products': prods,
            'filtered': filtered,
            'name_words': sorted(set(name_words)),
            'eng_words': sorted(set(eng_words)),
        })


@user_passes_test(lambda u: u.is_staff)
def engagements_all(request):

    products_with_engagements = Product.objects.filter(~Q(engagement=None)).distinct()
    filtered = EngagementFilter(
        request.GET,
        queryset=products_with_engagements.prefetch_related('engagement_set', 'prod_type', 'engagement_set__lead',
                                                            'engagement_set__test_set__lead', 'engagement_set__test_set__test_type'))

    prods = get_page_items(request, filtered.qs, 25)

    name_words = products_with_engagements.values_list('name', flat=True)
    eng_words = Engagement.objects.all().values_list('name', flat=True).distinct()

    add_breadcrumb(
        title="All Engagements",
        top_level=not len(request.GET),
        request=request)

    prods.object_list = prefetch_for_products_with_engagments(prods.object_list)

    return render(
        request, 'dojo/engagements_all.html', {
            'products': prods,
            'filtered': filtered,
            'name_words': sorted(set(name_words)),
            'eng_words': sorted(set(eng_words)),
        })


def prefetch_for_products_with_engagments(products_with_engagements):
    if isinstance(products_with_engagements, QuerySet):  # old code can arrive here with prods being a list because the query was already executed
        return products_with_engagements.prefetch_related('tagged_items__tag',
            'engagement_set__tagged_items__tag',
            'engagement_set__test_set__tagged_items__tag')

    logger.debug('unable to prefetch because query was already executed')
    return products_with_engagements


@user_passes_test(lambda u: u.is_staff)
def new_engagement(request):
    if request.method == 'POST':
        form = EngForm(request.POST)
        if form.is_valid():
            new_eng = form.save()
            new_eng.lead = request.user
            new_eng.threat_model = False
            new_eng.api_test = False
            new_eng.pen_test = False
            new_eng.check_list = False
            new_eng.product_id = form.cleaned_data.get('product').id
            new_eng.save()
            tags = request.POST.getlist('tags')
            t = ", ".join('"{0}"'.format(w) for w in tags)
            new_eng.tags = t
            messages.add_message(
                request,
                messages.SUCCESS,
                'Engagement added successfully.',
                extra_tags='alert-success')
            if "_Add Tests" in request.POST:
                return HttpResponseRedirect(
                    reverse('add_tests', args=(new_eng.id, )))
            else:
                return HttpResponseRedirect(
                    reverse('view_engagement', args=(new_eng.id, )))
    else:
        form = EngForm(initial={'date': timezone.now().date()})
    add_breadcrumb(title="New Engagement", top_level=False, request=request)
    return render(request, 'dojo/new_eng.html', {
        'form': form,
    })


@user_passes_test(lambda u: u.is_staff)
def edit_engagement(request, eid):
    eng = Engagement.objects.get(pk=eid)
    ci_cd_form = False
    if eng.engagement_type == "CI/CD":
        ci_cd_form = True
    jform = None
    use_jira = get_system_setting('enable_jira') and eng.product.jira_pkey is not None

    if request.method == 'POST':
        form = EngForm(request.POST, instance=eng, cicd=ci_cd_form, product=eng.product.id)
        if 'jiraform-push_to_jira' in request.POST:
            jform = JIRAEngagementForm(
                request.POST, prefix='jiraform', instance=eng)

        if (form.is_valid() and jform is None) or (form.is_valid() and jform and jform.is_valid()):
            logger.debug('jform valid')
            if 'jiraform-push_to_jira' in request.POST:
                logger.debug('push_to_jira true')
                if JIRA_Issue.objects.filter(engagement=eng).exists():
                    if request.user.usercontactinfo.block_execution:
                        update_epic(
                            eng, jform.cleaned_data.get('push_to_jira'))
                    else:
                        update_epic_task.delay(
                            eng, jform.cleaned_data.get('push_to_jira'))

                else:
                    if request.user.usercontactinfo.block_execution:
                        add_epic(eng, jform.cleaned_data.get('push_to_jira'))
                    else:
                        add_epic_task.delay(eng, jform.cleaned_data.get('push_to_jira'))

            temp_form = form.save(commit=False)
            if (temp_form.status == "Cancelled" or temp_form.status == "Completed"):
                temp_form.active = False
            elif(temp_form.active is False):
                temp_form.active = True
            temp_form.product_id = form.cleaned_data.get('product').id
            temp_form.save()
            tags = request.POST.getlist('tags')
            t = ", ".join('"{0}"'.format(w) for w in tags)
            eng.tags = t
            messages.add_message(
                request,
                messages.SUCCESS,
                'Engagement updated successfully.',
                extra_tags='alert-success')
            if '_Add Tests' in request.POST:
                return HttpResponseRedirect(
                    reverse('add_tests', args=(eng.id, )))
            else:
                return HttpResponseRedirect(
                    reverse('view_engagement', args=(eng.id, )))
    else:
        form = EngForm(initial={'product': eng.product.id}, instance=eng, cicd=ci_cd_form, product=eng.product.id)

        if use_jira:
            jform = JIRAEngagementForm(prefix='jiraform', instance=eng)
        else:
            jform = None

    form.initial['tags'] = [tag.name for tag in eng.tags]

    title = ""
    if eng.engagement_type == "CI/CD":
        title = " CI/CD"
    product_tab = Product_Tab(eng.product.id, title="Edit" + title + " Engagement", tab="engagements")
    product_tab.setEngagement(eng)
    return render(request, 'dojo/new_eng.html', {
        'product_tab': product_tab,
        'form': form,
        'edit': True,
        'jform': jform,
        'eng': eng
    })


@user_passes_test(lambda u: u.is_staff)
def delete_engagement(request, eid):
    engagement = get_object_or_404(Engagement, pk=eid)
    product = engagement.product
    form = DeleteEngagementForm(instance=engagement)

    if request.method == 'POST':
        if 'id' in request.POST and str(engagement.id) == request.POST['id']:
            form = DeleteEngagementForm(request.POST, instance=engagement)
            if form.is_valid():
                del engagement.tags
                engagement.delete()
                messages.add_message(
                    request,
                    messages.SUCCESS,
                    'Engagement and relationships removed.',
                    extra_tags='alert-success')
                create_notification(event='other',
                                    title='Deletion of %s' % engagement.name,
                                    description='The engagement "%s" was deleted by %s' % (engagement.name, request.user),
                                    url=request.build_absolute_uri(reverse('view_engagements', args=(product.id, ))),
                                    recipients=[engagement.lead],
                                    icon="exclamation-triangle")

                if engagement.engagement_type == 'CI/CD':
                    return HttpResponseRedirect(reverse("view_engagements_cicd", args=(product.id, )))
                else:
                    return HttpResponseRedirect(reverse("view_engagements", args=(product.id, )))

    collector = NestedObjects(using=DEFAULT_DB_ALIAS)
    collector.collect([engagement])
    rels = collector.nested()

    product_tab = Product_Tab(product.id, title="Delete Engagement", tab="engagements")
    product_tab.setEngagement(engagement)
    return render(request, 'dojo/delete_engagement.html', {
        'product_tab': product_tab,
        'engagement': engagement,
        'form': form,
        'rels': rels,
    })


def view_engagement(request, eid):
    eng = get_object_or_404(Engagement, id=eid)
    tests = Test.objects.filter(engagement=eng).prefetch_related('tagged_items__tag', 'test_type').order_by('test_type__name', '-updated')
    prod = eng.product
    auth = request.user.is_staff or request.user in prod.authorized_users.all()
    risks_accepted = eng.risk_acceptance.all().select_related('owner')
    preset_test_type = None
    network = None
    if eng.preset:
        preset_test_type = eng.preset.test_type.all()
        network = eng.preset.network_locations.all()
    system_settings = System_Settings.objects.get()
    if not auth:
        # will render 403
        raise PermissionDenied

    try:
        jissue = JIRA_Issue.objects.get(engagement=eng)
    except:
        jissue = None
        pass
    try:
        jconf = JIRA_PKey.objects.get(product=eng.product).conf
    except:
        jconf = None
        pass
    exclude_findings = [
        finding.id for ra in eng.risk_acceptance.all()
        for finding in ra.accepted_findings.all()
    ]
    eng_findings = Finding.objects.filter(test__in=eng.test_set.all()) \
        .exclude(id__in=exclude_findings).order_by('title')

    try:
        check = Check_List.objects.get(engagement=eng)
    except:
        check = None
        pass
    notes = eng.notes.all()
    note_type_activation = Note_Type.objects.filter(is_active=True).count()
    if note_type_activation:
        available_note_types = find_available_notetypes(notes)
    if request.method == 'POST' and request.user.is_staff:
        eng.progress = 'check_list'
        eng.save()

        if note_type_activation:
            form = TypedNoteForm(request.POST, available_note_types=available_note_types)
        else:
            form = NoteForm(request.POST)
        if form.is_valid():
            new_note = form.save(commit=False)
            new_note.author = request.user
            new_note.date = timezone.now()
            new_note.save()
            eng.notes.add(new_note)
            if note_type_activation:
                form = TypedNoteForm(available_note_types=available_note_types)
            else:
                form = NoteForm()
            url = request.build_absolute_uri(reverse("view_engagement", args=(eng.id,)))
            title = "Engagement: %s on %s" % (eng.name, eng.product.name)
            messages.add_message(request,
                                 messages.SUCCESS,
                                 'Note added successfully.',
                                 extra_tags='alert-success')
    else:
        if note_type_activation:
            form = TypedNoteForm(available_note_types=available_note_types)
        else:
            form = NoteForm()

    creds = Cred_Mapping.objects.filter(
        product=eng.product).select_related('cred_id').order_by('cred_id')
    cred_eng = Cred_Mapping.objects.filter(
        engagement=eng.id).select_related('cred_id').order_by('cred_id')

    add_breadcrumb(parent=eng, top_level=False, request=request)
    if hasattr(settings, 'ENABLE_DEDUPLICATION'):
        if settings.ENABLE_DEDUPLICATION:
            enabled = True
            findings = Finding.objects.filter(
                test__engagement=eng, duplicate=False)
        else:
            enabled = False
            findings = None
    else:
        enabled = False
        findings = None

    if findings is not None:
        fpage = get_page_items(request, findings, 15)
    else:
        fpage = None

    # ----------

    try:
        start_date = Finding.objects.filter(
            test__engagement__product=eng.product).order_by('date')[:1][0].date
    except:
        start_date = timezone.now()

    end_date = timezone.now()

    risk_acceptances = Risk_Acceptance.objects.filter(
        engagement__in=Engagement.objects.filter(product=eng.product))

    accepted_findings = [
        finding for ra in risk_acceptances
        for finding in ra.accepted_findings.all()
    ]

    title = ""
    if eng.engagement_type == "CI/CD":
        title = " CI/CD"
    product_tab = Product_Tab(prod.id, title="View" + title + " Engagement", tab="engagements")
    product_tab.setEngagement(eng)
    return render(
        request, 'dojo/view_eng.html', {
            'eng': eng,
            'product_tab': product_tab,
            'system_settings': system_settings,
            'tests': tests,
            'findings': fpage,
            'enabled': enabled,
            'check': check,
            'threat': eng.tmodel_path,
            'risk': eng.risk_path,
            'form': form,
            'notes': notes,
            'risks_accepted': risks_accepted,
            'can_add_risk': eng_findings.count(),
            'jissue': jissue,
            'jconf': jconf,
            'accepted_findings': accepted_findings,
            'start_date': start_date,
            'creds': creds,
            'cred_eng': cred_eng,
            'network': network,
            'preset_test_type': preset_test_type
        })


@user_passes_test(lambda u: u.is_staff)
def add_tests(request, eid):
    eng = Engagement.objects.get(id=eid)
    cred_form = CredMappingForm()
    cred_form.fields["cred_user"].queryset = Cred_Mapping.objects.filter(
        engagement=eng).order_by('cred_id')

    if request.method == 'POST':
        form = TestForm(request.POST)
        cred_form = CredMappingForm(request.POST)
        cred_form.fields["cred_user"].queryset = Cred_Mapping.objects.filter(
            engagement=eng).order_by('cred_id')
        if form.is_valid():
            new_test = form.save(commit=False)
            new_test.engagement = eng
            try:
                new_test.lead = User.objects.get(id=form['lead'].value())
            except:
                new_test.lead = None
                pass

            # Set status to in progress if a test is added
            if eng.status != "In Progress" and eng.active is True:
                eng.status = "In Progress"
                eng.save()

            new_test.save()
            tags = request.POST.getlist('tags')
            t = ", ".join('"{0}"'.format(w) for w in tags)
            new_test.tags = t

            # Save the credential to the test
            if cred_form.is_valid():
                if cred_form.cleaned_data['cred_user']:
                    # Select the credential mapping object from the selected list and only allow if the credential is associated with the product
                    cred_user = Cred_Mapping.objects.filter(
                        pk=cred_form.cleaned_data['cred_user'].id,
                        engagement=eid).first()

                    new_f = cred_form.save(commit=False)
                    new_f.test = new_test
                    new_f.cred_id = cred_user.cred_id
                    new_f.save()

            messages.add_message(
                request,
                messages.SUCCESS,
                'Test added successfully.',
                extra_tags='alert-success')

            create_notification(
                event='test_added',
                title=new_test.test_type.name + " for " + eng.product.name,
                test=new_test,
                engagement=eng,
                url=reverse('view_engagement', args=(eng.id, )))

            if '_Add Another Test' in request.POST:
                return HttpResponseRedirect(
                    reverse('add_tests', args=(eng.id, )))
            elif '_Add Findings' in request.POST:
                return HttpResponseRedirect(
                    reverse('add_findings', args=(new_test.id, )))
            elif '_Finished' in request.POST:
                return HttpResponseRedirect(
                    reverse('view_engagement', args=(eng.id, )))
    else:
        form = TestForm()
        form.initial['target_start'] = eng.target_start
        form.initial['target_end'] = eng.target_end
        form.initial['lead'] = request.user
    add_breadcrumb(
        parent=eng, title="Add Tests", top_level=False, request=request)
    product_tab = Product_Tab(eng.product.id, title="Add Tests", tab="engagements")
    product_tab.setEngagement(eng)
    return render(request, 'dojo/add_tests.html', {
        'product_tab': product_tab,
        'form': form,
        'cred_form': cred_form,
        'eid': eid,
        'eng': eng
    })


@user_passes_test(lambda u: u.is_staff)
def import_scan_results(request, eid=None, pid=None):
    engagement = None
    form = ImportScanForm()
    cred_form = CredMappingForm()
    finding_count = 0
    push_all_jira_issues = False
    jform = None

    if eid:
        engagement = get_object_or_404(Engagement, id=eid)
        cred_form.fields["cred_user"].queryset = Cred_Mapping.objects.filter(engagement=engagement).order_by('cred_id')
        if get_system_setting('enable_jira') and engagement.product.jira_pkey_set.first() is not None:
            push_all_jira_issues = engagement.product.jira_pkey_set.first().push_all_issues
            jform = JIRAImportScanForm(push_all=push_all_jira_issues, prefix='jiraform')
    elif pid:
        product = get_object_or_404(Product, id=pid)
        if get_system_setting('enable_jira') and product.jira_pkey_set.first() is not None:
            push_all_jira_issues = product.jira_pkey_set.first().push_all_issues
            jform = JIRAImportScanForm(push_all=push_all_jira_issues, prefix='jiraform')

    if request.method == "POST":
        form = ImportScanForm(request.POST, request.FILES)
        cred_form = CredMappingForm(request.POST)
        cred_form.fields["cred_user"].queryset = Cred_Mapping.objects.filter(
            engagement=engagement).order_by('cred_id')

        if form.is_valid():
            # Allows for a test to be imported with an engagement created on the fly
            if engagement is None:
                engagement = Engagement()
                # product = get_object_or_404(Product, id=pid)
                engagement.name = "AdHoc Import - " + strftime("%a, %d %b %Y %X", timezone.now().timetuple())
                engagement.threat_model = False
                engagement.api_test = False
                engagement.pen_test = False
                engagement.check_list = False
                engagement.target_start = timezone.now().date()
                engagement.target_end = timezone.now().date()
                engagement.product = product
                engagement.active = True
                engagement.status = 'In Progress'
                engagement.save()
            file = request.FILES.get('file', None)
            scan_date = form.cleaned_data['scan_date']
            min_sev = form.cleaned_data['minimum_severity']
            active = form.cleaned_data['active']
            verified = form.cleaned_data['verified']
            scan_type = request.POST['scan_type']
            if not any(scan_type in code
                       for code in ImportScanForm.SCAN_TYPE_CHOICES):
                raise Http404()
            if file and is_scan_file_too_large(file):
                messages.add_message(request,
                                     messages.ERROR,
                                     "Report file is too large. Maximum supported size is {} MB".format(settings.SCAN_FILE_MAX_SIZE),
                                     extra_tags='alert-danger')
                return HttpResponseRedirect(reverse('import_scan_results', args=(eid,)))

            tt, t_created = Test_Type.objects.get_or_create(name=scan_type)
            # will save in development environment
            environment, env_created = Development_Environment.objects.get_or_create(
                name="Development")
            t = Test(
                engagement=engagement,
                test_type=tt,
                target_start=scan_date,
                target_end=scan_date,
                environment=environment,
                percent_complete=100)
            t.lead = request.user
            t.full_clean()
            t.save()
            tags = request.POST.getlist('tags')
            ts = ", ".join(tags)
            t.tags = ts

            # Save the credential to the test
            if cred_form.is_valid():
                if cred_form.cleaned_data['cred_user']:
                    # Select the credential mapping object from the selected list and only allow if the credential is associated with the product
                    cred_user = Cred_Mapping.objects.filter(
                        pk=cred_form.cleaned_data['cred_user'].id,
                        engagement=eid).first()

                    new_f = cred_form.save(commit=False)
                    new_f.test = t
                    new_f.cred_id = cred_user.cred_id
                    new_f.save()

            try:
                parser = import_parser_factory(file, t, active, verified)
            except Exception as e:
                messages.add_message(request,
                                     messages.ERROR,
                                     "An error has occurred in the parser, please see error "
                                     "log for details.",
                                     extra_tags='alert-danger')
                parse_logger.exception(e)
                parse_logger.error("Error in parser: {}".format(str(e)))
                return HttpResponseRedirect(reverse('import_scan_results', args=(eid,)))

            try:
                # Push to Jira?
                push_to_jira = False
                if push_all_jira_issues:
                    push_to_jira = True
                elif 'jiraform-push_to_jira' in request.POST:
                    jform = JIRAImportScanForm(request.POST, prefix='jiraform',
                                            push_all=push_all_jira_issues)
                    if jform.is_valid():
                        push_to_jira = jform.cleaned_data.get('push_to_jira')

                for item in parser.items:
                    # print("item blowup")
                    # print(item)
                    sev = item.severity
                    if sev == 'Information' or sev == 'Informational':
                        sev = 'Info'

                    item.severity = sev

                    if Finding.SEVERITIES[sev] > Finding.SEVERITIES[min_sev]:
                        continue

                    item.test = t
                    if item.date == timezone.now().date():
                        # logger.warn('setting item.date to target_start')
                        # logger.warn('type of target_start: %s', type(t.target_start))
                        item.date = t.target_start.date()
                        # logger.warn('type of item.date: %s', type(item.date))

                    item.reporter = request.user
                    item.last_reviewed = timezone.now()
                    item.last_reviewed_by = request.user
                    if not handles_active_verified_statuses(form.get_scan_type()):
                        item.active = active
                        item.verified = verified

                    item.save(dedupe_option=False, false_history=True)

                    if hasattr(item, 'unsaved_req_resp') and len(
                            item.unsaved_req_resp) > 0:
                        for req_resp in item.unsaved_req_resp:
                            if form.get_scan_type() == "Arachni Scan":
                                burp_rr = BurpRawRequestResponse(
                                    finding=item,
                                    burpRequestBase64=req_resp["req"],
                                    burpResponseBase64=req_resp["resp"],
                                )
                            else:
                                burp_rr = BurpRawRequestResponse(
                                    finding=item,
                                    burpRequestBase64=base64.b64encode(req_resp["req"].encode("utf-8")),
                                    burpResponseBase64=base64.b64encode(req_resp["resp"].encode("utf-8")),
                                )
                            burp_rr.clean()
                            burp_rr.save()

                    if item.unsaved_request is not None and item.unsaved_response is not None:
                        burp_rr = BurpRawRequestResponse(
                            finding=item,
                            burpRequestBase64=base64.b64encode(item.unsaved_request.encode()),
                            burpResponseBase64=base64.b64encode(item.unsaved_response.encode()),
                        )
                        burp_rr.clean()
                        burp_rr.save()

                    for endpoint in item.unsaved_endpoints:
                        ep, created = Endpoint.objects.get_or_create(
                            protocol=endpoint.protocol,
                            host=endpoint.host,
                            path=endpoint.path,
                            query=endpoint.query,
                            fragment=endpoint.fragment,
                            product=t.engagement.product)
                        eps, created = Endpoint_Status.objects.get_or_create(
                            finding=item,
                            endpoint=ep)
                        ep.endpoint_status.add(eps)

                        item.endpoints.add(ep)
                        item.endpoint_status.add(eps)
                    for endpoint in form.cleaned_data['endpoints']:
                        ep, created = Endpoint.objects.get_or_create(
                            protocol=endpoint.protocol,
                            host=endpoint.host,
                            path=endpoint.path,
                            query=endpoint.query,
                            fragment=endpoint.fragment,
                            product=t.engagement.product)
                        eps, created = Endpoint_Status.objects.get_or_create(
                            finding=item,
                            endpoint=ep)
                        ep.endpoint_status.add(eps)

                        item.endpoints.add(ep)
                        item.endpoint_status.add(eps)

                    item.save(false_history=True, push_to_jira=push_to_jira)

                    if item.unsaved_tags is not None:
                        item.tags = item.unsaved_tags

                    finding_count += 1

                messages.add_message(
                    request,
                    messages.SUCCESS,
                    scan_type + ' processed, a total of ' + message(
                        finding_count, 'finding', 'processed'),
                    extra_tags='alert-success')

                create_notification(
                    initiator=request.user,
                    event='scan_added',
                    title=str(finding_count) + " findings for " + engagement.product.name,
                    finding_count=finding_count,
                    test=t,
                    engagement=engagement,
                    url=reverse('view_test', args=(t.id, )))

                return HttpResponseRedirect(
                    reverse('view_test', args=(t.id, )))
            except SyntaxError:
                messages.add_message(
                    request,
                    messages.ERROR,
                    'There appears to be an error in the XML report, please check and try again.',
                    extra_tags='alert-danger')
    prod_id = None
    custom_breadcrumb = None
    title = "Import Scan Results"
    if engagement:
        prod_id = engagement.product.id
        product_tab = Product_Tab(prod_id, title=title, tab="engagements")
        product_tab.setEngagement(engagement)
    else:
        prod_id = pid
        custom_breadcrumb = {"", ""}
        product_tab = Product_Tab(prod_id, title=title, tab="findings")
    form.fields['endpoints'].queryset = Endpoint.objects.filter(product__id=product_tab.product.id)
    return render(request, 'dojo/import_scan_results.html', {
        'form': form,
        'product_tab': product_tab,
        'custom_breadcrumb': custom_breadcrumb,
        'title': title,
        'cred_form': cred_form,
        'jform': jform
    })


@user_passes_test(lambda u: u.is_staff)
def close_eng(request, eid):
    eng = Engagement.objects.get(id=eid)
    close_engagement(eng)
    messages.add_message(
        request,
        messages.SUCCESS,
        'Engagement closed successfully.',
        extra_tags='alert-success')
    create_notification(event='other',
                        title='Closure of %s' % eng.name,
                        description='The engagement "%s" was closed' % (eng.name),
                        url=request.build_absolute_uri(reverse('view_engagements', args=(eng.product.id, ))),)
    if eng.engagement_type == 'CI/CD':
        return HttpResponseRedirect(reverse("view_engagements_cicd", args=(eng.product.id, )))
    else:
        return HttpResponseRedirect(reverse("view_engagements", args=(eng.product.id, )))


@user_passes_test(lambda u: u.is_staff)
def reopen_eng(request, eid):
    eng = Engagement.objects.get(id=eid)
    reopen_engagement(eng)
    messages.add_message(
        request,
        messages.SUCCESS,
        'Engagement reopened successfully.',
        extra_tags='alert-success')
    create_notification(event='other',
                        title='Reopening of %s' % eng.name,
                        description='The engagement "%s" was reopened' % (eng.name),
                        url=request.build_absolute_uri(reverse('view_engagements', args=(eng.product.id, ))),)
    if eng.engagement_type == 'CI/CD':
        return HttpResponseRedirect(reverse("view_engagements_cicd", args=(eng.product.id, )))
    else:
        return HttpResponseRedirect(reverse("view_engagements", args=(eng.product.id, )))


"""
Greg:
status: in production
method to complete checklists from the engagement view
"""


@user_passes_test(lambda u: u.is_staff)
def complete_checklist(request, eid):
    eng = get_object_or_404(Engagement, id=eid)
    add_breadcrumb(
        parent=eng,
        title="Complete checklist",
        top_level=False,
        request=request)
    if request.method == 'POST':
        tests = Test.objects.filter(engagement=eng)
        findings = Finding.objects.filter(test__in=tests).all()
        form = CheckForm(request.POST, findings=findings)
        if form.is_valid():
            cl = form.save(commit=False)
            try:
                check_l = Check_List.objects.get(engagement=eng)
                cl.id = check_l.id
                cl.save()
                form.save_m2m()
            except:

                cl.engagement = eng
                cl.save()
                form.save_m2m()
                pass
            messages.add_message(
                request,
                messages.SUCCESS,
                'Checklist saved.',
                extra_tags='alert-success')
            return HttpResponseRedirect(
                reverse('view_engagement', args=(eid, )))
    else:
        tests = Test.objects.filter(engagement=eng)
        findings = Finding.objects.filter(test__in=tests).all()
        form = CheckForm(findings=findings)

    product_tab = Product_Tab(eng.product.id, title="Checklist", tab="engagements")
    product_tab.setEngagement(eng)
    return render(request, 'dojo/checklist.html', {
        'form': form,
        'product_tab': product_tab,
        'eid': eng.id,
        'findings': findings,
    })


@user_passes_test(lambda u: u.is_staff)
def upload_risk(request, eid):
    eng = Engagement.objects.get(id=eid)

    unaccepted_findings = Finding.objects.filter(active="True", verified="True", duplicate="False", test__in=eng.test_set.all()) \
        .exclude(risk_acceptance__isnull=False).order_by('title')

    if request.method == 'POST':
        form = UploadRiskForm(request.POST, request.FILES)
        if form.is_valid():
            findings = form.cleaned_data['accepted_findings']
            for finding in findings:
                finding.active = False
                finding.save()
            risk = form.save(commit=False)
            risk.owner = form.cleaned_data['owner']
            risk.expiration_date = form.cleaned_data['expiration_date']
            risk.accepted_by = form.cleaned_data['accepted_by']
            risk.compensating_control = form.cleaned_data['compensating_control']
            risk.path = form.cleaned_data['path']
            risk.save()  # have to save before findings can be added
            risk.accepted_findings.set(findings)
            if form.cleaned_data['notes']:
                notes = Notes(
                    entry=form.cleaned_data['notes'],
                    author=request.user,
                    date=timezone.now())
                notes.save()
                risk.notes.add(notes)

            risk.save()  # saving notes and findings
            eng.risk_acceptance.add(risk)
            eng.save()
            messages.add_message(
                request,
                messages.SUCCESS,
                'Risk exception saved.',
                extra_tags='alert-success')
            return HttpResponseRedirect(
                reverse('view_engagement', args=(eid, )))
    else:
        form = UploadRiskForm(initial={'owner': request.user, 'name': 'Ad Hoc ' + timezone.now().strftime('%b %d, %Y, %H:%M:%S')})

    form.fields["accepted_findings"].queryset = unaccepted_findings
    product_tab = Product_Tab(eng.product.id, title="Upload Risk Exception", tab="engagements")
    product_tab.setEngagement(eng)

    return render(request, 'dojo/up_risk.html', {
                  'eng': eng,
                  'product_tab': product_tab,
                  'form': form
                  })


def view_risk(request, eid, raid):
    risk_approval = get_object_or_404(Risk_Acceptance, pk=raid)
    eng = get_object_or_404(Engagement, pk=eid)
    if (request.user.is_staff or request.user in eng.product.authorized_users.all()):
        pass
    else:
        raise PermissionDenied

    a_file = risk_approval.path

    if request.method == 'POST':
        note_form = NoteForm(request.POST)
        if note_form.is_valid():
            new_note = note_form.save(commit=False)
            new_note.author = request.user
            new_note.date = timezone.now()
            new_note.save()
            risk_approval.notes.add(new_note)
            messages.add_message(
                request,
                messages.SUCCESS,
                'Note added successfully.',
                extra_tags='alert-success')

        if 'delete_note' in request.POST:
            note = get_object_or_404(Notes, pk=request.POST['delete_note_id'])
            if note.author.username == request.user.username:
                risk_approval.notes.remove(note)
                note.delete()
                messages.add_message(
                    request,
                    messages.SUCCESS,
                    'Note deleted successfully.',
                    extra_tags='alert-success')
            else:
                messages.add_message(
                    request,
                    messages.ERROR,
                    "Since you are not the note's author, it was not deleted.",
                    extra_tags='alert-danger')

        if 'remove_finding' in request.POST:
            finding = get_object_or_404(
                Finding, pk=request.POST['remove_finding_id'])
            risk_approval.accepted_findings.remove(finding)
            finding.active = True
            finding.save()
            messages.add_message(
                request,
                messages.SUCCESS,
                'Finding removed successfully.',
                extra_tags='alert-success')
        if 'replace_file' in request.POST:
            replace_form = ReplaceRiskAcceptanceForm(
                request.POST, request.FILES, instance=risk_approval)
            if replace_form.is_valid():
                risk_approval.path.delete(save=False)
                risk_approval.path = replace_form.cleaned_data['path']
                risk_approval.save()
                messages.add_message(
                    request,
                    messages.SUCCESS,
                    'File replaced successfully.',
                    extra_tags='alert-success')
        if 'add_findings' in request.POST:
            add_findings_form = AddFindingsRiskAcceptanceForm(
                request.POST, request.FILES, instance=risk_approval)
            if add_findings_form.is_valid():
                findings = add_findings_form.cleaned_data['accepted_findings']
                for finding in findings:
                    finding.active = False
                    finding.save()
                    risk_approval.accepted_findings.add(finding)
                risk_approval.save()
                messages.add_message(
                    request,
                    messages.SUCCESS,
                    'Finding%s added successfully.' % ('s' if len(findings) > 1
                                                       else ''),
                    extra_tags='alert-success')

    note_form = NoteForm()
    replace_form = ReplaceRiskAcceptanceForm()
    add_findings_form = AddFindingsRiskAcceptanceForm()

    accepted_findings = risk_approval.accepted_findings.order_by('numerical_severity')
    fpage = get_page_items(request, accepted_findings, 15)

    unaccepted_findings = Finding.objects.filter(test__in=eng.test_set.all()) \
        .exclude(id__in=accepted_findings).order_by("title")
    add_fpage = get_page_items(request, unaccepted_findings, 10, 'apage')
    # on this page we need to add unaccepted findings as possible findings to add as accepted
    add_findings_form.fields[
        "accepted_findings"].queryset = add_fpage.object_list

    authorized = (request.user == risk_approval.owner.username or request.user.is_staff)

    product_tab = Product_Tab(eng.product.id, title="Risk Exception", tab="engagements")
    product_tab.setEngagement(eng)
    return render(
        request, 'dojo/view_risk.html', {
            'risk_approval': risk_approval,
            'product_tab': product_tab,
            'accepted_findings': fpage,
            'notes': risk_approval.notes.all(),
            'a_file': a_file,
            'eng': eng,
            'note_form': note_form,
            'replace_form': replace_form,
            'add_findings_form': add_findings_form,
            # 'show_add_findings_form': len(unaccepted_findings),
            'request': request,
            'add_findings': add_fpage,
            'authorized': authorized,
        })


@user_passes_test(lambda u: u.is_staff)
def delete_risk(request, eid, raid):
    risk_approval = get_object_or_404(Risk_Acceptance, pk=raid)
    eng = get_object_or_404(Engagement, pk=eid)

    for finding in risk_approval.accepted_findings.all():
        finding.active = True
        finding.save()

    risk_approval.accepted_findings.clear()
    eng.risk_acceptance.remove(risk_approval)
    eng.save()

    for note in risk_approval.notes.all():
        note.delete()

    risk_approval.path.delete()
    risk_approval.delete()
    messages.add_message(
        request,
        messages.SUCCESS,
        'Risk acceptance deleted successfully.',
        extra_tags='alert-success')
    return HttpResponseRedirect(reverse("view_engagement", args=(eng.id, )))


def download_risk(request, eid, raid):
    import mimetypes

    mimetypes.init()

    risk_approval = get_object_or_404(Risk_Acceptance, pk=raid)
    en = get_object_or_404(Engagement, pk=eid)
    if (request.user.is_staff or request.user in en.product.authorized_users.all()):
        pass
    else:
        raise PermissionDenied

    response = StreamingHttpResponse(
        FileIterWrapper(
            open(settings.MEDIA_ROOT + "/" + risk_approval.path.name)))
    response['Content-Disposition'] = 'attachment; filename="%s"' \
                                      % risk_approval.filename()
    mimetype, encoding = mimetypes.guess_type(risk_approval.path.name)
    response['Content-Type'] = mimetype
    return response


"""
Greg
status: in production
Upload a threat model at the engagement level. Threat models are stored
under media folder
"""


@user_passes_test(lambda u: u.is_staff)
def upload_threatmodel(request, eid):
    eng = Engagement.objects.get(id=eid)
    add_breadcrumb(
        parent=eng,
        title="Upload a threat model",
        top_level=False,
        request=request)

    if request.method == 'POST':
        form = UploadThreatForm(request.POST, request.FILES)
        if form.is_valid():
            handle_uploaded_threat(request.FILES['file'], eng)
            eng.progress = 'other'
            eng.threat_model = True
            eng.save()
            messages.add_message(
                request,
                messages.SUCCESS,
                'Threat model saved.',
                extra_tags='alert-success')
            return HttpResponseRedirect(
                reverse('view_engagement', args=(eid, )))
    else:
        form = UploadThreatForm()
    product_tab = Product_Tab(eng.product.id, title="Upload Threat Model", tab="engagements")
    return render(request, 'dojo/up_threat.html', {
        'form': form,
        'product_tab': product_tab,
        'eng': eng,
    })


@user_passes_test(lambda u: u.is_staff)
def view_threatmodel(request, eid):
    eng = get_object_or_404(Engagement, pk=eid)
    response = FileResponse(open(eng.tmodel_path, 'rb'))
    return response


@user_passes_test(lambda u: u.is_staff)
def engagement_ics(request, eid):
    eng = get_object_or_404(Engagement, id=eid)
    start_date = datetime.combine(eng.target_start, datetime.min.time())
    end_date = datetime.combine(eng.target_end, datetime.max.time())
    uid = "dojo_eng_%d_%d" % (eng.id, eng.product.id)
    cal = get_cal_event(
        start_date, end_date,
        "Engagement: %s (%s)" % (eng.name, eng.product.name),
        "Set aside for engagement %s, on product %s.  Additional detail can be found at %s"
        % (eng.name, eng.product.name,
           request.build_absolute_uri(
               (reverse("view_engagement", args=(eng.id, ))))), uid)
    output = cal.serialize()
    response = HttpResponse(content=output)
    response['Content-Type'] = 'text/calendar'
    response['Content-Disposition'] = 'attachment; filename=%s.ics' % eng.name
    return response<|MERGE_RESOLUTION|>--- conflicted
+++ resolved
@@ -23,11 +23,8 @@
 from dojo.forms import CheckForm, \
     UploadThreatForm, UploadRiskForm, NoteForm, \
     EngForm, TestForm, ReplaceRiskAcceptanceForm, AddFindingsRiskAcceptanceForm, DeleteEngagementForm, ImportScanForm, \
-<<<<<<< HEAD
-    JIRAFindingForm, CredMappingForm, TypedNoteForm
-=======
-    CredMappingForm, JIRAEngagementForm, JIRAImportScanForm
->>>>>>> d6554961
+    CredMappingForm, JIRAEngagementForm, JIRAImportScanForm, TypedNoteForm
+
 from dojo.models import Finding, Product, Engagement, Test, \
     Check_List, Test_Type, Notes, \
     Risk_Acceptance, Development_Environment, BurpRawRequestResponse, Endpoint, \
