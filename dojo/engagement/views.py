--- conflicted
+++ resolved
@@ -28,11 +28,7 @@
 from dojo.models import Finding, Product, Engagement, Test, \
     Check_List, Test_Type, Notes, \
     Risk_Acceptance, Development_Environment, BurpRawRequestResponse, Endpoint, \
-<<<<<<< HEAD
-    JIRA_PKey, JIRA_Issue, Cred_Mapping, Dojo_User, System_Settings, Note_Type
-=======
-    JIRA_PKey, JIRA_Issue, Cred_Mapping, Dojo_User, System_Settings, Endpoint_Status
->>>>>>> 7318bb86
+    JIRA_PKey, JIRA_Issue, Cred_Mapping, Dojo_User, System_Settings, Note_Type, Endpoint_Status
 from dojo.tools import handles_active_verified_statuses
 from dojo.tools.factory import import_parser_factory
 from dojo.utils import get_page_items, add_breadcrumb, handle_uploaded_threat, \
