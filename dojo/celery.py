--- conflicted
+++ resolved
@@ -4,12 +4,9 @@
 from celery import Celery
 from celery.signals import setup_logging, beat_init, worker_ready, worker_shutdown, after_task_publish
 from django.conf import settings
-<<<<<<< HEAD
 from pathlib import Path
 from dojo.bootstraps import LivenessProbe
 import logging
-=======
->>>>>>> 81c123e8
 
 logger = logging.getLogger(__name__)
 
@@ -34,11 +31,7 @@
 
 @app.task(bind=True)
 def debug_task(self):
-<<<<<<< HEAD
-    logger.debug(('Request: {0!r}'.format(self.request)))
-=======
-    print(f'Request: {self.request!r}')
->>>>>>> 81c123e8
+    logger.debug(f'Request: {self.request!r}')
 
 
 @setup_logging.connect
