--- conflicted
+++ resolved
@@ -10,11 +10,6 @@
 This script will identify duplicates in DefectDojo:
 """
 
-<<<<<<< HEAD
-import logging
-
-=======
->>>>>>> 51cea97b
 logger = logging.getLogger(__name__)
 
 
@@ -22,19 +17,6 @@
     help = "No input commands for dedupe findings."
 
     def count_the_duplicates(self, model, column):
-<<<<<<< HEAD
-        logger.debug("===================================")
-        logger.debug(" Table:" + str(model) + " Column: " + column)
-        logger.debug("===================================")
-        duplicates = model.objects.values(column).annotate(Count('id')).order_by().filter(id__count__gt=1)
-        kwargs = {'{}__{}'.format(column, 'in'): [item[column] for item in duplicates]}
-        duplicates = model.objects.filter(**kwargs)
-
-        if not duplicates:
-            logger.debug("No duplicates found")
-        for dupe in duplicates:
-            logger.debug(f'{dupe.id}, Duplicate value: {getattr(dupe, column)}, Object: {dupe}')
-=======
         logger.info("===================================")
         logger.info(" Table:" + str(model) + " Column: " + column)
         logger.info("===================================")
@@ -46,7 +28,6 @@
             logger.info("No duplicates found")
         for dupe in duplicates:
             logger.info(f"{dupe.id}, Duplicate value: {getattr(dupe, column)}, Object: {dupe}")
->>>>>>> 51cea97b
 
     def handle(self, *args, **options):
         self.count_the_duplicates(Product, "name")
