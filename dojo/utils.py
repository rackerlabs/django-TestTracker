import re
import binascii
import os
import hashlib
import json
import io
from cryptography.hazmat.primitives.ciphers import Cipher, algorithms, modes
from cryptography.hazmat.backends import default_backend
from calendar import monthrange
from datetime import date, datetime
from math import pi, sqrt
import vobject
import requests
from dateutil.relativedelta import relativedelta, MO, SU
from django.conf import settings
from django.core.mail import send_mail
from django.core.mail import EmailMessage
from django.core.paginator import Paginator
from django.urls import get_resolver, reverse
from django.db.models import Q, Sum, Case, When, IntegerField, Value, Count, Prefetch
from django.template.defaultfilters import pluralize
from django.template.loader import render_to_string
from django.utils import timezone
from jira import JIRA
from jira.exceptions import JIRAError
from django.dispatch import receiver
from dojo.signals import dedupe_signal
from django.db.models.signals import post_save
<<<<<<< HEAD
=======
import calendar as tcalendar
from dojo.github import add_external_issue_github, update_external_issue_github, close_external_issue_github, reopen_external_issue_github
>>>>>>> f5babb33
from dojo.models import Finding, Engagement, Finding_Template, Product, JIRA_PKey, JIRA_Issue,\
    Dojo_User, User, Alerts, System_Settings, Notifications, UserContactInfo, Endpoint, Benchmark_Type, \
    Language_Type, Languages, Rule, Test_Type
import calendar as tcalendar
from dojo.github import add_external_issue_github, update_external_issue_github, close_external_issue_github, reopen_external_issue_github
from asteval import Interpreter
from requests.auth import HTTPBasicAuth
import logging
import itertools


logger = logging.getLogger(__name__)
deduplicationLogger = logging.getLogger("dojo.specific-loggers.deduplication")


"""
Helper functions for DefectDojo
"""


def sync_false_history(new_finding, *args, **kwargs):
    if new_finding.endpoints.count() == 0:
        eng_findings_cwe = Finding.objects.filter(
            test__engagement__product=new_finding.test.engagement.product,
            cwe=new_finding.cwe,
            test__test_type=new_finding.test.test_type,
            false_p=True, hash_code=new_finding.hash_code).exclude(id=new_finding.id).exclude(cwe=None)
        eng_findings_title = Finding.objects.filter(
            test__engagement__product=new_finding.test.engagement.product,
            title=new_finding.title,
            test__test_type=new_finding.test.test_type,
            false_p=True, hash_code=new_finding.hash_code).exclude(id=new_finding.id)
        total_findings = eng_findings_cwe | eng_findings_title
    else:
        eng_findings_cwe = Finding.objects.filter(
            test__engagement__product=new_finding.test.engagement.product,
            cwe=new_finding.cwe,
            test__test_type=new_finding.test.test_type,
            false_p=True).exclude(id=new_finding.id).exclude(cwe=None).exclude(endpoints=None)
        eng_findings_title = Finding.objects.filter(
            test__engagement__product=new_finding.test.engagement.product,
            title=new_finding.title,
            test__test_type=new_finding.test.test_type,
            false_p=True).exclude(id=new_finding.id).exclude(endpoints=None)
    total_findings = eng_findings_cwe | eng_findings_title
    if total_findings.count() > 0:
        new_finding.false_p = True
        new_finding.active = False
        new_finding.verified = False
        super(Finding, new_finding).save(*args, **kwargs)


# true if both findings are on an engagement that have a different "deduplication on engagement" configuration
def is_deduplication_on_engagement_mismatch(new_finding, to_duplicate_finding):
    return not new_finding.test.engagement.deduplication_on_engagement and to_duplicate_finding.test.engagement.deduplication_on_engagement


@receiver(dedupe_signal, sender=Finding)
def sync_dedupe(sender, *args, **kwargs):
    try:
        enabled = System_Settings.objects.get().enable_deduplication
    except System_Settings.DoesNotExist:
        enabled = False
    if enabled:
        new_finding = kwargs['new_finding']
        deduplicationLogger.debug('sync_dedupe for: ' + str(new_finding.id) +
                    ":" + str(new_finding.title))
        if hasattr(settings, 'DEDUPLICATION_ALGORITHM_PER_PARSER'):
            scan_type = new_finding.test.test_type.name
            deduplicationLogger.debug('scan_type for this finding is :' + scan_type)
            # Default algorithm
            deduplicationAlgorithm = settings.DEDUPE_ALGO_LEGACY
            # Check for an override for this scan_type in the deduplication configuration
            if (scan_type in settings.DEDUPLICATION_ALGORITHM_PER_PARSER):
                deduplicationAlgorithm = settings.DEDUPLICATION_ALGORITHM_PER_PARSER[scan_type]
            deduplicationLogger.debug('deduplication algorithm: ' + deduplicationAlgorithm)
            if(deduplicationAlgorithm == settings.DEDUPE_ALGO_UNIQUE_ID_FROM_TOOL):
                deduplicate_unique_id_from_tool(new_finding)
            elif(deduplicationAlgorithm == settings.DEDUPE_ALGO_HASH_CODE):
                deduplicate_hash_code(new_finding)
            elif(deduplicationAlgorithm == settings.DEDUPE_ALGO_UNIQUE_ID_FROM_TOOL_OR_HASH_CODE):
                deduplicate_uid_or_hash_code(new_finding)
            else:
                deduplicate_legacy(new_finding)
        else:
            deduplicationLogger.debug("no configuration per parser found; using legacy algorithm")
            deduplicate_legacy(new_finding)
    else:
        deduplicationLogger.debug("skipping dedupe because it's disabled in system settings get()")


def deduplicate_legacy(new_finding):
    # ---------------------------------------------------------
    # 1) Collects all the findings that have the same:
    #      (title  and static_finding and dynamic_finding)
    #      or (CWE and static_finding and dynamic_finding)
    #    as the new one
    #    (this is "cond1")
    # ---------------------------------------------------------
    if new_finding.test.engagement.deduplication_on_engagement:
        eng_findings_cwe = Finding.objects.filter(
            test__engagement=new_finding.test.engagement,
            cwe=new_finding.cwe).exclude(id=new_finding.id).exclude(cwe=0).exclude(duplicate=True)
        eng_findings_title = Finding.objects.filter(
            test__engagement=new_finding.test.engagement,
            title=new_finding.title).exclude(id=new_finding.id).exclude(duplicate=True)
    else:
        eng_findings_cwe = Finding.objects.filter(
            test__engagement__product=new_finding.test.engagement.product,
            cwe=new_finding.cwe).exclude(id=new_finding.id).exclude(cwe=0).exclude(duplicate=True)
        eng_findings_title = Finding.objects.filter(
            test__engagement__product=new_finding.test.engagement.product,
            title=new_finding.title).exclude(id=new_finding.id).exclude(duplicate=True)

    total_findings = eng_findings_cwe | eng_findings_title
    deduplicationLogger.debug("Found " +
        str(len(eng_findings_cwe)) + " findings with same cwe, " +
        str(len(eng_findings_title)) + " findings with same title: " +
        str(len(total_findings)) + " findings with either same title or same cwe")

    # total_findings = total_findings.order_by('date')
    for find in total_findings:
        flag_endpoints = False
        flag_line_path = False
        flag_hash = False
        if is_deduplication_on_engagement_mismatch(new_finding, find):
            deduplicationLogger.debug(
                'deduplication_on_engagement_mismatch, skipping dedupe.')
            continue
        # ---------------------------------------------------------
        # 2) If existing and new findings have endpoints: compare them all
        #    Else look at line+file_path
        #    (if new finding is not static, do not deduplicate)
        # ---------------------------------------------------------
        if find.endpoints.count() != 0 and new_finding.endpoints.count() != 0:
            list1 = [e.host_with_port for e in new_finding.endpoints.all()]
            list2 = [e.host_with_port for e in find.endpoints.all()]
            if all(x in list1 for x in list2):
                flag_endpoints = True
        elif new_finding.static_finding and len(new_finding.file_path) > 0:
            if str(find.line) == str(new_finding.line) and find.file_path == new_finding.file_path:
                flag_line_path = True
            else:
                deduplicationLogger.debug("no endpoints on one of the findings and file_path doesn't match")
        else:
            deduplicationLogger.debug("no endpoints on one of the findings and the new finding is either dynamic or doesn't have a file_path; Deduplication will not occur")
        if find.hash_code == new_finding.hash_code:
            flag_hash = True
        deduplicationLogger.debug(
            'deduplication flags for new finding ' + str(new_finding.id) + ' and existing finding ' + str(find.id) +
            ' flag_endpoints: ' + str(flag_endpoints) + ' flag_line_path:' + str(flag_line_path) + ' flag_hash:' + str(flag_hash))
        # ---------------------------------------------------------
        # 3) Findings are duplicate if (cond1 is true) and they have the same:
        #    hash
        #    and (endpoints or (line and file_path)
        # ---------------------------------------------------------
        if ((flag_endpoints or flag_line_path) and flag_hash):
            try:
                set_duplicate(new_finding, find)
            except Exception as e:
                deduplicationLogger.debug(str(e))
                continue

            break


def deduplicate_unique_id_from_tool(new_finding):
    if new_finding.test.engagement.deduplication_on_engagement:
        existing_findings = Finding.objects.filter(
            test__engagement=new_finding.test.engagement,
            unique_id_from_tool=new_finding.unique_id_from_tool).exclude(
                id=new_finding.id).exclude(
                    unique_id_from_tool=None).exclude(
                        duplicate=True)
    else:
        existing_findings = Finding.objects.filter(
            test__engagement__product=new_finding.test.engagement.product,
            # the unique_id_from_tool is unique for a given tool: do not compare with other tools
            test__test_type=new_finding.test.test_type,
            unique_id_from_tool=new_finding.unique_id_from_tool).exclude(
                id=new_finding.id).exclude(
                    unique_id_from_tool=None).exclude(
                        duplicate=True)
    deduplicationLogger.debug("Found " +
        str(len(existing_findings)) + " findings with same unique_id_from_tool")
    for find in existing_findings:
        if is_deduplication_on_engagement_mismatch(new_finding, find):
            deduplicationLogger.debug(
                'deduplication_on_engagement_mismatch, skipping dedupe.')
            continue
        try:
            set_duplicate(new_finding, find)
        except Exception as e:
            deduplicationLogger.debug(str(e))
            continue
        break


def deduplicate_hash_code(new_finding):
    if new_finding.test.engagement.deduplication_on_engagement:
        existing_findings = Finding.objects.filter(
            test__engagement=new_finding.test.engagement,
            hash_code=new_finding.hash_code).exclude(
                id=new_finding.id).exclude(
                    hash_code=None).exclude(
                        duplicate=True)
    else:
        existing_findings = Finding.objects.filter(
            test__engagement__product=new_finding.test.engagement.product,
            hash_code=new_finding.hash_code).exclude(
                id=new_finding.id).exclude(
                    hash_code=None).exclude(
                        duplicate=True)
    deduplicationLogger.debug("Found " +
        str(len(existing_findings)) + " findings with same hash_code")
    for find in existing_findings:
        if is_deduplication_on_engagement_mismatch(new_finding, find):
            deduplicationLoggerdebug(
                'deduplication_on_engagement_mismatch, skipping dedupe.')
            continue
        try:
            set_duplicate(new_finding, find)
        except Exception as e:
            deduplicationLogger.debug(str(e))
            continue
        break


def deduplicate_uid_or_hash_code(new_finding):
    if new_finding.test.engagement.deduplication_on_engagement:
        existing_findings = Finding.objects.filter(
            Q(hash_code=new_finding.hash_code) |
            (Q(unique_id_from_tool=new_finding.unique_id_from_tool) & Q(test__test_type=new_finding.test.test_type)),
            test__engagement=new_finding.test.engagement).exclude(
                id=new_finding.id).exclude(
                    hash_code=None).exclude(
                        duplicate=True)
    else:
        existing_findings = Finding.objects.filter(
            Q(hash_code=new_finding.hash_code) |
            (Q(unique_id_from_tool=new_finding.unique_id_from_tool) & Q(test__test_type=new_finding.test.test_type)),
            test__engagement__product=new_finding.test.engagement.product).exclude(
                id=new_finding.id).exclude(
                    hash_code=None).exclude(
                        duplicate=True)
    deduplicationLogger.debug("Found " +
        str(len(existing_findings)) + " findings with either the same unique_id_from_tool or hash_code")
    for find in existing_findings:
        if is_deduplication_on_engagement_mismatch(new_finding, find):
            deduplicationLogger.debug(
                'deduplication_on_engagement_mismatch, skipping dedupe.')
            continue
        try:
            set_duplicate(new_finding, find)
        except Exception as e:
            deduplicationLogger.debug(str(e))
            continue
        break


def set_duplicate(new_finding, existing_finding):
    if existing_finding.duplicate:
        raise Exception("Existing finding is a duplicate")
    if existing_finding.id == new_finding.id:
        raise Exception("Can not add duplicate to itself")
    deduplicationLogger.debug('New finding ' + str(new_finding.id) + ' is a duplicate of existing finding ' + str(existing_finding.id))
    if (existing_finding.is_Mitigated or existing_finding.mitigated) and new_finding.active and not new_finding.is_Mitigated:
        existing_finding.mitigated = new_finding.mitigated
        existing_finding.is_Mitigated = new_finding.is_Mitigated
        existing_finding.active = new_finding.active
        existing_finding.verified = new_finding.verified
        existing_finding.notes.create(author=existing_finding.reporter,
                                      entry="This finding has been automatically re-openend as it was found in recent scans.")
        existing_finding.save()
    new_finding.duplicate = True
    new_finding.active = False
    new_finding.verified = False
    new_finding.duplicate_finding = existing_finding
    for find in new_finding.original_finding.all():
        new_finding.original_finding.remove(find)
        set_duplicate(find, existing_finding)
    existing_finding.found_by.add(new_finding.test.test_type)
    super(Finding, new_finding).save()
    super(Finding, existing_finding).save()


def removeLoop(finding_id, counter):
    # get latest status
    finding = Finding.objects.get(id=finding_id)
    real_original = finding.duplicate_finding

    if not real_original or real_original is None:
        return

    if finding_id == real_original.id:
        finding.duplicate_finding = None
        super(Finding, finding).save()
        return

    # Only modify the findings if the original ID is lower to get the oldest finding as original
    if (real_original.id > finding_id) and (real_original.duplicate_finding is not None):
        tmp = finding_id
        finding_id = real_original.id
        real_original = Finding.objects.get(id=tmp)
        finding = Finding.objects.get(id=finding_id)

    if real_original in finding.original_finding.all():
        # remove the original from the duplicate list if it is there
        finding.original_finding.remove(real_original)
        super(Finding, finding).save()
    if counter <= 0:
        # Maximum recursion depth as safety method to circumvent recursion here
        return
    for f in finding.original_finding.all():
        # for all duplicates set the original as their original, get rid of self in between
        f.duplicate_finding = real_original
        super(Finding, f).save()
        super(Finding, real_original).save()
        removeLoop(f.id, counter - 1)


def fix_loop_duplicates():
    candidates = Finding.objects.filter(duplicate_finding__isnull=False, original_finding__isnull=False).all().order_by("-id")
    deduplicationLogger.info("Identified %d Findings with Loops" % len(candidates))
    for find_id in candidates.values_list('id', flat=True):
        removeLoop(find_id, 5)

    new_originals = Finding.objects.filter(duplicate_finding__isnull=True, duplicate=True)
    for f in new_originals:
        deduplicationLogger.info("New Original: %d " % f.id)
        f.duplicate = False
        super(Finding, f).save()

    loop_count = Finding.objects.filter(duplicate_finding__isnull=False, original_finding__isnull=False).count()
    deduplicationLogger.info("%d Finding found with Loops" % loop_count)


def rename_whitesource_finding():
    whitesource_id = Test_Type.objects.get(name="Whitesource Scan").id
    findings = Finding.objects.filter(found_by=whitesource_id)
    findings = findings.order_by('-pk')
    logger.info("######## Updating Hashcodes - deduplication is done in background using django signals upon finding save ########")
    for finding in findings:
        logger.info("Updating Whitesource Finding with id: %d" % finding.id)
        lib_name_begin = re.search('\\*\\*Library Filename\\*\\* : ', finding.description).span(0)[1]
        lib_name_end = re.search('\\*\\*Library Description\\*\\*', finding.description).span(0)[0]
        lib_name = finding.description[lib_name_begin:lib_name_end - 1]
        if finding.cve is None:
            finding.title = "CVE-None | " + lib_name
        else:
            finding.title = finding.cve + " | " + lib_name
        if not finding.cwe:
            logger.debug('Set cwe for finding %d to 1035 if not an cwe Number is set' % finding.id)
            finding.cwe = 1035
        finding.title = finding.title.rstrip()  # delete \n at the end of the title
        from titlecase import titlecase
        finding.title = titlecase(finding.title)
        finding.hash_code = finding.compute_hash_code()
        finding.save()


def sync_rules(new_finding, *args, **kwargs):
    rules = Rule.objects.filter(applies_to='Finding', parent_rule=None)
    for rule in rules:
        child_val = True
        child_list = [val for val in rule.child_rules.all()]
        while (len(child_list) != 0):
            child_val = child_val and child_rule(child_list.pop(), new_finding)
        if child_val:
            if rule.operator == 'Matches':
                if getattr(new_finding, rule.match_field) == rule.match_text:
                    if rule.application == 'Append':
                        set_attribute_rule(new_finding, rule, (getattr(
                            new_finding, rule.applied_field) + rule.text))
                    else:
                        set_attribute_rule(new_finding, rule, rule.text)
                        new_finding.save(dedupe_option=False,
                                         rules_option=False)
            else:
                if rule.match_text in getattr(new_finding, rule.match_field):
                    if rule.application == 'Append':
                        set_attribute_rule(new_finding, rule, (getattr(
                            new_finding, rule.applied_field) + rule.text))
                    else:
                        set_attribute_rule(new_finding, rule, rule.text)
                        new_finding.save(dedupe_option=False,
                                         rules_option=False)


def set_attribute_rule(new_finding, rule, value):
    if rule.text == "True":
        setattr(new_finding, rule.applied_field, True)
    elif rule.text == "False":
        setattr(new_finding, rule.applied_field, False)
    else:
        setattr(new_finding, rule.applied_field, value)


def child_rule(rule, new_finding):
    if rule.operator == 'Matches':
        if getattr(new_finding, rule.match_field) == rule.match_text:
            return True
        else:
            return False
    else:
        if rule.match_text in getattr(new_finding, rule.match_field):
            return True
        else:
            return False


def count_findings(findings):
    product_count = {}
    finding_count = {'low': 0, 'med': 0, 'high': 0, 'crit': 0}
    for f in findings:
        product = f.test.engagement.product
        if product in product_count:
            product_count[product][4] += 1
            if f.severity == 'Low':
                product_count[product][3] += 1
                finding_count['low'] += 1
            if f.severity == 'Medium':
                product_count[product][2] += 1
                finding_count['med'] += 1
            if f.severity == 'High':
                product_count[product][1] += 1
                finding_count['high'] += 1
            if f.severity == 'Critical':
                product_count[product][0] += 1
                finding_count['crit'] += 1
        else:
            product_count[product] = [0, 0, 0, 0, 0]
            product_count[product][4] += 1
            if f.severity == 'Low':
                product_count[product][3] += 1
                finding_count['low'] += 1
            if f.severity == 'Medium':
                product_count[product][2] += 1
                finding_count['med'] += 1
            if f.severity == 'High':
                product_count[product][1] += 1
                finding_count['high'] += 1
            if f.severity == 'Critical':
                product_count[product][0] += 1
                finding_count['crit'] += 1
    return product_count, finding_count


def findings_this_period(findings, period_type, stuff, o_stuff, a_stuff):
    # periodType: 0 - weeks
    # 1 - months
    now = timezone.now()
    for i in range(6):
        counts = []
        # Weeks start on Monday
        if period_type == 0:
            curr = now - relativedelta(weeks=i)
            start_of_period = curr - relativedelta(
                weeks=1, weekday=0, hour=0, minute=0, second=0)
            end_of_period = curr + relativedelta(
                weeks=0, weekday=0, hour=0, minute=0, second=0)
        else:
            curr = now - relativedelta(months=i)
            start_of_period = curr - relativedelta(
                day=1, hour=0, minute=0, second=0)
            end_of_period = curr + relativedelta(
                day=31, hour=23, minute=59, second=59)

        o_count = {
            'closed': 0,
            'zero': 0,
            'one': 0,
            'two': 0,
            'three': 0,
            'total': 0
        }
        a_count = {
            'closed': 0,
            'zero': 0,
            'one': 0,
            'two': 0,
            'three': 0,
            'total': 0
        }
        for f in findings:
            if f.mitigated is not None and end_of_period >= f.mitigated >= start_of_period:
                o_count['closed'] += 1
            elif f.mitigated is not None and f.mitigated > end_of_period and f.date <= end_of_period.date(
            ):
                if f.severity == 'Critical':
                    o_count['zero'] += 1
                elif f.severity == 'High':
                    o_count['one'] += 1
                elif f.severity == 'Medium':
                    o_count['two'] += 1
                elif f.severity == 'Low':
                    o_count['three'] += 1
            elif f.mitigated is None and f.date <= end_of_period.date():
                if f.severity == 'Critical':
                    o_count['zero'] += 1
                elif f.severity == 'High':
                    o_count['one'] += 1
                elif f.severity == 'Medium':
                    o_count['two'] += 1
                elif f.severity == 'Low':
                    o_count['three'] += 1
            elif f.mitigated is None and f.date <= end_of_period.date():
                if f.severity == 'Critical':
                    a_count['zero'] += 1
                elif f.severity == 'High':
                    a_count['one'] += 1
                elif f.severity == 'Medium':
                    a_count['two'] += 1
                elif f.severity == 'Low':
                    a_count['three'] += 1

        total = sum(o_count.values()) - o_count['closed']
        if period_type == 0:
            counts.append(
                start_of_period.strftime("%b %d") + " - " +
                end_of_period.strftime("%b %d"))
        else:
            counts.append(start_of_period.strftime("%b %Y"))
        counts.append(o_count['zero'])
        counts.append(o_count['one'])
        counts.append(o_count['two'])
        counts.append(o_count['three'])
        counts.append(total)
        counts.append(o_count['closed'])

        stuff.append(counts)
        o_stuff.append(counts[:-1])

        a_counts = []
        a_total = sum(a_count.values())
        if period_type == 0:
            a_counts.append(
                start_of_period.strftime("%b %d") + " - " +
                end_of_period.strftime("%b %d"))
        else:
            a_counts.append(start_of_period.strftime("%b %Y"))
        a_counts.append(a_count['zero'])
        a_counts.append(a_count['one'])
        a_counts.append(a_count['two'])
        a_counts.append(a_count['three'])
        a_counts.append(a_total)
        a_stuff.append(a_counts)


def add_breadcrumb(parent=None,
                   title=None,
                   top_level=True,
                   url=None,
                   request=None,
                   clear=False):
    title_done = False
    if clear:
        request.session['dojo_breadcrumbs'] = None
        return
    else:
        crumbs = request.session.get('dojo_breadcrumbs', None)

    if top_level or crumbs is None:
        crumbs = [
            {
                'title': 'Home',
                'url': reverse('home')
            },
        ]
        if parent is not None and getattr(parent, "get_breadcrumbs", None):
            crumbs += parent.get_breadcrumbs()
        else:
            title_done = True
            crumbs += [{
                'title': title,
                'url': request.get_full_path() if url is None else url
            }]
    else:
        resolver = get_resolver(None).resolve
        if parent is not None and getattr(parent, "get_breadcrumbs", None):
            obj_crumbs = parent.get_breadcrumbs()
            if title is not None:
                obj_crumbs += [{
                    'title':
                    title,
                    'url':
                    request.get_full_path() if url is None else url
                }]
        else:
            title_done = True
            obj_crumbs = [{
                'title':
                title,
                'url':
                request.get_full_path() if url is None else url
            }]

        for crumb in crumbs:
            crumb_to_resolve = crumb['url'] if '?' not in crumb[
                'url'] else crumb['url'][:crumb['url'].index('?')]
            crumb_view = resolver(crumb_to_resolve)
            for obj_crumb in obj_crumbs:
                obj_crumb_to_resolve = obj_crumb[
                    'url'] if '?' not in obj_crumb['url'] else obj_crumb[
                        'url'][:obj_crumb['url'].index('?')]
                obj_crumb_view = resolver(obj_crumb_to_resolve)

                if crumb_view.view_name == obj_crumb_view.view_name:
                    if crumb_view.kwargs == obj_crumb_view.kwargs:
                        if len(obj_crumbs) == 1 and crumb in crumbs:
                            crumbs = crumbs[:crumbs.index(crumb)]
                        else:
                            obj_crumbs.remove(obj_crumb)
                    else:
                        if crumb in crumbs:
                            crumbs = crumbs[:crumbs.index(crumb)]

        crumbs += obj_crumbs

    request.session['dojo_breadcrumbs'] = crumbs


def get_punchcard_data(findings, start_date, weeks):
    # use try catch to make sure any teething bugs in the bunchcard don't break the dashboard
    try:
        # gather findings over past half year, make sure to start on a sunday
        first_sunday = start_date - relativedelta(weekday=SU(-1))
        last_sunday = start_date + relativedelta(weeks=weeks)

        print(first_sunday)
        print(last_sunday)

        # reminder: The first week of a year is the one that contains the year’s first Thursday
        # so we could have for 29/12/2019: week=1 and year=2019 :-D. So using week number from db is not practical

        severities_by_day = findings.filter(created__gte=first_sunday).filter(created__lt=last_sunday) \
                                    .values('created__date') \
                                    .annotate(count=Count('id')) \
                                    .order_by('created__date')

        # return empty stuff if no findings to be statted
        if severities_by_day.count() <= 0:
            return None, None

        # day of the week numbers:
        # javascript  database python
        # sun 6         1       6
        # mon 5         2       0
        # tue 4         3       1
        # wed 3         4       2
        # thu 2         5       3
        # fri 1         6       4
        # sat 0         7       5

        # map from python to javascript, do not use week numbers or day numbers from database.
        day_offset = {0: 5, 1: 4, 2: 3, 3: 2, 4: 1, 5: 0, 6: 6}

        punchcard = list()
        ticks = list()
        highest_day_count = 0
        tick = 0
        day_counts = [0, 0, 0, 0, 0, 0, 0]

        start_of_week = timezone.make_aware(datetime.combine(first_sunday, datetime.min.time()))
        start_of_next_week = start_of_week + relativedelta(weeks=1)
        day_counts = [0, 0, 0, 0, 0, 0, 0]

        for day in severities_by_day:
            created = day['created__date']
            day_count = day['count']

            created = timezone.make_aware(datetime.combine(created, datetime.min.time()))

            # print('%s %s %s', created, created.weekday(), calendar.day_name[created.weekday()], day_count)

            if created < start_of_week:
                raise ValueError('date found outside supported range: ' + str(created))
            else:
                if created >= start_of_week and created < start_of_next_week:
                    # add day count to current week data
                    day_counts[day_offset[created.weekday()]] = day_count
                    highest_day_count = max(highest_day_count, day_count)
                else:
                    # created >= start_of_next_week, so store current week, prepare for next
                    while created >= start_of_next_week:
                        week_data, label = get_week_data(start_of_week, tick, day_counts)
                        punchcard.extend(week_data)
                        ticks.append(label)
                        tick += 1

                        # new week, new values!
                        day_counts = [0, 0, 0, 0, 0, 0, 0]
                        start_of_week = start_of_next_week
                        start_of_next_week += relativedelta(weeks=1)

                    # finally a day that falls into the week bracket
                    day_counts[day_offset[created.weekday()]] = day_count
                    highest_day_count = max(highest_day_count, day_count)

        # add week in progress + empty weeks on the end if needed
        while tick < weeks + 1:
            print(tick)
            week_data, label = get_week_data(start_of_week, tick, day_counts)
            print(week_data, label)
            punchcard.extend(week_data)
            ticks.append(label)
            tick += 1

            day_counts = [0, 0, 0, 0, 0, 0, 0]
            start_of_week = start_of_next_week
            start_of_next_week += relativedelta(weeks=1)

        # adjust the size or circles
        ratio = (sqrt(highest_day_count / pi))
        for punch in punchcard:
            # front-end needs both the count for the label and the ratios of the radii of the circles
            punch.append(punch[2])
            punch[2] = (sqrt(punch[2] / pi)) / ratio

        return punchcard, ticks

    except Exception as e:
        logger.exception('Not showing punchcard graph due to exception gathering data', e)
        return None, None


def get_week_data(week_start_date, tick, day_counts):
    data = []
    for i in range(0, len(day_counts)):
        data.append([tick, i, day_counts[i]])
    label = [tick, week_start_date.strftime("<span class='small'>%m/%d<br/>%Y</span>")]
    return data, label


# 5 params
def get_period_counts_legacy(findings,
                             findings_closed,
                             accepted_findings,
                             period_interval,
                             start_date,
                             relative_delta='months'):
    opened_in_period = list()
    accepted_in_period = list()
    opened_in_period.append(
        ['Timestamp', 'Date', 'S0', 'S1', 'S2', 'S3', 'Total', 'Closed'])
    accepted_in_period.append(
        ['Timestamp', 'Date', 'S0', 'S1', 'S2', 'S3', 'Total', 'Closed'])

    for x in range(-1, period_interval):
        if relative_delta == 'months':
            # make interval the first through last of month
            end_date = (start_date + relativedelta(months=x)) + relativedelta(
                day=1, months=+1, days=-1)
            new_date = (
                start_date + relativedelta(months=x)) + relativedelta(day=1)
        else:
            # week starts the monday before
            new_date = start_date + relativedelta(weeks=x, weekday=MO(1))
            end_date = new_date + relativedelta(weeks=1, weekday=MO(1))

        closed_in_range_count = findings_closed.filter(
            mitigated__range=[new_date, end_date]).count()

        if accepted_findings:
            risks_a = accepted_findings.filter(
                risk_acceptance__created__range=[
                    datetime(
                        new_date.year,
                        new_date.month,
                        1,
                        tzinfo=timezone.get_current_timezone()),
                    datetime(
                        new_date.year,
                        new_date.month,
                        monthrange(new_date.year, new_date.month)[1],
                        tzinfo=timezone.get_current_timezone())
                ])
        else:
            risks_a = None

        crit_count, high_count, med_count, low_count, closed_count = [
            0, 0, 0, 0, 0
        ]
        for finding in findings:
            if new_date <= datetime.combine(finding.date, datetime.min.time(
            )).replace(tzinfo=timezone.get_current_timezone()) <= end_date:
                if finding.severity == 'Critical':
                    crit_count += 1
                elif finding.severity == 'High':
                    high_count += 1
                elif finding.severity == 'Medium':
                    med_count += 1
                elif finding.severity == 'Low':
                    low_count += 1

        total = crit_count + high_count + med_count + low_count
        opened_in_period.append(
            [(tcalendar.timegm(new_date.timetuple()) * 1000), new_date,
             crit_count, high_count, med_count, low_count, total,
             closed_in_range_count])
        crit_count, high_count, med_count, low_count, closed_count = [
            0, 0, 0, 0, 0
        ]
        if risks_a is not None:
            for finding in risks_a:
                if finding.severity == 'Critical':
                    crit_count += 1
                elif finding.severity == 'High':
                    high_count += 1
                elif finding.severity == 'Medium':
                    med_count += 1
                elif finding.severity == 'Low':
                    low_count += 1

        total = crit_count + high_count + med_count + low_count
        accepted_in_period.append(
            [(tcalendar.timegm(new_date.timetuple()) * 1000), new_date,
             crit_count, high_count, med_count, low_count, total])

    return {
        'opened_per_period': opened_in_period,
        'accepted_per_period': accepted_in_period
    }


def get_period_counts(active_findings,
                      findings,
                      findings_closed,
                      accepted_findings,
                      period_interval,
                      start_date,
                      relative_delta='months'):
    start_date = datetime(
        start_date.year,
        start_date.month,
        start_date.day,
        tzinfo=timezone.get_current_timezone())
    opened_in_period = list()
    active_in_period = list()
    accepted_in_period = list()
    opened_in_period.append(
        ['Timestamp', 'Date', 'S0', 'S1', 'S2', 'S3', 'Total', 'Closed'])
    active_in_period.append(
        ['Timestamp', 'Date', 'S0', 'S1', 'S2', 'S3', 'Total', 'Closed'])
    accepted_in_period.append(
        ['Timestamp', 'Date', 'S0', 'S1', 'S2', 'S3', 'Total', 'Closed'])

    for x in range(-1, period_interval):
        if relative_delta == 'months':
            # make interval the first through last of month
            end_date = (start_date + relativedelta(months=x)) + relativedelta(
                day=1, months=+1, days=-1)
            new_date = (
                start_date + relativedelta(months=x)) + relativedelta(day=1)
        else:
            # week starts the monday before
            new_date = start_date + relativedelta(weeks=x, weekday=MO(1))
            end_date = new_date + relativedelta(weeks=1, weekday=MO(1))

        closed_in_range_count = findings_closed.filter(
            mitigated__range=[new_date, end_date]).count()

        if accepted_findings:
            risks_a = accepted_findings.filter(
                risk_acceptance__created__range=[
                    datetime(
                        new_date.year,
                        new_date.month,
                        1,
                        tzinfo=timezone.get_current_timezone()),
                    datetime(
                        new_date.year,
                        new_date.month,
                        monthrange(new_date.year, new_date.month)[1],
                        tzinfo=timezone.get_current_timezone())
                ])
        else:
            risks_a = None

        crit_count, high_count, med_count, low_count, closed_count = [
            0, 0, 0, 0, 0
        ]
        for finding in findings:
            try:
                if new_date <= datetime.combine(
                        finding.date, datetime.min.time()
                ).replace(tzinfo=timezone.get_current_timezone()) <= end_date:
                    if finding.severity == 'Critical':
                        crit_count += 1
                    elif finding.severity == 'High':
                        high_count += 1
                    elif finding.severity == 'Medium':
                        med_count += 1
                    elif finding.severity == 'Low':
                        low_count += 1
            except:
                if new_date <= finding.date <= end_date:
                    if finding.severity == 'Critical':
                        crit_count += 1
                    elif finding.severity == 'High':
                        high_count += 1
                    elif finding.severity == 'Medium':
                        med_count += 1
                    elif finding.severity == 'Low':
                        low_count += 1
                pass

        total = crit_count + high_count + med_count + low_count
        opened_in_period.append(
            [(tcalendar.timegm(new_date.timetuple()) * 1000), new_date,
             crit_count, high_count, med_count, low_count, total,
             closed_in_range_count])
        crit_count, high_count, med_count, low_count, closed_count = [
            0, 0, 0, 0, 0
        ]
        if risks_a is not None:
            for finding in risks_a:
                if finding.severity == 'Critical':
                    crit_count += 1
                elif finding.severity == 'High':
                    high_count += 1
                elif finding.severity == 'Medium':
                    med_count += 1
                elif finding.severity == 'Low':
                    low_count += 1

        total = crit_count + high_count + med_count + low_count
        accepted_in_period.append(
            [(tcalendar.timegm(new_date.timetuple()) * 1000), new_date,
             crit_count, high_count, med_count, low_count, total])
        crit_count, high_count, med_count, low_count, closed_count = [
            0, 0, 0, 0, 0
        ]
        for finding in active_findings:
            try:
                if datetime.combine(finding.date, datetime.min.time()).replace(
                        tzinfo=timezone.get_current_timezone()) <= end_date:
                    if finding.severity == 'Critical':
                        crit_count += 1
                    elif finding.severity == 'High':
                        high_count += 1
                    elif finding.severity == 'Medium':
                        med_count += 1
                    elif finding.severity == 'Low':
                        low_count += 1
            except:
                if finding.date <= end_date:
                    if finding.severity == 'Critical':
                        crit_count += 1
                    elif finding.severity == 'High':
                        high_count += 1
                    elif finding.severity == 'Medium':
                        med_count += 1
                    elif finding.severity == 'Low':
                        low_count += 1
                pass
        total = crit_count + high_count + med_count + low_count
        active_in_period.append(
            [(tcalendar.timegm(new_date.timetuple()) * 1000), new_date,
             crit_count, high_count, med_count, low_count, total])

    return {
        'opened_per_period': opened_in_period,
        'accepted_per_period': accepted_in_period,
        'active_per_period': active_in_period
    }


def opened_in_period(start_date, end_date, pt):
    start_date = datetime(
        start_date.year,
        start_date.month,
        start_date.day,
        tzinfo=timezone.get_current_timezone())
    end_date = datetime(
        end_date.year,
        end_date.month,
        end_date.day,
        tzinfo=timezone.get_current_timezone())
    opened_in_period = Finding.objects.filter(
        date__range=[start_date, end_date],
        test__engagement__product__prod_type=pt,
        verified=True,
        false_p=False,
        duplicate=False,
        out_of_scope=False,
        mitigated__isnull=True,
        severity__in=(
            'Critical', 'High', 'Medium',
            'Low')).values('numerical_severity').annotate(
                Count('numerical_severity')).order_by('numerical_severity')
    total_opened_in_period = Finding.objects.filter(
        date__range=[start_date, end_date],
        test__engagement__product__prod_type=pt,
        verified=True,
        false_p=False,
        duplicate=False,
        out_of_scope=False,
        mitigated__isnull=True,
        severity__in=('Critical', 'High', 'Medium', 'Low')).aggregate(
            total=Sum(
                Case(
                    When(
                        severity__in=('Critical', 'High', 'Medium', 'Low'),
                        then=Value(1)),
                    output_field=IntegerField())))['total']

    oip = {
        'S0':
        0,
        'S1':
        0,
        'S2':
        0,
        'S3':
        0,
        'Total':
        total_opened_in_period,
        'start_date':
        start_date,
        'end_date':
        end_date,
        'closed':
        Finding.objects.filter(
            mitigated__range=[start_date, end_date],
            test__engagement__product__prod_type=pt,
            severity__in=('Critical', 'High', 'Medium', 'Low')).aggregate(
                total=Sum(
                    Case(
                        When(
                            severity__in=('Critical', 'High', 'Medium', 'Low'),
                            then=Value(1)),
                        output_field=IntegerField())))['total'],
        'to_date_total':
        Finding.objects.filter(
            date__lte=end_date.date(),
            verified=True,
            false_p=False,
            duplicate=False,
            out_of_scope=False,
            mitigated__isnull=True,
            test__engagement__product__prod_type=pt,
            severity__in=('Critical', 'High', 'Medium', 'Low')).count()
    }

    for o in opened_in_period:
        oip[o['numerical_severity']] = o['numerical_severity__count']

    return oip


def message(count, noun, verb):
    return ('{} ' + noun + '{} {} ' + verb).format(
        count, pluralize(count), pluralize(count, 'was,were'))


class FileIterWrapper(object):
    def __init__(self, flo, chunk_size=1024**2):
        self.flo = flo
        self.chunk_size = chunk_size

    def __next__(self):
        data = self.flo.read(self.chunk_size)
        if data:
            return data
        else:
            raise StopIteration

    def __iter__(self):
        return self


def get_cal_event(start_date, end_date, summary, description, uid):
    cal = vobject.iCalendar()
    cal.add('vevent')
    cal.vevent.add('summary').value = summary
    cal.vevent.add('description').value = description
    start = cal.vevent.add('dtstart')
    start.value = start_date
    end = cal.vevent.add('dtend')
    end.value = end_date
    cal.vevent.add('uid').value = uid
    return cal


def named_month(month_number):
    """
    Return the name of the month, given the number.
    """
    return date(1900, month_number, 1).strftime("%B")


def normalize_query(query_string,
                    findterms=re.compile(r'"([^"]+)"|(\S+)').findall,
                    normspace=re.compile(r'\s{2,}').sub):
    return [
        normspace(' ', (t[0] or t[1]).strip()) for t in findterms(query_string)
    ]


def build_query(query_string, search_fields):
    """ Returns a query, that is a combination of Q objects. That combination
    aims to search keywords within a model by testing the given search fields.

    """
    query = None  # Query to search for every search term
    terms = normalize_query(query_string)
    for term in terms:
        or_query = None  # Query to search for a given term in each field
        for field_name in search_fields:
            q = Q(**{"%s__icontains" % field_name: term})

            if or_query:
                or_query = or_query | q
            else:
                or_query = q

        if query:
            query = query & or_query
        else:
            query = or_query
    return query


def template_search_helper(fields=None, query_string=None):
    if not fields:
        fields = [
            'title',
            'description',
        ]
    findings = Finding_Template.objects.all()

    if not query_string:
        return findings

    entry_query = build_query(query_string, fields)
    found_entries = findings.filter(entry_query)

    return found_entries


def get_page_items(request, items, page_size, param_name='page'):
    size = request.GET.get('page_size', page_size)
    paginator = Paginator(items, size)
    page = request.GET.get(param_name)

    # new get_page method will handle invalid page value, out of bounds pages, etc
    return paginator.get_page(page)


def handle_uploaded_threat(f, eng):
    name, extension = os.path.splitext(f.name)
    with open(settings.MEDIA_ROOT + '/threat/%s%s' % (eng.id, extension),
              'wb+') as destination:
        for chunk in f.chunks():
            destination.write(chunk)
    eng.tmodel_path = settings.MEDIA_ROOT + '/threat/%s%s' % (eng.id,
                                                              extension)
    eng.save()


def handle_uploaded_selenium(f, cred):
    name, extension = os.path.splitext(f.name)
    with open(settings.MEDIA_ROOT + '/selenium/%s%s' % (cred.id, extension),
              'wb+') as destination:
        for chunk in f.chunks():
            destination.write(chunk)
    cred.selenium_script = settings.MEDIA_ROOT + '/selenium/%s%s' % (cred.id,
                                                                     extension)
    cred.save()


# Gets a connection to a Jira server based on the finding
def get_jira_connection(finding):
    jira = None
    prod = Product.objects.get(
        engagement=Engagement.objects.get(test=finding.test))

    try:
        jpkey = JIRA_PKey.objects.get(product=prod)
        jira_conf = jpkey.conf
        if jira_conf is not None:
            jira = JIRA(
                server=jira_conf.url,
                basic_auth=(jira_conf.username, jira_conf.password))
    except JIRA_PKey.DoesNotExist:
        pass
    return jira


def jira_get_resolution_id(jira, issue, status):
    transitions = jira.transitions(issue)
    resolution_id = None
    for t in transitions:
        if t['name'] == "Resolve Issue":
            resolution_id = t['id']
            break
        if t['name'] == "Reopen Issue":
            resolution_id = t['id']
            break

    return resolution_id


def jira_change_resolution_id(jira, issue, id):
    jira.transition_issue(issue, id)


# Logs the error to the alerts table, which appears in the notification toolbar
def log_jira_generic_alert(title, description):
    create_notification(
        event='jira_update',
        title=title,
        description=description,
        icon='bullseye',
        source='Jira')


# Logs the error to the alerts table, which appears in the notification toolbar
def log_jira_alert(error, finding):
    prod_name = finding.test.engagement.product.name
    create_notification(
        event='jira_update',
        title='Jira update issue (' + truncate_with_dots(prod_name, 25) + ')',
        description='Finding: ' + str(finding.id) + ', ' + error,
        url=reverse('view_finding', args=(finding.id, )),
        icon='bullseye',
        source='Jira')


# Displays an alert for Jira notifications
def log_jira_message(text, finding):
    create_notification(
        event='jira_update',
        title='Jira update message',
        description=text + " Finding: " + str(finding.id),
        url=reverse('view_finding', args=(finding.id, )),
        icon='bullseye',
        source='Jira')


# Adds labels to a Jira issue
def add_labels(find, issue):
    # Update Label with system setttings label
    system_settings = System_Settings.objects.get()
    labels = system_settings.jira_labels
    if labels is None:
        return
    else:
        labels = labels.split()
    if len(labels) > 0:
        for label in labels:
            issue.fields.labels.append(label)
    # Update the label with the product name (underscore)
    prod_name = find.test.engagement.product.name.replace(" ", "_")
    issue.fields.labels.append(prod_name)
    issue.update(fields={"labels": issue.fields.labels})


def jira_long_description(find_description, find_id, jira_conf_finding_text):
    return find_description + "\n\n*Dojo ID:* " + str(
        find_id) + "\n\n" + jira_conf_finding_text


def add_external_issue(find, external_issue_provider):
    eng = Engagement.objects.get(test=find.test)
    prod = Product.objects.get(engagement=eng)
    logger.debug('adding external issue with provider: ' + external_issue_provider)

    if external_issue_provider == 'github':
        add_external_issue_github(find, prod, eng)


def update_external_issue(find, old_status, external_issue_provider):
    prod = Product.objects.get(engagement=Engagement.objects.get(test=find.test))
    eng = Engagement.objects.get(test=find.test)

    if external_issue_provider == 'github':
        update_external_issue_github(find, prod, eng)


def close_external_issue(find, note, external_issue_provider):
    prod = Product.objects.get(engagement=Engagement.objects.get(test=find.test))
    eng = Engagement.objects.get(test=find.test)

    if external_issue_provider == 'github':
        close_external_issue_github(find, note, prod, eng)


def reopen_external_issue(find, note, external_issue_provider):
    prod = Product.objects.get(engagement=Engagement.objects.get(test=find.test))
    eng = Engagement.objects.get(test=find.test)

    if external_issue_provider == 'github':
        reopen_external_issue_github(find, note, prod, eng)


def add_issue(find, push_to_jira):
    eng = Engagement.objects.get(test=find.test)
    prod = Product.objects.get(engagement=eng)

    if push_to_jira:
        if JIRA_PKey.objects.filter(product=prod).count() == 0:
            log_jira_alert('Finding cannot be pushed to jira as there is no jira configuration for this product.', find)
            return

        jpkey = JIRA_PKey.objects.get(product=prod)
        jira_conf = jpkey.conf

        if 'Active' in find.status() and 'Verified' in find.status():
            if ((jpkey.push_all_issues and Finding.get_number_severity(
                    System_Settings.objects.get().jira_minimum_severity) >=
                 Finding.get_number_severity(find.severity))):
                log_jira_alert(
                    'Finding below jira_minimum_severity threshold.', find)

            else:
                logger.debug('Trying to create a new JIRA issue')
                try:
                    JIRAError.log_to_tempfile = False
                    jira = JIRA(
                        server=jira_conf.url,
                        basic_auth=(jira_conf.username, jira_conf.password))
                    if jpkey.component:
                        new_issue = jira.create_issue(
                            project=jpkey.project_key,
                            summary=find.title,
                            components=[
                                {
                                    'name': jpkey.component
                                },
                            ],
                            description=jira_long_description(
                                find.long_desc(), find.id,
                                jira_conf.finding_text),
                            issuetype={'name': jira_conf.default_issue_type},
                            priority={
                                'name': jira_conf.get_priority(find.severity)
                            })
                    else:
                        new_issue = jira.create_issue(
                            project=jpkey.project_key,
                            summary=find.title,
                            description=jira_long_description(
                                find.long_desc(), find.id,
                                jira_conf.finding_text),
                            issuetype={'name': jira_conf.default_issue_type},
                            priority={
                                'name': jira_conf.get_priority(find.severity)
                            })
                    j_issue = JIRA_Issue(
                        jira_id=new_issue.id, jira_key=new_issue, finding=find)
                    j_issue.save()
                    find.jira_creation = timezone.now()
                    find.jira_change = find.jira_creation
                    find.save()
                    issue = jira.issue(new_issue.id)

                    # Add labels (security & product)
                    add_labels(find, new_issue)
                    # Upload dojo finding screenshots to Jira
                    for pic in find.images.all():
                        jira_attachment(
                            jira, issue,
                            settings.MEDIA_ROOT + pic.image_large.name)

                        # if jpkey.enable_engagement_epic_mapping:
                        #      epic = JIRA_Issue.objects.get(engagement=eng)
                        #      issue_list = [j_issue.jira_id,]
                        #      jira.add_issues_to_epic(epic_id=epic.jira_id, issue_keys=[str(j_issue.jira_id)], ignore_epics=True)
                except JIRAError as e:
                    log_jira_alert(e.text, find)
        else:
            log_jira_alert("Finding not active or not verified.",
                           find)


def jira_attachment(jira, issue, file, jira_filename=None):

    basename = file
    if jira_filename is None:
        basename = os.path.basename(file)

    # Check to see if the file has been uploaded to Jira
    if jira_check_attachment(issue, basename) is False:
        try:
            if jira_filename is not None:
                attachment = io.StringIO()
                attachment.write(jira_filename)
                jira.add_attachment(
                    issue=issue, attachment=attachment, filename=jira_filename)
            else:
                # read and upload a file
                with open(file, 'rb') as f:
                    jira.add_attachment(issue=issue, attachment=f)
        except JIRAError as e:
            log_jira_alert("Attachment: " + e.text)


def jira_check_attachment(issue, source_file_name):
    file_exists = False
    for attachment in issue.fields.attachment:
        filename = attachment.filename

        if filename == source_file_name:
            file_exists = True
            break

    return file_exists


def update_issue(find, old_status, push_to_jira):
    prod = Product.objects.get(
        engagement=Engagement.objects.get(test=find.test))
    jpkey = JIRA_PKey.objects.get(product=prod)
    jira_conf = jpkey.conf

    if push_to_jira:
        j_issue = JIRA_Issue.objects.get(finding=find)
        try:
            JIRAError.log_to_tempfile = False
            jira = JIRA(
                server=jira_conf.url,
                basic_auth=(jira_conf.username, jira_conf.password))
            issue = jira.issue(j_issue.jira_id)

            fields = {}
            # Only update the component if it didn't exist earlier in Jira, this is to avoid assigning multiple components to an item
            if issue.fields.components:
                log_jira_alert(
                    "Component not updated, exists in Jira already. Update from Jira instead.",
                    find)
            elif jpkey.component:
                # Add component to the Jira issue
                component = [
                    {
                        'name': jpkey.component
                    },
                ]
                fields = {"components": component}

            # Upload dojo finding screenshots to Jira
            for pic in find.images.all():
                jira_attachment(jira, issue,
                                settings.MEDIA_ROOT + pic.image_large.name)

            issue.update(
                summary=find.title,
                description=jira_long_description(find.long_desc(), find.id,
                                                  jira_conf.finding_text),
                priority={'name': jira_conf.get_priority(find.severity)},
                fields=fields)
            print('\n\nSaving jira_change\n\n')
            find.jira_change = timezone.now()
            find.save()
            # Add labels(security & product)
            add_labels(find, issue)
        except JIRAError as e:
            log_jira_alert(e.text, find)

        req_url = jira_conf.url + '/rest/api/latest/issue/' + \
            j_issue.jira_id + '/transitions'
        if 'Inactive' in find.status() or 'Mitigated' in find.status(
        ) or 'False Positive' in find.status(
        ) or 'Out of Scope' in find.status() or 'Duplicate' in find.status():
            if 'Active' in old_status:
                json_data = {'transition': {'id': jira_conf.close_status_key}}
                r = requests.post(
                    url=req_url,
                    auth=HTTPBasicAuth(jira_conf.username, jira_conf.password),
                    json=json_data)
                find.jira_change = timezone.now()
                find.save()
        elif 'Active' in find.status() and 'Verified' in find.status():
            if 'Inactive' in old_status:
                json_data = {'transition': {'id': jira_conf.open_status_key}}
                r = requests.post(
                    url=req_url,
                    auth=HTTPBasicAuth(jira_conf.username, jira_conf.password),
                    json=json_data)
                find.jira_change = timezone.now()
                find.save()


def close_epic(eng, push_to_jira):
    engagement = eng
    prod = Product.objects.get(engagement=engagement)
    jpkey = JIRA_PKey.objects.get(product=prod)
    jira_conf = jpkey.conf
    if jpkey.enable_engagement_epic_mapping and push_to_jira:
        try:
            j_issue = JIRA_Issue.objects.get(engagement=eng)
            req_url = jira_conf.url + '/rest/api/latest/issue/' + \
                j_issue.jira_id + '/transitions'
            j_issue = JIRA_Issue.objects.get(engagement=eng)
            json_data = {'transition': {'id': jira_conf.close_status_key}}
            r = requests.post(
                url=req_url,
                auth=HTTPBasicAuth(jira_conf.username, jira_conf.password),
                json=json_data)
        except Exception as e:
            log_jira_generic_alert('Jira Engagement/Epic Close Error', str(e))
            pass


def update_epic(eng, push_to_jira):
    engagement = eng
    prod = Product.objects.get(engagement=engagement)
    jpkey = JIRA_PKey.objects.get(product=prod)
    jira_conf = jpkey.conf
    if jpkey.enable_engagement_epic_mapping and push_to_jira:
        try:
            jira = JIRA(
                server=jira_conf.url,
                basic_auth=(jira_conf.username, jira_conf.password))
            j_issue = JIRA_Issue.objects.get(engagement=eng)
            issue = jira.issue(j_issue.jira_id)
            issue.update(summary=eng.name, description=eng.name)
        except Exception as e:
            log_jira_generic_alert('Jira Engagement/Epic Update Error', str(e))
            pass


def add_epic(eng, push_to_jira):
    engagement = eng
    prod = Product.objects.get(engagement=engagement)
    jpkey = JIRA_PKey.objects.get(product=prod)
    jira_conf = jpkey.conf
    if jpkey.enable_engagement_epic_mapping and push_to_jira:
        issue_dict = {
            'project': {
                'key': jpkey.project_key
            },
            'summary': engagement.name,
            'description': engagement.name,
            'issuetype': {
                'name': 'Epic'
            },
            'customfield_' + str(jira_conf.epic_name_id): engagement.name,
        }
        try:
            jira = JIRA(
                server=jira_conf.url,
                basic_auth=(jira_conf.username, jira_conf.password))
            new_issue = jira.create_issue(fields=issue_dict)
            j_issue = JIRA_Issue(
                jira_id=new_issue.id,
                jira_key=new_issue,
                engagement=engagement)
            j_issue.save()
        except Exception as e:
            error = str(e)
            message = ""
            if "customfield" in error:
                message = "The 'Epic name id' in your DefectDojo Jira Configuration does not appear to be correct. Please visit, " + jira_conf.url + \
                    "/rest/api/2/field and search for Epic Name. Copy the number out of cf[number] and place in your DefectDojo settings for Jira and try again. For example, if your results are cf[100001] then copy 100001 and place it in 'Epic name id'. (Your Epic Id will be different.) \n\n"

            log_jira_generic_alert('Jira Engagement/Epic Creation Error',
                                   message + error)
            pass


def add_comment(find, note, force_push=False):
    prod = Product.objects.get(
        engagement=Engagement.objects.get(test=find.test))

    try:
        jpkey = JIRA_PKey.objects.get(product=prod)
        jira_conf = jpkey.conf

        if jpkey.push_notes or force_push is True:
            try:
                jira = JIRA(
                    server=jira_conf.url,
                    basic_auth=(jira_conf.username, jira_conf.password))
                j_issue = JIRA_Issue.objects.get(finding=find)
                jira.add_comment(
                    j_issue.jira_id,
                    '(%s): %s' % (note.author.get_full_name(), note.entry))
            except Exception as e:
                log_jira_generic_alert('Jira Add Comment Error', str(e))
                pass
    except JIRA_PKey.DoesNotExist:
        pass


def send_review_email(request, user, finding, users, new_note):
    # TODO remove apparent dead code

    recipients = [u.email for u in users]
    msg = "\nGreetings, \n\n"
    msg += "{0} has requested that you please review ".format(str(user))
    msg += "the following finding for accuracy:"
    msg += "\n\n" + finding.title
    msg += "\n\nIt can be reviewed at " + request.build_absolute_uri(
        reverse("view_finding", args=(finding.id, )))
    msg += "\n\n{0} provided the following details:".format(str(user))
    msg += "\n\n" + new_note.entry
    msg += "\n\nThanks\n"

    send_mail(
        'DefectDojo Finding Review Request',
        msg,
        user.email,
        recipients,
        fail_silently=False)
    pass


def process_notifications(request, note, parent_url, parent_title):
    regex = re.compile(r'(?:\A|\s)@(\w+)\b')
    usernames_to_check = set([un.lower() for un in regex.findall(note.entry)])
    users_to_notify = [
        User.objects.filter(username=username).get()
        for username in usernames_to_check
        if User.objects.filter(is_active=True, username=username).exists()
    ]  # is_staff also?
    user_posting = request.user
    if len(note.entry) > 200:
        note.entry = note.entry[:200]
        note.entry += "..."
    create_notification(
        event='user_mentioned',
        section=parent_title,
        note=note,
        user=request.user,
        title='%s jotted a note' % request.user,
        url=parent_url,
        icon='commenting',
        recipients=users_to_notify)


def send_atmention_email(user, users, parent_url, parent_title, new_note):
    recipients = [u.email for u in users]
    msg = "\nGreetings, \n\n"
    msg += "User {0} mentioned you in a note on {1}".format(
        str(user), parent_title)
    msg += "\n\n" + new_note.entry
    msg += "\n\nIt can be reviewed at " + parent_url
    msg += "\n\nThanks\n"
    send_mail(
        'DefectDojo - {0} @mentioned you in a note'.format(str(user)),
        msg,
        user.email,
        recipients,
        fail_silently=False)


def encrypt(key, iv, plaintext):
    text = ""
    if plaintext and plaintext is not None:
        backend = default_backend()
        cipher = Cipher(algorithms.AES(key), modes.CBC(iv), backend=backend)
        encryptor = cipher.encryptor()
        plaintext = _pad_string(plaintext)
        encrypted_text = encryptor.update(plaintext) + encryptor.finalize()
        text = binascii.b2a_hex(encrypted_text).rstrip()
    return text


def decrypt(key, iv, encrypted_text):
    backend = default_backend()
    cipher = Cipher(algorithms.AES(key), modes.CBC(iv), backend=backend)
    encrypted_text_bytes = binascii.a2b_hex(encrypted_text)
    decryptor = cipher.decryptor()
    decrypted_text = decryptor.update(encrypted_text_bytes) + decryptor.finalize()
    decrypted_text = _unpad_string(decrypted_text)
    return decrypted_text


def _pad_string(value):
    length = len(value)
    pad_size = 16 - (length % 16)
    return value.ljust(length + pad_size, b'\x00')


def _unpad_string(value):
    if value and value is not None:
        value = value.rstrip(b'\x00')
    return value


def dojo_crypto_encrypt(plaintext):
    data = None
    if plaintext:
        key = None
        key = get_db_key()

        iv = os.urandom(16)
        data = prepare_for_save(
            iv, encrypt(key, iv, plaintext.encode('utf-8')))

    return data


def prepare_for_save(iv, encrypted_value):
    stored_value = None

    if encrypted_value and encrypted_value is not None:
        binascii.b2a_hex(encrypted_value).rstrip()
        stored_value = "AES.1:" + binascii.b2a_hex(iv).decode('utf-8') + ":" + encrypted_value.decode('utf-8')
    return stored_value


def get_db_key():
    db_key = None
    if hasattr(settings, 'DB_KEY'):
        db_key = settings.DB_KEY
        db_key = binascii.b2a_hex(
            hashlib.sha256(db_key.encode('utf-8')).digest().rstrip())[:32]

    return db_key


def prepare_for_view(encrypted_value):

    key = None
    decrypted_value = ""
    if encrypted_value is not NotImplementedError and encrypted_value is not None:
        key = get_db_key()
        encrypted_values = encrypted_value.split(":")

        if len(encrypted_values) > 1:
            type = encrypted_values[0]

            iv = binascii.a2b_hex(encrypted_values[1])
            value = encrypted_values[2]

            try:
                decrypted_value = decrypt(key, iv, value)
                decrypted_value = decrypted_value.decode('utf-8')
            except UnicodeDecodeError:
                decrypted_value = ""

    return decrypted_value


def get_system_setting(setting):
    system_settings = System_Settings.objects.get()
    return getattr(system_settings, setting, None)


def get_slack_user_id(user_email):
    user_id = None

    res = requests.request(
        method='POST',
        url='https://slack.com/api/users.list',
        data={'token': get_system_setting('slack_token')})

    users = json.loads(res.text)

    if users:
        for member in users["members"]:
            if "email" in member["profile"]:
                if user_email == member["profile"]["email"]:
                    if "id" in member:
                        user_id = member["id"]
                        break

    return user_id


def create_notification(initiator=None, event=None, **kwargs):
    print('block_exec: ', vars(initiator.usercontactinfo))
    if initiator and initiator.usercontactinfo and not initiator.usercontactinfo.block_execution:
        from .tasks import async_create_notification
        print('async nottttttttttttts')
        async_create_notification.delay(initator=initiator, event=event, **kwargs)
    else:
        create_notification_sync(initator=initiator, event=event, **kwargs)


def create_notification_sync(event=None, **kwargs):
    def create_description(event):
        if "description" not in kwargs.keys():
            if event == 'product_added':
                kwargs["description"] = "Product " + kwargs['title'] + " has been created successfully."
            else:
                kwargs["description"] = "Event " + str(event) + " has occured."

    def create_notification_message(event, notification_type):
        template = 'notifications/%s.tpl' % event.replace('/', '')
        kwargs.update({'type': notification_type})

        try:
            notification = render_to_string(template, kwargs)
        except Exception as e:
            logger.exception(e)
            create_description(event)
            notification = render_to_string('notifications/other.tpl', kwargs)

        return notification

    def send_slack_notification(user=None):
        if user is not None:
            if user.usercontactinfo.slack_username is not None:
                slack_user_id = user.usercontactinfo.slack_user_id
                if user.usercontactinfo.slack_user_id is None:
                    # Lookup the slack userid
                    slack_user_id = get_slack_user_id(
                        user.usercontactinfo.slack_username)
                    slack_user_save = UserContactInfo.objects.get(user_id=user.id)
                    slack_user_save.slack_user_id = slack_user_id
                    slack_user_save.save()

                channel = '@%s' % slack_user_id
            else:
                # user has no slack username, skip
                return
        else:
            channel = get_system_setting('slack_channel')

        try:
            res = requests.request(
                method='POST',
                url='https://slack.com/api/chat.postMessage',
                data={
                    'token': get_system_setting('slack_token'),
                    'channel': channel,
                    'username': get_system_setting('slack_username'),
                    'text': create_notification_message(event, 'slack')
                })
        except Exception as e:
            log_alert(e)
            pass

    def send_hipchat_notification(user=None):
        if user:
            # HipChat doesn't seem to offer direct message functionality, so no HipChat PM functionality here...
            return

        try:
            # We use same template for HipChat as for slack
            res = requests.request(
                method='POST',
                url='https://%s/v2/room/%s/notification?auth_token=%s' %
                (get_system_setting('hipchat_site'),
                get_system_setting('hipchat_channel'),
                get_system_setting('hipchat_token')),
                data={
                    'message': create_notification_message(event, 'slack'),
                    'message_format': 'text'
                })
        except Exception as e:
            log_alert(e)
            pass

<<<<<<< HEAD
    def send_mail_notification(address, user=None):
=======
    def send_mail_notification(user=None):
        if user:
            address = user.email
        else:
            address = get_system_setting('mail_notifications_to')

>>>>>>> f5babb33
        subject = '%s notification' % get_system_setting('team_name')
        if 'title' in kwargs:
            subject += ': %s' % kwargs['title']
        try:
            email = EmailMessage(
                subject,
                create_notification_message(event, 'mail'),
                get_system_setting('mail_notifications_from'),
                [address],
                headers={"From": "{}".format(get_system_setting('mail_notifications_from'))}
            )
            email.content_subtype = 'html'
            # logger.info('sending email alert:')
            # logger.info(create_notification_message(event, 'mail'))
            email.send(fail_silently=False)

        except Exception as e:
            logger.exception(e)
            log_alert(e)
            pass

    def send_alert_notification(user=None):
        icon = kwargs.get('icon', 'info-circle')
        alert = Alerts(
            user_id=user,
            title=kwargs.get('title'),
            description=create_notification_message(event, 'alert'),
            url=kwargs.get('url', reverse('alerts')),
            icon=icon,
            source=Notifications._meta.get_field(event).verbose_name.title())
        alert.save()

    def log_alert(e):
        users = Dojo_User.objects.filter(is_superuser=True)
        for user in users:
            alert = Alerts(
                user_id=user,
                url=kwargs.get('url', reverse('alerts')),
                title='Notification issue',
                description="%s" % e,
                icon="exclamation-triangle",
                source="Notifications")
            alert.save()

    def process_notifications(notifications=None):
        if notifications:
            slack_enabled = get_system_setting('enable_slack_notifications')
            hipchat_enabled = get_system_setting('enable_hipchat_notifications')
            mail_enabled = get_system_setting('enable_mail_notifications')

            if slack_enabled and 'slack' in getattr(notifications, event):
                send_slack_notification(notifications.user)

<<<<<<< HEAD
    # print(vars(notifications))

    if 'url' in kwargs:
        kwargs.update({'full_url': get_full_url(kwargs['url'])})

    # add some info such as absolute urls to the findings for rendering templates
    # for s in ['findings', 'findings_new', 'findings_mitigated', 'findings_reactivated']:
    #     if s in kwargs:
    #         # print(s)
    #         # print(kwargs[s])
    #         enrich_findings_list(kwargs[s])

    slack_enabled = get_system_setting('enable_slack_notifications')
    hipchat_enabled = get_system_setting('enable_hipchat_notifications')
    mail_enabled = get_system_setting('enable_mail_notifications')
=======
            if hipchat_enabled and 'hipchat' in getattr(notifications, event):
                send_hipchat_notification(notifications.user)
>>>>>>> f5babb33

            if mail_enabled and 'mail' in getattr(notifications, event):
                send_mail_notification(notifications.user)

            if 'alert' in getattr(notifications, event, None):
                send_alert_notification(notifications.user)

    # System notifications
    try:
        system_notifications = Notifications.objects.get(user=None)
    except Exception:
        system_notifications = Notifications()

    logger.debug('sending system notifications')
    process_notifications(system_notifications)

<<<<<<< HEAD
    # Personal notifications
    notifications_set = Notifications.objects.filter(user__isnull=False).exclude(Q(**{"%s__exact" % event: ''})).select_related('user').prefetch_related('user__usercontactinfo')
    # notifications_set = Notifications.objects.filter(user__isnull=False).exclude(Q(**{"%s__exact" % event: ''})).select_related('user')
    if 'recipients' in kwargs:
        # users = Dojo_User.objects.filter(username__in=kwargs['recipients'])
        notifications_set = notifications_set.filter(user__username__in=kwargs['recipients'])
    # else:
    #     # only retrieve users which have at least one notification type enabled for this event type
    #     notifications_set = Notifications.objects.exclude(Q(**{"%s__exact" % event: ''})).select_related('user')

    # print(notifications_set.query)
    # users = Dojo_User.objects.filter(pk__in=[ns.user_id for ns in notifications_set])

    for notifications in notifications_set.all():
        # print('notifications: ', vars(notifications))
        user = notifications.user
        # print('user: ', user)
        kwargs.update({'user': user})
=======
    if 'recipients' in kwargs:
        # mimic existing code so that when recipients is specified, no other personal notifications are sent.
        logger.info('sending notifications for recipients')
        for recipient_notifications in Notifications.objects.filter(user__username__in=kwargs['recipients'], user__is_active=True):
            kwargs.update({'user': recipient_notifications.user})
            process_notifications(recipient_notifications)
    else:
        # Personal but global notifications
        # only retrieve users which have at least one notification type enabled for this event type.
        logger.info('sending personal notifications')
>>>>>>> f5babb33

        if 'product' in kwargs:
            product = kwargs.get('product')

        if not product and 'engagement' in kwargs:
            product = kwargs['engagement'].product

        if not product and 'test' in kwargs:
            product = kwargs['test'].engagement.product

<<<<<<< HEAD
        if mail_enabled and 'mail' in getattr(notifications, event) and user.email:
            send_mail_notification(user.email)
=======
        # get users with either global notifications, or a product specific noditiciation
        users = Dojo_User.objects.filter(is_active=True).prefetch_related(Prefetch(
            "notifications_set",
            queryset=Notifications.objects.filter(Q(product_id=product) | Q(product__isnull=True)),
            to_attr="applicable_notifications"
        )).annotate(applicable_notifications_count=Count('notifications__id', filter=Q(notifications__product_id=product) | Q(notifications__product__isnull=True))).filter(applicable_notifications_count__gt=0)
>>>>>>> f5babb33

        for user in users:
            # send notifications to user after merging possible multiple notifications records (i.e. personal global + personal product)
            kwargs.update({'user': user})
            process_notifications(Notifications.merge_notification_list(user.applicable_notifications))


def calculate_grade(product):
    system_settings = System_Settings.objects.get()
    if system_settings.enable_product_grade:
        severity_values = Finding.objects.filter(
            ~Q(severity='Info'),
            active=True,
            duplicate=False,
            verified=True,
            false_p=False,
            test__engagement__product=product).values('severity').annotate(
                Count('numerical_severity')).order_by()

        low = 0
        medium = 0
        high = 0
        critical = 0
        for severity_count in severity_values:
            if severity_count['severity'] == "Critical":
                critical = severity_count['numerical_severity__count']
            elif severity_count['severity'] == "High":
                high = severity_count['numerical_severity__count']
            elif severity_count['severity'] == "Medium":
                medium = severity_count['numerical_severity__count']
            elif severity_count['severity'] == "Low":
                low = severity_count['numerical_severity__count']
        aeval = Interpreter()
        aeval(system_settings.product_grade)
        grade_product = "grade_product(%s, %s, %s, %s)" % (
            critical, high, medium, low)
        product.prod_numeric_grade = aeval(grade_product)
        product.save()


def get_celery_worker_status():
    from .tasks import celery_status
    res = celery_status.apply_async()

    # Wait 15 seconds for a response from Celery
    try:
        return res.get(timeout=15)
    except:
        return False


# Used to display the counts and enabled tabs in the product view
class Product_Tab():
    def __init__(self, product_id, title=None, tab=None):
        self.product = Product.objects.get(id=product_id)
        self.title = title
        self.tab = tab
        self.engagement_count = Engagement.objects.filter(
            product=self.product, active=True).count()
        self.open_findings_count = Finding.objects.filter(test__engagement__product=self.product,
                                                          false_p=False,
                                                          verified=True,
                                                          duplicate=False,
                                                          out_of_scope=False,
                                                          active=True,
                                                          mitigated__isnull=True).count()
        self.endpoints_count = Endpoint.objects.filter(
            product=self.product).count()
        self.benchmark_type = Benchmark_Type.objects.filter(
            enabled=True).order_by('name')
        self.engagement = None

    def setTab(self, tab):
        self.tab = tab

    def setEngagement(self, engagement):
        self.engagement = engagement

    def engagement(self):
        return self.engagement

    def tab(self):
        return self.tab

    def setTitle(self, title):
        self.title = title

    def title(self):
        return self.title

    def product(self):
        return self.product

    def engagements(self):
        return self.engagement_count

    def findings(self):
        return self.open_findings_count

    def endpoints(self):
        return self.endpoints_count

    def benchmark_type(self):
        return self.benchmark_type


# Used to display the counts and enabled tabs in the product view
def tab_view_count(product_id):
    product = Product.objects.get(id=product_id)
    engagements = Engagement.objects.filter(
        product=product, active=True).count()
    open_findings = Finding.objects.filter(test__engagement__product=product,
                                           false_p=False,
                                           verified=True,
                                           duplicate=False,
                                           out_of_scope=False,
                                           active=True,
                                           mitigated__isnull=True).count()
    endpoints = Endpoint.objects.filter(product=product).count()
    # benchmarks = Benchmark_Product_Summary.objects.filter(product=product, publish=True, benchmark_type__enabled=True).order_by('benchmark_type__name')
    benchmark_type = Benchmark_Type.objects.filter(
        enabled=True).order_by('name')
    return product, engagements, open_findings, endpoints, benchmark_type


# Add a lanaguage to product
def add_language(product, language):
    prod_language = Languages.objects.filter(
        language__language__iexact=language, product=product)

    if not prod_language:
        try:
            language_type = Language_Type.objects.get(
                language__iexact=language)

            if language_type:
                lang = Languages(language=language_type, product=product)
                lang.save()
        except Language_Type.DoesNotExist:
            pass


# Apply finding template data by matching CWE + Title or CWE
def apply_cwe_to_template(finding, override=False):
    if System_Settings.objects.get().enable_template_match or override:
        # Attempt to match on CWE and Title First
        template = Finding_Template.objects.filter(
            cwe=finding.cwe, title__icontains=finding.title, template_match=True).first()

        # If none then match on CWE
        template = Finding_Template.objects.filter(
            cwe=finding.cwe, template_match=True).first()

        if template:
            finding.mitigation = template.mitigation
            finding.impact = template.impact
            finding.references = template.references
            template.last_used = timezone.now()
            template.save()

    return finding


def max_safe(list):
    return max(i for i in list if i is not None)


def truncate_with_dots(the_string, max_length_including_dots):
    if not the_string:
        return the_string
    return (the_string[:max_length_including_dots - 3] + '...' if len(the_string) > max_length_including_dots else the_string)


<<<<<<< HEAD
=======
def max_safe(list):
    return max(i for i in list if i is not None)


>>>>>>> f5babb33
def get_full_url(relative_url):
    if settings.SITE_URL:
        return settings.SITE_URL + relative_url
    else:
        logger.warn('SITE URL undefined in settings, full_url cannot be created')
        return relative_url


@receiver(post_save, sender=Dojo_User)
def set_default_notifications(sender, instance, created, **kwargs):
    # for new user we create a Notifications object so the default 'alert' notifications work
    # this needs to be a signal to make it also work for users created via ldap, oauth and other authentication backends
    if created:
        logger.info('creating default set of notifications for: ' + str(instance))
        notifications = Notifications()
        notifications.user = instance
<<<<<<< HEAD
        notifications.save()
=======
        notifications.save()


@receiver(post_save, sender=Engagement)
def engagement_post_Save(sender, instance, created, **kwargs):
    if created:
        engagement = instance
        title = 'Engagement created for ' + str(engagement.product) + ': ' + str(engagement.name)
        create_notification(event='engagement_added', title=title, engagement=engagement, product=engagement.product,
                            url=reverse('view_engagement', args=(engagement.id,)))


def merge_sets_safe(set1, set2):
    return set(itertools.chain(set1 or [], set2 or []))
    # This concat looks  better, but requires Python 3.6+
    # return {*set1, *set2}
>>>>>>> f5babb33
<|MERGE_RESOLUTION|>--- conflicted
+++ resolved
@@ -26,16 +26,11 @@
 from django.dispatch import receiver
 from dojo.signals import dedupe_signal
 from django.db.models.signals import post_save
-<<<<<<< HEAD
-=======
 import calendar as tcalendar
 from dojo.github import add_external_issue_github, update_external_issue_github, close_external_issue_github, reopen_external_issue_github
->>>>>>> f5babb33
 from dojo.models import Finding, Engagement, Finding_Template, Product, JIRA_PKey, JIRA_Issue,\
     Dojo_User, User, Alerts, System_Settings, Notifications, UserContactInfo, Endpoint, Benchmark_Type, \
     Language_Type, Languages, Rule, Test_Type
-import calendar as tcalendar
-from dojo.github import add_external_issue_github, update_external_issue_github, close_external_issue_github, reopen_external_issue_github
 from asteval import Interpreter
 from requests.auth import HTTPBasicAuth
 import logging
@@ -1879,16 +1874,12 @@
             log_alert(e)
             pass
 
-<<<<<<< HEAD
-    def send_mail_notification(address, user=None):
-=======
     def send_mail_notification(user=None):
         if user:
             address = user.email
         else:
             address = get_system_setting('mail_notifications_to')
 
->>>>>>> f5babb33
         subject = '%s notification' % get_system_setting('team_name')
         if 'title' in kwargs:
             subject += ': %s' % kwargs['title']
@@ -1942,26 +1933,8 @@
             if slack_enabled and 'slack' in getattr(notifications, event):
                 send_slack_notification(notifications.user)
 
-<<<<<<< HEAD
-    # print(vars(notifications))
-
-    if 'url' in kwargs:
-        kwargs.update({'full_url': get_full_url(kwargs['url'])})
-
-    # add some info such as absolute urls to the findings for rendering templates
-    # for s in ['findings', 'findings_new', 'findings_mitigated', 'findings_reactivated']:
-    #     if s in kwargs:
-    #         # print(s)
-    #         # print(kwargs[s])
-    #         enrich_findings_list(kwargs[s])
-
-    slack_enabled = get_system_setting('enable_slack_notifications')
-    hipchat_enabled = get_system_setting('enable_hipchat_notifications')
-    mail_enabled = get_system_setting('enable_mail_notifications')
-=======
             if hipchat_enabled and 'hipchat' in getattr(notifications, event):
                 send_hipchat_notification(notifications.user)
->>>>>>> f5babb33
 
             if mail_enabled and 'mail' in getattr(notifications, event):
                 send_mail_notification(notifications.user)
@@ -1978,26 +1951,6 @@
     logger.debug('sending system notifications')
     process_notifications(system_notifications)
 
-<<<<<<< HEAD
-    # Personal notifications
-    notifications_set = Notifications.objects.filter(user__isnull=False).exclude(Q(**{"%s__exact" % event: ''})).select_related('user').prefetch_related('user__usercontactinfo')
-    # notifications_set = Notifications.objects.filter(user__isnull=False).exclude(Q(**{"%s__exact" % event: ''})).select_related('user')
-    if 'recipients' in kwargs:
-        # users = Dojo_User.objects.filter(username__in=kwargs['recipients'])
-        notifications_set = notifications_set.filter(user__username__in=kwargs['recipients'])
-    # else:
-    #     # only retrieve users which have at least one notification type enabled for this event type
-    #     notifications_set = Notifications.objects.exclude(Q(**{"%s__exact" % event: ''})).select_related('user')
-
-    # print(notifications_set.query)
-    # users = Dojo_User.objects.filter(pk__in=[ns.user_id for ns in notifications_set])
-
-    for notifications in notifications_set.all():
-        # print('notifications: ', vars(notifications))
-        user = notifications.user
-        # print('user: ', user)
-        kwargs.update({'user': user})
-=======
     if 'recipients' in kwargs:
         # mimic existing code so that when recipients is specified, no other personal notifications are sent.
         logger.info('sending notifications for recipients')
@@ -2008,7 +1961,6 @@
         # Personal but global notifications
         # only retrieve users which have at least one notification type enabled for this event type.
         logger.info('sending personal notifications')
->>>>>>> f5babb33
 
         if 'product' in kwargs:
             product = kwargs.get('product')
@@ -2019,17 +1971,12 @@
         if not product and 'test' in kwargs:
             product = kwargs['test'].engagement.product
 
-<<<<<<< HEAD
-        if mail_enabled and 'mail' in getattr(notifications, event) and user.email:
-            send_mail_notification(user.email)
-=======
         # get users with either global notifications, or a product specific noditiciation
         users = Dojo_User.objects.filter(is_active=True).prefetch_related(Prefetch(
             "notifications_set",
             queryset=Notifications.objects.filter(Q(product_id=product) | Q(product__isnull=True)),
             to_attr="applicable_notifications"
         )).annotate(applicable_notifications_count=Count('notifications__id', filter=Q(notifications__product_id=product) | Q(notifications__product__isnull=True))).filter(applicable_notifications_count__gt=0)
->>>>>>> f5babb33
 
         for user in users:
             # send notifications to user after merging possible multiple notifications records (i.e. personal global + personal product)
@@ -2203,13 +2150,6 @@
     return (the_string[:max_length_including_dots - 3] + '...' if len(the_string) > max_length_including_dots else the_string)
 
 
-<<<<<<< HEAD
-=======
-def max_safe(list):
-    return max(i for i in list if i is not None)
-
-
->>>>>>> f5babb33
 def get_full_url(relative_url):
     if settings.SITE_URL:
         return settings.SITE_URL + relative_url
@@ -2226,9 +2166,6 @@
         logger.info('creating default set of notifications for: ' + str(instance))
         notifications = Notifications()
         notifications.user = instance
-<<<<<<< HEAD
-        notifications.save()
-=======
         notifications.save()
 
 
@@ -2244,5 +2181,4 @@
 def merge_sets_safe(set1, set2):
     return set(itertools.chain(set1 or [], set2 or []))
     # This concat looks  better, but requires Python 3.6+
-    # return {*set1, *set2}
->>>>>>> f5babb33
+    # return {*set1, *set2}