--- conflicted
+++ resolved
@@ -333,37 +333,6 @@
     #    (this is "cond1")
     # ---------------------------------------------------------
     if new_finding.test.engagement.deduplication_on_engagement:
-<<<<<<< HEAD
-        eng_findings_cwe = (
-            Finding.objects.filter(test__engagement=new_finding.test.engagement, cwe=new_finding.cwe)
-            .exclude(id=new_finding.id)
-            .exclude(cwe=0)
-            .exclude(duplicate=True)
-            .values("id")
-        )
-        eng_findings_title = (
-            Finding.objects.filter(test__engagement=new_finding.test.engagement, title=new_finding.title)
-            .exclude(id=new_finding.id)
-            .exclude(duplicate=True)
-            .values("id")
-        )
-    else:
-        eng_findings_cwe = (
-            Finding.objects.filter(test__engagement__product=new_finding.test.engagement.product, cwe=new_finding.cwe)
-            .exclude(id=new_finding.id)
-            .exclude(cwe=0)
-            .exclude(duplicate=True)
-            .values("id")
-        )
-        eng_findings_title = (
-            Finding.objects.filter(
-                test__engagement__product=new_finding.test.engagement.product, title=new_finding.title
-            )
-            .exclude(id=new_finding.id)
-            .exclude(duplicate=True)
-            .values("id")
-        )
-=======
         eng_findings_cwe = Finding.objects.filter(
             test__engagement=new_finding.test.engagement,
             cwe=new_finding.cwe).exclude(id=new_finding.id).exclude(cwe=0).exclude(duplicate=True).values("id")
@@ -377,7 +346,6 @@
         eng_findings_title = Finding.objects.filter(
             test__engagement__product=new_finding.test.engagement.product,
             title=new_finding.title).exclude(id=new_finding.id).exclude(duplicate=True).values("id")
->>>>>>> 51cea97b
 
     total_findings = Finding.objects.filter(Q(id__in=eng_findings_cwe) | Q(id__in=eng_findings_title)).prefetch_related("endpoints", "test", "test__engagement", "found_by", "original_finding", "test__test_type")
     deduplicationLogger.debug("Found "
@@ -391,12 +359,8 @@
         flag_line_path = False
         flag_hash = False
         if is_deduplication_on_engagement_mismatch(new_finding, find):
-<<<<<<< HEAD
-            deduplicationLogger.debug("deduplication_on_engagement_mismatch, skipping dedupe.")
-=======
             deduplicationLogger.debug(
                 "deduplication_on_engagement_mismatch, skipping dedupe.")
->>>>>>> 51cea97b
             continue
 
         # ---------------------------------------------------------
@@ -422,13 +386,7 @@
                 )
         else:
             deduplicationLogger.debug("find.static/dynamic: %s/%s", find.static_finding, find.dynamic_finding)
-<<<<<<< HEAD
-            deduplicationLogger.debug(
-                "new_finding.static/dynamic: %s/%s", new_finding.static_finding, new_finding.dynamic_finding
-            )
-=======
             deduplicationLogger.debug("new_finding.static/dynamic: %s/%s", new_finding.static_finding, new_finding.dynamic_finding)
->>>>>>> 51cea97b
             deduplicationLogger.debug("find.file_path: %s", find.file_path)
             deduplicationLogger.debug("new_finding.file_path: %s", new_finding.file_path)
 
@@ -460,30 +418,6 @@
 
 def deduplicate_unique_id_from_tool(new_finding):
     if new_finding.test.engagement.deduplication_on_engagement:
-<<<<<<< HEAD
-        existing_findings = (
-            Finding.objects.filter(
-                test__engagement=new_finding.test.engagement, unique_id_from_tool=new_finding.unique_id_from_tool
-            )
-            .exclude(id=new_finding.id)
-            .exclude(unique_id_from_tool=None)
-            .exclude(duplicate=True)
-            .order_by("id")
-        )
-    else:
-        existing_findings = (
-            Finding.objects.filter(
-                test__engagement__product=new_finding.test.engagement.product,
-                # the unique_id_from_tool is unique for a given tool: do not compare with other tools
-                test__test_type=new_finding.test.test_type,
-                unique_id_from_tool=new_finding.unique_id_from_tool,
-            )
-            .exclude(id=new_finding.id)
-            .exclude(unique_id_from_tool=None)
-            .exclude(duplicate=True)
-            .order_by("id")
-        )
-=======
         existing_findings = Finding.objects.filter(
             test__engagement=new_finding.test.engagement,
             unique_id_from_tool=new_finding.unique_id_from_tool).exclude(
@@ -499,18 +433,13 @@
                 id=new_finding.id).exclude(
                     unique_id_from_tool=None).exclude(
                         duplicate=True).order_by("id")
->>>>>>> 51cea97b
 
     deduplicationLogger.debug("Found "
         + str(len(existing_findings)) + " findings with same unique_id_from_tool")
     for find in existing_findings:
         if is_deduplication_on_engagement_mismatch(new_finding, find):
-<<<<<<< HEAD
-            deduplicationLogger.debug("deduplication_on_engagement_mismatch, skipping dedupe.")
-=======
             deduplicationLogger.debug(
                 "deduplication_on_engagement_mismatch, skipping dedupe.")
->>>>>>> 51cea97b
             continue
         try:
             set_duplicate(new_finding, find)
@@ -522,25 +451,6 @@
 
 def deduplicate_hash_code(new_finding):
     if new_finding.test.engagement.deduplication_on_engagement:
-<<<<<<< HEAD
-        existing_findings = (
-            Finding.objects.filter(test__engagement=new_finding.test.engagement, hash_code=new_finding.hash_code)
-            .exclude(id=new_finding.id)
-            .exclude(hash_code=None)
-            .exclude(duplicate=True)
-            .order_by("id")
-        )
-    else:
-        existing_findings = (
-            Finding.objects.filter(
-                test__engagement__product=new_finding.test.engagement.product, hash_code=new_finding.hash_code
-            )
-            .exclude(id=new_finding.id)
-            .exclude(hash_code=None)
-            .exclude(duplicate=True)
-            .order_by("id")
-        )
-=======
         existing_findings = Finding.objects.filter(
             test__engagement=new_finding.test.engagement,
             hash_code=new_finding.hash_code).exclude(
@@ -554,18 +464,13 @@
                 id=new_finding.id).exclude(
                     hash_code=None).exclude(
                         duplicate=True).order_by("id")
->>>>>>> 51cea97b
 
     deduplicationLogger.debug("Found "
         + str(len(existing_findings)) + " findings with same hash_code")
     for find in existing_findings:
         if is_deduplication_on_engagement_mismatch(new_finding, find):
-<<<<<<< HEAD
-            deduplicationLogger.debug("deduplication_on_engagement_mismatch, skipping dedupe.")
-=======
             deduplicationLogger.debug(
                 "deduplication_on_engagement_mismatch, skipping dedupe.")
->>>>>>> 51cea97b
             continue
         try:
             if are_endpoints_duplicates(new_finding, find):
@@ -597,12 +502,8 @@
         + str(len(existing_findings)) + " findings with either the same unique_id_from_tool or hash_code")
     for find in existing_findings:
         if is_deduplication_on_engagement_mismatch(new_finding, find):
-<<<<<<< HEAD
-            deduplicationLogger.debug("deduplication_on_engagement_mismatch, skipping dedupe.")
-=======
             deduplicationLogger.debug(
                 "deduplication_on_engagement_mismatch, skipping dedupe.")
->>>>>>> 51cea97b
             continue
         try:
             if are_endpoints_duplicates(new_finding, find):
@@ -724,17 +625,8 @@
             end_of_period = curr + relativedelta(weeks=0, weekday=0, hour=0, minute=0, second=0)
         else:
             curr = now - relativedelta(months=i)
-<<<<<<< HEAD
             start_of_period = curr - relativedelta(day=1, hour=0, minute=0, second=0)
             end_of_period = curr + relativedelta(day=31, hour=23, minute=59, second=59)
-
-        o_count = {"closed": 0, "zero": 0, "one": 0, "two": 0, "three": 0, "total": 0}
-        a_count = {"closed": 0, "zero": 0, "one": 0, "two": 0, "three": 0, "total": 0}
-=======
-            start_of_period = curr - relativedelta(
-                day=1, hour=0, minute=0, second=0)
-            end_of_period = curr + relativedelta(
-                day=31, hour=23, minute=59, second=59)
 
         o_count = {
             "closed": 0,
@@ -752,7 +644,6 @@
             "three": 0,
             "total": 0,
         }
->>>>>>> 51cea97b
         for f in findings:
             if f.mitigated is not None and end_of_period >= f.mitigated >= start_of_period:
                 o_count["closed"] += 1
@@ -826,14 +717,10 @@
 
     if top_level or crumbs is None:
         crumbs = [
-<<<<<<< HEAD
-            {"title": _("Home"), "url": reverse("home")},
-=======
             {
                 "title": _("Home"),
                 "url": reverse("home"),
             },
->>>>>>> 51cea97b
         ]
         if parent is not None and getattr(parent, "get_breadcrumbs", None):
             crumbs += parent.get_breadcrumbs()
@@ -847,14 +734,10 @@
         if parent is not None and getattr(parent, "get_breadcrumbs", None):
             obj_crumbs = parent.get_breadcrumbs()
             if title is not None:
-<<<<<<< HEAD
-                obj_crumbs += [{"title": title, "url": request.get_full_path() if url is None else url}]
-=======
                 obj_crumbs += [{
                     "title": title,
                     "url": request.get_full_path() if url is None else url,
                 }]
->>>>>>> 51cea97b
         else:
             obj_crumbs = [{
                 "title": title,
@@ -862,14 +745,6 @@
             }]
 
         for crumb in crumbs:
-<<<<<<< HEAD
-            crumb_to_resolve = crumb["url"] if "?" not in crumb["url"] else crumb["url"][: crumb["url"].index("?")]
-            crumb_view = resolver(crumb_to_resolve)
-            for obj_crumb in obj_crumbs:
-                obj_crumb_to_resolve = (
-                    obj_crumb["url"] if "?" not in obj_crumb["url"] else obj_crumb["url"][: obj_crumb["url"].index("?")]
-                )
-=======
             crumb_to_resolve = crumb["url"] if "?" not in crumb[
                 "url"] else crumb["url"][:crumb["url"].index("?")]
             crumb_view = resolver(crumb_to_resolve)
@@ -877,7 +752,6 @@
                 obj_crumb_to_resolve = obj_crumb[
                     "url"] if "?" not in obj_crumb["url"] else obj_crumb[
                         "url"][:obj_crumb["url"].index("?")]
->>>>>>> 51cea97b
                 obj_crumb_view = resolver(obj_crumb_to_resolve)
 
                 if crumb_view.view_name == obj_crumb_view.view_name:
@@ -921,23 +795,6 @@
         # reminder: The first week of a year is the one that contains the year’s first Thursday
         # so we could have for 29/12/2019: week=1 and year=2019 :-D. So using week number from db is not practical
         if view == "Finding":
-<<<<<<< HEAD
-            severities_by_day = (
-                objs.filter(created__date__gte=first_sunday)
-                .filter(created__date__lt=last_sunday)
-                .values("created__date")
-                .annotate(count=Count("id"))
-                .order_by("created__date")
-            )
-        elif view == "Endpoint":
-            severities_by_day = (
-                objs.filter(date__gte=first_sunday)
-                .filter(date__lt=last_sunday)
-                .values("date")
-                .annotate(count=Count("id"))
-                .order_by("date")
-            )
-=======
             severities_by_day = objs.filter(created__date__gte=first_sunday).filter(created__date__lt=last_sunday) \
                                         .values("created__date") \
                                         .annotate(count=Count("id")) \
@@ -947,7 +804,6 @@
                                         .values("date") \
                                         .annotate(count=Count("id")) \
                                         .order_by("date")
->>>>>>> 51cea97b
         # return empty stuff if no findings to be statted
         if severities_by_day.count() <= 0:
             return None, None
@@ -1074,15 +930,8 @@
                         new_date.year,
                         new_date.month,
                         monthrange(new_date.year, new_date.month)[1],
-<<<<<<< HEAD
-                        tzinfo=timezone.get_current_timezone(),
-                    ),
-                ]
-            )
-=======
                         tzinfo=timezone.get_current_timezone()),
                 ])
->>>>>>> 51cea97b
         else:
             risks_a = None
 
@@ -1090,16 +939,8 @@
             0, 0, 0, 0, 0,
         ]
         for finding in findings:
-<<<<<<< HEAD
-            if (
-                new_date
-                <= datetime.combine(finding.date, datetime.min.time()).replace(tzinfo=timezone.get_current_timezone())
-                <= end_date
-            ):
-=======
             if new_date <= datetime.combine(finding.date, datetime.min.time(
             )).replace(tzinfo=timezone.get_current_timezone()) <= end_date:
->>>>>>> 51cea97b
                 if finding.severity == "Critical":
                     crit_count += 1
                 elif finding.severity == "High":
@@ -1130,7 +971,6 @@
 
         total = crit_count + high_count + med_count + low_count
         accepted_in_period.append(
-<<<<<<< HEAD
             [
                 (tcalendar.timegm(new_date.timetuple()) * 1000),
                 new_date,
@@ -1141,31 +981,20 @@
                 total,
             ]
         )
-=======
-            [(tcalendar.timegm(new_date.timetuple()) * 1000), new_date,
-             crit_count, high_count, med_count, low_count, total])
 
     return {
         "opened_per_period": opened_in_period,
         "accepted_per_period": accepted_in_period,
     }
->>>>>>> 51cea97b
-
-    return {"opened_per_period": opened_in_period, "accepted_per_period": accepted_in_period}
-
-<<<<<<< HEAD
-=======
+
+
 def get_period_counts(findings,
                       findings_closed,
                       accepted_findings,
                       period_interval,
                       start_date,
                       relative_delta="months"):
->>>>>>> 51cea97b
-
-def get_period_counts(
-    findings, findings_closed, accepted_findings, period_interval, start_date, relative_delta="months"
-):
+
     tz = timezone.get_current_timezone()
 
     start_date = datetime(start_date.year, start_date.month, start_date.day, tzinfo=tz)
@@ -1347,26 +1176,6 @@
         duplicate=False,
         out_of_scope=False,
         mitigated__isnull=True,
-<<<<<<< HEAD
-        severity__in=("Critical", "High", "Medium", "Low"),
-    ).aggregate(
-        total=Sum(
-            Case(When(severity__in=("Critical", "High", "Medium", "Low"), then=Value(1)), output_field=IntegerField())
-        )
-    )[
-        "total"
-    ]
-
-    oip = {
-        "S0": 0,
-        "S1": 0,
-        "S2": 0,
-        "S3": 0,
-        "Total": total_opened_in_period,
-        "start_date": start_date,
-        "end_date": end_date,
-        "closed": Finding.objects.filter(
-=======
         severity__in=("Critical", "High", "Medium", "Low")).aggregate(
             total=Sum(
                 Case(
@@ -1392,7 +1201,6 @@
         end_date,
         "closed":
         Finding.objects.filter(
->>>>>>> 51cea97b
             mitigated__date__range=[start_date, end_date],
             **kwargs,
             severity__in=("Critical", "High", "Medium", "Low")).aggregate(
@@ -1456,19 +1264,12 @@
     return date(1900, month_number, 1).strftime("%B")
 
 
-<<<<<<< HEAD
-def normalize_query(
-    query_string, findterms=re.compile(r'"([^"]+)"|(\S+)').findall, normspace=re.compile(r"\s{2,}").sub
-):
-    return [normspace(" ", (t[0] or t[1]).strip()) for t in findterms(query_string)]
-=======
 def normalize_query(query_string,
                     findterms=re.compile(r'"([^"]+)"|(\S+)').findall,
                     normspace=re.compile(r"\s{2,}").sub):
     return [
         normspace(" ", (t[0] or t[1]).strip()) for t in findterms(query_string)
     ]
->>>>>>> 51cea97b
 
 
 def build_query(query_string, search_fields):
@@ -1630,12 +1431,7 @@
         title=f"{request.user} jotted a note",
         url=parent_url,
         icon="commenting",
-<<<<<<< HEAD
-        recipients=users_to_notify,
-    )
-=======
         recipients=users_to_notify)
->>>>>>> 51cea97b
 
 
 def encrypt(key, iv, plaintext):
@@ -1681,13 +1477,8 @@
         key = get_db_key()
 
         iv = os.urandom(16)
-<<<<<<< HEAD
-        text, tag = encrypt(key, iv, plaintext.encode("utf-8"))
-        data = prepare_for_save(iv, text, tag)
-=======
         data = prepare_for_save(
             iv, encrypt(key, iv, plaintext.encode("utf-8")))
->>>>>>> 51cea97b
 
     return data
 
@@ -1697,18 +1488,7 @@
 
     if encrypted_value and encrypted_value is not None:
         binascii.b2a_hex(encrypted_value).rstrip()
-<<<<<<< HEAD
-        stored_value = (
-            "AES.1:"
-            + binascii.b2a_hex(iv).decode("utf-8")
-            + ":"
-            + encrypted_value.decode("utf-8")
-            + ":"
-            + binascii.b2a_hex(tag).decode("utf-8")
-        )
-=======
         stored_value = "AES.1:" + binascii.b2a_hex(iv).decode("utf-8") + ":" + encrypted_value.decode("utf-8")
->>>>>>> 51cea97b
     return stored_value
 
 
@@ -1716,13 +1496,9 @@
     db_key = None
     if hasattr(settings, "DB_KEY"):
         db_key = settings.DB_KEY
-<<<<<<< HEAD
-        db_key = binascii.b2a_hex(hashlib.sha256(db_key.encode("utf-8")).digest().rstrip())[:32]
-=======
         db_key = binascii.b2a_hex(
             hashlib.sha256(db_key.encode("utf-8")).digest().rstrip())[:32]
 
->>>>>>> 51cea97b
     return db_key
 
 
@@ -1745,11 +1521,7 @@
             value = encrypted_values[2]
 
             try:
-<<<<<<< HEAD
-                decrypted_value = decrypt(key, iv, value, binascii.a2b_hex(encrypted_values[3]))
-=======
                 decrypted_value = decrypt(key, iv, value)
->>>>>>> 51cea97b
                 decrypted_value = decrypted_value.decode("utf-8")
             except UnicodeDecodeError:
                 decrypted_value = ""
@@ -1778,21 +1550,6 @@
 
     if system_settings.enable_product_grade:
         logger.debug("calculating product grade for %s:%s", product.id, product.name)
-<<<<<<< HEAD
-        severity_values = (
-            Finding.objects.filter(
-                ~Q(severity="Info"),
-                active=True,
-                duplicate=False,
-                verified=True,
-                false_p=False,
-                test__engagement__product=product,
-            )
-            .values("severity")
-            .annotate(Count("numerical_severity"))
-            .order_by()
-        )
-=======
         severity_values = Finding.objects.filter(
             ~Q(severity="Info"),
             active=True,
@@ -1801,7 +1558,6 @@
             false_p=False,
             test__engagement__product=product).values("severity").annotate(
                 Count("numerical_severity")).order_by()
->>>>>>> 51cea97b
 
         low = 0
         medium = 0
@@ -1889,12 +1645,8 @@
         )
         self.endpoints_count = active_endpoints.distinct().count()
         self.endpoint_hosts_count = active_endpoints.values("host").distinct().count()
-<<<<<<< HEAD
-        self.benchmark_type = Benchmark_Type.objects.filter(enabled=True).order_by("name")
-=======
         self.benchmark_type = Benchmark_Type.objects.filter(
             enabled=True).order_by("name")
->>>>>>> 51cea97b
         self.engagement = None
 
     def setTab(self, tab):
@@ -1948,12 +1700,8 @@
     ).count()
     endpoints = Endpoint.objects.filter(product=product).count()
     # benchmarks = Benchmark_Product_Summary.objects.filter(product=product, publish=True, benchmark_type__enabled=True).order_by('benchmark_type__name')
-<<<<<<< HEAD
-    benchmark_type = Benchmark_Type.objects.filter(enabled=True).order_by("name")
-=======
     benchmark_type = Benchmark_Type.objects.filter(
         enabled=True).order_by("name")
->>>>>>> 51cea97b
     return product, engagements, open_findings, endpoints, benchmark_type
 
 
@@ -1996,15 +1744,7 @@
 def truncate_with_dots(the_string, max_length_including_dots):
     if not the_string:
         return the_string
-<<<<<<< HEAD
-    return (
-        the_string[: max_length_including_dots - 3] + "..."
-        if len(the_string) > max_length_including_dots
-        else the_string
-    )
-=======
     return (the_string[:max_length_including_dots - 3] + "..." if len(the_string) > max_length_including_dots else the_string)
->>>>>>> 51cea97b
 
 
 def max_safe(list):
@@ -2045,15 +1785,8 @@
 
         system_settings = System_Settings.objects.get()
         if system_settings.default_group and system_settings.default_group_role:
-<<<<<<< HEAD
-            if (
-                system_settings.default_group_email_pattern
-                and re.fullmatch(system_settings.default_group_email_pattern, instance.email)
-            ) or not system_settings.default_group_email_pattern:
-=======
             if (system_settings.default_group_email_pattern and re.fullmatch(system_settings.default_group_email_pattern, instance.email)) or \
                not system_settings.default_group_email_pattern:
->>>>>>> 51cea97b
                 logger.info("setting default group for: " + str(instance))
                 dojo_group_member = Dojo_Group_Member(
                     group=system_settings.default_group, user=instance, role=system_settings.default_group_role
@@ -2079,17 +1812,9 @@
 
 def get_return_url(request):
     return_url = request.POST.get("return_url", None)
-<<<<<<< HEAD
-    # print('return_url from POST: ', return_url)
     if return_url is None or not return_url.strip():
         # for some reason using request.GET.get('return_url') never works
         return_url = request.GET["return_url"] if "return_url" in request.GET else None
-        # print('return_url from GET: ', return_url)
-=======
-    if return_url is None or not return_url.strip():
-        # for some reason using request.GET.get('return_url') never works
-        return_url = request.GET["return_url"] if "return_url" in request.GET else None
->>>>>>> 51cea97b
 
     return return_url if return_url else None
 
@@ -2276,14 +2001,10 @@
             # .select_related('jira_issue') \
             # .prefetch_related(Prefetch('test__engagement__product__jira_project_set__jira_instance')) \
             # A finding with 'Info' severity will not be considered for SLA notifications (not in model)
-<<<<<<< HEAD
-            findings = Finding.objects.filter(query).exclude(severity="Info").exclude(id__in=no_jira_findings)
-=======
             findings = Finding.objects \
                 .filter(query) \
                 .exclude(severity="Info") \
                 .exclude(id__in=no_jira_findings)
->>>>>>> 51cea97b
 
             for finding in findings:
                 total_count += 1
@@ -2451,26 +2172,18 @@
 
 def add_success_message_to_response(message):
     if get_current_request():
-<<<<<<< HEAD
-        messages.add_message(get_current_request(), messages.SUCCESS, message, extra_tags="alert-success")
-=======
         messages.add_message(get_current_request(),
                             messages.SUCCESS,
                             message,
                             extra_tags="alert-success")
->>>>>>> 51cea97b
 
 
 def add_error_message_to_response(message):
     if get_current_request():
-<<<<<<< HEAD
-        messages.add_message(get_current_request(), messages.ERROR, message, extra_tags="alert-danger")
-=======
         messages.add_message(get_current_request(),
                             messages.ERROR,
                             message,
                             extra_tags="alert-danger")
->>>>>>> 51cea97b
 
 
 def add_field_errors_to_response(form):
@@ -2480,11 +2193,7 @@
 
 
 def mass_model_updater(model_type, models, function, fields, page_size=1000, order="asc", log_prefix=""):
-<<<<<<< HEAD
-    """Using the default for model in queryset can be slow for large querysets. Even
-=======
     """ Using the default for model in queryset can be slow for large querysets. Even
->>>>>>> 51cea97b
     when using paging as LIMIT and OFFSET are slow on database. In some cases we can optimize
     this process very well if we can process the models ordered by id.
     In that case we don't need LIMIT or OFFSET, but can keep track of the latest id that
@@ -2622,26 +2331,15 @@
                 (Finding, "test__engagement__product__prod_type"),
                 (Test, "engagement__product__prod_type"),
                 (Engagement, "product__prod_type"),
-<<<<<<< HEAD
-                (Product, "prod_type"),
-            ],
-=======
                 (Product, "prod_type")],
->>>>>>> 51cea97b
             "Product": [
                 (Endpoint, "product"),
                 (Finding, "test__engagement__product"),
                 (Test, "engagement__product"),
-<<<<<<< HEAD
-                (Engagement, "product"),
-            ],
-            "Engagement": [(Finding, "test__engagement"), (Test, "engagement")],
-=======
                 (Engagement, "product")],
             "Engagement": [
                 (Finding, "test__engagement"),
                 (Test, "engagement")],
->>>>>>> 51cea97b
             "Test": [(Finding, "test")],
         }
 
@@ -2666,16 +2364,7 @@
             self.crawl(object, model_list)
         else:
             # The object is not supported in async delete, delete normally
-<<<<<<< HEAD
-            logger.debug(
-                "ASYNC_DELETE: "
-                + self.get_object_name(object)
-                + " async delete not supported. Deleteing normally: "
-                + str(object)
-            )
-=======
             logger.debug("ASYNC_DELETE: " + self.get_object_name(object) + " async delete not supported. Deleteing normally: " + str(object))
->>>>>>> 51cea97b
             object.delete()
 
     @dojo_async_task
@@ -2687,23 +2376,10 @@
             model_query = model_info[1]
             filter_dict = {model_query: object}
             objects_to_delete = model.objects.filter(**filter_dict)
-<<<<<<< HEAD
-            logger.debug(
-                "ASYNC_DELETE: Deleting "
-                + str(len(objects_to_delete))
-                + " "
-                + self.get_object_name(model)
-                + "s in chunks"
-            )
-            chunks = self.chunk_list(model, objects_to_delete)
-            for chunk in chunks:
-                logger.debug("deleting", len(chunk), self.get_object_name(model))
-=======
             logger.debug("ASYNC_DELETE: Deleting " + str(len(objects_to_delete)) + " " + self.get_object_name(model) + "s in chunks")
             chunks = self.chunk_list(model, objects_to_delete)
             for chunk in chunks:
                 logger.debug(f"deleting {len(chunk)} {self.get_object_name(model)}")
->>>>>>> 51cea97b
                 self.delete_chunk(chunk)
         self.delete_chunk([object])
         logger.debug("ASYNC_DELETE: Successfully deleted " + self.get_object_name(object) + ": " + str(object))
@@ -2711,20 +2387,8 @@
     def chunk_list(self, model, list):
         chunk_size = get_setting("ASYNC_OBEJECT_DELETE_CHUNK_SIZE")
         # Break the list of objects into "chunk_size" lists
-<<<<<<< HEAD
-        chunk_list = [list[i : i + chunk_size] for i in range(0, len(list), chunk_size)]
-        logger.debug(
-            "ASYNC_DELETE: Split "
-            + self.get_object_name(model)
-            + " into "
-            + str(len(chunk_list))
-            + " chunks of "
-            + str(chunk_size)
-        )
-=======
         chunk_list = [list[i:i + chunk_size] for i in range(0, len(list), chunk_size)]
         logger.debug("ASYNC_DELETE: Split " + self.get_object_name(model) + " into " + str(len(chunk_list)) + " chunks of " + str(chunk_size))
->>>>>>> 51cea97b
         return chunk_list
 
     def get_object_name(self, object):
@@ -2738,41 +2402,23 @@
     # to cover more complex cases:
     # http://stackoverflow.com/questions/4581789/how-do-i-get-user-ip-address-in-django
 
-<<<<<<< HEAD
-    logger.info("login user: {user} via ip: {ip}".format(user=user.username, ip=request.META.get("REMOTE_ADDR")))
-=======
     logger.info("login user: {user} via ip: {ip}".format(
         user=user.username,
         ip=request.META.get("REMOTE_ADDR"),
     ))
->>>>>>> 51cea97b
 
 
 @receiver(user_logged_out)
 def log_user_logout(sender, request, user, **kwargs):
-<<<<<<< HEAD
-    logger.info("logout user: {user} via ip: {ip}".format(user=user.username, ip=request.META.get("REMOTE_ADDR")))
-=======
 
     logger.info("logout user: {user} via ip: {ip}".format(
         user=user.username,
         ip=request.META.get("REMOTE_ADDR"),
     ))
->>>>>>> 51cea97b
 
 
 @receiver(user_login_failed)
 def log_user_login_failed(sender, credentials, request, **kwargs):
-<<<<<<< HEAD
-    if "username" in credentials:
-        logger.warning(
-            "login failed for: {credentials} via ip: {ip}".format(
-                credentials=credentials["username"], ip=request.META["REMOTE_ADDR"]
-            )
-        )
-    else:
-        logger.error("login failed because of missing username via ip: {ip}".format(ip=request.META["REMOTE_ADDR"]))
-=======
 
     if "username" in credentials:
         logger.warning("login failed for: {credentials} via ip: {ip}".format(
@@ -2783,25 +2429,11 @@
         logger.error("login failed because of missing username via ip: {ip}".format(
             ip=request.META["REMOTE_ADDR"],
         ))
->>>>>>> 51cea97b
 
 
 def get_password_requirements_string():
     s = "Password must contain {minimum_length} to {maximum_length} characters".format(
         minimum_length=int(get_system_setting("minimum_password_length")),
-<<<<<<< HEAD
-        maximum_length=int(get_system_setting("maximum_password_length")),
-    )
-
-    if bool(get_system_setting('lowercase_character_required')):
-        s += ', one lowercase letter (a-z)'
-    if bool(get_system_setting('uppercase_character_required')):
-        s += ', one uppercase letter (A-Z)'
-    if bool(get_system_setting('number_character_required')):
-        s += ', one number (0-9)'
-    if bool(get_system_setting('special_character_required')):
-        s += ', one special character (()[]{}|\\`~!@#$%^&*_-+=;:\'\",<>./?)'
-=======
         maximum_length=int(get_system_setting("maximum_password_length")))
 
     if bool(get_system_setting("lowercase_character_required")):
@@ -2812,7 +2444,6 @@
         s += ", one number (0-9)"
     if bool(get_system_setting("special_character_required")):
         s += ', one special character (()[]{}|\\`~!@#$%^&*_-+=;:\'",<>./?)'
->>>>>>> 51cea97b
 
     if s.count(", ") == 1:
         password_requirements_string = s.rsplit(", ", 1)[0] + " and " + s.rsplit(", ", 1)[1]
