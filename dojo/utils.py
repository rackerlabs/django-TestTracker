import calendar as tcalendar
import re
import binascii
import os
import hashlib
import json
import io
from cryptography.hazmat.primitives.ciphers import Cipher, algorithms, modes
from cryptography.hazmat.backends import default_backend
from calendar import monthrange
from datetime import date, datetime
from math import pi, sqrt
import vobject
import requests
from dateutil.relativedelta import relativedelta, MO, SU
from django.conf import settings
from django.core.mail import send_mail
from django.core.mail import EmailMessage
from django.core.paginator import Paginator, EmptyPage, PageNotAnInteger
from django.urls import get_resolver, reverse
from django.db.models import Q, Sum, Case, When, IntegerField, Value, Count
from django.template.defaultfilters import pluralize
from django.template.loader import render_to_string
from django.utils import timezone
from jira import JIRA
from jira.exceptions import JIRAError
from django.dispatch import receiver
from dojo.signals import dedupe_signal

from dojo.models import Finding, Engagement, Finding_Template, Product, JIRA_PKey, JIRA_Issue, \
    Dojo_User, User, Alerts, System_Settings, Notifications, UserContactInfo, Endpoint, Benchmark_Type, \
    Language_Type, Languages, Rule
from asteval import Interpreter
from requests.auth import HTTPBasicAuth

import logging
logger = logging.getLogger(__name__)
deduplicationLogger = logging.getLogger("dojo.specific-loggers.deduplication")


"""
Helper functions for DefectDojo
"""


def sync_false_history(new_finding, *args, **kwargs):
    if new_finding.endpoints.count() == 0:
        eng_findings_cwe = Finding.objects.filter(
            test__engagement__product=new_finding.test.engagement.product,
            cwe=new_finding.cwe,
            test__test_type=new_finding.test.test_type,
            false_p=True, hash_code=new_finding.hash_code).exclude(id=new_finding.id).exclude(cwe=None)
        eng_findings_title = Finding.objects.filter(
            test__engagement__product=new_finding.test.engagement.product,
            title=new_finding.title,
            test__test_type=new_finding.test.test_type,
            false_p=True, hash_code=new_finding.hash_code).exclude(id=new_finding.id)
        total_findings = eng_findings_cwe | eng_findings_title
    else:
        eng_findings_cwe = Finding.objects.filter(
            test__engagement__product=new_finding.test.engagement.product,
            cwe=new_finding.cwe,
            test__test_type=new_finding.test.test_type,
            false_p=True).exclude(id=new_finding.id).exclude(cwe=None).exclude(endpoints=None)
        eng_findings_title = Finding.objects.filter(
            test__engagement__product=new_finding.test.engagement.product,
            title=new_finding.title,
            test__test_type=new_finding.test.test_type,
            false_p=True).exclude(id=new_finding.id).exclude(endpoints=None)
    total_findings = eng_findings_cwe | eng_findings_title
    if total_findings.count() > 0:
        new_finding.false_p = True
        new_finding.active = False
        new_finding.verified = False
        super(Finding, new_finding).save(*args, **kwargs)


# true if both findings are on an engagement that have a different "deduplication on engagement" configuration
def is_deduplication_on_engagement_mismatch(new_finding, to_duplicate_finding):
    return not new_finding.test.engagement.deduplication_on_engagement and to_duplicate_finding.test.engagement.deduplication_on_engagement


@receiver(dedupe_signal, sender=Finding)
def sync_dedupe(sender, *args, **kwargs):
    system_settings = System_Settings.objects.get()
    if system_settings.enable_deduplication:
        new_finding = kwargs['new_finding']
        deduplicationLogger.debug('sync_dedupe for: ' + str(new_finding.id) +
                    ":" + str(new_finding.title))
        if hasattr(settings, 'DEDUPLICATION_ALGORITHM_PER_PARSER'):
            scan_type = new_finding.test.test_type.name
            deduplicationLogger.debug('scan_type for this finding is :' + scan_type)
            # Default algorithm
            deduplicationAlgorithm = settings.DEDUPE_ALGO_LEGACY
            # Check for an override for this scan_type in the deduplication configuration
            if (scan_type in settings.DEDUPLICATION_ALGORITHM_PER_PARSER):
                deduplicationAlgorithm = settings.DEDUPLICATION_ALGORITHM_PER_PARSER[scan_type]
            deduplicationLogger.debug('deduplication algorithm: ' + deduplicationAlgorithm)
            if(deduplicationAlgorithm == settings.DEDUPE_ALGO_UNIQUE_ID_FROM_TOOL):
                deduplicate_unique_id_from_tool(new_finding)
            elif(deduplicationAlgorithm == settings.DEDUPE_ALGO_HASH_CODE):
                deduplicate_hash_code(new_finding)
            elif(deduplicationAlgorithm == settings.DEDUPE_ALGO_UNIQUE_ID_FROM_TOOL_OR_HASH_CODE):
                deduplicate_uid_or_hash_code(new_finding)
            else:
                deduplicate_legacy(new_finding)
        else:
            deduplicationLogger.debug("no configuration per parser found; using legacy algorithm")
            deduplicate_legacy(new_finding)


def deduplicate_legacy(new_finding):
    # ---------------------------------------------------------
    # 1) Collects all the findings that have the same:
    #      (title  and static_finding and dynamic_finding)
    #      or (CWE and static_finding and dynamic_finding)
    #    as the new one
    #    (this is "cond1")
    # ---------------------------------------------------------
    if new_finding.test.engagement.deduplication_on_engagement:
        eng_findings_cwe = Finding.objects.filter(
            test__engagement=new_finding.test.engagement,
            cwe=new_finding.cwe).exclude(id=new_finding.id).exclude(cwe=0).exclude(duplicate=True)
        eng_findings_title = Finding.objects.filter(
            test__engagement=new_finding.test.engagement,
            title=new_finding.title).exclude(id=new_finding.id).exclude(duplicate=True)
    else:
        eng_findings_cwe = Finding.objects.filter(
            test__engagement__product=new_finding.test.engagement.product,
            cwe=new_finding.cwe).exclude(id=new_finding.id).exclude(cwe=0).exclude(duplicate=True)
        eng_findings_title = Finding.objects.filter(
            test__engagement__product=new_finding.test.engagement.product,
            title=new_finding.title).exclude(id=new_finding.id).exclude(duplicate=True)

    total_findings = eng_findings_cwe | eng_findings_title
    deduplicationLogger.debug("Found " +
        str(len(eng_findings_cwe)) + " findings with same cwe, " +
        str(len(eng_findings_title)) + " findings with same title: " +
        str(len(total_findings)) + " findings with either same title or same cwe")

    # total_findings = total_findings.order_by('date')
    for find in total_findings:
        flag_endpoints = False
        flag_line_path = False
        flag_hash = False
        if is_deduplication_on_engagement_mismatch(new_finding, find):
            deduplicationLogger.debug(
                'deduplication_on_engagement_mismatch, skipping dedupe.')
            continue
        # ---------------------------------------------------------
        # 2) If existing and new findings have endpoints: compare them all
        #    Else look at line+file_path
        #    (if new finding is not static, do not deduplicate)
        # ---------------------------------------------------------
        if find.endpoints.count() != 0 and new_finding.endpoints.count() != 0:
            list1 = [e.host_with_port for e in new_finding.endpoints.all()]
            list2 = [e.host_with_port for e in find.endpoints.all()]
            if all(x in list1 for x in list2):
                flag_endpoints = True
        elif new_finding.static_finding and len(new_finding.file_path) > 0:
            if str(find.line) == str(new_finding.line) and find.file_path == new_finding.file_path:
                flag_line_path = True
            else:
                deduplicationLogger.debug("no endpoints on one of the findings and file_path doesn't match")
        else:
            deduplicationLogger.debug("no endpoints on one of the findings and the new finding is either dynamic or doesn't have a file_path; Deduplication will not occur")
        if find.hash_code == new_finding.hash_code:
            flag_hash = True
        deduplicationLogger.debug(
            'deduplication flags for new finding ' + str(new_finding.id) + ' and existing finding ' + str(find.id) +
            ' flag_endpoints: ' + str(flag_endpoints) + ' flag_line_path:' + str(flag_line_path) + ' flag_hash:' + str(flag_hash))
        # ---------------------------------------------------------
        # 3) Findings are duplicate if (cond1 is true) and they have the same:
        #    hash
        #    and (endpoints or (line and file_path)
        # ---------------------------------------------------------
        if ((flag_endpoints or flag_line_path) and flag_hash):
            set_duplicate(new_finding, find)
            super(Finding, new_finding).save()
            break


def deduplicate_unique_id_from_tool(new_finding):
    if new_finding.test.engagement.deduplication_on_engagement:
        existing_findings = Finding.objects.filter(
            test__engagement=new_finding.test.engagement,
            unique_id_from_tool=new_finding.unique_id_from_tool).exclude(
                id=new_finding.id).exclude(
                    unique_id_from_tool=None).exclude(
                        duplicate=True)
    else:
        existing_findings = Finding.objects.filter(
            test__engagement__product=new_finding.test.engagement.product,
            # the unique_id_from_tool is unique for a given tool: do not compare with other tools
            test__test_type=new_finding.test.test_type,
            unique_id_from_tool=new_finding.unique_id_from_tool).exclude(
                id=new_finding.id).exclude(
                    unique_id_from_tool=None).exclude(
                        duplicate=True)
    deduplicationLogger.debug("Found " +
        str(len(existing_findings)) + " findings with same unique_id_from_tool")
    for find in existing_findings:
        if is_deduplication_on_engagement_mismatch(new_finding, find):
            deduplicationLogger.debug(
                'deduplication_on_engagement_mismatch, skipping dedupe.')
            continue
        set_duplicate(new_finding, find)
        super(Finding, new_finding).save()
        break


def deduplicate_hash_code(new_finding):
    if new_finding.test.engagement.deduplication_on_engagement:
        existing_findings = Finding.objects.filter(
            test__engagement=new_finding.test.engagement,
            hash_code=new_finding.hash_code).exclude(
                id=new_finding.id).exclude(
                    hash_code=None).exclude(
                        duplicate=True)
    else:
        existing_findings = Finding.objects.filter(
            test__engagement__product=new_finding.test.engagement.product,
            hash_code=new_finding.hash_code).exclude(
                id=new_finding.id).exclude(
                    hash_code=None).exclude(
                        duplicate=True)
    deduplicationLogger.debug("Found " +
        str(len(existing_findings)) + " findings with same hash_code")
    for find in existing_findings:
        if is_deduplication_on_engagement_mismatch(new_finding, find):
            deduplicationLogger.debug(
                'deduplication_on_engagement_mismatch, skipping dedupe.')
            continue
        set_duplicate(new_finding, find)
        super(Finding, new_finding).save()
        break


def deduplicate_uid_or_hash_code(new_finding):
    if new_finding.test.engagement.deduplication_on_engagement:
        existing_findings = Finding.objects.filter(
            Q(hash_code=new_finding.hash_code) |
            (Q(unique_id_from_tool=new_finding.unique_id_from_tool) & Q(test__test_type=new_finding.test.test_type)),
            test__engagement=new_finding.test.engagement).exclude(
                id=new_finding.id).exclude(
                    hash_code=None).exclude(
                        duplicate=True)
    else:
        existing_findings = Finding.objects.filter(
            Q(hash_code=new_finding.hash_code) |
            (Q(unique_id_from_tool=new_finding.unique_id_from_tool) & Q(test__test_type=new_finding.test.test_type)),
            test__engagement__product=new_finding.test.engagement.product).exclude(
                id=new_finding.id).exclude(
                    hash_code=None).exclude(
                        duplicate=True)
    deduplicationLogger.debug("Found " +
        str(len(existing_findings)) + " findings with either the same unique_id_from_tool or hash_code")
    for find in existing_findings:
        if is_deduplication_on_engagement_mismatch(new_finding, find):
            deduplicationLogger.debug(
                'deduplication_on_engagement_mismatch, skipping dedupe.')
            continue
        set_duplicate(new_finding, find)
        super(Finding, new_finding).save()
        break


def set_duplicate(new_finding, existing_finding):
    deduplicationLogger.debug('New finding ' + str(new_finding.id) + ' is a duplicate of existing finding ' + str(existing_finding.id))
    
    if (existing_finding.is_Mitigated or existing_finding.mitigated) and new_finding.active and not new_finding.is_Mitigated:
        existing_finding.mitigated = new_finding.mitigated
        existing_finding.is_Mitigated = new_finding.is_Mitigated
        existing_finding.active = new_finding.active
        existing_finding.verified = new_finding.verified
        existing_finding.notes.create(author=existing_finding.reporter,
                                        entry="This finding has been automatically re-openend as it was found in recent scans.")
        existing_finding.save()

        title = 'An old finding has been reopened for "{}",\nengagement {}.' \
                .format(test.engagement.product.name, test.engagement.name)
        url = reverse('view_finding', args=(existing_finding.id, ))
        description = 'See {}'.format(existing_finding.title)
        create_notification(event='other',
                            title=title,
                            url=url,
                            description=description,
                            icon='bullseye',
                            objowner=self.context['request'].user)
    
    
    new_finding.duplicate = True
    new_finding.active = False
    new_finding.verified = False
    new_finding.duplicate_finding = existing_finding
    existing_finding.duplicate_list.add(new_finding)
    existing_finding.found_by.add(new_finding.test.test_type)


def sync_rules(new_finding, *args, **kwargs):
    rules = Rule.objects.filter(applies_to='Finding', parent_rule=None)
    for rule in rules:
        child_val = True
        child_list = [val for val in rule.child_rules.all()]
        while (len(child_list) != 0):
            child_val = child_val and child_rule(child_list.pop(), new_finding)
        if child_val:
            if rule.operator == 'Matches':
                if getattr(new_finding, rule.match_field) == rule.match_text:
                    if rule.application == 'Append':
                        set_attribute_rule(new_finding, rule, (getattr(
                            new_finding, rule.applied_field) + rule.text))
                    else:
                        set_attribute_rule(new_finding, rule, rule.text)
                        new_finding.save(dedupe_option=False,
                                         rules_option=False)
            else:
                if rule.match_text in getattr(new_finding, rule.match_field):
                    if rule.application == 'Append':
                        set_attribute_rule(new_finding, rule, (getattr(
                            new_finding, rule.applied_field) + rule.text))
                    else:
                        set_attribute_rule(new_finding, rule, rule.text)
                        new_finding.save(dedupe_option=False,
                                         rules_option=False)


def set_attribute_rule(new_finding, rule, value):
    if rule.text == "True":
        setattr(new_finding, rule.applied_field, True)
    elif rule.text == "False":
        setattr(new_finding, rule.applied_field, False)
    else:
        setattr(new_finding, rule.applied_field, value)


def child_rule(rule, new_finding):
    if rule.operator == 'Matches':
        if getattr(new_finding, rule.match_field) == rule.match_text:
            return True
        else:
            return False
    else:
        if rule.match_text in getattr(new_finding, rule.match_field):
            return True
        else:
            return False


def count_findings(findings):
    product_count = {}
    finding_count = {'low': 0, 'med': 0, 'high': 0, 'crit': 0}
    for f in findings:
        product = f.test.engagement.product
        if product in product_count:
            product_count[product][4] += 1
            if f.severity == 'Low':
                product_count[product][3] += 1
                finding_count['low'] += 1
            if f.severity == 'Medium':
                product_count[product][2] += 1
                finding_count['med'] += 1
            if f.severity == 'High':
                product_count[product][1] += 1
                finding_count['high'] += 1
            if f.severity == 'Critical':
                product_count[product][0] += 1
                finding_count['crit'] += 1
        else:
            product_count[product] = [0, 0, 0, 0, 0]
            product_count[product][4] += 1
            if f.severity == 'Low':
                product_count[product][3] += 1
                finding_count['low'] += 1
            if f.severity == 'Medium':
                product_count[product][2] += 1
                finding_count['med'] += 1
            if f.severity == 'High':
                product_count[product][1] += 1
                finding_count['high'] += 1
            if f.severity == 'Critical':
                product_count[product][0] += 1
                finding_count['crit'] += 1
    return product_count, finding_count


def findings_this_period(findings, period_type, stuff, o_stuff, a_stuff):
    # periodType: 0 - weeks
    # 1 - months
    now = timezone.now()
    for i in range(6):
        counts = []
        # Weeks start on Monday
        if period_type == 0:
            curr = now - relativedelta(weeks=i)
            start_of_period = curr - relativedelta(
                weeks=1, weekday=0, hour=0, minute=0, second=0)
            end_of_period = curr + relativedelta(
                weeks=0, weekday=0, hour=0, minute=0, second=0)
        else:
            curr = now - relativedelta(months=i)
            start_of_period = curr - relativedelta(
                day=1, hour=0, minute=0, second=0)
            end_of_period = curr + relativedelta(
                day=31, hour=23, minute=59, second=59)

        o_count = {
            'closed': 0,
            'zero': 0,
            'one': 0,
            'two': 0,
            'three': 0,
            'total': 0
        }
        a_count = {
            'closed': 0,
            'zero': 0,
            'one': 0,
            'two': 0,
            'three': 0,
            'total': 0
        }
        for f in findings:
            if f.mitigated is not None and end_of_period >= f.mitigated >= start_of_period:
                o_count['closed'] += 1
            elif f.mitigated is not None and f.mitigated > end_of_period and f.date <= end_of_period.date(
            ):
                if f.severity == 'Critical':
                    o_count['zero'] += 1
                elif f.severity == 'High':
                    o_count['one'] += 1
                elif f.severity == 'Medium':
                    o_count['two'] += 1
                elif f.severity == 'Low':
                    o_count['three'] += 1
            elif f.mitigated is None and f.date <= end_of_period.date():
                if f.severity == 'Critical':
                    o_count['zero'] += 1
                elif f.severity == 'High':
                    o_count['one'] += 1
                elif f.severity == 'Medium':
                    o_count['two'] += 1
                elif f.severity == 'Low':
                    o_count['three'] += 1
            elif f.mitigated is None and f.date <= end_of_period.date():
                if f.severity == 'Critical':
                    a_count['zero'] += 1
                elif f.severity == 'High':
                    a_count['one'] += 1
                elif f.severity == 'Medium':
                    a_count['two'] += 1
                elif f.severity == 'Low':
                    a_count['three'] += 1

        total = sum(o_count.values()) - o_count['closed']
        if period_type == 0:
            counts.append(
                start_of_period.strftime("%b %d") + " - " +
                end_of_period.strftime("%b %d"))
        else:
            counts.append(start_of_period.strftime("%b %Y"))
        counts.append(o_count['zero'])
        counts.append(o_count['one'])
        counts.append(o_count['two'])
        counts.append(o_count['three'])
        counts.append(total)
        counts.append(o_count['closed'])

        stuff.append(counts)
        o_stuff.append(counts[:-1])

        a_counts = []
        a_total = sum(a_count.values())
        if period_type == 0:
            a_counts.append(
                start_of_period.strftime("%b %d") + " - " +
                end_of_period.strftime("%b %d"))
        else:
            a_counts.append(start_of_period.strftime("%b %Y"))
        a_counts.append(a_count['zero'])
        a_counts.append(a_count['one'])
        a_counts.append(a_count['two'])
        a_counts.append(a_count['three'])
        a_counts.append(a_total)
        a_stuff.append(a_counts)


def add_breadcrumb(parent=None,
                   title=None,
                   top_level=True,
                   url=None,
                   request=None,
                   clear=False):
    title_done = False
    if clear:
        request.session['dojo_breadcrumbs'] = None
        return
    else:
        crumbs = request.session.get('dojo_breadcrumbs', None)

    if top_level or crumbs is None:
        crumbs = [
            {
                'title': 'Home',
                'url': reverse('home')
            },
        ]
        if parent is not None and getattr(parent, "get_breadcrumbs", None):
            crumbs += parent.get_breadcrumbs()
        else:
            title_done = True
            crumbs += [{
                'title': title,
                'url': request.get_full_path() if url is None else url
            }]
    else:
        resolver = get_resolver(None).resolve
        if parent is not None and getattr(parent, "get_breadcrumbs", None):
            obj_crumbs = parent.get_breadcrumbs()
            if title is not None:
                obj_crumbs += [{
                    'title':
                    title,
                    'url':
                    request.get_full_path() if url is None else url
                }]
        else:
            title_done = True
            obj_crumbs = [{
                'title':
                title,
                'url':
                request.get_full_path() if url is None else url
            }]

        for crumb in crumbs:
            crumb_to_resolve = crumb['url'] if '?' not in crumb[
                'url'] else crumb['url'][:crumb['url'].index('?')]
            crumb_view = resolver(crumb_to_resolve)
            for obj_crumb in obj_crumbs:
                obj_crumb_to_resolve = obj_crumb[
                    'url'] if '?' not in obj_crumb['url'] else obj_crumb[
                        'url'][:obj_crumb['url'].index('?')]
                obj_crumb_view = resolver(obj_crumb_to_resolve)

                if crumb_view.view_name == obj_crumb_view.view_name:
                    if crumb_view.kwargs == obj_crumb_view.kwargs:
                        if len(obj_crumbs) == 1 and crumb in crumbs:
                            crumbs = crumbs[:crumbs.index(crumb)]
                        else:
                            obj_crumbs.remove(obj_crumb)
                    else:
                        if crumb in crumbs:
                            crumbs = crumbs[:crumbs.index(crumb)]

        crumbs += obj_crumbs

    request.session['dojo_breadcrumbs'] = crumbs


<<<<<<< HEAD
<<<<<<< HEAD
=======
>>>>>>> 5ca5f32a
def get_punchcard_data(findings, start_date, weeks):
    # use try catch to make sure any teething bugs in the bunchcard don't break the dashboard
    try:
        # gather findings over past half year, make sure to start on a sunday
        # past_sunday = timezone.localdate() - relativedelta(weekday=SU(-1))
        # first_sunday = past_sunday - relativedelta(weeks=weeks_back)
        first_sunday = start_date - relativedelta(weekday=SU(-1))
        last_sunday = start_date + relativedelta(weeks=weeks)
<<<<<<< HEAD
=======
def get_punchcard_data(findings, weeks_back):
    # use try catch to make sure any teething bugs in the bunchcard don't break the dashboard
    try:
        # gather findings over past half year, make sure to start on a sunday
        past_sunday = timezone.localdate() - relativedelta(weekday=SU(-1))
        first_sunday = past_sunday - relativedelta(weeks=weeks_back)
>>>>>>> dashboard performance: faster logic for gathering graph/punchcard data
=======
>>>>>>> 5ca5f32a

        # reminder: The first week of a year is the one that contains the year’s first Thursday
        # so we could have for 29/12/2019: week=1 and year=2019 :-D
        # so we have to order by Y-M-D to make sure the ordering is correct
        # severities_by_day = findings.filter(created__gte=first_sunday) \
        #                             .values('created__year', 'created__month', 'created__day') \
        #                             .annotate(count=Count('id')) \
        #                             .order_by('created__year', 'created__month', 'created__day')

<<<<<<< HEAD
<<<<<<< HEAD
        severities_by_day = findings.filter(created__gte=first_sunday).filter(created__lt=last_sunday) \
=======
        severities_by_day = findings.filter(created__gte=first_sunday) \
>>>>>>> dashboard performance: faster logic for gathering graph/punchcard data
=======
        severities_by_day = findings.filter(created__gte=first_sunday).filter(created__lt=last_sunday) \
>>>>>>> 5ca5f32a
                                    .values('created__date') \
                                    .annotate(count=Count('id')) \
                                    .order_by('created__date')

        # print(severities_by_week.all())
        # return empty stuff if no findings to be statted
        if severities_by_day.count() <= 0:
            return None, None, 0

        # day of the week numbers:
        # javascript  database python
        # sun 6         1       6
        # mon 5         2       0
        # tue 4         3       1
        # wed 3         4       2
        # thu 2         5       3
        # fri 1         6       4
        # sat 0         7       5

        # map from python to javascript, do not use week numbers or day numbers from database.
        day_offset = {0: 5, 1: 4, 2: 3, 3: 2, 4: 1, 5: 0, 6: 6}

        tick = 0
        punchcard = list()
        ticks = list()
        highest_day_count = 0
        tick = 0
        day_counts = [0, 0, 0, 0, 0, 0, 0]

        start_of_week = first_sunday - relativedelta(weeks=1)  # TODO remove deduction of 1 week which was a test
        start_of_next_week = start_of_week + relativedelta(weeks=1)
        day_counts = [0, 0, 0, 0, 0, 0, 0]

        import calendar
        for day in severities_by_day:
            created = day['created__date']
            day_count = day['count']

            print('%s %s %s', created, created.weekday(), calendar.day_name[created.weekday()], day_count)

            if created < start_of_week:
                raise ValueError('date found outside supported range')
            else:
                if created >= start_of_week and created < start_of_next_week:
                    # add day count to current week data
                    day_counts[day_offset[created.weekday()]] = day_count
                    highest_day_count = max(highest_day_count, day_count)
                    # print(day_counts)
                else:
                    # created >= start_of_next_week, so store current week, prepare for next
                    week_data, label = get_week_data(start_of_week, tick, day_counts)
                    punchcard.extend(week_data)
                    ticks.append(label)

                    while created >= start_of_next_week:
                        # keep moving 1 week forward
                        start_of_week = start_of_next_week
                        start_of_next_week += relativedelta(weeks=1)
                        tick += 1
                        # print('week up, start_of_next_week:', start_of_next_week)

                    # new week, new values!
                    # print('new week values, start_of_week:', start_of_week)
                    day_counts = [0, 0, 0, 0, 0, 0, 0]
                    day_counts[day_offset[created.weekday()]] = day_count
                    highest_day_count = max(highest_day_count, day_count)             

        # append in progress week
        week_data, label = get_week_data(start_of_week, tick, day_counts)
        punchcard.extend(week_data)
        ticks.append(label)

        # print(punchcard)

        # adjust the size or circles
        ratio = (sqrt(highest_day_count / pi))
        for punch in punchcard:
            punch[2] = (sqrt(punch[2] / pi)) / ratio

        return punchcard, ticks, highest_day_count

    except Exception as e:
        logger.exception('Not showing punchcard graph due to exception gathering data', e)
        return None, None, 0


def get_week_data(week_start_date, tick, day_counts):
    data = []
    for i in range(0, len(day_counts)):
        data.append([tick, i, day_counts[i]])
    label = [tick, week_start_date.strftime("<span class='small'>%m/%d<br/>%Y</span>")]
    return data, label


# 5 params
def get_period_counts_legacy(findings,
                             findings_closed,
                             accepted_findings,
                             period_interval,
                             start_date,
                             relative_delta='months'):
    opened_in_period = list()
    accepted_in_period = list()
    opened_in_period.append(
        ['Timestamp', 'Date', 'S0', 'S1', 'S2', 'S3', 'Total', 'Closed'])
    accepted_in_period.append(
        ['Timestamp', 'Date', 'S0', 'S1', 'S2', 'S3', 'Total', 'Closed'])

    for x in range(-1, period_interval):
        if relative_delta == 'months':
            # make interval the first through last of month
            end_date = (start_date + relativedelta(months=x)) + relativedelta(
                day=1, months=+1, days=-1)
            new_date = (
                start_date + relativedelta(months=x)) + relativedelta(day=1)
        else:
            # week starts the monday before
            new_date = start_date + relativedelta(weeks=x, weekday=MO(1))
            end_date = new_date + relativedelta(weeks=1, weekday=MO(1))

        closed_in_range_count = findings_closed.filter(
            mitigated__range=[new_date, end_date]).count()

        if accepted_findings:
            risks_a = accepted_findings.filter(
                risk_acceptance__created__range=[
                    datetime(
                        new_date.year,
                        new_date.month,
                        1,
                        tzinfo=timezone.get_current_timezone()),
                    datetime(
                        new_date.year,
                        new_date.month,
                        monthrange(new_date.year, new_date.month)[1],
                        tzinfo=timezone.get_current_timezone())
                ])
        else:
            risks_a = None

        crit_count, high_count, med_count, low_count, closed_count = [
            0, 0, 0, 0, 0
        ]
        for finding in findings:
            if new_date <= datetime.combine(finding.date, datetime.min.time(
            )).replace(tzinfo=timezone.get_current_timezone()) <= end_date:
                if finding.severity == 'Critical':
                    crit_count += 1
                elif finding.severity == 'High':
                    high_count += 1
                elif finding.severity == 'Medium':
                    med_count += 1
                elif finding.severity == 'Low':
                    low_count += 1

        total = crit_count + high_count + med_count + low_count
        opened_in_period.append(
            [(tcalendar.timegm(new_date.timetuple()) * 1000), new_date,
             crit_count, high_count, med_count, low_count, total,
             closed_in_range_count])
        crit_count, high_count, med_count, low_count, closed_count = [
            0, 0, 0, 0, 0
        ]
        if risks_a is not None:
            for finding in risks_a:
                if finding.severity == 'Critical':
                    crit_count += 1
                elif finding.severity == 'High':
                    high_count += 1
                elif finding.severity == 'Medium':
                    med_count += 1
                elif finding.severity == 'Low':
                    low_count += 1

        total = crit_count + high_count + med_count + low_count
        accepted_in_period.append(
            [(tcalendar.timegm(new_date.timetuple()) * 1000), new_date,
             crit_count, high_count, med_count, low_count, total])

    return {
        'opened_per_period': opened_in_period,
        'accepted_per_period': accepted_in_period
    }


def get_period_counts(active_findings,
                      findings,
                      findings_closed,
                      accepted_findings,
                      period_interval,
                      start_date,
                      relative_delta='months'):
    start_date = datetime(
        start_date.year,
        start_date.month,
        start_date.day,
        tzinfo=timezone.get_current_timezone())
    opened_in_period = list()
    active_in_period = list()
    accepted_in_period = list()
    opened_in_period.append(
        ['Timestamp', 'Date', 'S0', 'S1', 'S2', 'S3', 'Total', 'Closed'])
    active_in_period.append(
        ['Timestamp', 'Date', 'S0', 'S1', 'S2', 'S3', 'Total', 'Closed'])
    accepted_in_period.append(
        ['Timestamp', 'Date', 'S0', 'S1', 'S2', 'S3', 'Total', 'Closed'])

    for x in range(-1, period_interval):
        if relative_delta == 'months':
            # make interval the first through last of month
            end_date = (start_date + relativedelta(months=x)) + relativedelta(
                day=1, months=+1, days=-1)
            new_date = (
                start_date + relativedelta(months=x)) + relativedelta(day=1)
        else:
            # week starts the monday before
            new_date = start_date + relativedelta(weeks=x, weekday=MO(1))
            end_date = new_date + relativedelta(weeks=1, weekday=MO(1))

        closed_in_range_count = findings_closed.filter(
            mitigated__range=[new_date, end_date]).count()

        if accepted_findings:
            risks_a = accepted_findings.filter(
                risk_acceptance__created__range=[
                    datetime(
                        new_date.year,
                        new_date.month,
                        1,
                        tzinfo=timezone.get_current_timezone()),
                    datetime(
                        new_date.year,
                        new_date.month,
                        monthrange(new_date.year, new_date.month)[1],
                        tzinfo=timezone.get_current_timezone())
                ])
        else:
            risks_a = None

        crit_count, high_count, med_count, low_count, closed_count = [
            0, 0, 0, 0, 0
        ]
        for finding in findings:
            try:
                if new_date <= datetime.combine(
                        finding.date, datetime.min.time()
                ).replace(tzinfo=timezone.get_current_timezone()) <= end_date:
                    if finding.severity == 'Critical':
                        crit_count += 1
                    elif finding.severity == 'High':
                        high_count += 1
                    elif finding.severity == 'Medium':
                        med_count += 1
                    elif finding.severity == 'Low':
                        low_count += 1
            except:
                if new_date <= finding.date <= end_date:
                    if finding.severity == 'Critical':
                        crit_count += 1
                    elif finding.severity == 'High':
                        high_count += 1
                    elif finding.severity == 'Medium':
                        med_count += 1
                    elif finding.severity == 'Low':
                        low_count += 1
                pass

        total = crit_count + high_count + med_count + low_count
        opened_in_period.append(
            [(tcalendar.timegm(new_date.timetuple()) * 1000), new_date,
             crit_count, high_count, med_count, low_count, total,
             closed_in_range_count])
        crit_count, high_count, med_count, low_count, closed_count = [
            0, 0, 0, 0, 0
        ]
        if risks_a is not None:
            for finding in risks_a:
                if finding.severity == 'Critical':
                    crit_count += 1
                elif finding.severity == 'High':
                    high_count += 1
                elif finding.severity == 'Medium':
                    med_count += 1
                elif finding.severity == 'Low':
                    low_count += 1

        total = crit_count + high_count + med_count + low_count
        accepted_in_period.append(
            [(tcalendar.timegm(new_date.timetuple()) * 1000), new_date,
             crit_count, high_count, med_count, low_count, total])
        crit_count, high_count, med_count, low_count, closed_count = [
            0, 0, 0, 0, 0
        ]
        for finding in active_findings:
            try:
                if datetime.combine(finding.date, datetime.min.time()).replace(
                        tzinfo=timezone.get_current_timezone()) <= end_date:
                    if finding.severity == 'Critical':
                        crit_count += 1
                    elif finding.severity == 'High':
                        high_count += 1
                    elif finding.severity == 'Medium':
                        med_count += 1
                    elif finding.severity == 'Low':
                        low_count += 1
            except:
                if finding.date <= end_date:
                    if finding.severity == 'Critical':
                        crit_count += 1
                    elif finding.severity == 'High':
                        high_count += 1
                    elif finding.severity == 'Medium':
                        med_count += 1
                    elif finding.severity == 'Low':
                        low_count += 1
                pass
        total = crit_count + high_count + med_count + low_count
        active_in_period.append(
            [(tcalendar.timegm(new_date.timetuple()) * 1000), new_date,
             crit_count, high_count, med_count, low_count, total])

    return {
        'opened_per_period': opened_in_period,
        'accepted_per_period': accepted_in_period,
        'active_per_period': active_in_period
    }


def opened_in_period(start_date, end_date, pt):
    start_date = datetime(
        start_date.year,
        start_date.month,
        start_date.day,
        tzinfo=timezone.get_current_timezone())
    end_date = datetime(
        end_date.year,
        end_date.month,
        end_date.day,
        tzinfo=timezone.get_current_timezone())
    opened_in_period = Finding.objects.filter(
        date__range=[start_date, end_date],
        test__engagement__product__prod_type=pt,
        verified=True,
        false_p=False,
        duplicate=False,
        out_of_scope=False,
        mitigated__isnull=True,
        severity__in=(
            'Critical', 'High', 'Medium',
            'Low')).values('numerical_severity').annotate(
                Count('numerical_severity')).order_by('numerical_severity')
    total_opened_in_period = Finding.objects.filter(
        date__range=[start_date, end_date],
        test__engagement__product__prod_type=pt,
        verified=True,
        false_p=False,
        duplicate=False,
        out_of_scope=False,
        mitigated__isnull=True,
        severity__in=('Critical', 'High', 'Medium', 'Low')).aggregate(
            total=Sum(
                Case(
                    When(
                        severity__in=('Critical', 'High', 'Medium', 'Low'),
                        then=Value(1)),
                    output_field=IntegerField())))['total']

    oip = {
        'S0':
        0,
        'S1':
        0,
        'S2':
        0,
        'S3':
        0,
        'Total':
        total_opened_in_period,
        'start_date':
        start_date,
        'end_date':
        end_date,
        'closed':
        Finding.objects.filter(
            mitigated__range=[start_date, end_date],
            test__engagement__product__prod_type=pt,
            severity__in=('Critical', 'High', 'Medium', 'Low')).aggregate(
                total=Sum(
                    Case(
                        When(
                            severity__in=('Critical', 'High', 'Medium', 'Low'),
                            then=Value(1)),
                        output_field=IntegerField())))['total'],
        'to_date_total':
        Finding.objects.filter(
            date__lte=end_date.date(),
            verified=True,
            false_p=False,
            duplicate=False,
            out_of_scope=False,
            mitigated__isnull=True,
            test__engagement__product__prod_type=pt,
            severity__in=('Critical', 'High', 'Medium', 'Low')).count()
    }

    for o in opened_in_period:
        oip[o['numerical_severity']] = o['numerical_severity__count']

    return oip


def message(count, noun, verb):
    return ('{} ' + noun + '{} {} ' + verb).format(
        count, pluralize(count), pluralize(count, 'was,were'))


class FileIterWrapper(object):
    def __init__(self, flo, chunk_size=1024**2):
        self.flo = flo
        self.chunk_size = chunk_size

    def __next__(self):
        data = self.flo.read(self.chunk_size)
        if data:
            return data
        else:
            raise StopIteration

    def __iter__(self):
        return self


def get_cal_event(start_date, end_date, summary, description, uid):
    cal = vobject.iCalendar()
    cal.add('vevent')
    cal.vevent.add('summary').value = summary
    cal.vevent.add('description').value = description
    start = cal.vevent.add('dtstart')
    start.value = start_date
    end = cal.vevent.add('dtend')
    end.value = end_date
    cal.vevent.add('uid').value = uid
    return cal


def named_month(month_number):
    """
    Return the name of the month, given the number.
    """
    return date(1900, month_number, 1).strftime("%B")


def normalize_query(query_string,
                    findterms=re.compile(r'"([^"]+)"|(\S+)').findall,
                    normspace=re.compile(r'\s{2,}').sub):
    return [
        normspace(' ', (t[0] or t[1]).strip()) for t in findterms(query_string)
    ]


def build_query(query_string, search_fields):
    """ Returns a query, that is a combination of Q objects. That combination
    aims to search keywords within a model by testing the given search fields.

    """
    query = None  # Query to search for every search term
    terms = normalize_query(query_string)
    for term in terms:
        or_query = None  # Query to search for a given term in each field
        for field_name in search_fields:
            q = Q(**{"%s__icontains" % field_name: term})

            if or_query:
                or_query = or_query | q
            else:
                or_query = q

        if query:
            query = query & or_query
        else:
            query = or_query
    return query


def template_search_helper(fields=None, query_string=None):
    if not fields:
        fields = [
            'title',
            'description',
        ]
    findings = Finding_Template.objects.all()

    if not query_string:
        return findings

    entry_query = build_query(query_string, fields)
    found_entries = findings.filter(entry_query)

    return found_entries


def get_page_items(request, items, page_size, param_name='page'):
    size = request.GET.get('page_size', page_size)
    paginator = Paginator(items, size)
    page = request.GET.get(param_name)

    try:
        page = paginator.page(page)
    except PageNotAnInteger:
        # If page is not an integer, deliver first page.
        page = paginator.page(1)
    except EmptyPage:
        # If page is out of range (e.g. 9999), deliver last page of results.
        page = paginator.page(paginator.num_pages)

    return page


def handle_uploaded_threat(f, eng):
    name, extension = os.path.splitext(f.name)
    with open(settings.MEDIA_ROOT + '/threat/%s%s' % (eng.id, extension),
              'wb+') as destination:
        for chunk in f.chunks():
            destination.write(chunk)
    eng.tmodel_path = settings.MEDIA_ROOT + '/threat/%s%s' % (eng.id,
                                                              extension)
    eng.save()


def handle_uploaded_selenium(f, cred):
    name, extension = os.path.splitext(f.name)
    with open(settings.MEDIA_ROOT + '/selenium/%s%s' % (cred.id, extension),
              'wb+') as destination:
        for chunk in f.chunks():
            destination.write(chunk)
    cred.selenium_script = settings.MEDIA_ROOT + '/selenium/%s%s' % (cred.id,
                                                                     extension)
    cred.save()


# Gets a connection to a Jira server based on the finding
def get_jira_connection(finding):
    jira = None
    prod = Product.objects.get(
        engagement=Engagement.objects.get(test=finding.test))

    try:
        jpkey = JIRA_PKey.objects.get(product=prod)
        jira_conf = jpkey.conf
        if jira_conf is not None:
            jira = JIRA(
                server=jira_conf.url,
                basic_auth=(jira_conf.username, jira_conf.password))
    except JIRA_PKey.DoesNotExist:
        pass
    return jira


def jira_get_resolution_id(jira, issue, status):
    transitions = jira.transitions(issue)
    resolution_id = None
    for t in transitions:
        if t['name'] == "Resolve Issue":
            resolution_id = t['id']
            break
        if t['name'] == "Reopen Issue":
            resolution_id = t['id']
            break

    return resolution_id


def jira_change_resolution_id(jira, issue, id):
    jira.transition_issue(issue, id)


# Logs the error to the alerts table, which appears in the notification toolbar
def log_jira_generic_alert(title, description):
    create_notification(
        event='jira_update',
        title=title,
        description=description,
        icon='bullseye',
        source='Jira')


# Logs the error to the alerts table, which appears in the notification toolbar
def log_jira_alert(error, finding):
    create_notification(
        event='jira_update',
        title='Jira update issue',
        description='Finding: ' + str(finding.id) + ', ' + error,
        icon='bullseye',
        source='Jira')


# Displays an alert for Jira notifications
def log_jira_message(text, finding):
    create_notification(
        event='jira_update',
        title='Jira update message',
        description=text + " Finding: " + str(finding.id),
        url=reverse('view_finding', args=(finding.id, )),
        icon='bullseye',
        source='Jira')


# Adds labels to a Jira issue
def add_labels(find, issue):
    # Update Label with system setttings label
    system_settings = System_Settings.objects.get()
    labels = system_settings.jira_labels
    if labels is None:
        return
    else:
        labels = labels.split()
    if len(labels) > 0:
        for label in labels:
            issue.fields.labels.append(label)
    # Update the label with the product name (underscore)
    prod_name = find.test.engagement.product.name.replace(" ", "_")
    issue.fields.labels.append(prod_name)
    issue.update(fields={"labels": issue.fields.labels})


def jira_long_description(find_description, find_id, jira_conf_finding_text):
    return find_description + "\n\n*Dojo ID:* " + str(
        find_id) + "\n\n" + jira_conf_finding_text


def add_issue(find, push_to_jira):
    logger.debug('adding issue: ' + str(find))
    eng = Engagement.objects.get(test=find.test)
    prod = Product.objects.get(engagement=eng)

    if JIRA_PKey.objects.filter(product=prod).count() == 0:
        log_jira_alert(
            'Finding cannot be pushed to jira as there is no jira configuration for this product.', find)
        return

    jpkey = JIRA_PKey.objects.get(product=prod)
    jira_conf = jpkey.conf

    if push_to_jira:
        if 'Active' in find.status() and 'Verified' in find.status():
            if ((jpkey.push_all_issues and Finding.get_number_severity(
                    System_Settings.objects.get().jira_minimum_severity) >=
                 Finding.get_number_severity(find.severity))):
                log_jira_alert(
                    'Finding below jira_minimum_severity threshold.', find)

            else:
                logger.debug('Trying to create a new JIRA issue')
                try:
                    JIRAError.log_to_tempfile = False
                    jira = JIRA(
                        server=jira_conf.url,
                        basic_auth=(jira_conf.username, jira_conf.password))
                    if jpkey.component:
                        new_issue = jira.create_issue(
                            project=jpkey.project_key,
                            summary=find.title,
                            components=[
                                {
                                    'name': jpkey.component
                                },
                            ],
                            description=jira_long_description(
                                find.long_desc(), find.id,
                                jira_conf.finding_text),
                            issuetype={'name': jira_conf.default_issue_type},
                            priority={
                                'name': jira_conf.get_priority(find.severity)
                            })
                    else:
                        new_issue = jira.create_issue(
                            project=jpkey.project_key,
                            summary=find.title,
                            description=jira_long_description(
                                find.long_desc(), find.id,
                                jira_conf.finding_text),
                            issuetype={'name': jira_conf.default_issue_type},
                            priority={
                                'name': jira_conf.get_priority(find.severity)
                            })
                    j_issue = JIRA_Issue(
                        jira_id=new_issue.id, jira_key=new_issue, finding=find)
                    j_issue.save()
                    find.jira_creation = timezone.now()
                    find.jira_change = find.jira_creation
                    find.save()
                    issue = jira.issue(new_issue.id)

                    # Add labels (security & product)
                    add_labels(find, new_issue)
                    # Upload dojo finding screenshots to Jira
                    for pic in find.images.all():
                        jira_attachment(
                            jira, issue,
                            settings.MEDIA_ROOT + pic.image_large.name)

                        # if jpkey.enable_engagement_epic_mapping:
                        #      epic = JIRA_Issue.objects.get(engagement=eng)
                        #      issue_list = [j_issue.jira_id,]
                        #      jira.add_issues_to_epic(epic_id=epic.jira_id, issue_keys=[str(j_issue.jira_id)], ignore_epics=True)
                except JIRAError as e:
                    log_jira_alert(e.text, find)
        else:
            log_jira_alert("Finding not active or not verified.",
                           find)


def jira_attachment(jira, issue, file, jira_filename=None):

    basename = file
    if jira_filename is None:
        basename = os.path.basename(file)

    # Check to see if the file has been uploaded to Jira
    if jira_check_attachment(issue, basename) is False:
        try:
            if jira_filename is not None:
                attachment = io.StringIO()
                attachment.write(jira_filename)
                jira.add_attachment(
                    issue=issue, attachment=attachment, filename=jira_filename)
            else:
                # read and upload a file
                with open(file, 'rb') as f:
                    jira.add_attachment(issue=issue, attachment=f)
        except JIRAError as e:
            log_jira_alert("Attachment: " + e.text)


def jira_check_attachment(issue, source_file_name):
    file_exists = False
    for attachment in issue.fields.attachment:
        filename = attachment.filename

        if filename == source_file_name:
            file_exists = True
            break

    return file_exists


def update_issue(find, old_status, push_to_jira):
    prod = Product.objects.get(
        engagement=Engagement.objects.get(test=find.test))
    jpkey = JIRA_PKey.objects.get(product=prod)
    jira_conf = jpkey.conf

    if push_to_jira:
        j_issue = JIRA_Issue.objects.get(finding=find)
        try:
            JIRAError.log_to_tempfile = False
            jira = JIRA(
                server=jira_conf.url,
                basic_auth=(jira_conf.username, jira_conf.password))
            issue = jira.issue(j_issue.jira_id)

            fields = {}
            # Only update the component if it didn't exist earlier in Jira, this is to avoid assigning multiple components to an item
            if issue.fields.components:
                log_jira_alert(
                    "Component not updated, exists in Jira already. Update from Jira instead.",
                    find)
            elif jpkey.component:
                # Add component to the Jira issue
                component = [
                    {
                        'name': jpkey.component
                    },
                ]
                fields = {"components": component}

            # Upload dojo finding screenshots to Jira
            for pic in find.images.all():
                jira_attachment(jira, issue,
                                settings.MEDIA_ROOT + pic.image_large.name)

            issue.update(
                summary=find.title,
                description=jira_long_description(find.long_desc(), find.id,
                                                  jira_conf.finding_text),
                priority={'name': jira_conf.get_priority(find.severity)},
                fields=fields)
            print('\n\nSaving jira_change\n\n')
            find.jira_change = timezone.now()
            find.save()
            # Add labels(security & product)
            add_labels(find, issue)
        except JIRAError as e:
            log_jira_alert(e.text, find)

        req_url = jira_conf.url + '/rest/api/latest/issue/' + \
            j_issue.jira_id + '/transitions'
        if 'Inactive' in find.status() or 'Mitigated' in find.status(
        ) or 'False Positive' in find.status(
        ) or 'Out of Scope' in find.status() or 'Duplicate' in find.status():
            if 'Active' in old_status:
                json_data = {'transition': {'id': jira_conf.close_status_key}}
                r = requests.post(
                    url=req_url,
                    auth=HTTPBasicAuth(jira_conf.username, jira_conf.password),
                    json=json_data)
                find.jira_change = timezone.now()
                find.save()
        elif 'Active' in find.status() and 'Verified' in find.status():
            if 'Inactive' in old_status:
                json_data = {'transition': {'id': jira_conf.open_status_key}}
                r = requests.post(
                    url=req_url,
                    auth=HTTPBasicAuth(jira_conf.username, jira_conf.password),
                    json=json_data)
                find.jira_change = timezone.now()
                find.save()


def close_epic(eng, push_to_jira):
    engagement = eng
    prod = Product.objects.get(engagement=engagement)
    jpkey = JIRA_PKey.objects.get(product=prod)
    jira_conf = jpkey.conf
    if jpkey.enable_engagement_epic_mapping and push_to_jira:
        try:
            j_issue = JIRA_Issue.objects.get(engagement=eng)
            req_url = jira_conf.url + '/rest/api/latest/issue/' + \
                j_issue.jira_id + '/transitions'
            j_issue = JIRA_Issue.objects.get(engagement=eng)
            json_data = {'transition': {'id': jira_conf.close_status_key}}
            r = requests.post(
                url=req_url,
                auth=HTTPBasicAuth(jira_conf.username, jira_conf.password),
                json=json_data)
        except Exception as e:
            log_jira_generic_alert('Jira Engagement/Epic Close Error', str(e))
            pass


def update_epic(eng, push_to_jira):
    engagement = eng
    prod = Product.objects.get(engagement=engagement)
    jpkey = JIRA_PKey.objects.get(product=prod)
    jira_conf = jpkey.conf
    if jpkey.enable_engagement_epic_mapping and push_to_jira:
        try:
            jira = JIRA(
                server=jira_conf.url,
                basic_auth=(jira_conf.username, jira_conf.password))
            j_issue = JIRA_Issue.objects.get(engagement=eng)
            issue = jira.issue(j_issue.jira_id)
            issue.update(summary=eng.name, description=eng.name)
        except Exception as e:
            log_jira_generic_alert('Jira Engagement/Epic Update Error', str(e))
            pass


def add_epic(eng, push_to_jira):
    engagement = eng
    prod = Product.objects.get(engagement=engagement)
    jpkey = JIRA_PKey.objects.get(product=prod)
    jira_conf = jpkey.conf
    if jpkey.enable_engagement_epic_mapping and push_to_jira:
        issue_dict = {
            'project': {
                'key': jpkey.project_key
            },
            'summary': engagement.name,
            'description': engagement.name,
            'issuetype': {
                'name': 'Epic'
            },
            'customfield_' + str(jira_conf.epic_name_id): engagement.name,
        }
        try:
            jira = JIRA(
                server=jira_conf.url,
                basic_auth=(jira_conf.username, jira_conf.password))
            new_issue = jira.create_issue(fields=issue_dict)
            j_issue = JIRA_Issue(
                jira_id=new_issue.id,
                jira_key=new_issue,
                engagement=engagement)
            j_issue.save()
        except Exception as e:
            error = str(e)
            message = ""
            if "customfield" in error:
                message = "The 'Epic name id' in your DefectDojo Jira Configuration does not appear to be correct. Please visit, " + jira_conf.url + \
                    "/rest/api/2/field and search for Epic Name. Copy the number out of cf[number] and place in your DefectDojo settings for Jira and try again. For example, if your results are cf[100001] then copy 100001 and place it in 'Epic name id'. (Your Epic Id will be different.) \n\n"

            log_jira_generic_alert('Jira Engagement/Epic Creation Error',
                                   message + error)
            pass


def add_comment(find, note, force_push=False):
    prod = Product.objects.get(
        engagement=Engagement.objects.get(test=find.test))

    try:
        jpkey = JIRA_PKey.objects.get(product=prod)
        jira_conf = jpkey.conf

        if jpkey.push_notes or force_push is True:
            try:
                jira = JIRA(
                    server=jira_conf.url,
                    basic_auth=(jira_conf.username, jira_conf.password))
                j_issue = JIRA_Issue.objects.get(finding=find)
                jira.add_comment(
                    j_issue.jira_id,
                    '(%s): %s' % (note.author.get_full_name(), note.entry))
            except Exception as e:
                log_jira_generic_alert('Jira Add Comment Error', str(e))
                pass
    except JIRA_PKey.DoesNotExist:
        pass


def send_review_email(request, user, finding, users, new_note):
    # TODO remove apparent dead code

    recipients = [u.email for u in users]
    msg = "\nGreetings, \n\n"
    msg += "{0} has requested that you please review ".format(str(user))
    msg += "the following finding for accuracy:"
    msg += "\n\n" + finding.title
    msg += "\n\nIt can be reviewed at " + request.build_absolute_uri(
        reverse("view_finding", args=(finding.id, )))
    msg += "\n\n{0} provided the following details:".format(str(user))
    msg += "\n\n" + new_note.entry
    msg += "\n\nThanks\n"

    send_mail(
        'DefectDojo Finding Review Request',
        msg,
        user.email,
        recipients,
        fail_silently=False)
    pass


def process_notifications(request, note, parent_url, parent_title):
    regex = re.compile(r'(?:\A|\s)@(\w+)\b')
    usernames_to_check = set([un.lower() for un in regex.findall(note.entry)])
    users_to_notify = [
        User.objects.filter(username=username).get()
        for username in usernames_to_check
        if User.objects.filter(is_active=True, username=username).exists()
    ]  # is_staff also?
    user_posting = request.user
    if len(note.entry) > 200:
        note.entry = note.entry[:200]
        note.entry += "..."
    create_notification(
        event='user_mentioned',
        section=parent_title,
        note=note,
        user=request.user,
        title='%s jotted a note' % request.user,
        url=parent_url,
        icon='commenting',
        recipients=users_to_notify)


def send_atmention_email(user, users, parent_url, parent_title, new_note):
    recipients = [u.email for u in users]
    msg = "\nGreetings, \n\n"
    msg += "User {0} mentioned you in a note on {1}".format(
        str(user), parent_title)
    msg += "\n\n" + new_note.entry
    msg += "\n\nIt can be reviewed at " + parent_url
    msg += "\n\nThanks\n"
    send_mail(
        'DefectDojo - {0} @mentioned you in a note'.format(str(user)),
        msg,
        user.email,
        recipients,
        fail_silently=False)


def encrypt(key, iv, plaintext):
    text = ""
    if plaintext and plaintext is not None:
        backend = default_backend()
        cipher = Cipher(algorithms.AES(key), modes.CBC(iv), backend=backend)
        encryptor = cipher.encryptor()
        plaintext = _pad_string(plaintext)
        encrypted_text = encryptor.update(plaintext) + encryptor.finalize()
        text = binascii.b2a_hex(encrypted_text).rstrip()
    return text


def decrypt(key, iv, encrypted_text):
    backend = default_backend()
    cipher = Cipher(algorithms.AES(key), modes.CBC(iv), backend=backend)
    encrypted_text_bytes = binascii.a2b_hex(encrypted_text)
    decryptor = cipher.decryptor()
    decrypted_text = decryptor.update(encrypted_text_bytes) + decryptor.finalize()
    decrypted_text = _unpad_string(decrypted_text)
    return decrypted_text


def _pad_string(value):
    length = len(value)
    pad_size = 16 - (length % 16)
    return value.ljust(length + pad_size, b'\x00')


def _unpad_string(value):
    if value and value is not None:
        value = value.rstrip(b'\x00')
    return value


def dojo_crypto_encrypt(plaintext):
    data = None
    if plaintext:
        key = None
        key = get_db_key()

        iv = os.urandom(16)
        data = prepare_for_save(
            iv, encrypt(key, iv, plaintext.encode('utf-8')))

    return data


def prepare_for_save(iv, encrypted_value):
    stored_value = None

    if encrypted_value and encrypted_value is not None:
        binascii.b2a_hex(encrypted_value).rstrip()
        stored_value = "AES.1:" + binascii.b2a_hex(iv).decode('utf-8') + ":" + encrypted_value.decode('utf-8')
    return stored_value


def get_db_key():
    db_key = None
    if hasattr(settings, 'DB_KEY'):
        db_key = settings.DB_KEY
        db_key = binascii.b2a_hex(
            hashlib.sha256(db_key.encode('utf-8')).digest().rstrip())[:32]

    return db_key


def prepare_for_view(encrypted_value):

    key = None
    decrypted_value = ""
    if encrypted_value is not NotImplementedError and encrypted_value is not None:
        key = get_db_key()
        encrypted_values = encrypted_value.split(":")

        if len(encrypted_values) > 1:
            type = encrypted_values[0]

            iv = binascii.a2b_hex(encrypted_values[1])
            value = encrypted_values[2]

            try:
                decrypted_value = decrypt(key, iv, value)
                decrypted_value = decrypted_value.decode('utf-8')
            except UnicodeDecodeError:
                decrypted_value = ""

    return decrypted_value


def get_system_setting(setting):
    try:
        system_settings = System_Settings.objects.get()
    except:
        system_settings = System_Settings()

    return getattr(system_settings, setting, None)


def get_slack_user_id(user_email):
    user_id = None

    res = requests.request(
        method='POST',
        url='https://slack.com/api/users.list',
        data={'token': get_system_setting('slack_token')})

    users = json.loads(res.text)

    if users:
        for member in users["members"]:
            if "email" in member["profile"]:
                if user_email == member["profile"]["email"]:
                    if "id" in member:
                        user_id = member["id"]
                        break

    return user_id


def create_notification(event=None, **kwargs):
    def create_description(event):
        if "description" not in kwargs.keys():
            if event == 'product_added':
                kwargs["description"] = "Product " + kwargs['title'] + " has been created successfully."
            else:
                kwargs["description"] = "Event " + str(event) + " has occured."

    def create_notification_message(event, notification_type):
        template = 'notifications/%s.tpl' % event.replace('/', '')
        kwargs.update({'type': notification_type})
        try:
            notification = render_to_string(template, kwargs)
        except:
            create_description(event)
            notification = render_to_string('notifications/other.tpl', kwargs)

        return notification

    def send_slack_notification(channel):
        try:
            res = requests.request(
                method='POST',
                url='https://slack.com/api/chat.postMessage',
                data={
                    'token': get_system_setting('slack_token'),
                    'channel': channel,
                    'username': get_system_setting('slack_username'),
                    'text': create_notification_message(event, 'slack')
                })
        except Exception as e:
            log_alert(e)
            pass

    def send_hipchat_notification(channel):
        try:
            # We use same template for HipChat as for slack
            res = requests.request(
                method='POST',
                url='https://%s/v2/room/%s/notification?auth_token=%s' %
                (get_system_setting('hipchat_site'), channel,
                 get_system_setting('hipchat_token')),
                data={
                    'message': create_notification_message(event, 'slack'),
                    'message_format': 'text'
                })
        except Exception as e:
            log_alert(e)
            pass

    def send_mail_notification(address):
        subject = '%s notification' % get_system_setting('team_name')
        if 'title' in kwargs:
            subject += ': %s' % kwargs['title']
        try:
            email = EmailMessage(
                subject,
                create_notification_message(event, 'mail'),
                get_system_setting('mail_notifications_from'),
                [address],
                headers={"From": "{}".format(get_system_setting('mail_notifications_from'))}
            )
            email.send(fail_silently=False)

        except Exception as e:
            log_alert(e)
            pass

    def send_alert_notification(user=None):
        icon = kwargs.get('icon', 'info-circle')
        alert = Alerts(
            user_id=user,
            title=kwargs.get('title'),
            description=create_notification_message(event, 'alert'),
            url=kwargs.get('url', reverse('alerts')),
            icon=icon,
            source=Notifications._meta.get_field(event).verbose_name.title())
        alert.save()

    def log_alert(e):
        users = Dojo_User.objects.filter(is_superuser=True)
        for user in users:
            alert = Alerts(
                user_id=user,
                url=kwargs.get('url', reverse('alerts')),
                title='Notification issue',
                description="%s" % e,
                icon="exclamation-triangle",
                source="Notifications")
            alert.save()

    # Global notifications
    try:
        notifications = Notifications.objects.get(user=None)
    except Exception as e:
        notifications = Notifications()

    slack_enabled = get_system_setting('enable_slack_notifications')
    hipchat_enabled = get_system_setting('enable_hipchat_notifications')
    mail_enabled = get_system_setting('enable_mail_notifications')

    if slack_enabled and 'slack' in getattr(notifications, event):
        send_slack_notification(get_system_setting('slack_channel'))

    if hipchat_enabled and 'hipchat' in getattr(notifications, event):
        send_hipchat_notification(get_system_setting('hipchat_channel'))

    if mail_enabled and 'mail' in getattr(notifications, event):
        send_mail_notification(get_system_setting('mail_notifications_to'))

    if 'alert' in getattr(notifications, event, None):
        send_alert_notification()

    # Personal notifications
    if 'recipients' in kwargs:
        users = User.objects.filter(username__in=kwargs['recipients'])
    else:
        users = User.objects.filter(is_superuser=True)
    for user in users:
        try:
            notifications = Notifications.objects.get(user=user)
        except Exception as e:
            notifications = Notifications()

        if slack_enabled and 'slack' in getattr(
                notifications,
                event) and user.usercontactinfo.slack_username is not None:
            slack_user_id = user.usercontactinfo.slack_user_id
            if user.usercontactinfo.slack_user_id is None:
                # Lookup the slack userid
                slack_user_id = get_slack_user_id(
                    user.usercontactinfo.slack_username)
                slack_user_save = UserContactInfo.objects.get(user_id=user.id)
                slack_user_save.slack_user_id = slack_user_id
                slack_user_save.save()

            send_slack_notification('@%s' % slack_user_id)

        # HipChat doesn't seem to offer direct message functionality, so no HipChat PM functionality here...

        if mail_enabled and 'mail' in getattr(notifications, event):
            send_mail_notification(user.email)

        if 'alert' in getattr(notifications, event):
            send_alert_notification(user)


def calculate_grade(product):
    system_settings = System_Settings.objects.get()
    if system_settings.enable_product_grade:
        severity_values = Finding.objects.filter(
            ~Q(severity='Info'),
            active=True,
            duplicate=False,
            verified=True,
            false_p=False,
            test__engagement__product=product).values('severity').annotate(
                Count('numerical_severity')).order_by()

        low = 0
        medium = 0
        high = 0
        critical = 0
        for severity_count in severity_values:
            if severity_count['severity'] == "Critical":
                critical = severity_count['numerical_severity__count']
            elif severity_count['severity'] == "High":
                high = severity_count['numerical_severity__count']
            elif severity_count['severity'] == "Medium":
                medium = severity_count['numerical_severity__count']
            elif severity_count['severity'] == "Low":
                low = severity_count['numerical_severity__count']
        aeval = Interpreter()
        aeval(system_settings.product_grade)
        grade_product = "grade_product(%s, %s, %s, %s)" % (
            critical, high, medium, low)
        product.prod_numeric_grade = aeval(grade_product)
        product.save()


def get_celery_worker_status():
    from .tasks import celery_status
    res = celery_status.apply_async()

    # Wait 15 seconds for a response from Celery
    try:
        return res.get(timeout=15)
    except:
        return False


# Used to display the counts and enabled tabs in the product view
class Product_Tab():
    def __init__(self, product_id, title=None, tab=None):
        self.product = Product.objects.get(id=product_id)
        self.title = title
        self.tab = tab
        self.engagement_count = Engagement.objects.filter(
            product=self.product, active=True).count()
        self.open_findings_count = Finding.objects.filter(test__engagement__product=self.product,
                                                          false_p=False,
                                                          verified=True,
                                                          duplicate=False,
                                                          out_of_scope=False,
                                                          active=True,
                                                          mitigated__isnull=True).count()
        self.endpoints_count = Endpoint.objects.filter(
            product=self.product).count()
        self.benchmark_type = Benchmark_Type.objects.filter(
            enabled=True).order_by('name')
        self.engagement = None

    def setTab(self, tab):
        self.tab = tab

    def setEngagement(self, engagement):
        self.engagement = engagement

    def engagement(self):
        return self.engagement

    def tab(self):
        return self.tab

    def setTitle(self, title):
        self.title = title

    def title(self):
        return self.title

    def product(self):
        return self.product

    def engagements(self):
        return self.engagement_count

    def findings(self):
        return self.open_findings_count

    def endpoints(self):
        return self.endpoints_count

    def benchmark_type(self):
        return self.benchmark_type


# Used to display the counts and enabled tabs in the product view
def tab_view_count(product_id):
    product = Product.objects.get(id=product_id)
    engagements = Engagement.objects.filter(
        product=product, active=True).count()
    open_findings = Finding.objects.filter(test__engagement__product=product,
                                           false_p=False,
                                           verified=True,
                                           duplicate=False,
                                           out_of_scope=False,
                                           active=True,
                                           mitigated__isnull=True).count()
    endpoints = Endpoint.objects.filter(product=product).count()
    # benchmarks = Benchmark_Product_Summary.objects.filter(product=product, publish=True, benchmark_type__enabled=True).order_by('benchmark_type__name')
    benchmark_type = Benchmark_Type.objects.filter(
        enabled=True).order_by('name')
    return product, engagements, open_findings, endpoints, benchmark_type


# Add a lanaguage to product
def add_language(product, language):
    prod_language = Languages.objects.filter(
        language__language__iexact=language, product=product)

    if not prod_language:
        try:
            language_type = Language_Type.objects.get(
                language__iexact=language)

            if language_type:
                lang = Languages(language=language_type, product=product)
                lang.save()
        except Language_Type.DoesNotExist:
            pass


# Apply finding template data by matching CWE + Title or CWE
def apply_cwe_to_template(finding, override=False):
    if System_Settings.objects.get().enable_template_match or override:
        # Attempt to match on CWE and Title First
        template = Finding_Template.objects.filter(
            cwe=finding.cwe, title__icontains=finding.title, template_match=True).first()

        # If none then match on CWE
        template = Finding_Template.objects.filter(
            cwe=finding.cwe, template_match=True).first()

        if template:
            finding.mitigation = template.mitigation
            finding.impact = template.impact
            finding.references = template.references
            template.last_used = timezone.now()
            template.save()

    return finding<|MERGE_RESOLUTION|>--- conflicted
+++ resolved
@@ -557,11 +557,6 @@
 
     request.session['dojo_breadcrumbs'] = crumbs
 
-
-<<<<<<< HEAD
-<<<<<<< HEAD
-=======
->>>>>>> 5ca5f32a
 def get_punchcard_data(findings, start_date, weeks):
     # use try catch to make sure any teething bugs in the bunchcard don't break the dashboard
     try:
@@ -570,17 +565,6 @@
         # first_sunday = past_sunday - relativedelta(weeks=weeks_back)
         first_sunday = start_date - relativedelta(weekday=SU(-1))
         last_sunday = start_date + relativedelta(weeks=weeks)
-<<<<<<< HEAD
-=======
-def get_punchcard_data(findings, weeks_back):
-    # use try catch to make sure any teething bugs in the bunchcard don't break the dashboard
-    try:
-        # gather findings over past half year, make sure to start on a sunday
-        past_sunday = timezone.localdate() - relativedelta(weekday=SU(-1))
-        first_sunday = past_sunday - relativedelta(weeks=weeks_back)
->>>>>>> dashboard performance: faster logic for gathering graph/punchcard data
-=======
->>>>>>> 5ca5f32a
 
         # reminder: The first week of a year is the one that contains the year’s first Thursday
         # so we could have for 29/12/2019: week=1 and year=2019 :-D
@@ -590,15 +574,7 @@
         #                             .annotate(count=Count('id')) \
         #                             .order_by('created__year', 'created__month', 'created__day')
 
-<<<<<<< HEAD
-<<<<<<< HEAD
         severities_by_day = findings.filter(created__gte=first_sunday).filter(created__lt=last_sunday) \
-=======
-        severities_by_day = findings.filter(created__gte=first_sunday) \
->>>>>>> dashboard performance: faster logic for gathering graph/punchcard data
-=======
-        severities_by_day = findings.filter(created__gte=first_sunday).filter(created__lt=last_sunday) \
->>>>>>> 5ca5f32a
                                     .values('created__date') \
                                     .annotate(count=Count('id')) \
                                     .order_by('created__date')
