--- conflicted
+++ resolved
@@ -543,104 +543,7 @@
 
     request.session['dojo_breadcrumbs'] = crumbs
 
-def get_punchcard_data(findings, start_date, weeks):
-    # use try catch to make sure any teething bugs in the bunchcard don't break the dashboard
-    try:
-        # gather findings over past half year, make sure to start on a sunday
-        first_sunday = start_date - relativedelta(weekday=SU(-1))
-        last_sunday = start_date + relativedelta(weeks=weeks)
-
-        # reminder: The first week of a year is the one that contains the year’s first Thursday
-        # so we could have for 29/12/2019: week=1 and year=2019 :-D. So using week number from db is not practical
-
-        severities_by_day = findings.filter(created__gte=first_sunday).filter(created__lt=last_sunday) \
-                                    .values('created__date') \
-                                    .annotate(count=Count('id')) \
-                                    .order_by('created__date')
-
-        # return empty stuff if no findings to be statted
-        if severities_by_day.count() <= 0:
-            return None, None
-
-        # day of the week numbers:
-        # javascript  database python
-        # sun 6         1       6
-        # mon 5         2       0
-        # tue 4         3       1
-        # wed 3         4       2
-        # thu 2         5       3
-        # fri 1         6       4
-        # sat 0         7       5
-
-        # map from python to javascript, do not use week numbers or day numbers from database.
-        day_offset = {0: 5, 1: 4, 2: 3, 3: 2, 4: 1, 5: 0, 6: 6}
-
-        tick = 0
-        punchcard = list()
-        ticks = list()
-        highest_day_count = 0
-        tick = 0
-        day_counts = [0, 0, 0, 0, 0, 0, 0]
-
-        start_of_week = first_sunday - relativedelta(weeks=1)  # TODO remove deduction of 1 week which was a test
-        start_of_next_week = start_of_week + relativedelta(weeks=1)
-        day_counts = [0, 0, 0, 0, 0, 0, 0]
-
-        for day in severities_by_day:
-            created = day['created__date']
-            day_count = day['count']
-
-            created = timezone.make_aware(datetime.combine(created, datetime.min.time()))
-
-            # print('%s %s %s', created, created.weekday(), calendar.day_name[created.weekday()], day_count)
-
-            if created < start_of_week:
-                raise ValueError('date found outside supported range')
-            else:
-                if created >= start_of_week and created < start_of_next_week:
-                    # add day count to current week data
-                    day_counts[day_offset[created.weekday()]] = day_count
-                    highest_day_count = max(highest_day_count, day_count)
-                else:
-                    # created >= start_of_next_week, so store current week, prepare for next
-                    week_data, label = get_week_data(start_of_week, tick, day_counts)
-                    punchcard.extend(week_data)
-                    ticks.append(label)
-
-                    while created >= start_of_next_week:
-                        # keep moving 1 week forward
-                        start_of_week = start_of_next_week
-                        start_of_next_week += relativedelta(weeks=1)
-                        tick += 1
-
-                    # new week, new values!
-                    # print('new week values, start_of_week:', start_of_week)
-                    day_counts = [0, 0, 0, 0, 0, 0, 0]
-                    day_counts[day_offset[created.weekday()]] = day_count
-                    highest_day_count = max(highest_day_count, day_count)
-
-        # append in progress week
-        week_data, label = get_week_data(start_of_week, tick, day_counts)
-        punchcard.extend(week_data)
-        ticks.append(label)
-
-        # adjust the size or circles
-        ratio = (sqrt(highest_day_count / pi))
-        for punch in punchcard:
-            # front-end needs both the count for the label and the ratios of the radii of the circles
-            punch.append(punch[2])
-            punch[2] = (sqrt(punch[2] / pi)) / ratio
-
-        return punchcard, ticks
-
-<<<<<<< HEAD
-    except Exception as e:
-        logger.exception('Not showing punchcard graph due to exception gathering data', e)
-        raise(e)
-        return None, None
-
-=======
->>>>>>> 547780d5
+
 def get_punchcard_data(findings, start_date, weeks):
     # use try catch to make sure any teething bugs in the bunchcard don't break the dashboard
     try:
