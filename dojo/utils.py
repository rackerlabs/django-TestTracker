import re
import binascii
import os
import hashlib
import json
import io
from cryptography.hazmat.primitives.ciphers import Cipher, algorithms, modes
from cryptography.hazmat.backends import default_backend
from calendar import monthrange
from datetime import date, datetime
from math import pi, sqrt
import vobject
import requests
from dateutil.relativedelta import relativedelta, MO, SU
from django.conf import settings
from django.core.mail import send_mail
from django.core.paginator import Paginator
from django.urls import get_resolver, reverse
from django.db.models import Q, Sum, Case, When, IntegerField, Value, Count
from django.template.defaultfilters import pluralize
from django.http import HttpResponseRedirect
from django.utils import timezone
from jira import JIRA
from jira.exceptions import JIRAError
from django.dispatch import receiver
from dojo.signals import dedupe_signal
from django.db.models.signals import post_save
import calendar as tcalendar
from dojo.github import add_external_issue_github, update_external_issue_github, close_external_issue_github, reopen_external_issue_github
from dojo.models import Finding, Engagement, Finding_Template, Product, JIRA_PKey, JIRA_Issue,\
    Dojo_User, User, System_Settings, Notifications, Endpoint, Benchmark_Type, \
    Language_Type, Languages, Rule, Test_Type
from asteval import Interpreter
from requests.auth import HTTPBasicAuth
from dojo.notifications.helper import create_notification
import logging
import itertools
from django.contrib import messages


logger = logging.getLogger(__name__)
deduplicationLogger = logging.getLogger("dojo.specific-loggers.deduplication")


"""
Helper functions for DefectDojo
"""


def sync_false_history(new_finding, *args, **kwargs):
    if new_finding.endpoints.count() == 0:
        eng_findings_cwe = Finding.objects.filter(
            test__engagement__product=new_finding.test.engagement.product,
            cwe=new_finding.cwe,
            test__test_type=new_finding.test.test_type,
            false_p=True, hash_code=new_finding.hash_code).exclude(id=new_finding.id).exclude(cwe=None)
        eng_findings_title = Finding.objects.filter(
            test__engagement__product=new_finding.test.engagement.product,
            title=new_finding.title,
            test__test_type=new_finding.test.test_type,
            false_p=True, hash_code=new_finding.hash_code).exclude(id=new_finding.id)
        total_findings = eng_findings_cwe | eng_findings_title
    else:
        eng_findings_cwe = Finding.objects.filter(
            test__engagement__product=new_finding.test.engagement.product,
            cwe=new_finding.cwe,
            test__test_type=new_finding.test.test_type,
            false_p=True).exclude(id=new_finding.id).exclude(cwe=None).exclude(endpoints=None)
        eng_findings_title = Finding.objects.filter(
            test__engagement__product=new_finding.test.engagement.product,
            title=new_finding.title,
            test__test_type=new_finding.test.test_type,
            false_p=True).exclude(id=new_finding.id).exclude(endpoints=None)
    total_findings = eng_findings_cwe | eng_findings_title
    if total_findings.count() > 0:
        new_finding.false_p = True
        new_finding.active = False
        new_finding.verified = False
        super(Finding, new_finding).save(*args, **kwargs)


# true if both findings are on an engagement that have a different "deduplication on engagement" configuration
def is_deduplication_on_engagement_mismatch(new_finding, to_duplicate_finding):
    return not new_finding.test.engagement.deduplication_on_engagement and to_duplicate_finding.test.engagement.deduplication_on_engagement


@receiver(dedupe_signal, sender=Finding)
def sync_dedupe(sender, *args, **kwargs):
    try:
        enabled = System_Settings.objects.get().enable_deduplication
    except System_Settings.DoesNotExist:
        enabled = False
    if enabled:
        new_finding = kwargs['new_finding']
        deduplicationLogger.debug('sync_dedupe for: ' + str(new_finding.id) +
                    ":" + str(new_finding.title))
        if hasattr(settings, 'DEDUPLICATION_ALGORITHM_PER_PARSER'):
            scan_type = new_finding.test.test_type.name
            deduplicationLogger.debug('scan_type for this finding is :' + scan_type)
            # Default algorithm
            deduplicationAlgorithm = settings.DEDUPE_ALGO_LEGACY
            # Check for an override for this scan_type in the deduplication configuration
            if (scan_type in settings.DEDUPLICATION_ALGORITHM_PER_PARSER):
                deduplicationAlgorithm = settings.DEDUPLICATION_ALGORITHM_PER_PARSER[scan_type]
            deduplicationLogger.debug('deduplication algorithm: ' + deduplicationAlgorithm)
            if(deduplicationAlgorithm == settings.DEDUPE_ALGO_UNIQUE_ID_FROM_TOOL):
                deduplicate_unique_id_from_tool(new_finding)
            elif(deduplicationAlgorithm == settings.DEDUPE_ALGO_HASH_CODE):
                deduplicate_hash_code(new_finding)
            elif(deduplicationAlgorithm == settings.DEDUPE_ALGO_UNIQUE_ID_FROM_TOOL_OR_HASH_CODE):
                deduplicate_uid_or_hash_code(new_finding)
            else:
                deduplicate_legacy(new_finding)
        else:
            deduplicationLogger.debug("no configuration per parser found; using legacy algorithm")
            deduplicate_legacy(new_finding)
    else:
        deduplicationLogger.debug("skipping dedupe because it's disabled in system settings get()")


def deduplicate_legacy(new_finding):
    # ---------------------------------------------------------
    # 1) Collects all the findings that have the same:
    #      (title  and static_finding and dynamic_finding)
    #      or (CWE and static_finding and dynamic_finding)
    #    as the new one
    #    (this is "cond1")
    # ---------------------------------------------------------
    if new_finding.test.engagement.deduplication_on_engagement:
        eng_findings_cwe = Finding.objects.filter(
            test__engagement=new_finding.test.engagement,
            cwe=new_finding.cwe).exclude(id=new_finding.id).exclude(cwe=0).exclude(duplicate=True)
        eng_findings_title = Finding.objects.filter(
            test__engagement=new_finding.test.engagement,
            title=new_finding.title).exclude(id=new_finding.id).exclude(duplicate=True)
    else:
        eng_findings_cwe = Finding.objects.filter(
            test__engagement__product=new_finding.test.engagement.product,
            cwe=new_finding.cwe).exclude(id=new_finding.id).exclude(cwe=0).exclude(duplicate=True)
        eng_findings_title = Finding.objects.filter(
            test__engagement__product=new_finding.test.engagement.product,
            title=new_finding.title).exclude(id=new_finding.id).exclude(duplicate=True)

    total_findings = eng_findings_cwe | eng_findings_title
    deduplicationLogger.debug("Found " +
        str(len(eng_findings_cwe)) + " findings with same cwe, " +
        str(len(eng_findings_title)) + " findings with same title: " +
        str(len(total_findings)) + " findings with either same title or same cwe")

    # total_findings = total_findings.order_by('date')
    for find in total_findings:
        flag_endpoints = False
        flag_line_path = False
        flag_hash = False
        if is_deduplication_on_engagement_mismatch(new_finding, find):
            deduplicationLogger.debug(
                'deduplication_on_engagement_mismatch, skipping dedupe.')
            continue
        # ---------------------------------------------------------
        # 2) If existing and new findings have endpoints: compare them all
        #    Else look at line+file_path
        #    (if new finding is not static, do not deduplicate)
        # ---------------------------------------------------------
        if find.endpoints.count() != 0 and new_finding.endpoints.count() != 0:
            list1 = [e.host_with_port for e in new_finding.endpoints.all()]
            list2 = [e.host_with_port for e in find.endpoints.all()]
            if all(x in list1 for x in list2):
                flag_endpoints = True
        elif new_finding.static_finding and len(new_finding.file_path) > 0:
            if str(find.line) == str(new_finding.line) and find.file_path == new_finding.file_path:
                flag_line_path = True
            else:
                deduplicationLogger.debug("no endpoints on one of the findings and file_path doesn't match")
        else:
            deduplicationLogger.debug("no endpoints on one of the findings and the new finding is either dynamic or doesn't have a file_path; Deduplication will not occur")
        if find.hash_code == new_finding.hash_code:
            flag_hash = True
        deduplicationLogger.debug(
            'deduplication flags for new finding ' + str(new_finding.id) + ' and existing finding ' + str(find.id) +
            ' flag_endpoints: ' + str(flag_endpoints) + ' flag_line_path:' + str(flag_line_path) + ' flag_hash:' + str(flag_hash))
        # ---------------------------------------------------------
        # 3) Findings are duplicate if (cond1 is true) and they have the same:
        #    hash
        #    and (endpoints or (line and file_path)
        # ---------------------------------------------------------
        if ((flag_endpoints or flag_line_path) and flag_hash):
            try:
                set_duplicate(new_finding, find)
            except Exception as e:
                deduplicationLogger.debug(str(e))
                continue

            break


def deduplicate_unique_id_from_tool(new_finding):
    if new_finding.test.engagement.deduplication_on_engagement:
        existing_findings = Finding.objects.filter(
            test__engagement=new_finding.test.engagement,
            unique_id_from_tool=new_finding.unique_id_from_tool).exclude(
                id=new_finding.id).exclude(
                    unique_id_from_tool=None).exclude(
                        duplicate=True)
    else:
        existing_findings = Finding.objects.filter(
            test__engagement__product=new_finding.test.engagement.product,
            # the unique_id_from_tool is unique for a given tool: do not compare with other tools
            test__test_type=new_finding.test.test_type,
            unique_id_from_tool=new_finding.unique_id_from_tool).exclude(
                id=new_finding.id).exclude(
                    unique_id_from_tool=None).exclude(
                        duplicate=True)
    deduplicationLogger.debug("Found " +
        str(len(existing_findings)) + " findings with same unique_id_from_tool")
    for find in existing_findings:
        if is_deduplication_on_engagement_mismatch(new_finding, find):
            deduplicationLogger.debug(
                'deduplication_on_engagement_mismatch, skipping dedupe.')
            continue
        try:
            set_duplicate(new_finding, find)
        except Exception as e:
            deduplicationLogger.debug(str(e))
            continue
        break


def deduplicate_hash_code(new_finding):
    if new_finding.test.engagement.deduplication_on_engagement:
        existing_findings = Finding.objects.filter(
            test__engagement=new_finding.test.engagement,
            hash_code=new_finding.hash_code).exclude(
                id=new_finding.id).exclude(
                    hash_code=None).exclude(
                        duplicate=True)
    else:
        existing_findings = Finding.objects.filter(
            test__engagement__product=new_finding.test.engagement.product,
            hash_code=new_finding.hash_code).exclude(
                id=new_finding.id).exclude(
                    hash_code=None).exclude(
                        duplicate=True)
    deduplicationLogger.debug("Found " +
        str(len(existing_findings)) + " findings with same hash_code")
    for find in existing_findings:
        if is_deduplication_on_engagement_mismatch(new_finding, find):
            deduplicationLogger.debug(
                'deduplication_on_engagement_mismatch, skipping dedupe.')
            continue
        try:
            set_duplicate(new_finding, find)
        except Exception as e:
            deduplicationLogger.debug(str(e))
            continue
        break


def deduplicate_uid_or_hash_code(new_finding):
    if new_finding.test.engagement.deduplication_on_engagement:
        existing_findings = Finding.objects.filter(
            Q(hash_code=new_finding.hash_code) |
            (Q(unique_id_from_tool=new_finding.unique_id_from_tool) & Q(test__test_type=new_finding.test.test_type)),
            test__engagement=new_finding.test.engagement).exclude(
                id=new_finding.id).exclude(
                    hash_code=None).exclude(
                        duplicate=True)
    else:
        existing_findings = Finding.objects.filter(
            Q(hash_code=new_finding.hash_code) |
            (Q(unique_id_from_tool=new_finding.unique_id_from_tool) & Q(test__test_type=new_finding.test.test_type)),
            test__engagement__product=new_finding.test.engagement.product).exclude(
                id=new_finding.id).exclude(
                    hash_code=None).exclude(
                        duplicate=True)
    deduplicationLogger.debug("Found " +
        str(len(existing_findings)) + " findings with either the same unique_id_from_tool or hash_code")
    for find in existing_findings:
        if is_deduplication_on_engagement_mismatch(new_finding, find):
            deduplicationLogger.debug(
                'deduplication_on_engagement_mismatch, skipping dedupe.')
            continue
        try:
            set_duplicate(new_finding, find)
        except Exception as e:
            deduplicationLogger.debug(str(e))
            continue
        break


def set_duplicate(new_finding, existing_finding):
    if existing_finding.duplicate:
        raise Exception("Existing finding is a duplicate")
    if existing_finding.id == new_finding.id:
        raise Exception("Can not add duplicate to itself")
    deduplicationLogger.debug('New finding ' + str(new_finding.id) + ' is a duplicate of existing finding ' + str(existing_finding.id))
    if (existing_finding.is_Mitigated or existing_finding.mitigated) and new_finding.active and not new_finding.is_Mitigated:
        existing_finding.mitigated = new_finding.mitigated
        existing_finding.is_Mitigated = new_finding.is_Mitigated
        existing_finding.active = new_finding.active
        existing_finding.verified = new_finding.verified
        existing_finding.notes.create(author=existing_finding.reporter,
                                      entry="This finding has been automatically re-openend as it was found in recent scans.")
        existing_finding.save()
    new_finding.duplicate = True
    new_finding.active = False
    new_finding.verified = False
    new_finding.duplicate_finding = existing_finding
    for find in new_finding.original_finding.all():
        new_finding.original_finding.remove(find)
        set_duplicate(find, existing_finding)
    existing_finding.found_by.add(new_finding.test.test_type)
    super(Finding, new_finding).save()
    super(Finding, existing_finding).save()


def removeLoop(finding_id, counter):
    # get latest status
    finding = Finding.objects.get(id=finding_id)
    real_original = finding.duplicate_finding

    if not real_original or real_original is None:
        return

    if finding_id == real_original.id:
        finding.duplicate_finding = None
        super(Finding, finding).save()
        return

    # Only modify the findings if the original ID is lower to get the oldest finding as original
    if (real_original.id > finding_id) and (real_original.duplicate_finding is not None):
        tmp = finding_id
        finding_id = real_original.id
        real_original = Finding.objects.get(id=tmp)
        finding = Finding.objects.get(id=finding_id)

    if real_original in finding.original_finding.all():
        # remove the original from the duplicate list if it is there
        finding.original_finding.remove(real_original)
        super(Finding, finding).save()
    if counter <= 0:
        # Maximum recursion depth as safety method to circumvent recursion here
        return
    for f in finding.original_finding.all():
        # for all duplicates set the original as their original, get rid of self in between
        f.duplicate_finding = real_original
        super(Finding, f).save()
        super(Finding, real_original).save()
        removeLoop(f.id, counter - 1)


def fix_loop_duplicates():
    candidates = Finding.objects.filter(duplicate_finding__isnull=False, original_finding__isnull=False).all().order_by("-id")
    deduplicationLogger.info("Identified %d Findings with Loops" % len(candidates))
    for find_id in candidates.values_list('id', flat=True):
        removeLoop(find_id, 5)

    new_originals = Finding.objects.filter(duplicate_finding__isnull=True, duplicate=True)
    for f in new_originals:
        deduplicationLogger.info("New Original: %d " % f.id)
        f.duplicate = False
        super(Finding, f).save()

    loop_count = Finding.objects.filter(duplicate_finding__isnull=False, original_finding__isnull=False).count()
    deduplicationLogger.info("%d Finding found with Loops" % loop_count)


def rename_whitesource_finding():
    whitesource_id = Test_Type.objects.get(name="Whitesource Scan").id
    findings = Finding.objects.filter(found_by=whitesource_id)
    findings = findings.order_by('-pk')
    logger.info("######## Updating Hashcodes - deduplication is done in background using django signals upon finding save ########")
    for finding in findings:
        logger.info("Updating Whitesource Finding with id: %d" % finding.id)
        lib_name_begin = re.search('\\*\\*Library Filename\\*\\* : ', finding.description).span(0)[1]
        lib_name_end = re.search('\\*\\*Library Description\\*\\*', finding.description).span(0)[0]
        lib_name = finding.description[lib_name_begin:lib_name_end - 1]
        if finding.cve is None:
            finding.title = "CVE-None | " + lib_name
        else:
            finding.title = finding.cve + " | " + lib_name
        if not finding.cwe:
            logger.debug('Set cwe for finding %d to 1035 if not an cwe Number is set' % finding.id)
            finding.cwe = 1035
        finding.title = finding.title.rstrip()  # delete \n at the end of the title
        from titlecase import titlecase
        finding.title = titlecase(finding.title)
        finding.hash_code = finding.compute_hash_code()
        finding.save()


def sync_rules(new_finding, *args, **kwargs):
    rules = Rule.objects.filter(applies_to='Finding', parent_rule=None)
    for rule in rules:
        child_val = True
        child_list = [val for val in rule.child_rules.all()]
        while (len(child_list) != 0):
            child_val = child_val and child_rule(child_list.pop(), new_finding)
        if child_val:
            if rule.operator == 'Matches':
                if getattr(new_finding, rule.match_field) == rule.match_text:
                    if rule.application == 'Append':
                        set_attribute_rule(new_finding, rule, (getattr(
                            new_finding, rule.applied_field) + rule.text))
                    else:
                        set_attribute_rule(new_finding, rule, rule.text)
                        new_finding.save(dedupe_option=False,
                                         rules_option=False)
            else:
                if rule.match_text in getattr(new_finding, rule.match_field):
                    if rule.application == 'Append':
                        set_attribute_rule(new_finding, rule, (getattr(
                            new_finding, rule.applied_field) + rule.text))
                    else:
                        set_attribute_rule(new_finding, rule, rule.text)
                        new_finding.save(dedupe_option=False,
                                         rules_option=False)


def set_attribute_rule(new_finding, rule, value):
    if rule.text == "True":
        setattr(new_finding, rule.applied_field, True)
    elif rule.text == "False":
        setattr(new_finding, rule.applied_field, False)
    else:
        setattr(new_finding, rule.applied_field, value)


def child_rule(rule, new_finding):
    if rule.operator == 'Matches':
        if getattr(new_finding, rule.match_field) == rule.match_text:
            return True
        else:
            return False
    else:
        if rule.match_text in getattr(new_finding, rule.match_field):
            return True
        else:
            return False


def count_findings(findings):
    product_count = {}
    finding_count = {'low': 0, 'med': 0, 'high': 0, 'crit': 0}
    for f in findings:
        product = f.test.engagement.product
        if product in product_count:
            product_count[product][4] += 1
            if f.severity == 'Low':
                product_count[product][3] += 1
                finding_count['low'] += 1
            if f.severity == 'Medium':
                product_count[product][2] += 1
                finding_count['med'] += 1
            if f.severity == 'High':
                product_count[product][1] += 1
                finding_count['high'] += 1
            if f.severity == 'Critical':
                product_count[product][0] += 1
                finding_count['crit'] += 1
        else:
            product_count[product] = [0, 0, 0, 0, 0]
            product_count[product][4] += 1
            if f.severity == 'Low':
                product_count[product][3] += 1
                finding_count['low'] += 1
            if f.severity == 'Medium':
                product_count[product][2] += 1
                finding_count['med'] += 1
            if f.severity == 'High':
                product_count[product][1] += 1
                finding_count['high'] += 1
            if f.severity == 'Critical':
                product_count[product][0] += 1
                finding_count['crit'] += 1
    return product_count, finding_count


def findings_this_period(findings, period_type, stuff, o_stuff, a_stuff):
    # periodType: 0 - weeks
    # 1 - months
    now = timezone.now()
    for i in range(6):
        counts = []
        # Weeks start on Monday
        if period_type == 0:
            curr = now - relativedelta(weeks=i)
            start_of_period = curr - relativedelta(
                weeks=1, weekday=0, hour=0, minute=0, second=0)
            end_of_period = curr + relativedelta(
                weeks=0, weekday=0, hour=0, minute=0, second=0)
        else:
            curr = now - relativedelta(months=i)
            start_of_period = curr - relativedelta(
                day=1, hour=0, minute=0, second=0)
            end_of_period = curr + relativedelta(
                day=31, hour=23, minute=59, second=59)

        o_count = {
            'closed': 0,
            'zero': 0,
            'one': 0,
            'two': 0,
            'three': 0,
            'total': 0
        }
        a_count = {
            'closed': 0,
            'zero': 0,
            'one': 0,
            'two': 0,
            'three': 0,
            'total': 0
        }
        for f in findings:
            if f.mitigated is not None and end_of_period >= f.mitigated >= start_of_period:
                o_count['closed'] += 1
            elif f.mitigated is not None and f.mitigated > end_of_period and f.date <= end_of_period.date(
            ):
                if f.severity == 'Critical':
                    o_count['zero'] += 1
                elif f.severity == 'High':
                    o_count['one'] += 1
                elif f.severity == 'Medium':
                    o_count['two'] += 1
                elif f.severity == 'Low':
                    o_count['three'] += 1
            elif f.mitigated is None and f.date <= end_of_period.date():
                if f.severity == 'Critical':
                    o_count['zero'] += 1
                elif f.severity == 'High':
                    o_count['one'] += 1
                elif f.severity == 'Medium':
                    o_count['two'] += 1
                elif f.severity == 'Low':
                    o_count['three'] += 1
            elif f.mitigated is None and f.date <= end_of_period.date():
                if f.severity == 'Critical':
                    a_count['zero'] += 1
                elif f.severity == 'High':
                    a_count['one'] += 1
                elif f.severity == 'Medium':
                    a_count['two'] += 1
                elif f.severity == 'Low':
                    a_count['three'] += 1

        total = sum(o_count.values()) - o_count['closed']
        if period_type == 0:
            counts.append(
                start_of_period.strftime("%b %d") + " - " +
                end_of_period.strftime("%b %d"))
        else:
            counts.append(start_of_period.strftime("%b %Y"))
        counts.append(o_count['zero'])
        counts.append(o_count['one'])
        counts.append(o_count['two'])
        counts.append(o_count['three'])
        counts.append(total)
        counts.append(o_count['closed'])

        stuff.append(counts)
        o_stuff.append(counts[:-1])

        a_counts = []
        a_total = sum(a_count.values())
        if period_type == 0:
            a_counts.append(
                start_of_period.strftime("%b %d") + " - " +
                end_of_period.strftime("%b %d"))
        else:
            a_counts.append(start_of_period.strftime("%b %Y"))
        a_counts.append(a_count['zero'])
        a_counts.append(a_count['one'])
        a_counts.append(a_count['two'])
        a_counts.append(a_count['three'])
        a_counts.append(a_total)
        a_stuff.append(a_counts)


def add_breadcrumb(parent=None,
                   title=None,
                   top_level=True,
                   url=None,
                   request=None,
                   clear=False):
    title_done = False
    if clear:
        request.session['dojo_breadcrumbs'] = None
        return
    else:
        crumbs = request.session.get('dojo_breadcrumbs', None)

    if top_level or crumbs is None:
        crumbs = [
            {
                'title': 'Home',
                'url': reverse('home')
            },
        ]
        if parent is not None and getattr(parent, "get_breadcrumbs", None):
            crumbs += parent.get_breadcrumbs()
        else:
            title_done = True
            crumbs += [{
                'title': title,
                'url': request.get_full_path() if url is None else url
            }]
    else:
        resolver = get_resolver(None).resolve
        if parent is not None and getattr(parent, "get_breadcrumbs", None):
            obj_crumbs = parent.get_breadcrumbs()
            if title is not None:
                obj_crumbs += [{
                    'title':
                    title,
                    'url':
                    request.get_full_path() if url is None else url
                }]
        else:
            title_done = True
            obj_crumbs = [{
                'title':
                title,
                'url':
                request.get_full_path() if url is None else url
            }]

        for crumb in crumbs:
            crumb_to_resolve = crumb['url'] if '?' not in crumb[
                'url'] else crumb['url'][:crumb['url'].index('?')]
            crumb_view = resolver(crumb_to_resolve)
            for obj_crumb in obj_crumbs:
                obj_crumb_to_resolve = obj_crumb[
                    'url'] if '?' not in obj_crumb['url'] else obj_crumb[
                        'url'][:obj_crumb['url'].index('?')]
                obj_crumb_view = resolver(obj_crumb_to_resolve)

                if crumb_view.view_name == obj_crumb_view.view_name:
                    if crumb_view.kwargs == obj_crumb_view.kwargs:
                        if len(obj_crumbs) == 1 and crumb in crumbs:
                            crumbs = crumbs[:crumbs.index(crumb)]
                        else:
                            obj_crumbs.remove(obj_crumb)
                    else:
                        if crumb in crumbs:
                            crumbs = crumbs[:crumbs.index(crumb)]

        crumbs += obj_crumbs

    request.session['dojo_breadcrumbs'] = crumbs


def get_punchcard_data(findings, start_date, weeks):
    # use try catch to make sure any teething bugs in the bunchcard don't break the dashboard
    try:
        # gather findings over past half year, make sure to start on a sunday
        first_sunday = start_date - relativedelta(weekday=SU(-1))
        last_sunday = start_date + relativedelta(weeks=weeks)

        # reminder: The first week of a year is the one that contains the year’s first Thursday
        # so we could have for 29/12/2019: week=1 and year=2019 :-D. So using week number from db is not practical

        severities_by_day = findings.filter(created__date__gte=first_sunday).filter(created__date__lt=last_sunday) \
                                    .values('created__date') \
                                    .annotate(count=Count('id')) \
                                    .order_by('created__date')

        # return empty stuff if no findings to be statted
        if severities_by_day.count() <= 0:
            return None, None

        # day of the week numbers:
        # javascript  database python
        # sun 6         1       6
        # mon 5         2       0
        # tue 4         3       1
        # wed 3         4       2
        # thu 2         5       3
        # fri 1         6       4
        # sat 0         7       5

        # map from python to javascript, do not use week numbers or day numbers from database.
        day_offset = {0: 5, 1: 4, 2: 3, 3: 2, 4: 1, 5: 0, 6: 6}

        punchcard = list()
        ticks = list()
        highest_day_count = 0
        tick = 0
        day_counts = [0, 0, 0, 0, 0, 0, 0]

        start_of_week = timezone.make_aware(datetime.combine(first_sunday, datetime.min.time()))
        start_of_next_week = start_of_week + relativedelta(weeks=1)
        day_counts = [0, 0, 0, 0, 0, 0, 0]

        for day in severities_by_day:
            created = day['created__date']
            day_count = day['count']

            created = timezone.make_aware(datetime.combine(created, datetime.min.time()))

            # print('%s %s %s', created, created.weekday(), calendar.day_name[created.weekday()], day_count)

            if created < start_of_week:
                raise ValueError('date found outside supported range: ' + str(created))
            else:
                if created >= start_of_week and created < start_of_next_week:
                    # add day count to current week data
                    day_counts[day_offset[created.weekday()]] = day_count
                    highest_day_count = max(highest_day_count, day_count)
                else:
                    # created >= start_of_next_week, so store current week, prepare for next
                    while created >= start_of_next_week:
                        week_data, label = get_week_data(start_of_week, tick, day_counts)
                        punchcard.extend(week_data)
                        ticks.append(label)
                        tick += 1

                        # new week, new values!
                        day_counts = [0, 0, 0, 0, 0, 0, 0]
                        start_of_week = start_of_next_week
                        start_of_next_week += relativedelta(weeks=1)

                    # finally a day that falls into the week bracket
                    day_counts[day_offset[created.weekday()]] = day_count
                    highest_day_count = max(highest_day_count, day_count)

        # add week in progress + empty weeks on the end if needed
        while tick < weeks + 1:
            # print(tick)
            week_data, label = get_week_data(start_of_week, tick, day_counts)
            # print(week_data, label)
            punchcard.extend(week_data)
            ticks.append(label)
            tick += 1

            day_counts = [0, 0, 0, 0, 0, 0, 0]
            start_of_week = start_of_next_week
            start_of_next_week += relativedelta(weeks=1)

        # adjust the size or circles
        ratio = (sqrt(highest_day_count / pi))
        for punch in punchcard:
            # front-end needs both the count for the label and the ratios of the radii of the circles
            punch.append(punch[2])
            punch[2] = (sqrt(punch[2] / pi)) / ratio

        return punchcard, ticks

    except Exception as e:
        logger.exception('Not showing punchcard graph due to exception gathering data', e)
        return None, None


def get_week_data(week_start_date, tick, day_counts):
    data = []
    for i in range(0, len(day_counts)):
        data.append([tick, i, day_counts[i]])
    label = [tick, week_start_date.strftime("<span class='small'>%m/%d<br/>%Y</span>")]
    return data, label


# 5 params
def get_period_counts_legacy(findings,
                             findings_closed,
                             accepted_findings,
                             period_interval,
                             start_date,
                             relative_delta='months'):
    opened_in_period = list()
    accepted_in_period = list()
    opened_in_period.append(
        ['Timestamp', 'Date', 'S0', 'S1', 'S2', 'S3', 'Total', 'Closed'])
    accepted_in_period.append(
        ['Timestamp', 'Date', 'S0', 'S1', 'S2', 'S3', 'Total', 'Closed'])

    for x in range(-1, period_interval):
        if relative_delta == 'months':
            # make interval the first through last of month
            end_date = (start_date + relativedelta(months=x)) + relativedelta(
                day=1, months=+1, days=-1)
            new_date = (
                start_date + relativedelta(months=x)) + relativedelta(day=1)
        else:
            # week starts the monday before
            new_date = start_date + relativedelta(weeks=x, weekday=MO(1))
            end_date = new_date + relativedelta(weeks=1, weekday=MO(1))

        closed_in_range_count = findings_closed.filter(
            mitigated__date__range=[new_date, end_date]).count()

        if accepted_findings:
            risks_a = accepted_findings.filter(
                risk_acceptance__created__date__range=[
                    datetime(
                        new_date.year,
                        new_date.month,
                        1,
                        tzinfo=timezone.get_current_timezone()),
                    datetime(
                        new_date.year,
                        new_date.month,
                        monthrange(new_date.year, new_date.month)[1],
                        tzinfo=timezone.get_current_timezone())
                ])
        else:
            risks_a = None

        crit_count, high_count, med_count, low_count, closed_count = [
            0, 0, 0, 0, 0
        ]
        for finding in findings:
            if new_date <= datetime.combine(finding.date, datetime.min.time(
            )).replace(tzinfo=timezone.get_current_timezone()) <= end_date:
                if finding.severity == 'Critical':
                    crit_count += 1
                elif finding.severity == 'High':
                    high_count += 1
                elif finding.severity == 'Medium':
                    med_count += 1
                elif finding.severity == 'Low':
                    low_count += 1

        total = crit_count + high_count + med_count + low_count
        opened_in_period.append(
            [(tcalendar.timegm(new_date.timetuple()) * 1000), new_date,
             crit_count, high_count, med_count, low_count, total,
             closed_in_range_count])
        crit_count, high_count, med_count, low_count, closed_count = [
            0, 0, 0, 0, 0
        ]
        if risks_a is not None:
            for finding in risks_a:
                if finding.severity == 'Critical':
                    crit_count += 1
                elif finding.severity == 'High':
                    high_count += 1
                elif finding.severity == 'Medium':
                    med_count += 1
                elif finding.severity == 'Low':
                    low_count += 1

        total = crit_count + high_count + med_count + low_count
        accepted_in_period.append(
            [(tcalendar.timegm(new_date.timetuple()) * 1000), new_date,
             crit_count, high_count, med_count, low_count, total])

    return {
        'opened_per_period': opened_in_period,
        'accepted_per_period': accepted_in_period
    }


def get_period_counts(active_findings,
                      findings,
                      findings_closed,
                      accepted_findings,
                      period_interval,
                      start_date,
                      relative_delta='months'):
    start_date = datetime(
        start_date.year,
        start_date.month,
        start_date.day,
        tzinfo=timezone.get_current_timezone())
    opened_in_period = list()
    active_in_period = list()
    accepted_in_period = list()
    opened_in_period.append(
        ['Timestamp', 'Date', 'S0', 'S1', 'S2', 'S3', 'Total', 'Closed'])
    active_in_period.append(
        ['Timestamp', 'Date', 'S0', 'S1', 'S2', 'S3', 'Total', 'Closed'])
    accepted_in_period.append(
        ['Timestamp', 'Date', 'S0', 'S1', 'S2', 'S3', 'Total', 'Closed'])

    for x in range(-1, period_interval):
        if relative_delta == 'months':
            # make interval the first through last of month
            end_date = (start_date + relativedelta(months=x)) + relativedelta(
                day=1, months=+1, days=-1)
            new_date = (
                start_date + relativedelta(months=x)) + relativedelta(day=1)
        else:
            # week starts the monday before
            new_date = start_date + relativedelta(weeks=x, weekday=MO(1))
            end_date = new_date + relativedelta(weeks=1, weekday=MO(1))

        closed_in_range_count = findings_closed.filter(
            mitigated__date__range=[new_date, end_date]).count()

        if accepted_findings:
            risks_a = accepted_findings.filter(
                risk_acceptance__created__date__range=[
                    datetime(
                        new_date.year,
                        new_date.month,
                        1,
                        tzinfo=timezone.get_current_timezone()),
                    datetime(
                        new_date.year,
                        new_date.month,
                        monthrange(new_date.year, new_date.month)[1],
                        tzinfo=timezone.get_current_timezone())
                ])
        else:
            risks_a = None

        crit_count, high_count, med_count, low_count, closed_count = [
            0, 0, 0, 0, 0
        ]
        for finding in findings:
            try:
                if new_date <= datetime.combine(
                        finding.date, datetime.min.time()
                ).replace(tzinfo=timezone.get_current_timezone()) <= end_date:
                    if finding.severity == 'Critical':
                        crit_count += 1
                    elif finding.severity == 'High':
                        high_count += 1
                    elif finding.severity == 'Medium':
                        med_count += 1
                    elif finding.severity == 'Low':
                        low_count += 1
            except:
                if new_date <= finding.date <= end_date:
                    if finding.severity == 'Critical':
                        crit_count += 1
                    elif finding.severity == 'High':
                        high_count += 1
                    elif finding.severity == 'Medium':
                        med_count += 1
                    elif finding.severity == 'Low':
                        low_count += 1
                pass

        total = crit_count + high_count + med_count + low_count
        opened_in_period.append(
            [(tcalendar.timegm(new_date.timetuple()) * 1000), new_date,
             crit_count, high_count, med_count, low_count, total,
             closed_in_range_count])
        crit_count, high_count, med_count, low_count, closed_count = [
            0, 0, 0, 0, 0
        ]
        if risks_a is not None:
            for finding in risks_a:
                if finding.severity == 'Critical':
                    crit_count += 1
                elif finding.severity == 'High':
                    high_count += 1
                elif finding.severity == 'Medium':
                    med_count += 1
                elif finding.severity == 'Low':
                    low_count += 1

        total = crit_count + high_count + med_count + low_count
        accepted_in_period.append(
            [(tcalendar.timegm(new_date.timetuple()) * 1000), new_date,
             crit_count, high_count, med_count, low_count, total])
        crit_count, high_count, med_count, low_count, closed_count = [
            0, 0, 0, 0, 0
        ]
        for finding in active_findings:
            try:
                if datetime.combine(finding.date, datetime.min.time()).replace(
                        tzinfo=timezone.get_current_timezone()) <= end_date:
                    if finding.severity == 'Critical':
                        crit_count += 1
                    elif finding.severity == 'High':
                        high_count += 1
                    elif finding.severity == 'Medium':
                        med_count += 1
                    elif finding.severity == 'Low':
                        low_count += 1
            except:
                if finding.date <= end_date:
                    if finding.severity == 'Critical':
                        crit_count += 1
                    elif finding.severity == 'High':
                        high_count += 1
                    elif finding.severity == 'Medium':
                        med_count += 1
                    elif finding.severity == 'Low':
                        low_count += 1
                pass
        total = crit_count + high_count + med_count + low_count
        active_in_period.append(
            [(tcalendar.timegm(new_date.timetuple()) * 1000), new_date,
             crit_count, high_count, med_count, low_count, total])

    return {
        'opened_per_period': opened_in_period,
        'accepted_per_period': accepted_in_period,
        'active_per_period': active_in_period
    }


def opened_in_period(start_date, end_date, pt):
    start_date = datetime(
        start_date.year,
        start_date.month,
        start_date.day,
        tzinfo=timezone.get_current_timezone())
    end_date = datetime(
        end_date.year,
        end_date.month,
        end_date.day,
        tzinfo=timezone.get_current_timezone())
    opened_in_period = Finding.objects.filter(
        date__range=[start_date, end_date],
        test__engagement__product__prod_type=pt,
        verified=True,
        false_p=False,
        duplicate=False,
        out_of_scope=False,
        mitigated__isnull=True,
        severity__in=(
            'Critical', 'High', 'Medium',
            'Low')).values('numerical_severity').annotate(
                Count('numerical_severity')).order_by('numerical_severity')
    total_opened_in_period = Finding.objects.filter(
        date__range=[start_date, end_date],
        test__engagement__product__prod_type=pt,
        verified=True,
        false_p=False,
        duplicate=False,
        out_of_scope=False,
        mitigated__isnull=True,
        severity__in=('Critical', 'High', 'Medium', 'Low')).aggregate(
            total=Sum(
                Case(
                    When(
                        severity__in=('Critical', 'High', 'Medium', 'Low'),
                        then=Value(1)),
                    output_field=IntegerField())))['total']

    oip = {
        'S0':
        0,
        'S1':
        0,
        'S2':
        0,
        'S3':
        0,
        'Total':
        total_opened_in_period,
        'start_date':
        start_date,
        'end_date':
        end_date,
        'closed':
        Finding.objects.filter(
            mitigated__date__range=[start_date, end_date],
            test__engagement__product__prod_type=pt,
            severity__in=('Critical', 'High', 'Medium', 'Low')).aggregate(
                total=Sum(
                    Case(
                        When(
                            severity__in=('Critical', 'High', 'Medium', 'Low'),
                            then=Value(1)),
                        output_field=IntegerField())))['total'],
        'to_date_total':
        Finding.objects.filter(
            date__lte=end_date.date(),
            verified=True,
            false_p=False,
            duplicate=False,
            out_of_scope=False,
            mitigated__isnull=True,
            test__engagement__product__prod_type=pt,
            severity__in=('Critical', 'High', 'Medium', 'Low')).count()
    }

    for o in opened_in_period:
        oip[o['numerical_severity']] = o['numerical_severity__count']

    return oip


def message(count, noun, verb):
    return ('{} ' + noun + '{} {} ' + verb).format(
        count, pluralize(count), pluralize(count, 'was,were'))


class FileIterWrapper(object):
    def __init__(self, flo, chunk_size=1024**2):
        self.flo = flo
        self.chunk_size = chunk_size

    def __next__(self):
        data = self.flo.read(self.chunk_size)
        if data:
            return data
        else:
            raise StopIteration

    def __iter__(self):
        return self


def get_cal_event(start_date, end_date, summary, description, uid):
    cal = vobject.iCalendar()
    cal.add('vevent')
    cal.vevent.add('summary').value = summary
    cal.vevent.add('description').value = description
    start = cal.vevent.add('dtstart')
    start.value = start_date
    end = cal.vevent.add('dtend')
    end.value = end_date
    cal.vevent.add('uid').value = uid
    return cal


def named_month(month_number):
    """
    Return the name of the month, given the number.
    """
    return date(1900, month_number, 1).strftime("%B")


def normalize_query(query_string,
                    findterms=re.compile(r'"([^"]+)"|(\S+)').findall,
                    normspace=re.compile(r'\s{2,}').sub):
    return [
        normspace(' ', (t[0] or t[1]).strip()) for t in findterms(query_string)
    ]


def build_query(query_string, search_fields):
    """ Returns a query, that is a combination of Q objects. That combination
    aims to search keywords within a model by testing the given search fields.

    """
    query = None  # Query to search for every search term
    terms = normalize_query(query_string)
    for term in terms:
        or_query = None  # Query to search for a given term in each field
        for field_name in search_fields:
            q = Q(**{"%s__icontains" % field_name: term})

            if or_query:
                or_query = or_query | q
            else:
                or_query = q

        if query:
            query = query & or_query
        else:
            query = or_query
    return query


def template_search_helper(fields=None, query_string=None):
    if not fields:
        fields = [
            'title',
            'description',
        ]
    findings = Finding_Template.objects.all()

    if not query_string:
        return findings

    entry_query = build_query(query_string, fields)
    found_entries = findings.filter(entry_query)

    return found_entries


def get_page_items(request, items, page_size, param_name='page'):
    size = request.GET.get('page_size', page_size)
    paginator = Paginator(items, size)
    page = request.GET.get(param_name)

    # new get_page method will handle invalid page value, out of bounds pages, etc
    return paginator.get_page(page)


def get_page_items_and_count(request, items, page_size, param_name='page'):
    size = request.GET.get('page_size', page_size)
    paginator = Paginator(items, size)
    page = request.GET.get(param_name)

    # new get_page method will handle invalid page value, out of bounds pages, etc
    return paginator.get_page(page), paginator.count


def handle_uploaded_threat(f, eng):
    name, extension = os.path.splitext(f.name)
    with open(settings.MEDIA_ROOT + '/threat/%s%s' % (eng.id, extension),
              'wb+') as destination:
        for chunk in f.chunks():
            destination.write(chunk)
    eng.tmodel_path = settings.MEDIA_ROOT + '/threat/%s%s' % (eng.id,
                                                              extension)
    eng.save()


def handle_uploaded_selenium(f, cred):
    name, extension = os.path.splitext(f.name)
    with open(settings.MEDIA_ROOT + '/selenium/%s%s' % (cred.id, extension),
              'wb+') as destination:
        for chunk in f.chunks():
            destination.write(chunk)
    cred.selenium_script = settings.MEDIA_ROOT + '/selenium/%s%s' % (cred.id,
                                                                     extension)
    cred.save()


# Gets a connection to a Jira server based on the finding
def get_jira_connection(finding):
    jira = None
    prod = Product.objects.get(
        engagement=Engagement.objects.get(test=finding.test))

    try:
        jpkey = JIRA_PKey.objects.get(product=prod)
        jira_conf = jpkey.conf
        if jira_conf is not None:
            jira = JIRA(
                server=jira_conf.url,
                basic_auth=(jira_conf.username, jira_conf.password))
    except JIRA_PKey.DoesNotExist:
        pass
    return jira


def jira_get_resolution_id(jira, issue, status):
    transitions = jira.transitions(issue)
    resolution_id = None
    for t in transitions:
        if t['name'] == "Resolve Issue":
            resolution_id = t['id']
            break
        if t['name'] == "Reopen Issue":
            resolution_id = t['id']
            break

    return resolution_id


def jira_change_resolution_id(jira, issue, id):
    jira.transition_issue(issue, id)


# Logs the error to the alerts table, which appears in the notification toolbar
def log_jira_generic_alert(title, description):
    create_notification(
        event='jira_update',
        title=title,
        description=description,
        icon='bullseye',
        source='Jira')


# Logs the error to the alerts table, which appears in the notification toolbar
def log_jira_alert(error, finding):
    prod_name = finding.test.engagement.product.name
    create_notification(
        event='jira_update',
        title='Jira update issue (' + truncate_with_dots(prod_name, 25) + ')',
        description='Finding: ' + str(finding.id) + ', ' + error,
        url=reverse('view_finding', args=(finding.id, )),
        icon='bullseye',
        source='Jira')


# Displays an alert for Jira notifications
def log_jira_message(text, finding):
    create_notification(
        event='jira_update',
        title='Jira update message',
        description=text + " Finding: " + str(finding.id),
        url=reverse('view_finding', args=(finding.id, )),
        icon='bullseye',
        source='Jira')


# Adds labels to a Jira issue
def add_labels(find, issue):
    # Update Label with system setttings label
    system_settings = System_Settings.objects.get()
    labels = system_settings.jira_labels
    if labels is None:
        return
    else:
        labels = labels.split()
    if len(labels) > 0:
        for label in labels:
            issue.fields.labels.append(label)
    # Update the label with the product name (underscore)
    prod_name = find.test.engagement.product.name.replace(" ", "_")
    issue.fields.labels.append(prod_name)
    issue.update(fields={"labels": issue.fields.labels})


def jira_long_description(find_description, find_id, jira_conf_finding_text):
    return find_description + "\n\n*Dojo ID:* " + str(
        find_id) + "\n\n" + jira_conf_finding_text


def add_external_issue(find, external_issue_provider):
    eng = Engagement.objects.get(test=find.test)
    prod = Product.objects.get(engagement=eng)
    logger.debug('adding external issue with provider: ' + external_issue_provider)

    if external_issue_provider == 'github':
        add_external_issue_github(find, prod, eng)


def update_external_issue(find, old_status, external_issue_provider):
    prod = Product.objects.get(engagement=Engagement.objects.get(test=find.test))
    eng = Engagement.objects.get(test=find.test)

    if external_issue_provider == 'github':
        update_external_issue_github(find, prod, eng)


def close_external_issue(find, note, external_issue_provider):
    prod = Product.objects.get(engagement=Engagement.objects.get(test=find.test))
    eng = Engagement.objects.get(test=find.test)

    if external_issue_provider == 'github':
        close_external_issue_github(find, note, prod, eng)


def reopen_external_issue(find, note, external_issue_provider):
    prod = Product.objects.get(engagement=Engagement.objects.get(test=find.test))
    eng = Engagement.objects.get(test=find.test)

    if external_issue_provider == 'github':
        reopen_external_issue_github(find, note, prod, eng)


def add_issue(find, push_to_jira):
    eng = Engagement.objects.get(test=find.test)
    prod = Product.objects.get(engagement=eng)

    if push_to_jira:
        if JIRA_PKey.objects.filter(product=prod).count() == 0:
            log_jira_alert('Finding cannot be pushed to jira as there is no jira configuration for this product.', find)
            return

        jpkey = JIRA_PKey.objects.get(product=prod)
        jira_conf = jpkey.conf

        if 'Active' in find.status() and 'Verified' in find.status():
            if ((jpkey.push_all_issues and Finding.get_number_severity(
                    System_Settings.objects.get().jira_minimum_severity) >=
                 Finding.get_number_severity(find.severity))):
                log_jira_alert(
                    'Finding below jira_minimum_severity threshold.', find)

            else:
                logger.debug('Trying to create a new JIRA issue')
                try:
                    JIRAError.log_to_tempfile = False
                    jira = JIRA(
                        server=jira_conf.url,
                        basic_auth=(jira_conf.username, jira_conf.password))
                    if jpkey.component:
                        new_issue = jira.create_issue(
                            project=jpkey.project_key,
                            summary=find.title,
                            components=[
                                {
                                    'name': jpkey.component
                                },
                            ],
                            description=jira_long_description(
                                find.long_desc(), find.id,
                                jira_conf.finding_text),
                            issuetype={'name': jira_conf.default_issue_type},
                            priority={
                                'name': jira_conf.get_priority(find.severity)
                            })
                    else:
                        new_issue = jira.create_issue(
                            project=jpkey.project_key,
                            summary=find.title,
                            description=jira_long_description(
                                find.long_desc(), find.id,
                                jira_conf.finding_text),
                            issuetype={'name': jira_conf.default_issue_type},
                            priority={
                                'name': jira_conf.get_priority(find.severity)
                            })
                    j_issue = JIRA_Issue(
                        jira_id=new_issue.id, jira_key=new_issue, finding=find)
                    j_issue.save()
                    # Moving this to the save function
                    # find.jira_creation = timezone.now()
                    # find.jira_change = find.jira_creation
                    # find.save()
                    issue = jira.issue(new_issue.id)

                    # Add labels (security & product)
                    add_labels(find, new_issue)
                    # Upload dojo finding screenshots to Jira
                    for pic in find.images.all():
                        jira_attachment(
                            jira, issue,
                            settings.MEDIA_ROOT + pic.image_large.name)

                        # if jpkey.enable_engagement_epic_mapping:
                        #      epic = JIRA_Issue.objects.get(engagement=eng)
                        #      issue_list = [j_issue.jira_id,]
                        #      jira.add_issues_to_epic(epic_id=epic.jira_id, issue_keys=[str(j_issue.jira_id)], ignore_epics=True)
                except JIRAError as e:
                    log_jira_alert(e.text, find)
        else:
            log_jira_alert("Finding not active or not verified.",
                           find)


def jira_attachment(jira, issue, file, jira_filename=None):

    basename = file
    if jira_filename is None:
        basename = os.path.basename(file)

    # Check to see if the file has been uploaded to Jira
    if jira_check_attachment(issue, basename) is False:
        try:
            if jira_filename is not None:
                attachment = io.StringIO()
                attachment.write(jira_filename)
                jira.add_attachment(
                    issue=issue, attachment=attachment, filename=jira_filename)
            else:
                # read and upload a file
                with open(file, 'rb') as f:
                    jira.add_attachment(issue=issue, attachment=f)
        except JIRAError as e:
            log_jira_alert("Attachment: " + e.text)


def jira_check_attachment(issue, source_file_name):
    file_exists = False
    for attachment in issue.fields.attachment:
        filename = attachment.filename

        if filename == source_file_name:
            file_exists = True
            break

    return file_exists


def update_issue(find, push_to_jira):
    prod = Product.objects.get(
        engagement=Engagement.objects.get(test=find.test))
    jpkey = JIRA_PKey.objects.get(product=prod)
    jira_conf = jpkey.conf

    if push_to_jira:
        j_issue = JIRA_Issue.objects.get(finding=find)
        try:
            JIRAError.log_to_tempfile = False
            jira = JIRA(
                server=jira_conf.url,
                basic_auth=(jira_conf.username, jira_conf.password))
            issue = jira.issue(j_issue.jira_id)

            fields = {}
            # Only update the component if it didn't exist earlier in Jira, this is to avoid assigning multiple components to an item
            if issue.fields.components:
                log_jira_alert(
                    "Component not updated, exists in Jira already. Update from Jira instead.",
                    find)
            elif jpkey.component:
                # Add component to the Jira issue
                component = [
                    {
                        'name': jpkey.component
                    },
                ]
                fields = {"components": component}

            # Upload dojo finding screenshots to Jira
            for pic in find.images.all():
                jira_attachment(jira, issue,
                                settings.MEDIA_ROOT + pic.image_large.name)

            issue.update(
                summary=find.title,
                description=jira_long_description(find.long_desc(), find.id,
                                                  jira_conf.finding_text),
                priority={'name': jira_conf.get_priority(find.severity)},
                fields=fields)
            # print('\n\nSaving jira_change\n\n')
            # Moving this to finding.save()
            # find.jira_change = timezone.now()
            # find.save()
            # Add labels(security & product)
            add_labels(find, issue)
        except JIRAError as e:
            log_jira_alert(e.text, find)

        req_url = jira_conf.url + '/rest/api/latest/issue/' + \
            j_issue.jira_id + '/transitions'
        if 'Inactive' in find.status() or 'Mitigated' in find.status(
        ) or 'False Positive' in find.status(
        ) or 'Out of Scope' in find.status() or 'Duplicate' in find.status():
            # if 'Active' in old_status:
            json_data = {'transition': {'id': jira_conf.close_status_key}}
            r = requests.post(
                url=req_url,
                auth=HTTPBasicAuth(jira_conf.username, jira_conf.password),
                json=json_data)
            find.jira_change = timezone.now()
            find.save()
        elif 'Active' in find.status() and 'Verified' in find.status():
            # if 'Inactive' in old_status:
            json_data = {'transition': {'id': jira_conf.open_status_key}}
            r = requests.post(
                url=req_url,
                auth=HTTPBasicAuth(jira_conf.username, jira_conf.password),
                json=json_data)
            find.jira_change = timezone.now()
            find.save()


def close_epic(eng, push_to_jira):
    engagement = eng
    prod = Product.objects.get(engagement=engagement)
    jpkey = JIRA_PKey.objects.get(product=prod)
    jira_conf = jpkey.conf
    if jpkey.enable_engagement_epic_mapping and push_to_jira:
        try:
            j_issue = JIRA_Issue.objects.get(engagement=eng)
            req_url = jira_conf.url + '/rest/api/latest/issue/' + \
                j_issue.jira_id + '/transitions'
            j_issue = JIRA_Issue.objects.get(engagement=eng)
            json_data = {'transition': {'id': jira_conf.close_status_key}}
            r = requests.post(
                url=req_url,
                auth=HTTPBasicAuth(jira_conf.username, jira_conf.password),
                json=json_data)
        except Exception as e:
            log_jira_generic_alert('Jira Engagement/Epic Close Error', str(e))
            pass


def update_epic(eng, push_to_jira):
    engagement = eng
    prod = Product.objects.get(engagement=engagement)
    jpkey = JIRA_PKey.objects.get(product=prod)
    jira_conf = jpkey.conf
    if jpkey.enable_engagement_epic_mapping and push_to_jira:
        try:
            jira = JIRA(
                server=jira_conf.url,
                basic_auth=(jira_conf.username, jira_conf.password))
            j_issue = JIRA_Issue.objects.get(engagement=eng)
            issue = jira.issue(j_issue.jira_id)
            issue.update(summary=eng.name, description=eng.name)
        except Exception as e:
            log_jira_generic_alert('Jira Engagement/Epic Update Error', str(e))
            pass


def add_epic(eng, push_to_jira):
    engagement = eng
    prod = Product.objects.get(engagement=engagement)
    jpkey = JIRA_PKey.objects.get(product=prod)
    jira_conf = jpkey.conf
    if jpkey.enable_engagement_epic_mapping and push_to_jira:
        issue_dict = {
            'project': {
                'key': jpkey.project_key
            },
            'summary': engagement.name,
            'description': engagement.name,
            'issuetype': {
                'name': 'Epic'
            },
            'customfield_' + str(jira_conf.epic_name_id): engagement.name,
        }
        try:
            jira = JIRA(
                server=jira_conf.url,
                basic_auth=(jira_conf.username, jira_conf.password))
            new_issue = jira.create_issue(fields=issue_dict)
            j_issue = JIRA_Issue(
                jira_id=new_issue.id,
                jira_key=new_issue,
                engagement=engagement)
            j_issue.save()
        except Exception as e:
            error = str(e)
            message = ""
            if "customfield" in error:
                message = "The 'Epic name id' in your DefectDojo Jira Configuration does not appear to be correct. Please visit, " + jira_conf.url + \
                    "/rest/api/2/field and search for Epic Name. Copy the number out of cf[number] and place in your DefectDojo settings for Jira and try again. For example, if your results are cf[100001] then copy 100001 and place it in 'Epic name id'. (Your Epic Id will be different.) \n\n"

            log_jira_generic_alert('Jira Engagement/Epic Creation Error',
                                   message + error)
            pass


def add_comment(find, note, force_push=False):
    prod = Product.objects.get(
        engagement=Engagement.objects.get(test=find.test))

    try:
        jpkey = JIRA_PKey.objects.get(product=prod)
        jira_conf = jpkey.conf

        if jpkey.push_notes or force_push is True:
            try:
                jira = JIRA(
                    server=jira_conf.url,
                    basic_auth=(jira_conf.username, jira_conf.password))
                j_issue = JIRA_Issue.objects.get(finding=find)
                jira.add_comment(
                    j_issue.jira_id,
                    '(%s): %s' % (note.author.get_full_name(), note.entry))
            except Exception as e:
                log_jira_generic_alert('Jira Add Comment Error', str(e))
                pass
    except JIRA_PKey.DoesNotExist:
        pass


def send_review_email(request, user, finding, users, new_note):
    # TODO remove apparent dead code

    recipients = [u.email for u in users]
    msg = "\nGreetings, \n\n"
    msg += "{0} has requested that you please review ".format(str(user))
    msg += "the following finding for accuracy:"
    msg += "\n\n" + finding.title
    msg += "\n\nIt can be reviewed at " + request.build_absolute_uri(
        reverse("view_finding", args=(finding.id, )))
    msg += "\n\n{0} provided the following details:".format(str(user))
    msg += "\n\n" + new_note.entry
    msg += "\n\nThanks\n"

    send_mail(
        'DefectDojo Finding Review Request',
        msg,
        user.email,
        recipients,
        fail_silently=False)
    pass


def process_notifications(request, note, parent_url, parent_title):
    regex = re.compile(r'(?:\A|\s)@(\w+)\b')
    usernames_to_check = set([un.lower() for un in regex.findall(note.entry)])
    users_to_notify = [
        User.objects.filter(username=username).get()
        for username in usernames_to_check
        if User.objects.filter(is_active=True, username=username).exists()
    ]  # is_staff also?
    user_posting = request.user
    if len(note.entry) > 200:
        note.entry = note.entry[:200]
        note.entry += "..."
    create_notification(
        event='user_mentioned',
        section=parent_title,
        note=note,
        user=request.user,
        title='%s jotted a note' % request.user,
        url=parent_url,
        icon='commenting',
        recipients=users_to_notify)


def send_atmention_email(user, users, parent_url, parent_title, new_note):
    recipients = [u.email for u in users]
    msg = "\nGreetings, \n\n"
    msg += "User {0} mentioned you in a note on {1}".format(
        str(user), parent_title)
    msg += "\n\n" + new_note.entry
    msg += "\n\nIt can be reviewed at " + parent_url
    msg += "\n\nThanks\n"
    send_mail(
        'DefectDojo - {0} @mentioned you in a note'.format(str(user)),
        msg,
        user.email,
        recipients,
        fail_silently=False)


def encrypt(key, iv, plaintext):
    text = ""
    if plaintext and plaintext is not None:
        backend = default_backend()
        cipher = Cipher(algorithms.AES(key), modes.CBC(iv), backend=backend)
        encryptor = cipher.encryptor()
        plaintext = _pad_string(plaintext)
        encrypted_text = encryptor.update(plaintext) + encryptor.finalize()
        text = binascii.b2a_hex(encrypted_text).rstrip()
    return text


def decrypt(key, iv, encrypted_text):
    backend = default_backend()
    cipher = Cipher(algorithms.AES(key), modes.CBC(iv), backend=backend)
    encrypted_text_bytes = binascii.a2b_hex(encrypted_text)
    decryptor = cipher.decryptor()
    decrypted_text = decryptor.update(encrypted_text_bytes) + decryptor.finalize()
    decrypted_text = _unpad_string(decrypted_text)
    return decrypted_text


def _pad_string(value):
    length = len(value)
    pad_size = 16 - (length % 16)
    return value.ljust(length + pad_size, b'\x00')


def _unpad_string(value):
    if value and value is not None:
        value = value.rstrip(b'\x00')
    return value


def dojo_crypto_encrypt(plaintext):
    data = None
    if plaintext:
        key = None
        key = get_db_key()

        iv = os.urandom(16)
        data = prepare_for_save(
            iv, encrypt(key, iv, plaintext.encode('utf-8')))

    return data


def prepare_for_save(iv, encrypted_value):
    stored_value = None

    if encrypted_value and encrypted_value is not None:
        binascii.b2a_hex(encrypted_value).rstrip()
        stored_value = "AES.1:" + binascii.b2a_hex(iv).decode('utf-8') + ":" + encrypted_value.decode('utf-8')
    return stored_value


def get_db_key():
    db_key = None
    if hasattr(settings, 'DB_KEY'):
        db_key = settings.DB_KEY
        db_key = binascii.b2a_hex(
            hashlib.sha256(db_key.encode('utf-8')).digest().rstrip())[:32]

    return db_key


def prepare_for_view(encrypted_value):

    key = None
    decrypted_value = ""
    if encrypted_value is not NotImplementedError and encrypted_value is not None:
        key = get_db_key()
        encrypted_values = encrypted_value.split(":")

        if len(encrypted_values) > 1:
            type = encrypted_values[0]

            iv = binascii.a2b_hex(encrypted_values[1])
            value = encrypted_values[2]

            try:
                decrypted_value = decrypt(key, iv, value)
                decrypted_value = decrypted_value.decode('utf-8')
            except UnicodeDecodeError:
                decrypted_value = ""

    return decrypted_value


def get_system_setting(setting):
    system_settings = System_Settings.objects.get()
    return getattr(system_settings, setting, None)


def get_slack_user_id(user_email):
    user_id = None

    res = requests.request(
        method='POST',
        url='https://slack.com/api/users.list',
        data={'token': get_system_setting('slack_token')})

    users = json.loads(res.text)

    if users:
        for member in users["members"]:
            if "email" in member["profile"]:
                if user_email == member["profile"]["email"]:
                    if "id" in member:
                        user_id = member["id"]
                        break

    return user_id


def calculate_grade(product):
    system_settings = System_Settings.objects.get()
    if system_settings.enable_product_grade:
        severity_values = Finding.objects.filter(
            ~Q(severity='Info'),
            active=True,
            duplicate=False,
            verified=True,
            false_p=False,
            test__engagement__product=product).values('severity').annotate(
                Count('numerical_severity')).order_by()

        low = 0
        medium = 0
        high = 0
        critical = 0
        for severity_count in severity_values:
            if severity_count['severity'] == "Critical":
                critical = severity_count['numerical_severity__count']
            elif severity_count['severity'] == "High":
                high = severity_count['numerical_severity__count']
            elif severity_count['severity'] == "Medium":
                medium = severity_count['numerical_severity__count']
            elif severity_count['severity'] == "Low":
                low = severity_count['numerical_severity__count']
        aeval = Interpreter()
        aeval(system_settings.product_grade)
        grade_product = "grade_product(%s, %s, %s, %s)" % (
            critical, high, medium, low)
        product.prod_numeric_grade = aeval(grade_product)
        product.save()


def get_celery_worker_status():
    from .tasks import celery_status
    res = celery_status.apply_async()

    # Wait 15 seconds for a response from Celery
    try:
        return res.get(timeout=15)
    except:
        return False


# Used to display the counts and enabled tabs in the product view
class Product_Tab():
    def __init__(self, product_id, title=None, tab=None):
        self.product = Product.objects.get(id=product_id)
        self.title = title
        self.tab = tab
        self.engagement_count = Engagement.objects.filter(
            product=self.product, active=True).count()
        self.open_findings_count = Finding.objects.filter(test__engagement__product=self.product,
                                                          false_p=False,
                                                          verified=True,
                                                          duplicate=False,
                                                          out_of_scope=False,
                                                          active=True,
                                                          mitigated__isnull=True).count()
        self.endpoints_count = Endpoint.objects.filter(
            product=self.product).count()
        self.benchmark_type = Benchmark_Type.objects.filter(
            enabled=True).order_by('name')
        self.engagement = None

    def setTab(self, tab):
        self.tab = tab

    def setEngagement(self, engagement):
        self.engagement = engagement

    def engagement(self):
        return self.engagement

    def tab(self):
        return self.tab

    def setTitle(self, title):
        self.title = title

    def title(self):
        return self.title

    def product(self):
        return self.product

    def engagements(self):
        return self.engagement_count

    def findings(self):
        return self.open_findings_count

    def endpoints(self):
        return self.endpoints_count

    def benchmark_type(self):
        return self.benchmark_type


# Used to display the counts and enabled tabs in the product view
def tab_view_count(product_id):
    product = Product.objects.get(id=product_id)
    engagements = Engagement.objects.filter(
        product=product, active=True).count()
    open_findings = Finding.objects.filter(test__engagement__product=product,
                                           false_p=False,
                                           verified=True,
                                           duplicate=False,
                                           out_of_scope=False,
                                           active=True,
                                           mitigated__isnull=True).count()
    endpoints = Endpoint.objects.filter(product=product).count()
    # benchmarks = Benchmark_Product_Summary.objects.filter(product=product, publish=True, benchmark_type__enabled=True).order_by('benchmark_type__name')
    benchmark_type = Benchmark_Type.objects.filter(
        enabled=True).order_by('name')
    return product, engagements, open_findings, endpoints, benchmark_type


# Add a lanaguage to product
def add_language(product, language):
    prod_language = Languages.objects.filter(
        language__language__iexact=language, product=product)

    if not prod_language:
        try:
            language_type = Language_Type.objects.get(
                language__iexact=language)

            if language_type:
                lang = Languages(language=language_type, product=product)
                lang.save()
        except Language_Type.DoesNotExist:
            pass


# Apply finding template data by matching CWE + Title or CWE
def apply_cwe_to_template(finding, override=False):
    if System_Settings.objects.get().enable_template_match or override:
        # Attempt to match on CWE and Title First
        template = Finding_Template.objects.filter(
            cwe=finding.cwe, title__icontains=finding.title, template_match=True).first()

        # If none then match on CWE
        template = Finding_Template.objects.filter(
            cwe=finding.cwe, template_match=True).first()

        if template:
            finding.mitigation = template.mitigation
            finding.impact = template.impact
            finding.references = template.references
            template.last_used = timezone.now()
            template.save()

    return finding


def max_safe(list):
    return max(i for i in list if i is not None)


def truncate_with_dots(the_string, max_length_including_dots):
    if not the_string:
        return the_string
    return (the_string[:max_length_including_dots - 3] + '...' if len(the_string) > max_length_including_dots else the_string)


def get_full_url(relative_url):
    if settings.SITE_URL:
        return settings.SITE_URL + relative_url
    else:
        logger.warn('SITE URL undefined in settings, full_url cannot be created')
        return relative_url


@receiver(post_save, sender=Dojo_User)
def set_default_notifications(sender, instance, created, **kwargs):
    # for new user we create a Notifications object so the default 'alert' notifications work
    # this needs to be a signal to make it also work for users created via ldap, oauth and other authentication backends
    if created:
        logger.info('creating default set of notifications for: ' + str(instance))
        notifications = Notifications()
        notifications.user = instance
        notifications.save()


@receiver(post_save, sender=Engagement)
def engagement_post_Save(sender, instance, created, **kwargs):
    if created:
        engagement = instance
        title = 'Engagement created for ' + str(engagement.product) + ': ' + str(engagement.name)
        create_notification(event='engagement_added', title=title, engagement=engagement, product=engagement.product,
                            url=reverse('view_engagement', args=(engagement.id,)))


def merge_sets_safe(set1, set2):
    return set(itertools.chain(set1 or [], set2 or []))
    # This concat looks  better, but requires Python 3.6+
    # return {*set1, *set2}


<<<<<<< HEAD
def redirect(obj, suffix=None):

    real_suffix = ''
    if suffix:
        real_suffix = suffix

    if isinstance(obj, Engagement):
        return HttpResponseRedirect(reverse('view_engagement', args=(obj.id,)) + real_suffix)
    elif isinstance(obj, Product):
        return HttpResponseRedirect(reverse('view_product', args=(obj.id,)) + real_suffix)
    else:
        raise NotImplementedError


def get_return_url(request_params):
    return request_params.get('return_url', None)
=======
def get_return_url(request):
    return_url = request.POST.get('return_url', None)
    print('return_url from POST: ', return_url)
    if return_url is None or not return_url.strip():
        # for some reason using request.GET.get('return_url') never works
        return_url = request.GET['return_url'] if 'return_url' in request.GET else None
        print('return_url from GET: ', return_url)

    return return_url if return_url else None
>>>>>>> f13492ac


def redirect_to_return_url_or_else(request, or_else):
    return_url = get_return_url(request)
    if return_url:
        return HttpResponseRedirect(return_url.strip())
    elif or_else:
        return HttpResponseRedirect(or_else)
    else:
        messages.add_message(request, messages.ERROR, 'Unable to redirect anywhere.', extra_tags='alert-danger')
        return HttpResponseRedirect(request.get_full_path())<|MERGE_RESOLUTION|>--- conflicted
+++ resolved
@@ -1998,24 +1998,6 @@
     # return {*set1, *set2}
 
 
-<<<<<<< HEAD
-def redirect(obj, suffix=None):
-
-    real_suffix = ''
-    if suffix:
-        real_suffix = suffix
-
-    if isinstance(obj, Engagement):
-        return HttpResponseRedirect(reverse('view_engagement', args=(obj.id,)) + real_suffix)
-    elif isinstance(obj, Product):
-        return HttpResponseRedirect(reverse('view_product', args=(obj.id,)) + real_suffix)
-    else:
-        raise NotImplementedError
-
-
-def get_return_url(request_params):
-    return request_params.get('return_url', None)
-=======
 def get_return_url(request):
     return_url = request.POST.get('return_url', None)
     print('return_url from POST: ', return_url)
@@ -2025,7 +2007,6 @@
         print('return_url from GET: ', return_url)
 
     return return_url if return_url else None
->>>>>>> f13492ac
 
 
 def redirect_to_return_url_or_else(request, or_else):
