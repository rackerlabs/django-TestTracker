--- conflicted
+++ resolved
@@ -358,22 +358,14 @@
     super(Finding, existing_finding).save()
 
 
-<<<<<<< HEAD
 def is_duplicate_changed_status(new_finding, existing_finding):
     if not existing_finding.out_of_scope and not existing_finding.false_p:
         # Mitigation status. Reopen or close based on mitigation status.
         existing_mitigated = (existing_finding.is_Mitigated or existing_finding.mitigated)
-        new_mitigated = (new_finding.is_Mitigated or new_finding.mitigated)
+        new_mitigated = (new_finding.is_mitigated or new_finding.mitigated)
         if existing_mitigated != new_mitigated:
             return True
     return False
-=======
-def is_duplicate_reopen(new_finding, existing_finding):
-    if (existing_finding.is_mitigated or existing_finding.mitigated) and not existing_finding.out_of_scope and not existing_finding.false_p and new_finding.active and not new_finding.is_mitigated:
-        return True
-    else:
-        return False
->>>>>>> 63ad4ac9
 
 
 def set_existing_change_status(new_finding, existing_finding):
@@ -391,13 +383,8 @@
         event = "changed"
 
     existing_finding.mitigated = new_finding.mitigated
-<<<<<<< HEAD
-    existing_finding.is_Mitigated = new_finding.is_Mitigated
-    existing_finding.active = False if new_finding.is_Mitigated else new_finding.active
-=======
     existing_finding.is_mitigated = new_finding.is_mitigated
-    existing_finding.active = new_finding.active
->>>>>>> 63ad4ac9
+    existing_finding.active = False if new_finding.is_mitigated else new_finding.active
     existing_finding.verified = new_finding.verified
     existing_finding.notes.create(author=existing_finding.reporter,
                                   entry="This finding has been automatically " + event + " due to a new scan import.")
