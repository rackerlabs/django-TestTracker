--- conflicted
+++ resolved
@@ -258,32 +258,6 @@
     for find in existing_findings:
         if is_deduplication_on_engagement_mismatch(new_finding, find):
             deduplicationLogger.debug(
-<<<<<<< HEAD
-                'deduplication flags for new finding ' + str(new_finding.id) + ' and existing finding ' + str(find.id) +
-                ' flag_endpoints: ' + str(flag_endpoints) + ' flag_line_path:' + str(flag_line_path) + ' flag_hash:' + str(flag_hash))
-            # ---------------------------------------------------------
-            # 3) Findings are duplicate if (cond1 is true) and they have the same:
-            #    hash
-            #    and (endpoints or (line and file_path)
-            # ---------------------------------------------------------
-            if ((flag_endpoints or flag_line_path) and flag_hash):
-                deduplicationLogger.debug('New finding ' + str(new_finding.id) + ' is a duplicate of existing finding ' + str(find.id))
-                if (find.is_Mitigated or find.mitigated) and new_finding.active and not new_finding.is_Mitigated:
-                    find.mitigated = new_finding.mitigated
-                    find.is_Mitigated = new_finding.is_Mitigated
-                    find.active = new_finding.active
-                    find.verified = new_finding.verified
-                    find.notes.create(author=find.reporter,
-                                      entry="This finding has been automatically re-openend as it was found in recent scans.")
-                    find.save()
-                new_finding.duplicate = True
-                new_finding.active = False
-                new_finding.verified = False
-                new_finding.duplicate_finding = find
-                find.duplicate_list.add(new_finding)
-                find.found_by.add(new_finding.test.test_type)
-                super(Finding, new_finding).save()
-=======
                 'deduplication_on_engagement_mismatch, skipping dedupe.')
             continue
         set_duplicate(new_finding, find)
@@ -293,13 +267,20 @@
 
 def set_duplicate(new_finding, existing_finding):
     deduplicationLogger.debug('New finding ' + str(new_finding.id) + ' is a duplicate of existing finding ' + str(existing_finding.id))
+    if (existing_finding.is_Mitigated or existing_finding.mitigated) and new_finding.active and not new_finding.is_Mitigated:
+        existing_finding.mitigated = new_finding.mitigated
+        existing_finding.is_Mitigated = new_finding.is_Mitigated
+        existing_finding.active = new_finding.active
+        existing_finding.verified = new_finding.verified
+        existing_finding.notes.create(author=existing_finding.reporter,
+                                      entry="This finding has been automatically re-openend as it was found in recent scans.")
+        existing_finding.save()
     new_finding.duplicate = True
     new_finding.active = False
     new_finding.verified = False
     new_finding.duplicate_finding = existing_finding
     existing_finding.duplicate_list.add(new_finding)
     existing_finding.found_by.add(new_finding.test.test_type)
->>>>>>> 0d64c07d
 
 
 def sync_rules(new_finding, *args, **kwargs):
