--- conflicted
+++ resolved
@@ -32,14 +32,6 @@
     Language_Type, Languages, Rule
 from asteval import Interpreter
 from requests.auth import HTTPBasicAuth
-<<<<<<< HEAD
-from django.contrib.contenttypes.models import ContentType
-from django.db.models import F
-from tagging.models import Tag
-from collections import defaultdict
-
-=======
->>>>>>> 309c2cdc
 import logging
 
 
@@ -1965,54 +1957,4 @@
             template.last_used = timezone.now()
             template.save()
 
-    return finding
-
-
-def prefetch_tags(objs):
-
-    id_list = []
-    for obj in objs:
-        id_list.append(obj.id)
-    
-    if len(id_list) == 0:
-        return objs
-    
-    # print(id_list)
-
-    ctype = ContentType.objects.get_for_model(objs[0])
-    # print(ctype.id)
-
-    # start = len(connection.queries)
-
-    print('initial query for all tags')
-    tags = Tag.objects.filter(items__content_type__pk=ctype.pk,
-                        items__object_id__in=id_list).annotate(obj_id=F('items__object_id')).values('obj_id', 'name').order_by('obj_id')
-    # tags = list(tags)
-    # print(tags)
-
-    # for i in range(start, len(connection.queries)):
-    #     print(connection.queries[i])
-
-    d = defaultdict(list)
-
-    for item in tags:
-        d[item['obj_id']].append(item['name'])
-        # print(d.items())
-        # print(d[368])
-
-    print(d)
-
-    for obj in objs:
-        # delattr(obj, 'tags')
-        # print('setting tags_cache to: ', d.get(obj.id, None))
-        obj.dojo_tags = d.get(obj.id, None)
-
-        # print('printing tags for: ', obj.id)
-        # print(obj.dojo_tags)
-        # for i in range(start, len(connection.queries)):
-        #     print(connection.queries[i])
-
-    return objs
-    # output = [dict(zip(['id', 'tags'], item)) for item in d.items()]
-    # print(output)
-    # return output
+    return finding