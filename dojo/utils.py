from dojo.authorization.roles_permissions import Permissions
from dojo.finding.queries import get_authorized_findings
import re
import binascii
import os
import hashlib
import bleach
import mimetypes
import hyperlink
from cryptography.hazmat.primitives.ciphers import Cipher, algorithms, modes
from cryptography.hazmat.backends import default_backend
from calendar import monthrange
from datetime import date, datetime
from math import pi, sqrt
import vobject
from dateutil.relativedelta import relativedelta, MO, SU
from django.conf import settings
from django.core.mail import send_mail
from django.core.paginator import Paginator
from django.urls import get_resolver, reverse
from django.db.models import Q, Sum, Case, When, IntegerField, Value, Count
from django.utils import timezone
from django.utils.translation import gettext as _
from django.dispatch import receiver
from django.db.models.signals import post_save
from django.db.models.query import QuerySet
import calendar as tcalendar
from dojo.github import (
    add_external_issue_github,
    update_external_issue_github,
    close_external_issue_github,
    reopen_external_issue_github,
)
from dojo.models import (
    Finding,
    Engagement,
    Finding_Group,
    Finding_Template,
    Product,
    Test,
    User,
    Dojo_User,
    System_Settings,
    Notifications,
    Endpoint,
    Benchmark_Type,
    Language_Type,
    Languages,
    Dojo_Group_Member,
    NOTIFICATION_CHOICES,
)
from asteval import Interpreter
from dojo.notifications.helper import create_notification
import logging
import itertools
from django.contrib import messages
from django.http import HttpResponseRedirect
import crum
from dojo.celery import app
from dojo.decorators import dojo_async_task, dojo_model_from_id, dojo_model_to_id
from django.contrib.auth.signals import user_logged_in, user_logged_out, user_login_failed


logger = logging.getLogger(__name__)
deduplicationLogger = logging.getLogger("dojo.specific-loggers.deduplication")
WEEKDAY_FRIDAY = 4  # date.weekday() starts with 0

"""
Helper functions for DefectDojo
"""


<<<<<<< HEAD
def do_false_positive_history(finding, *args, **kwargs):
    """Replicate false positives across product.

    Mark finding as false positive if the same finding was previously marked
    as false positive in the same product, beyond that, retroactively mark
    all equal findings in the product as false positive (if they weren't already).
    The retroactively replication will be also trigerred if the finding passed as
    an argument already is a false positive. With this feature we can assure that
    on each call of this method all findings in the product complies to the rule
    (if one finding is a false positive, all equal findings in the same product also are).

    Args:
        finding (:model:`dojo.Finding`): Finding to be replicated
    """
    to_mark_as_fp = set()
=======
def do_false_positive_history(new_finding, *args, **kwargs):
    logger.debug("%s: sync false positive history", new_finding.id)
    if new_finding.endpoints.count() == 0:
        # if no endpoints on new finding, then look at cwe + test_type + hash_code. or title + test_type + hash_code
        eng_findings_cwe = (
            Finding.objects.filter(
                test__engagement__product=new_finding.test.engagement.product,
                cwe=new_finding.cwe,
                test__test_type=new_finding.test.test_type,
                false_p=True,
                hash_code=new_finding.hash_code,
            )
            .exclude(id=new_finding.id)
            .exclude(cwe=None)
            .values("id")
        )
        eng_findings_title = (
            Finding.objects.filter(
                test__engagement__product=new_finding.test.engagement.product,
                title=new_finding.title,
                test__test_type=new_finding.test.test_type,
                false_p=True,
                hash_code=new_finding.hash_code,
            )
            .exclude(id=new_finding.id)
            .values("id")
        )
        total_findings = eng_findings_cwe | eng_findings_title
    else:
        # if endpoints on new finding, then look at ONLY cwe + test_type. or title + test_type (hash_code doesn't matter!)
        eng_findings_cwe = (
            Finding.objects.filter(
                test__engagement__product=new_finding.test.engagement.product,
                cwe=new_finding.cwe,
                test__test_type=new_finding.test.test_type,
                false_p=True,
            )
            .exclude(id=new_finding.id)
            .exclude(cwe=None)
            .exclude(endpoints=None)
            .values("id")
        )
        eng_findings_title = (
            Finding.objects.filter(
                test__engagement__product=new_finding.test.engagement.product,
                title=new_finding.title,
                test__test_type=new_finding.test.test_type,
                false_p=True,
            )
            .exclude(id=new_finding.id)
            .exclude(endpoints=None)
            .values("id")
        )
>>>>>>> eb36b510

    existing_findings = match_finding_to_existing_findings(finding, product=finding.test.engagement.product)
    deduplicationLogger.debug(
        "FALSE_POSITIVE_HISTORY: Found %i existing findings in the same product",
        len(existing_findings)
    )

    existing_fp_findings = existing_findings.filter(false_p=True)
    deduplicationLogger.debug(
        "FALSE_POSITIVE_HISTORY: Found %i existing findings in the same product " +
        "that were previously marked as false positive",
        len(existing_fp_findings)
    )

    if existing_fp_findings:
        finding.false_p = True
        to_mark_as_fp.add(finding)

<<<<<<< HEAD
    system_settings = System_Settings.objects.get()
    if system_settings.retroactive_false_positive_history:
        # Retroactively mark all active existing findings as false positive if this one
        # is being (or already was) marked as a false positive
        if finding.false_p:
            existing_non_fp_findings = existing_findings.filter(active=True).exclude(false_p=True)
            to_mark_as_fp.update(set(existing_non_fp_findings))

    # Remove the async user kwarg because save() really does not like it
    # Would rather not add anything to Finding.save()
    if 'async_user' in kwargs:
        kwargs.pop('async_user')

    for find in to_mark_as_fp:
        deduplicationLogger.debug(
            "FALSE_POSITIVE_HISTORY: Marking Finding %i:%s from %s as false positive",
            find.id, find.title, find.test.engagement
        )
        try:
            find.false_p = True
            find.active = False
            find.verified = False
            super(Finding, find).save(*args, **kwargs)
        except Exception as e:
            deduplicationLogger.debug(str(e))


def match_finding_to_existing_findings(finding, product=None, engagement=None, test=None):
    """Customizable lookup that returns all existing findings for a given finding.

    Takes one finding as an argument and returns all findings that are equal to it
    on the same product, engagement or test. For now, only one custom filter can
    be used, so you should choose between product, engagement or test.
    The lookup is done based on the deduplication_algorithm of the given finding test.

    Args:
        finding (:model:`dojo.Finding`): Finding to be matched
        product (:model:`dojo.Product`, optional): Product to filter findings by
        engagement (:model:`dojo.Engagement`, optional): Engagement to filter findings by
        test (:model:`dojo.Test`, optional): Test to filter findings by
    """
    if product:
        custom_filter_type = 'product'
        custom_filter = {'test__engagement__product': product}

    elif engagement:
        custom_filter_type = 'engagement'
        custom_filter = {'test__engagement': engagement}

    elif test:
        custom_filter_type = 'test'
        custom_filter = {'test': test}

    else:
        raise ValueError('No product, engagement or test provided as argument.')

    deduplication_algorithm = finding.test.deduplication_algorithm

    deduplicationLogger.debug(
        'Matching finding %i:%s to existing findings in %s %s using %s as deduplication algorithm.',
        finding.id, finding.title, custom_filter_type, list(custom_filter.values())[0], deduplication_algorithm
    )

    if deduplication_algorithm == 'hash_code':
        return (
            Finding.objects.filter(
                **custom_filter,
                hash_code=finding.hash_code
            ).exclude(hash_code=None)
            .exclude(id=finding.id)
            .order_by('id')
        )

    elif deduplication_algorithm == 'unique_id_from_tool':
        return (
            Finding.objects.filter(
                **custom_filter,
                unique_id_from_tool=finding.unique_id_from_tool
            ).exclude(unique_id_from_tool=None)
            .exclude(id=finding.id)
            .order_by('id')
        )

    elif deduplication_algorithm == 'unique_id_from_tool_or_hash_code':
        query = Finding.objects.filter(
            Q(**custom_filter),
            (
                (Q(hash_code__isnull=False) & Q(hash_code=finding.hash_code)) |
                (Q(unique_id_from_tool__isnull=False) & Q(unique_id_from_tool=finding.unique_id_from_tool))
            )
        ).exclude(id=finding.id).order_by('id')
        deduplicationLogger.debug(query.query)
        return query

    elif deduplication_algorithm == 'legacy':
        # This is the legacy reimport behavior. Although it's pretty flawed and
        # doesn't match the legacy algorithm for deduplication, this is left as is for simplicity.
        # Re-writing the legacy deduplication here would be complicated and counter-productive.
        # If you have use cases going through this section, you're advised to create a deduplication configuration for your parser
        logger.debug("Legacy dedupe. In case of issue, you're advised to create a deduplication configuration in order not to go through this section")
        return (
            Finding.objects.filter(
                **custom_filter,
                title=finding.title,
                severity=finding.severity,
                numerical_severity=Finding.get_numerical_severity(finding.severity)
            ).order_by('id')
        )

    else:
        logger.error("Internal error: unexpected deduplication_algorithm: '%s' ", deduplication_algorithm)
        return None
=======
    deduplicationLogger.debug(
        "False positive history: Found "
        + str(len(eng_findings_cwe))
        + " findings with same cwe, "
        + str(len(eng_findings_title))
        + " findings with same title: "
        + str(len(total_findings))
        + " findings with either same title or same cwe"
    )

    if total_findings.count() > 0:
        new_finding.false_p = True
        new_finding.active = False
        new_finding.verified = True
        # Remove the async user kwarg because save() really does not like it
        # Would rather not add anything to Finding.save()
        kwargs.pop("async_user")
        super(Finding, new_finding).save(*args, **kwargs)
>>>>>>> eb36b510


# true if both findings are on an engagement that have a different "deduplication on engagement" configuration
def is_deduplication_on_engagement_mismatch(new_finding, to_duplicate_finding):
    return (
        not new_finding.test.engagement.deduplication_on_engagement
        and to_duplicate_finding.test.engagement.deduplication_on_engagement
    )


def get_endpoints_as_url(finding):
    list1 = []
    for e in finding.endpoints.all():
        list1.append(hyperlink.parse(str(e)))
    return list1


def are_urls_equal(url1, url2, fields):
    # Possible values are: scheme, host, port, path, query, fragment, userinfo, and user.
    # For a details description see https://hyperlink.readthedocs.io/en/latest/api.html#attributes
    deduplicationLogger.debug("Check if url %s and url %s are equal in terms of %s.", url1, url2, fields)
    for field in fields:
        if field == "scheme":
            if url1.scheme != url2.scheme:
                return False
        elif field == "host":
            if url1.host != url2.host:
                return False
        elif field == "port":
            if url1.port != url2.port:
                return False
        elif field == "path":
            if url1.path != url2.path:
                return False
        elif field == "query":
            if url1.query != url2.query:
                return False
        elif field == "fragment":
            if url1.fragment != url2.fragment:
                return False
        elif field == "userinfo":
            if url1.userinfo != url2.userinfo:
                return False
        elif field == "user":
            if url1.user != url2.user:
                return False
        else:
            logger.warning("Field " + field + " is not supported by the endpoint dedupe algorithm, ignoring it.")
    return True


def are_endpoints_duplicates(new_finding, to_duplicate_finding):
    fields = settings.DEDUPE_ALGO_ENDPOINT_FIELDS
    # shortcut if fields list is empty/feature is disabled
    if len(fields) == 0:
        deduplicationLogger.debug("deduplication by endpoint fields is disabled")
        return True

    list1 = get_endpoints_as_url(new_finding)
    list2 = get_endpoints_as_url(to_duplicate_finding)

    deduplicationLogger.debug(
        "Starting deduplication by endpoint fields for finding {} with urls {} and finding {} with urls {}".format(
            new_finding.id, list1, to_duplicate_finding.id, list2
        )
    )
    if list1 == [] and list2 == []:
        return True

    for l1 in list1:
        for l2 in list2:
            if are_urls_equal(l1, l2, fields):
                return True
    return False


@dojo_model_to_id
@dojo_async_task
@app.task
@dojo_model_from_id
def do_dedupe_finding_task(new_finding, *args, **kwargs):
    return do_dedupe_finding(new_finding, *args, **kwargs)


def do_dedupe_finding(new_finding, *args, **kwargs):
    try:
        enabled = System_Settings.objects.get(no_cache=True).enable_deduplication
    except System_Settings.DoesNotExist:
        logger.warning("system settings not found")
        enabled = False
    if enabled:
        deduplicationLogger.debug("dedupe for: " + str(new_finding.id) + ":" + str(new_finding.title))
        deduplicationAlgorithm = new_finding.test.deduplication_algorithm
        deduplicationLogger.debug("deduplication algorithm: " + deduplicationAlgorithm)
        if deduplicationAlgorithm == settings.DEDUPE_ALGO_UNIQUE_ID_FROM_TOOL:
            deduplicate_unique_id_from_tool(new_finding)
        elif deduplicationAlgorithm == settings.DEDUPE_ALGO_HASH_CODE:
            deduplicate_hash_code(new_finding)
        elif deduplicationAlgorithm == settings.DEDUPE_ALGO_UNIQUE_ID_FROM_TOOL_OR_HASH_CODE:
            deduplicate_uid_or_hash_code(new_finding)
        else:
            deduplicationLogger.debug("no configuration per parser found; using legacy algorithm")
            deduplicate_legacy(new_finding)
    else:
        deduplicationLogger.debug("dedupe: skipping dedupe because it's disabled in system settings get()")


def deduplicate_legacy(new_finding):
    # ---------------------------------------------------------
    # 1) Collects all the findings that have the same:
    #      (title  and static_finding and dynamic_finding)
    #      or (CWE and static_finding and dynamic_finding)
    #    as the new one
    #    (this is "cond1")
    # ---------------------------------------------------------
    if new_finding.test.engagement.deduplication_on_engagement:
        eng_findings_cwe = (
            Finding.objects.filter(test__engagement=new_finding.test.engagement, cwe=new_finding.cwe)
            .exclude(id=new_finding.id)
            .exclude(cwe=0)
            .exclude(duplicate=True)
            .values("id")
        )
        eng_findings_title = (
            Finding.objects.filter(test__engagement=new_finding.test.engagement, title=new_finding.title)
            .exclude(id=new_finding.id)
            .exclude(duplicate=True)
            .values("id")
        )
    else:
        eng_findings_cwe = (
            Finding.objects.filter(test__engagement__product=new_finding.test.engagement.product, cwe=new_finding.cwe)
            .exclude(id=new_finding.id)
            .exclude(cwe=0)
            .exclude(duplicate=True)
            .values("id")
        )
        eng_findings_title = (
            Finding.objects.filter(
                test__engagement__product=new_finding.test.engagement.product, title=new_finding.title
            )
            .exclude(id=new_finding.id)
            .exclude(duplicate=True)
            .values("id")
        )

    total_findings = Finding.objects.filter(Q(id__in=eng_findings_cwe) | Q(id__in=eng_findings_title)).prefetch_related(
        "endpoints", "test", "test__engagement", "found_by", "original_finding", "test__test_type"
    )
    deduplicationLogger.debug(
        "Found "
        + str(len(eng_findings_cwe))
        + " findings with same cwe, "
        + str(len(eng_findings_title))
        + " findings with same title: "
        + str(len(total_findings))
        + " findings with either same title or same cwe"
    )

    # total_findings = total_findings.order_by('date')
    for find in total_findings.order_by("id"):
        flag_endpoints = False
        flag_line_path = False
        flag_hash = False
        if is_deduplication_on_engagement_mismatch(new_finding, find):
            deduplicationLogger.debug("deduplication_on_engagement_mismatch, skipping dedupe.")
            continue

        # ---------------------------------------------------------
        # 2) If existing and new findings have endpoints: compare them all
        #    Else look at line+file_path
        #    (if new finding is not static, do not deduplicate)
        # ---------------------------------------------------------

        if find.endpoints.count() != 0 and new_finding.endpoints.count() != 0:
            list1 = [str(e) for e in new_finding.endpoints.all()]
            list2 = [str(e) for e in find.endpoints.all()]

            if all(x in list1 for x in list2):
                deduplicationLogger.debug("%s: existing endpoints are present in new finding", find.id)
                flag_endpoints = True
        elif new_finding.static_finding and new_finding.file_path and len(new_finding.file_path) > 0:
            if str(find.line) == str(new_finding.line) and find.file_path == new_finding.file_path:
                deduplicationLogger.debug("%s: file_path and line match", find.id)
                flag_line_path = True
            else:
                deduplicationLogger.debug(
                    "no endpoints on one of the findings and file_path doesn't match; Deduplication will not occur"
                )
        else:
            deduplicationLogger.debug("find.static/dynamic: %s/%s", find.static_finding, find.dynamic_finding)
            deduplicationLogger.debug(
                "new_finding.static/dynamic: %s/%s", new_finding.static_finding, new_finding.dynamic_finding
            )
            deduplicationLogger.debug("find.file_path: %s", find.file_path)
            deduplicationLogger.debug("new_finding.file_path: %s", new_finding.file_path)

            deduplicationLogger.debug(
                "no endpoints on one of the findings and the new finding is either dynamic or doesn't have a file_path; Deduplication will not occur"
            )

        if find.hash_code == new_finding.hash_code:
            flag_hash = True

        deduplicationLogger.debug(
            "deduplication flags for new finding ("
            + ("dynamic" if new_finding.dynamic_finding else "static")
            + ") "
            + str(new_finding.id)
            + " and existing finding "
            + str(find.id)
            + " flag_endpoints: "
            + str(flag_endpoints)
            + " flag_line_path:"
            + str(flag_line_path)
            + " flag_hash:"
            + str(flag_hash)
        )

        # ---------------------------------------------------------
        # 3) Findings are duplicate if (cond1 is true) and they have the same:
        #    hash
        #    and (endpoints or (line and file_path)
        # ---------------------------------------------------------
        if (flag_endpoints or flag_line_path) and flag_hash:
            try:
                set_duplicate(new_finding, find)
            except Exception as e:
                deduplicationLogger.debug(str(e))
                continue

            break


def deduplicate_unique_id_from_tool(new_finding):
    if new_finding.test.engagement.deduplication_on_engagement:
        existing_findings = (
            Finding.objects.filter(
                test__engagement=new_finding.test.engagement, unique_id_from_tool=new_finding.unique_id_from_tool
            )
            .exclude(id=new_finding.id)
            .exclude(unique_id_from_tool=None)
            .exclude(duplicate=True)
            .order_by("id")
        )
    else:
        existing_findings = (
            Finding.objects.filter(
                test__engagement__product=new_finding.test.engagement.product,
                # the unique_id_from_tool is unique for a given tool: do not compare with other tools
                test__test_type=new_finding.test.test_type,
                unique_id_from_tool=new_finding.unique_id_from_tool,
            )
            .exclude(id=new_finding.id)
            .exclude(unique_id_from_tool=None)
            .exclude(duplicate=True)
            .order_by("id")
        )

    deduplicationLogger.debug("Found " + str(len(existing_findings)) + " findings with same unique_id_from_tool")
    for find in existing_findings:
        if is_deduplication_on_engagement_mismatch(new_finding, find):
            deduplicationLogger.debug("deduplication_on_engagement_mismatch, skipping dedupe.")
            continue
        try:
            set_duplicate(new_finding, find)
            break
        except Exception as e:
            deduplicationLogger.debug(str(e))
            continue


def deduplicate_hash_code(new_finding):
    if new_finding.test.engagement.deduplication_on_engagement:
        existing_findings = (
            Finding.objects.filter(test__engagement=new_finding.test.engagement, hash_code=new_finding.hash_code)
            .exclude(id=new_finding.id)
            .exclude(hash_code=None)
            .exclude(duplicate=True)
            .order_by("id")
        )
    else:
        existing_findings = (
            Finding.objects.filter(
                test__engagement__product=new_finding.test.engagement.product, hash_code=new_finding.hash_code
            )
            .exclude(id=new_finding.id)
            .exclude(hash_code=None)
            .exclude(duplicate=True)
            .order_by("id")
        )

    deduplicationLogger.debug("Found " + str(len(existing_findings)) + " findings with same hash_code")
    for find in existing_findings:
        if is_deduplication_on_engagement_mismatch(new_finding, find):
            deduplicationLogger.debug("deduplication_on_engagement_mismatch, skipping dedupe.")
            continue
        try:
            if are_endpoints_duplicates(new_finding, find):
                set_duplicate(new_finding, find)
                break
        except Exception as e:
            deduplicationLogger.debug(str(e))
            continue


def deduplicate_uid_or_hash_code(new_finding):
    if new_finding.test.engagement.deduplication_on_engagement:
        existing_findings = (
            Finding.objects.filter(
                (Q(hash_code__isnull=False) & Q(hash_code=new_finding.hash_code)) |
                # unique_id_from_tool can only apply to the same test_type because it is parser dependent
                (
                    Q(unique_id_from_tool__isnull=False)
                    & Q(unique_id_from_tool=new_finding.unique_id_from_tool)
                    & Q(test__test_type=new_finding.test.test_type)
                ),
                test__engagement=new_finding.test.engagement,
            )
            .exclude(id=new_finding.id)
            .exclude(duplicate=True)
            .order_by("id")
        )
    else:
        # same without "test__engagement=new_finding.test.engagement" condition
        existing_findings = (
            Finding.objects.filter(
                (Q(hash_code__isnull=False) & Q(hash_code=new_finding.hash_code))
                | (
                    Q(unique_id_from_tool__isnull=False)
                    & Q(unique_id_from_tool=new_finding.unique_id_from_tool)
                    & Q(test__test_type=new_finding.test.test_type)
                ),
                test__engagement__product=new_finding.test.engagement.product,
            )
            .exclude(id=new_finding.id)
            .exclude(duplicate=True)
            .order_by("id")
        )
    deduplicationLogger.debug(
        "Found " + str(len(existing_findings)) + " findings with either the same unique_id_from_tool or hash_code"
    )
    for find in existing_findings:
        if is_deduplication_on_engagement_mismatch(new_finding, find):
            deduplicationLogger.debug("deduplication_on_engagement_mismatch, skipping dedupe.")
            continue
        try:
            if are_endpoints_duplicates(new_finding, find):
                set_duplicate(new_finding, find)
        except Exception as e:
            deduplicationLogger.debug(str(e))
            continue
        break


def set_duplicate(new_finding, existing_finding):
    if existing_finding.duplicate:
        logger.debug(
            "existing finding: %s:%s:duplicate=%s;duplicate_finding=%s",
            existing_finding.id,
            existing_finding.title,
            existing_finding.duplicate,
            existing_finding.duplicate_finding.id if existing_finding.duplicate_finding else "None",
        )
        raise Exception("Existing finding is a duplicate")
    if existing_finding.id == new_finding.id:
        raise Exception("Can not add duplicate to itself")
    deduplicationLogger.debug(
        "Setting new finding " + str(new_finding.id) + " as a duplicate of existing finding " + str(existing_finding.id)
    )
    if is_duplicate_reopen(new_finding, existing_finding):
        set_duplicate_reopen(new_finding, existing_finding)
    new_finding.duplicate = True
    new_finding.active = False
    new_finding.verified = False
    new_finding.duplicate_finding = existing_finding

    # Make sure transitive duplication is flattened
    # if A -> B and B is made a duplicate of C here, aferwards:
    # A -> C and B -> C should be true
    for find in new_finding.original_finding.all().order_by("-id"):
        new_finding.original_finding.remove(find)
        set_duplicate(find, existing_finding)
    existing_finding.found_by.add(new_finding.test.test_type)
    logger.debug("saving new finding: %d", new_finding.id)
    super(Finding, new_finding).save()
    logger.debug("saving existing finding: %d", existing_finding.id)
    super(Finding, existing_finding).save()


def is_duplicate_reopen(new_finding, existing_finding):
    if (
        (existing_finding.is_mitigated or existing_finding.mitigated)
        and not existing_finding.out_of_scope
        and not existing_finding.false_p
        and new_finding.active
        and not new_finding.is_mitigated
    ):
        return True
    else:
        return False


def set_duplicate_reopen(new_finding, existing_finding):
    logger.debug("duplicate reopen existing finding")
    existing_finding.mitigated = new_finding.mitigated
    existing_finding.is_mitigated = new_finding.is_mitigated
    existing_finding.active = new_finding.active
    existing_finding.verified = new_finding.verified
    existing_finding.notes.create(
        author=existing_finding.reporter,
        entry="This finding has been automatically re-opened as it was found in recent scans.",
    )
    existing_finding.save()


def count_findings(findings):
    product_count = {}
    finding_count = {"low": 0, "med": 0, "high": 0, "crit": 0}
    for f in findings:
        product = f.test.engagement.product
        if product in product_count:
            product_count[product][4] += 1
            if f.severity == "Low":
                product_count[product][3] += 1
                finding_count["low"] += 1
            if f.severity == "Medium":
                product_count[product][2] += 1
                finding_count["med"] += 1
            if f.severity == "High":
                product_count[product][1] += 1
                finding_count["high"] += 1
            if f.severity == "Critical":
                product_count[product][0] += 1
                finding_count["crit"] += 1
        else:
            product_count[product] = [0, 0, 0, 0, 0]
            product_count[product][4] += 1
            if f.severity == "Low":
                product_count[product][3] += 1
                finding_count["low"] += 1
            if f.severity == "Medium":
                product_count[product][2] += 1
                finding_count["med"] += 1
            if f.severity == "High":
                product_count[product][1] += 1
                finding_count["high"] += 1
            if f.severity == "Critical":
                product_count[product][0] += 1
                finding_count["crit"] += 1
    return product_count, finding_count


def findings_this_period(findings, period_type, stuff, o_stuff, a_stuff):
    # periodType: 0 - weeks
    # 1 - months
    now = timezone.now()
    for i in range(6):
        counts = []
        # Weeks start on Monday
        if period_type == 0:
            curr = now - relativedelta(weeks=i)
            start_of_period = curr - relativedelta(weeks=1, weekday=0, hour=0, minute=0, second=0)
            end_of_period = curr + relativedelta(weeks=0, weekday=0, hour=0, minute=0, second=0)
        else:
            curr = now - relativedelta(months=i)
            start_of_period = curr - relativedelta(day=1, hour=0, minute=0, second=0)
            end_of_period = curr + relativedelta(day=31, hour=23, minute=59, second=59)

        o_count = {"closed": 0, "zero": 0, "one": 0, "two": 0, "three": 0, "total": 0}
        a_count = {"closed": 0, "zero": 0, "one": 0, "two": 0, "three": 0, "total": 0}
        for f in findings:
            if f.mitigated is not None and end_of_period >= f.mitigated >= start_of_period:
                o_count["closed"] += 1
            elif f.mitigated is not None and f.mitigated > end_of_period and f.date <= end_of_period.date():
                if f.severity == "Critical":
                    o_count["zero"] += 1
                elif f.severity == "High":
                    o_count["one"] += 1
                elif f.severity == "Medium":
                    o_count["two"] += 1
                elif f.severity == "Low":
                    o_count["three"] += 1
            elif f.mitigated is None and f.date <= end_of_period.date():
                if f.severity == "Critical":
                    o_count["zero"] += 1
                    a_count["zero"] += 1
                elif f.severity == "High":
                    o_count["one"] += 1
                    a_count["one"] += 1
                elif f.severity == "Medium":
                    o_count["two"] += 1
                    a_count["two"] += 1
                elif f.severity == "Low":
                    o_count["three"] += 1
                    a_count["three"] += 1

        total = sum(o_count.values()) - o_count["closed"]
        if period_type == 0:
            counts.append(start_of_period.strftime("%b %d") + " - " + end_of_period.strftime("%b %d"))
        else:
            counts.append(start_of_period.strftime("%b %Y"))
        counts.append(o_count["zero"])
        counts.append(o_count["one"])
        counts.append(o_count["two"])
        counts.append(o_count["three"])
        counts.append(total)
        counts.append(o_count["closed"])

        stuff.append(counts)
        o_stuff.append(counts[:-1])

        a_counts = []
        a_total = sum(a_count.values())
        if period_type == 0:
            a_counts.append(start_of_period.strftime("%b %d") + " - " + end_of_period.strftime("%b %d"))
        else:
            a_counts.append(start_of_period.strftime("%b %Y"))
        a_counts.append(a_count["zero"])
        a_counts.append(a_count["one"])
        a_counts.append(a_count["two"])
        a_counts.append(a_count["three"])
        a_counts.append(a_total)
        a_stuff.append(a_counts)


def add_breadcrumb(parent=None, title=None, top_level=True, url=None, request=None, clear=False):
    title_done = False
    if clear:
        request.session["dojo_breadcrumbs"] = None
        return
    else:
        crumbs = request.session.get("dojo_breadcrumbs", None)

    if top_level or crumbs is None:
        crumbs = [
            {"title": _("Home"), "url": reverse("home")},
        ]
        if parent is not None and getattr(parent, "get_breadcrumbs", None):
            crumbs += parent.get_breadcrumbs()
        else:
            title_done = True
            crumbs += [{"title": title, "url": request.get_full_path() if url is None else url}]
    else:
        resolver = get_resolver(None).resolve
        if parent is not None and getattr(parent, "get_breadcrumbs", None):
            obj_crumbs = parent.get_breadcrumbs()
            if title is not None:
                obj_crumbs += [{"title": title, "url": request.get_full_path() if url is None else url}]
        else:
            title_done = True
            obj_crumbs = [{"title": title, "url": request.get_full_path() if url is None else url}]

        for crumb in crumbs:
            crumb_to_resolve = crumb["url"] if "?" not in crumb["url"] else crumb["url"][: crumb["url"].index("?")]
            crumb_view = resolver(crumb_to_resolve)
            for obj_crumb in obj_crumbs:
                obj_crumb_to_resolve = (
                    obj_crumb["url"] if "?" not in obj_crumb["url"] else obj_crumb["url"][: obj_crumb["url"].index("?")]
                )
                obj_crumb_view = resolver(obj_crumb_to_resolve)

                if crumb_view.view_name == obj_crumb_view.view_name:
                    if crumb_view.kwargs == obj_crumb_view.kwargs:
                        if len(obj_crumbs) == 1 and crumb in crumbs:
                            crumbs = crumbs[: crumbs.index(crumb)]
                        else:
                            obj_crumbs.remove(obj_crumb)
                    else:
                        if crumb in crumbs:
                            crumbs = crumbs[: crumbs.index(crumb)]

        crumbs += obj_crumbs

    request.session["dojo_breadcrumbs"] = crumbs


def is_title_in_breadcrumbs(title):
    request = crum.get_current_request()
    if request is None:
        return False

    breadcrumbs = request.session.get("dojo_breadcrumbs")
    if breadcrumbs is None:
        return False

    for breadcrumb in breadcrumbs:
        if breadcrumb.get("title") == title:
            return True

    return False


def get_punchcard_data(objs, start_date, weeks, view="Finding"):
    # use try catch to make sure any teething bugs in the bunchcard don't break the dashboard
    try:
        # gather findings over past half year, make sure to start on a sunday
        first_sunday = start_date - relativedelta(weekday=SU(-1))
        last_sunday = start_date + relativedelta(weeks=weeks)

        # reminder: The first week of a year is the one that contains the year’s first Thursday
        # so we could have for 29/12/2019: week=1 and year=2019 :-D. So using week number from db is not practical
        if view == "Finding":
            severities_by_day = (
                objs.filter(created__date__gte=first_sunday)
                .filter(created__date__lt=last_sunday)
                .values("created__date")
                .annotate(count=Count("id"))
                .order_by("created__date")
            )
        elif view == "Endpoint":
            severities_by_day = (
                objs.filter(date__gte=first_sunday)
                .filter(date__lt=last_sunday)
                .values("date")
                .annotate(count=Count("id"))
                .order_by("date")
            )
        # return empty stuff if no findings to be statted
        if severities_by_day.count() <= 0:
            return None, None

        # day of the week numbers:
        # javascript  database python
        # sun 6         1       6
        # mon 5         2       0
        # tue 4         3       1
        # wed 3         4       2
        # thu 2         5       3
        # fri 1         6       4
        # sat 0         7       5

        # map from python to javascript, do not use week numbers or day numbers from database.
        day_offset = {0: 5, 1: 4, 2: 3, 3: 2, 4: 1, 5: 0, 6: 6}

        punchcard = list()
        ticks = list()
        highest_day_count = 0
        tick = 0
        day_counts = [0, 0, 0, 0, 0, 0, 0]

        start_of_week = timezone.make_aware(datetime.combine(first_sunday, datetime.min.time()))
        start_of_next_week = start_of_week + relativedelta(weeks=1)

        for day in severities_by_day:
            if view == "Finding":
                created = day["created__date"]
            elif view == "Endpoint":
                created = day["date"]
            day_count = day["count"]

            created = timezone.make_aware(datetime.combine(created, datetime.min.time()))

            if created < start_of_week:
                raise ValueError("date found outside supported range: " + str(created))
            else:
                if created >= start_of_week and created < start_of_next_week:
                    # add day count to current week data
                    day_counts[day_offset[created.weekday()]] = day_count
                    highest_day_count = max(highest_day_count, day_count)
                else:
                    # created >= start_of_next_week, so store current week, prepare for next
                    while created >= start_of_next_week:
                        week_data, label = get_week_data(start_of_week, tick, day_counts)
                        punchcard.extend(week_data)
                        ticks.append(label)
                        tick += 1

                        # new week, new values!
                        day_counts = [0, 0, 0, 0, 0, 0, 0]
                        start_of_week = start_of_next_week
                        start_of_next_week += relativedelta(weeks=1)

                    # finally a day that falls into the week bracket
                    day_counts[day_offset[created.weekday()]] = day_count
                    highest_day_count = max(highest_day_count, day_count)

        # add week in progress + empty weeks on the end if needed
        while tick < weeks + 1:
            # print(tick)
            week_data, label = get_week_data(start_of_week, tick, day_counts)
            # print(week_data, label)
            punchcard.extend(week_data)
            ticks.append(label)
            tick += 1

            day_counts = [0, 0, 0, 0, 0, 0, 0]
            start_of_week = start_of_next_week
            start_of_next_week += relativedelta(weeks=1)

        # adjust the size or circles
        ratio = sqrt(highest_day_count / pi)
        for punch in punchcard:
            # front-end needs both the count for the label and the ratios of the radii of the circles
            punch.append(punch[2])
            punch[2] = (sqrt(punch[2] / pi)) / ratio

        return punchcard, ticks

    except Exception as e:
        logger.exception("Not showing punchcard graph due to exception gathering data", e)
        return None, None


def get_week_data(week_start_date, tick, day_counts):
    data = []
    for i in range(0, len(day_counts)):
        data.append([tick, i, day_counts[i]])
    label = [tick, week_start_date.strftime("<span class='small'>%m/%d<br/>%Y</span>")]
    return data, label


# 5 params
def get_period_counts_legacy(
    findings, findings_closed, accepted_findings, period_interval, start_date, relative_delta="months"
):
    opened_in_period = list()
    accepted_in_period = list()
    opened_in_period.append(["Timestamp", "Date", "S0", "S1", "S2", "S3", "Total", "Closed"])
    accepted_in_period.append(["Timestamp", "Date", "S0", "S1", "S2", "S3", "Total", "Closed"])

    for x in range(-1, period_interval):
        if relative_delta == "months":
            # make interval the first through last of month
            end_date = (start_date + relativedelta(months=x)) + relativedelta(day=1, months=+1, days=-1)
            new_date = (start_date + relativedelta(months=x)) + relativedelta(day=1)
        else:
            # week starts the monday before
            new_date = start_date + relativedelta(weeks=x, weekday=MO(1))
            end_date = new_date + relativedelta(weeks=1, weekday=MO(1))

        closed_in_range_count = findings_closed.filter(mitigated__date__range=[new_date, end_date]).count()

        if accepted_findings:
            risks_a = accepted_findings.filter(
                risk_acceptance__created__date__range=[
                    datetime(new_date.year, new_date.month, 1, tzinfo=timezone.get_current_timezone()),
                    datetime(
                        new_date.year,
                        new_date.month,
                        monthrange(new_date.year, new_date.month)[1],
                        tzinfo=timezone.get_current_timezone(),
                    ),
                ]
            )
        else:
            risks_a = None

        crit_count, high_count, med_count, low_count, closed_count = [0, 0, 0, 0, 0]
        for finding in findings:
            if (
                new_date
                <= datetime.combine(finding.date, datetime.min.time()).replace(tzinfo=timezone.get_current_timezone())
                <= end_date
            ):
                if finding.severity == "Critical":
                    crit_count += 1
                elif finding.severity == "High":
                    high_count += 1
                elif finding.severity == "Medium":
                    med_count += 1
                elif finding.severity == "Low":
                    low_count += 1

        total = crit_count + high_count + med_count + low_count
        opened_in_period.append(
            [
                (tcalendar.timegm(new_date.timetuple()) * 1000),
                new_date,
                crit_count,
                high_count,
                med_count,
                low_count,
                total,
                closed_in_range_count,
            ]
        )
        crit_count, high_count, med_count, low_count, closed_count = [0, 0, 0, 0, 0]
        if risks_a is not None:
            for finding in risks_a:
                if finding.severity == "Critical":
                    crit_count += 1
                elif finding.severity == "High":
                    high_count += 1
                elif finding.severity == "Medium":
                    med_count += 1
                elif finding.severity == "Low":
                    low_count += 1

        total = crit_count + high_count + med_count + low_count
        accepted_in_period.append(
            [
                (tcalendar.timegm(new_date.timetuple()) * 1000),
                new_date,
                crit_count,
                high_count,
                med_count,
                low_count,
                total,
            ]
        )

    return {"opened_per_period": opened_in_period, "accepted_per_period": accepted_in_period}


def get_period_counts(
    findings, findings_closed, accepted_findings, period_interval, start_date, relative_delta="months"
):
    tz = timezone.get_current_timezone()

    start_date = datetime(start_date.year, start_date.month, start_date.day, tzinfo=tz)

    opened_in_period = list()
    active_in_period = list()
    accepted_in_period = list()
    opened_in_period.append(["Timestamp", "Date", "S0", "S1", "S2", "S3", "Total", "Closed"])
    active_in_period.append(["Timestamp", "Date", "S0", "S1", "S2", "S3", "Total", "Closed"])
    accepted_in_period.append(["Timestamp", "Date", "S0", "S1", "S2", "S3", "Total", "Closed"])

    for x in range(-1, period_interval):
        if relative_delta == "months":
            # make interval the first through last of month
            end_date = (start_date + relativedelta(months=x)) + relativedelta(day=1, months=+1, days=-1)
            new_date = (start_date + relativedelta(months=x)) + relativedelta(day=1)
        else:
            # week starts the monday before
            new_date = start_date + relativedelta(weeks=x, weekday=MO(1))
            end_date = new_date + relativedelta(weeks=1, weekday=MO(1))

        try:
            closed_in_range_count = findings_closed.filter(mitigated__date__range=[new_date, end_date]).count()
        except:
            closed_in_range_count = findings_closed.filter(mitigated_time__range=[new_date, end_date]).count()

        if accepted_findings:
            date_range = [
                datetime(new_date.year, new_date.month, new_date.day, tzinfo=tz),
                datetime(end_date.year, end_date.month, end_date.day, tzinfo=tz),
            ]
            try:
                risks_a = accepted_findings.filter(risk_acceptance__created__date__range=date_range)
            except:
                risks_a = accepted_findings.filter(date__range=date_range)
        else:
            risks_a = None

        f_crit_count, f_high_count, f_med_count, f_low_count, f_closed_count = [0, 0, 0, 0, 0]
        ra_crit_count, ra_high_count, ra_med_count, ra_low_count, ra_closed_count = [0, 0, 0, 0, 0]
        active_crit_count, active_high_count, active_med_count, active_low_count, active_closed_count = [0, 0, 0, 0, 0]

        for finding in findings:
            try:
                severity = finding.severity
                active = finding.active
            #                risk_accepted = finding.risk_accepted TODO: in future release
            except:
                severity = finding.finding.severity
                active = finding.finding.active
            #                risk_accepted = finding.finding.risk_accepted

            try:
                f_time = datetime.combine(finding.date, datetime.min.time()).replace(tzinfo=tz)
            except:
                f_time = finding.date

            if f_time <= end_date:
                if severity == "Critical":
                    if new_date <= f_time:
                        f_crit_count += 1
                    if active:
                        active_crit_count += 1
                elif severity == "High":
                    if new_date <= f_time:
                        f_high_count += 1
                    if active:
                        active_high_count += 1
                elif severity == "Medium":
                    if new_date <= f_time:
                        f_med_count += 1
                    if active:
                        active_med_count += 1
                elif severity == "Low":
                    if new_date <= f_time:
                        f_low_count += 1
                    if active:
                        active_low_count += 1

        if risks_a is not None:
            for finding in risks_a:
                try:
                    severity = finding.severity
                except:
                    severity = finding.finding.severity
                if severity == "Critical":
                    ra_crit_count += 1
                elif severity == "High":
                    ra_high_count += 1
                elif severity == "Medium":
                    ra_med_count += 1
                elif severity == "Low":
                    ra_low_count += 1

        total = f_crit_count + f_high_count + f_med_count + f_low_count
        opened_in_period.append(
            [
                (tcalendar.timegm(new_date.timetuple()) * 1000),
                new_date,
                f_crit_count,
                f_high_count,
                f_med_count,
                f_low_count,
                total,
                closed_in_range_count,
            ]
        )

        total = ra_crit_count + ra_high_count + ra_med_count + ra_low_count
        accepted_in_period.append(
            [
                (tcalendar.timegm(new_date.timetuple()) * 1000),
                new_date,
                ra_crit_count,
                ra_high_count,
                ra_med_count,
                ra_low_count,
                total,
            ]
        )

        total = active_crit_count + active_high_count + active_med_count + active_low_count
        active_in_period.append(
            [
                (tcalendar.timegm(new_date.timetuple()) * 1000),
                new_date,
                active_crit_count,
                active_high_count,
                active_med_count,
                active_low_count,
                total,
            ]
        )

    return {
        "opened_per_period": opened_in_period,
        "accepted_per_period": accepted_in_period,
        "active_per_period": active_in_period,
    }


def opened_in_period(start_date, end_date, pt):
    start_date = datetime(start_date.year, start_date.month, start_date.day, tzinfo=timezone.get_current_timezone())
    end_date = datetime(end_date.year, end_date.month, end_date.day, tzinfo=timezone.get_current_timezone())
    opened_in_period = (
        Finding.objects.filter(
            date__range=[start_date, end_date],
            test__engagement__product__prod_type=pt,
            verified=True,
            false_p=False,
            duplicate=False,
            out_of_scope=False,
            mitigated__isnull=True,
            severity__in=("Critical", "High", "Medium", "Low"),
        )
        .values("numerical_severity")
        .annotate(Count("numerical_severity"))
        .order_by("numerical_severity")
    )
    total_opened_in_period = Finding.objects.filter(
        date__range=[start_date, end_date],
        test__engagement__product__prod_type=pt,
        verified=True,
        false_p=False,
        duplicate=False,
        out_of_scope=False,
        mitigated__isnull=True,
        severity__in=("Critical", "High", "Medium", "Low"),
    ).aggregate(
        total=Sum(
            Case(When(severity__in=("Critical", "High", "Medium", "Low"), then=Value(1)), output_field=IntegerField())
        )
    )[
        "total"
    ]

    oip = {
        "S0": 0,
        "S1": 0,
        "S2": 0,
        "S3": 0,
        "Total": total_opened_in_period,
        "start_date": start_date,
        "end_date": end_date,
        "closed": Finding.objects.filter(
            mitigated__date__range=[start_date, end_date],
            test__engagement__product__prod_type=pt,
            severity__in=("Critical", "High", "Medium", "Low"),
        ).aggregate(
            total=Sum(
                Case(
                    When(severity__in=("Critical", "High", "Medium", "Low"), then=Value(1)), output_field=IntegerField()
                )
            )
        )[
            "total"
        ],
        "to_date_total": Finding.objects.filter(
            date__lte=end_date.date(),
            verified=True,
            false_p=False,
            duplicate=False,
            out_of_scope=False,
            mitigated__isnull=True,
            test__engagement__product__prod_type=pt,
            severity__in=("Critical", "High", "Medium", "Low"),
        ).count(),
    }

    for o in opened_in_period:
        oip[o["numerical_severity"]] = o["numerical_severity__count"]

    return oip


class FileIterWrapper(object):
    def __init__(self, flo, chunk_size=1024**2):
        self.flo = flo
        self.chunk_size = chunk_size

    def __next__(self):
        data = self.flo.read(self.chunk_size)
        if data:
            return data
        else:
            raise StopIteration

    def __iter__(self):
        return self


def get_cal_event(start_date, end_date, summary, description, uid):
    cal = vobject.iCalendar()
    cal.add("vevent")
    cal.vevent.add("summary").value = summary
    cal.vevent.add("description").value = description
    start = cal.vevent.add("dtstart")
    start.value = start_date
    end = cal.vevent.add("dtend")
    end.value = end_date
    cal.vevent.add("uid").value = uid
    return cal


def named_month(month_number):
    """
    Return the name of the month, given the number.
    """
    return date(1900, month_number, 1).strftime("%B")


def normalize_query(
    query_string, findterms=re.compile(r'"([^"]+)"|(\S+)').findall, normspace=re.compile(r"\s{2,}").sub
):
    return [normspace(" ", (t[0] or t[1]).strip()) for t in findterms(query_string)]


def build_query(query_string, search_fields):
    """Returns a query, that is a combination of Q objects. That combination
    aims to search keywords within a model by testing the given search fields.

    """
    query = None  # Query to search for every search term
    terms = normalize_query(query_string)
    for term in terms:
        or_query = None  # Query to search for a given term in each field
        for field_name in search_fields:
            q = Q(**{"%s__icontains" % field_name: term})

            if or_query:
                or_query = or_query | q
            else:
                or_query = q

        if query:
            query = query & or_query
        else:
            query = or_query
    return query


def template_search_helper(fields=None, query_string=None):
    if not fields:
        fields = [
            "title",
            "description",
        ]
    findings = Finding_Template.objects.all()

    if not query_string:
        return findings

    entry_query = build_query(query_string, fields)
    found_entries = findings.filter(entry_query)

    return found_entries


def get_page_items(request, items, page_size, prefix=""):
    return get_page_items_and_count(request, items, page_size, prefix=prefix, do_count=False)


def get_page_items_and_count(request, items, page_size, prefix="", do_count=True):
    page_param = prefix + "page"
    page_size_param = prefix + "page_size"

    page = request.GET.get(page_param, 1)
    size = request.GET.get(page_size_param, page_size)
    paginator = Paginator(items, size)

    # new get_page method will handle invalid page value, out of bounds pages, etc
    page = paginator.get_page(page)

    # we add the total_count here which is usually before prefetching
    # which is goog in this case because for counting we don't want to join too many tables
    if do_count:
        page.total_count = paginator.count

    return page


def handle_uploaded_threat(f, eng):
    name, extension = os.path.splitext(f.name)
    # Check if threat folder exist.
    if not os.path.isdir(settings.MEDIA_ROOT + "/threat/"):
        # Create the folder
        os.mkdir(settings.MEDIA_ROOT + "/threat/")
    with open(settings.MEDIA_ROOT + "/threat/%s%s" % (eng.id, extension), "wb+") as destination:
        for chunk in f.chunks():
            destination.write(chunk)
    eng.tmodel_path = settings.MEDIA_ROOT + "/threat/%s%s" % (eng.id, extension)
    eng.save()


def handle_uploaded_selenium(f, cred):
    name, extension = os.path.splitext(f.name)
    with open(settings.MEDIA_ROOT + "/selenium/%s%s" % (cred.id, extension), "wb+") as destination:
        for chunk in f.chunks():
            destination.write(chunk)
    cred.selenium_script = settings.MEDIA_ROOT + "/selenium/%s%s" % (cred.id, extension)
    cred.save()


@dojo_model_to_id
@dojo_async_task
@app.task
@dojo_model_from_id
def add_external_issue(find, external_issue_provider, **kwargs):
    eng = Engagement.objects.get(test=find.test)
    prod = Product.objects.get(engagement=eng)
    logger.debug("adding external issue with provider: " + external_issue_provider)

    if external_issue_provider == "github":
        add_external_issue_github(find, prod, eng)


@dojo_model_to_id
@dojo_async_task
@app.task
@dojo_model_from_id
def update_external_issue(find, old_status, external_issue_provider, **kwargs):
    prod = Product.objects.get(engagement=Engagement.objects.get(test=find.test))
    eng = Engagement.objects.get(test=find.test)

    if external_issue_provider == "github":
        update_external_issue_github(find, prod, eng)


@dojo_model_to_id
@dojo_async_task
@app.task
@dojo_model_from_id
def close_external_issue(find, note, external_issue_provider, **kwargs):
    prod = Product.objects.get(engagement=Engagement.objects.get(test=find.test))
    eng = Engagement.objects.get(test=find.test)

    if external_issue_provider == "github":
        close_external_issue_github(find, note, prod, eng)


@dojo_model_to_id
@dojo_async_task
@app.task
@dojo_model_from_id
def reopen_external_issue(find, note, external_issue_provider, **kwargs):
    prod = Product.objects.get(engagement=Engagement.objects.get(test=find.test))
    eng = Engagement.objects.get(test=find.test)

    if external_issue_provider == "github":
        reopen_external_issue_github(find, note, prod, eng)


def send_review_email(request, user, finding, users, new_note):
    # TODO remove apparent dead code

    recipients = [u.email for u in users]
    msg = "\nGreetings, \n\n"
    msg += "{0} has requested that you please review ".format(str(user))
    msg += "the following finding for accuracy:"
    msg += "\n\n" + finding.title
    msg += "\n\nIt can be reviewed at " + request.build_absolute_uri(reverse("view_finding", args=(finding.id,)))
    msg += "\n\n{0} provided the following details:".format(str(user))
    msg += "\n\n" + new_note.entry
    msg += "\n\nThanks\n"

    send_mail("DefectDojo Finding Review Request", msg, user.email, recipients, fail_silently=False)
    pass


def process_notifications(request, note, parent_url, parent_title):
    regex = re.compile(r"(?:\A|\s)@(\w+)\b")

    usernames_to_check = set([un.lower() for un in regex.findall(note.entry)])

    users_to_notify = [
        User.objects.filter(username=username).get()
        for username in usernames_to_check
        if User.objects.filter(is_active=True, username=username).exists()
    ]

    if len(note.entry) > 200:
        note.entry = note.entry[:200]
        note.entry += "..."

    create_notification(
        event="user_mentioned",
        section=parent_title,
        note=note,
        title="%s jotted a note" % request.user,
        url=parent_url,
        icon="commenting",
        recipients=users_to_notify,
    )


def send_atmention_email(user, users, parent_url, parent_title, new_note):
    recipients = [u.email for u in users]
    msg = "\nGreetings, \n\n"
    msg += "User {0} mentioned you in a note on {1}".format(str(user), parent_title)
    msg += "\n\n" + new_note.entry
    msg += "\n\nIt can be reviewed at " + parent_url
    msg += "\n\nThanks\n"
    send_mail(
        "DefectDojo - {0} @mentioned you in a note".format(str(user)), msg, user.email, recipients, fail_silently=False
    )


def encrypt(key, iv, plaintext):
    text = ""
    if plaintext and plaintext is not None:
        backend = default_backend()
        cipher = Cipher(algorithms.AES(key), modes.GCM(iv), backend=backend)
        encryptor = cipher.encryptor()
        encryptor.authenticate_additional_data(_pad_string(get_aad_key()))
        plaintext = _pad_string(plaintext)
        encrypted_text = encryptor.update(plaintext) + encryptor.finalize()
        text = binascii.b2a_hex(encrypted_text).rstrip()
    return (text, encryptor.tag)


def decrypt(key, iv, encrypted_text, tag):
    backend = default_backend()
    cipher = Cipher(algorithms.AES(key), modes.GCM(iv, tag), backend=backend)
    encrypted_text_bytes = binascii.a2b_hex(encrypted_text)
    decryptor = cipher.decryptor()
    decryptor.authenticate_additional_data(_pad_string(get_aad_key()))
    decrypted_text = decryptor.update(encrypted_text_bytes) + decryptor.finalize()
    decrypted_text = _unpad_string(decrypted_text)
    return decrypted_text


def _pad_string(value):
    length = len(value)
    pad_size = 16 - (length % 16)
    return value.ljust(length + pad_size, b"\x00")


def _unpad_string(value):
    if value and value is not None:
        value = value.rstrip(b"\x00")
    return value


def dojo_crypto_encrypt(plaintext):
    data = None
    if plaintext:
        key = None
        key = get_db_key()

        iv = os.urandom(16)
        text, tag = encrypt(key, iv, plaintext.encode("utf-8"))
        data = prepare_for_save(iv, text, tag)

    return data


def prepare_for_save(iv, encrypted_value, tag):
    stored_value = None

    if encrypted_value and encrypted_value is not None:
        binascii.b2a_hex(encrypted_value).rstrip()
        stored_value = (
            "AES.1:"
            + binascii.b2a_hex(iv).decode("utf-8")
            + ":"
            + encrypted_value.decode("utf-8")
            + ":"
            + binascii.b2a_hex(tag).decode("utf-8")
        )
    return stored_value


def get_db_key():
    db_key = None
    if hasattr(settings, "DB_KEY"):
        db_key = settings.DB_KEY
        db_key = binascii.b2a_hex(hashlib.sha256(db_key.encode("utf-8")).digest().rstrip())[:32]
    return db_key


def get_aad_key():
    aad_key = None
    if hasattr(settings, "AAD_KEY"):
        aad_key = settings.AAD_KEY
    return aad_key.encode("utf-8")


def prepare_for_view(encrypted_value):
    key = None
    decrypted_value = ""
    if encrypted_value is not NotImplementedError and encrypted_value is not None:
        key = get_db_key()
        encrypted_values = encrypted_value.split(":")

        if len(encrypted_values) > 1:
            type = encrypted_values[0]

            iv = binascii.a2b_hex(encrypted_values[1])
            value = encrypted_values[2]

            try:
                decrypted_value = decrypt(key, iv, value, binascii.a2b_hex(encrypted_values[3]))
                decrypted_value = decrypted_value.decode("utf-8")
            except UnicodeDecodeError:
                decrypted_value = ""

    return decrypted_value


def get_system_setting(setting, default=None):
    system_settings = System_Settings.objects.get()
    return getattr(system_settings, setting, (default if default is not None else None))


def get_setting(setting):
    return getattr(settings, setting)


@dojo_model_to_id
@dojo_async_task
@app.task
@dojo_model_from_id(model=Product)
def calculate_grade(product, *args, **kwargs):
    system_settings = System_Settings.objects.get()
    if not product:
        logger.warning("ignoring calculate product for product None!")
        return

    if system_settings.enable_product_grade:
        logger.debug("calculating product grade for %s:%s", product.id, product.name)
        severity_values = (
            Finding.objects.filter(
                ~Q(severity="Info"),
                active=True,
                duplicate=False,
                verified=True,
                false_p=False,
                test__engagement__product=product,
            )
            .values("severity")
            .annotate(Count("numerical_severity"))
            .order_by()
        )

        low = 0
        medium = 0
        high = 0
        critical = 0
        for severity_count in severity_values:
            if severity_count["severity"] == "Critical":
                critical = severity_count["numerical_severity__count"]
            elif severity_count["severity"] == "High":
                high = severity_count["numerical_severity__count"]
            elif severity_count["severity"] == "Medium":
                medium = severity_count["numerical_severity__count"]
            elif severity_count["severity"] == "Low":
                low = severity_count["numerical_severity__count"]
        aeval = Interpreter()
        aeval(system_settings.product_grade)
        grade_product = "grade_product(%s, %s, %s, %s)" % (critical, high, medium, low)
        product.prod_numeric_grade = aeval(grade_product)
        product.save()


def get_celery_worker_status():
    from .tasks import celery_status

    res = celery_status.apply_async()

    # Wait 5 seconds for a response from Celery
    try:
        return res.get(timeout=5)
    except:
        return False


def get_work_days(start: date, end: date):
    """
    Math function to get workdays between 2 dates.
    Can be used only as fallback as it doesn't know
    about specific country holidays or extra working days.
    https://stackoverflow.com/questions/3615375/number-of-days-between-2-dates-excluding-weekends/71977946#71977946
    """
    from datetime import timedelta

    # if the start date is on a weekend, forward the date to next Monday
    if start.weekday() > WEEKDAY_FRIDAY:
        start = start + timedelta(days=7 - start.weekday())

    # if the end date is on a weekend, rewind the date to the previous Friday
    if end.weekday() > WEEKDAY_FRIDAY:
        end = end - timedelta(days=end.weekday() - WEEKDAY_FRIDAY)

    if start > end:
        return 0
    # that makes the difference easy, no remainders etc
    diff_days = (end - start).days + 1
    weeks = int(diff_days / 7)

    remainder = end.weekday() - start.weekday() + 1

    if remainder != 0 and end.weekday() < start.weekday():
        remainder = 5 + remainder

    return weeks * 5 + remainder


# Used to display the counts and enabled tabs in the product view
class Product_Tab:
    def __init__(self, product, title=None, tab=None):
        self.product = product
        self.title = title
        self.tab = tab
        self.engagement_count = Engagement.objects.filter(product=self.product, active=True).count()
        self.open_findings_count = Finding.objects.filter(
            test__engagement__product=self.product,
            false_p=False,
            duplicate=False,
            out_of_scope=False,
            active=True,
            mitigated__isnull=True,
        ).count()
        active_endpoints = Endpoint.objects.filter(
            product=self.product, finding__active=True, finding__mitigated__isnull=True
        )
        self.endpoints_count = active_endpoints.distinct().count()
        self.endpoint_hosts_count = active_endpoints.values("host").distinct().count()
        self.benchmark_type = Benchmark_Type.objects.filter(enabled=True).order_by("name")
        self.engagement = None

    def setTab(self, tab):
        self.tab = tab

    def setEngagement(self, engagement):
        self.engagement = engagement

    def engagement(self):
        return self.engagement

    def tab(self):
        return self.tab

    def setTitle(self, title):
        self.title = title

    def title(self):
        return self.title

    def product(self):
        return self.product

    def engagements(self):
        return self.engagement_count

    def findings(self):
        return self.open_findings_count

    def endpoints(self):
        return self.endpoints_count

    def endpoint_hosts(self):
        return self.endpoint_hosts_count

    def benchmark_type(self):
        return self.benchmark_type


# Used to display the counts and enabled tabs in the product view
def tab_view_count(product_id):
    product = Product.objects.get(id=product_id)
    engagements = Engagement.objects.filter(product=product, active=True).count()
    open_findings = Finding.objects.filter(
        test__engagement__product=product,
        false_p=False,
        duplicate=False,
        out_of_scope=False,
        active=True,
        mitigated__isnull=True,
    ).count()
    endpoints = Endpoint.objects.filter(product=product).count()
    # benchmarks = Benchmark_Product_Summary.objects.filter(product=product, publish=True, benchmark_type__enabled=True).order_by('benchmark_type__name')
    benchmark_type = Benchmark_Type.objects.filter(enabled=True).order_by("name")
    return product, engagements, open_findings, endpoints, benchmark_type


def add_language(product, language, files=1, code=1):
    """Add a language to product"""
    prod_language = Languages.objects.filter(language__language__iexact=language, product=product)

    if not prod_language:
        try:
            language_type = Language_Type.objects.get(language__iexact=language)

            if language_type:
                lang = Languages(language=language_type, product=product, files=files, code=code)
                lang.save()
        except Language_Type.DoesNotExist:
            pass


# Apply finding template data by matching CWE + Title or CWE
def apply_cwe_to_template(finding, override=False):
    if System_Settings.objects.get().enable_template_match or override:
        # Attempt to match on CWE and Title First
        template = Finding_Template.objects.filter(
            cwe=finding.cwe, title__icontains=finding.title, template_match=True
        ).first()

        # If none then match on CWE
        template = Finding_Template.objects.filter(cwe=finding.cwe, template_match=True).first()

        if template:
            finding.mitigation = template.mitigation
            finding.impact = template.impact
            finding.references = template.references
            template.last_used = timezone.now()
            template.save()

    return finding


def truncate_with_dots(the_string, max_length_including_dots):
    if not the_string:
        return the_string
    return (
        the_string[: max_length_including_dots - 3] + "..."
        if len(the_string) > max_length_including_dots
        else the_string
    )


def max_safe(list):
    return max(i for i in list if i is not None)


def get_full_url(relative_url):
    if settings.SITE_URL:
        return settings.SITE_URL + relative_url
    else:
        logger.warning("SITE URL undefined in settings, full_url cannot be created")
        return "settings.SITE_URL" + relative_url


def get_site_url():
    if settings.SITE_URL:
        return settings.SITE_URL
    else:
        logger.warning("SITE URL undefined in settings, full_url cannot be created")
        return "settings.SITE_URL"


@receiver(post_save, sender=User)
@receiver(post_save, sender=Dojo_User)
def user_post_save(sender, instance, created, **kwargs):
    # For new users we create a Notifications object so the default 'alert' notifications work and
    # assign them to a default group if specified in the system settings.
    # This needs to be a signal to make it also work for users created via ldap, oauth and other
    # authentication backends
    if created:
        try:
            notifications = Notifications.objects.get(template=True)
            notifications.pk = None
            notifications.template = False
            notifications.user = instance
            logger.info("creating default set (from template) of notifications for: " + str(instance))
        except Exception as err:
            notifications = Notifications(user=instance)
            logger.info("creating default set of notifications for: " + str(instance))

        notifications.save()

        system_settings = System_Settings.objects.get()
        if system_settings.default_group and system_settings.default_group_role:
            if (
                system_settings.default_group_email_pattern
                and re.fullmatch(system_settings.default_group_email_pattern, instance.email)
            ) or not system_settings.default_group_email_pattern:
                logger.info("setting default group for: " + str(instance))
                dojo_group_member = Dojo_Group_Member(
                    group=system_settings.default_group, user=instance, role=system_settings.default_group_role
                )
                dojo_group_member.save()

    # Superusers shall always be staff
    if instance.is_superuser and not instance.is_staff:
        instance.is_staff = True
        instance.save()


@receiver(post_save, sender=Engagement)
def engagement_post_Save(sender, instance, created, **kwargs):
    if created:
        engagement = instance
        title = "Engagement created for " + str(engagement.product) + ": " + str(engagement.name)
        create_notification(
            event="engagement_added",
            title=title,
            engagement=engagement,
            product=engagement.product,
            url=reverse("view_engagement", args=(engagement.id,)),
        )


def merge_sets_safe(set1, set2):
    return set(itertools.chain(set1 or [], set2 or []))
    # This concat looks  better, but requires Python 3.6+
    # return {*set1, *set2}


def is_safe_url(url):
    try:
        # available in django 3+
        from django.utils.http import url_has_allowed_host_and_scheme
    except ImportError:
        # django < 3
        from django.utils.http import is_safe_url as url_has_allowed_host_and_scheme

    return url_has_allowed_host_and_scheme(url, allowed_hosts=None)


def get_return_url(request):
    return_url = request.POST.get("return_url", None)
    # print('return_url from POST: ', return_url)
    if return_url is None or not return_url.strip():
        # for some reason using request.GET.get('return_url') never works
        return_url = request.GET["return_url"] if "return_url" in request.GET else None
        # print('return_url from GET: ', return_url)

    return return_url if return_url else None


def redirect_to_return_url_or_else(request, or_else):
    return_url = get_return_url(request)

    if return_url:
        # logger.debug('redirecting to %s: ', return_url.strip())
        return redirect(request, return_url.strip())
    elif or_else:
        return redirect(request, or_else)
    else:
        messages.add_message(request, messages.ERROR, "Unable to redirect anywhere.", extra_tags="alert-danger")
        return redirect(request, request.get_full_path())


def redirect(request, redirect_to):
    """Only allow redirects to allowed_hosts to prevent open redirects"""
    if is_safe_url(redirect_to):
        return HttpResponseRedirect(redirect_to)
    raise ValueError("invalid redirect, host and scheme not in allowed_hosts")


def file_size_mb(file_obj):
    if file_obj:
        file_obj.seek(0, 2)
        size = file_obj.tell()
        file_obj.seek(0, 0)
        if size > 0:
            return size / 1048576
    return 0


def is_scan_file_too_large(scan_file):
    if hasattr(settings, "SCAN_FILE_MAX_SIZE"):
        size = file_size_mb(scan_file)
        if size > settings.SCAN_FILE_MAX_SIZE:
            return True
    return False


def queryset_check(query):
    return query if isinstance(query, QuerySet) else query.qs


def sla_compute_and_notify(*args, **kwargs):
    """
    The SLA computation and notification will be disabled if the user opts out
    of the Findings SLA on the System Settings page.

    Notifications are managed the usual way, so you'd have to opt-in.
    Exception is for JIRA issues, which would get a comment anyways.
    """
    import dojo.jira_link.helper as jira_helper

    def _notify(finding, title):
        if not finding.test.engagement.product.disable_sla_breach_notifications:
            create_notification(
                event="sla_breach",
                title=title,
                finding=finding,
                url=reverse("view_finding", args=(finding.id,)),
                sla_age=sla_age,
            )

            if do_jira_sla_comment:
                logger.info("Creating JIRA comment to notify of SLA breach information.")
                jira_helper.add_simple_jira_comment(jira_instance, jira_issue, title)

    # exit early on flags
    system_settings = System_Settings.objects.get()
    if not system_settings.enable_notify_sla_active and not system_settings.enable_notify_sla_active_verified:
        logger.info("Will not notify on SLA breach per user configured settings")
        return

    jira_issue = None
    jira_instance = None
    try:
        if system_settings.enable_finding_sla:
            logger.info("About to process findings for SLA notifications.")
            logger.debug(
                "Active {}, Verified {}, Has JIRA {}, pre-breach {}, post-breach {}".format(
                    system_settings.enable_notify_sla_active,
                    system_settings.enable_notify_sla_active_verified,
                    system_settings.enable_notify_sla_jira_only,
                    settings.SLA_NOTIFY_PRE_BREACH,
                    settings.SLA_NOTIFY_POST_BREACH,
                )
            )

            query = None
            if system_settings.enable_notify_sla_active_verified:
                query = Q(active=True, verified=True, is_mitigated=False, duplicate=False)
            elif system_settings.enable_notify_sla_active:
                query = Q(active=True, is_mitigated=False, duplicate=False)
            logger.debug("My query: {}".format(query))

            no_jira_findings = {}
            if system_settings.enable_notify_sla_jira_only:
                logger.debug("Ignoring findings that are not linked to a JIRA issue")
                no_jira_findings = Finding.objects.exclude(jira_issue__isnull=False)

            total_count = 0
            pre_breach_count = 0
            post_breach_count = 0
            post_breach_no_notify_count = 0
            jira_count = 0
            at_breach_count = 0

            # Taking away for now, since the prefetch is not efficient
            # .select_related('jira_issue') \
            # .prefetch_related(Prefetch('test__engagement__product__jira_project_set__jira_instance')) \
            # A finding with 'Info' severity will not be considered for SLA notifications (not in model)
            findings = Finding.objects.filter(query).exclude(severity="Info").exclude(id__in=no_jira_findings)

            for finding in findings:
                total_count += 1
                sla_age = finding.sla_days_remaining()
                # if SLA is set to 0 in settings, it's a null. And setting at 0 means no SLA apparently.
                if sla_age is None:
                    sla_age = 0

                if (sla_age < 0) and (settings.SLA_NOTIFY_POST_BREACH < abs(sla_age)):
                    post_breach_no_notify_count += 1
                    # Skip finding notification if breached for too long
                    logger.debug(
                        "Finding {} breached the SLA {} days ago. Skipping notifications.".format(
                            finding.id, abs(sla_age)
                        )
                    )
                    continue

                do_jira_sla_comment = False
                jira_issue = None
                if finding.has_jira_issue:
                    jira_issue = finding.jira_issue
                elif finding.has_jira_group_issue:
                    jira_issue = finding.finding_group.jira_issue

                if jira_issue:
                    jira_count += 1
                    jira_instance = jira_helper.get_jira_instance(finding)
                    if jira_instance is not None:
                        logger.debug("JIRA config for finding is {}".format(jira_instance))
                        # global config or product config set, product level takes precedence
                        try:
                            # TODO: see new property from #2649 to then replace, somehow not working with prefetching though.
                            product_jira_sla_comment_enabled = jira_helper.get_jira_project(
                                finding
                            ).product_jira_sla_notification
                        except Exception as e:
                            logger.error("The product is not linked to a JIRA configuration! Something is weird here.")
                            logger.error("Error is: {}".format(e))

                        jiraconfig_sla_notification_enabled = jira_instance.global_jira_sla_notification

                        if jiraconfig_sla_notification_enabled or product_jira_sla_comment_enabled:
                            logger.debug(
                                "Global setting {} -- Product setting {}".format(
                                    jiraconfig_sla_notification_enabled, product_jira_sla_comment_enabled
                                )
                            )
                            do_jira_sla_comment = True
                            logger.debug("JIRA issue is {}".format(jira_issue.jira_key))

                logger.debug("Finding {} has {} days left to breach SLA.".format(finding.id, sla_age))
                if sla_age < 0:
                    post_breach_count += 1
                    logger.info("Finding {} has breached by {} days.".format(finding.id, abs(sla_age)))
                    abs_sla_age = abs(sla_age)
                    if (
                        not system_settings.enable_notify_sla_exponential_backoff
                        or abs_sla_age == 1
                        or (abs_sla_age & (abs_sla_age - 1) == 0)
                    ):
                        period = "day"
                        if abs_sla_age > 1:
                            period = "days"
                        _notify(
                            finding,
                            "Finding {} - SLA breached by {} {}! Overdue notice".format(
                                finding.id, abs_sla_age, period
                            ),
                        )
                    else:
                        logger.info(
                            "Skipping notification as exponential backoff is enabled and the SLA is not a power of two"
                        )
                # The finding is within the pre-breach period
                elif (sla_age > 0) and (sla_age <= settings.SLA_NOTIFY_PRE_BREACH):
                    pre_breach_count += 1
                    logger.info(
                        "Security SLA pre-breach warning for finding ID {}. Days remaining: {}".format(
                            finding.id, sla_age
                        )
                    )
                    _notify(finding, "Finding {} - SLA pre-breach warning - {} day(s) left".format(finding.id, sla_age))
                # The finding breaches the SLA today
                elif sla_age == 0:
                    at_breach_count += 1
                    logger.info(
                        "Security SLA breach warning. Finding ID {} breaching today ({})".format(finding.id, sla_age)
                    )
                    _notify(finding, "Finding {} - SLA is breaching today".format(finding.id))

            logger.info(
                "SLA run results: Pre-breach: {}, at-breach: {}, post-breach: {}, post-breach-no-notify: {}, with-jira: {}, TOTAL: {}".format(
                    pre_breach_count,
                    at_breach_count,
                    post_breach_count,
                    post_breach_no_notify_count,
                    jira_count,
                    total_count,
                )
            )

    except System_Settings.DoesNotExist:
        logger.info("Findings SLA is not enabled.")


def get_words_for_field(model, fieldname):
    max_results = getattr(settings, "MAX_AUTOCOMPLETE_WORDS", 20000)
    models = None
    if model == Finding:
        models = get_authorized_findings(Permissions.Finding_View, user=get_current_user())
    elif model == Finding_Template:
        models = Finding_Template.objects.all()

    if models is not None:
        words = [
            word
            for field_value in models.order_by()
            .filter(**{"%s__isnull" % fieldname: False})
            .values_list(fieldname, flat=True)
            .distinct()[:max_results]
            for word in (field_value.split() if field_value else [])
            if len(word) > 2
        ]
    else:
        words = []

    return sorted(set(words))


def get_current_user():
    return crum.get_current_user()


def get_current_request():
    return crum.get_current_request()


def create_bleached_link(url, title):
    link = '<a href="'
    link += url
    link += '" target="_blank" title="'
    link += title
    link += '">'
    link += title
    link += "</a>"
    return bleach.clean(link, tags={"a"}, attributes={"a": ["href", "target", "title"]})


def get_object_or_none(klass, *args, **kwargs):
    """
    Use get() to return an object, or return None
    does not exist.
    klass may be a Model, Manager, or QuerySet object. All other passed
    arguments and keyword arguments are used in the get() query.
    Like with QuerySet.get(), MultipleObjectsReturned is raised if more than
    one object is found.
    """
    queryset = klass

    if hasattr(klass, "_default_manager"):
        queryset = klass._default_manager.all()

    if not hasattr(queryset, "get"):
        klass__name = klass.__name__ if isinstance(klass, type) else klass.__class__.__name__
        raise ValueError(
            "First argument to get_object_or_None() must be a Model, Manager, " "or QuerySet, not '%s'." % klass__name
        )
    try:
        return queryset.get(*args, **kwargs)
    except queryset.model.DoesNotExist:
        return None


def get_last_object_or_none(klass, *args, **kwargs):
    """
    Use last() to return an object, or return None
    does not exist.
    klass may be a Model, Manager, or QuerySet object. All other passed
    arguments and keyword arguments are used in the get() query.
    Like with QuerySet.get(), MultipleObjectsReturned is raised if more than
    one object is found.
    """
    queryset = klass

    if hasattr(klass, "_default_manager"):
        queryset = klass._default_manager.all()

    if not hasattr(queryset, "get"):
        klass__name = klass.__name__ if isinstance(klass, type) else klass.__class__.__name__
        raise ValueError(
            "First argument to get_last_object_or_None() must be a Model, Manager, "
            "or QuerySet, not '%s'." % klass__name
        )
    try:
        results = queryset.filter(*args, **kwargs).order_by("id")
        logger.debug("last_object_or_none: %s", results.query)
        return results.last()
    except queryset.model.DoesNotExist:
        return None


def add_success_message_to_response(message):
    if get_current_request():
        messages.add_message(get_current_request(), messages.SUCCESS, message, extra_tags="alert-success")


def add_error_message_to_response(message):
    if get_current_request():
        messages.add_message(get_current_request(), messages.ERROR, message, extra_tags="alert-danger")


def add_field_errors_to_response(form):
    if form and get_current_request():
        for field, error in form.errors.items():
            add_error_message_to_response(error)


def mass_model_updater(model_type, models, function, fields, page_size=1000, order="asc", log_prefix=""):
    """Using the default for model in queryset can be slow for large querysets. Even
    when using paging as LIMIT and OFFSET are slow on database. In some cases we can optimize
    this process very well if we can process the models ordered by id.
    In that case we don't need LIMIT or OFFSET, but can keep track of the latest id that
    was processed and continue from there on the next page. This is fast because
    it results in an index seek instead of executing the whole query again and skipping
    the first X items.
    """
    # force ordering by id to make our paging work
    last_id = None
    models = models.order_by()
    if order == "asc":
        logger.debug("ordering ascending")
        models = models.order_by("id")
        last_id = 0
    elif order == "desc":
        logger.debug("ordering descending")
        models = models.order_by("-id")
        # get maximum, which is the first due to descending order
        last_id = models.first().id + 1
    else:
        raise ValueError("order must be " "asc" " or " "desc" "")
    # use filter to make count fast on mysql
    total_count = models.filter(id__gt=0).count()
    logger.debug("%s found %d models for mass update:", log_prefix, total_count)

    i = 0
    batch = []
    total_pages = (total_count // page_size) + 2
    # logger.info('pages to process: %d', total_pages)
    logger.debug("%s%s out of %s models processed ...", log_prefix, i, total_count)
    for p in range(1, total_pages):
        # logger.info('page: %d', p)
        if order == "asc":
            page = models.filter(id__gt=last_id)[:page_size]
        else:
            page = models.filter(id__lt=last_id)[:page_size]

        # logger.info('page query: %s', page.query)
        # if p == 23:
        #     raise ValueError('bla')
        for model in page:
            i += 1
            last_id = model.id
            # logger.info('last_id: %s', last_id)

            function(model)

            batch.append(model)

            if i > 0 and i % page_size == 0:
                if fields:
                    model_type.objects.bulk_update(batch, fields)
                batch = []
                logger.debug("%s%s out of %s models processed ...", log_prefix, i, total_count)

        logger.info("%s%s out of %s models processed ...", log_prefix, i, total_count)

    if fields:
        model_type.objects.bulk_update(batch, fields)
    batch = []
    logger.info("%s%s out of %s models processed ...", log_prefix, i, total_count)


def to_str_typed(obj):
    """for code that handles multiple types of objects, print not only __str__ but prefix the type of the object"""
    return "%s: %s" % (type(obj), obj)


def get_product(obj):
    logger.debug("getting product for %s:%s", type(obj), obj)
    if not obj:
        return None

    if type(obj) == Finding or type(obj) == Finding_Group:
        return obj.test.engagement.product

    if type(obj) == Test:
        return obj.engagement.product

    if type(obj) == Engagement:
        return obj.product

    if type(obj) == Product:
        return obj


def prod_name(obj):
    if not obj:
        return "Unknown"

    return get_product(obj).name


# Returns image locations by default (i.e. uploaded_files/09577eb1-6ccb-430b-bc82-0742d4c97a09.png)
# if return_objects=True, return the FileUPload object instead of just the file location
def get_file_images(obj, return_objects=False):
    logger.debug("getting images for %s:%s", type(obj), obj)
    files = None
    if not obj:
        return files
    files = obj.files.all()

    images = []
    for file in files:
        file_name = file.file.name
        file_type = mimetypes.guess_type(file_name)[0]
        if file_type and "image" in file_type:
            if return_objects:
                images.append(file)
            else:
                images.append(file_name)
    return images


def get_enabled_notifications_list():
    # Alerts need to enabled by default
    enabled = ["alert"]
    for choice in NOTIFICATION_CHOICES:
        if get_system_setting("enable_{}_notifications".format(choice[0])):
            enabled.append(choice[0])
    return enabled


def is_finding_groups_enabled():
    """Returns true is feature is enabled otherwise false"""
    return get_system_setting("enable_finding_groups")


class async_delete:
    def __init__(self, *args, **kwargs):
        self.mapping = {
            "Product_Type": [
                (Endpoint, "product__prod_type"),
                (Finding, "test__engagement__product__prod_type"),
                (Test, "engagement__product__prod_type"),
                (Engagement, "product__prod_type"),
                (Product, "prod_type"),
            ],
            "Product": [
                (Endpoint, "product"),
                (Finding, "test__engagement__product"),
                (Test, "engagement__product"),
                (Engagement, "product"),
            ],
            "Engagement": [(Finding, "test__engagement"), (Test, "engagement")],
            "Test": [(Finding, "test")],
        }

    @dojo_async_task
    @app.task
    def delete_chunk(self, objects, **kwargs):
        for object in objects:
            try:
                object.delete()
            except AssertionError:
                logger.debug("ASYNC_DELETE: object has already been deleted elsewhere. Skipping")
                # The id must be None
                # The object has already been deleted elsewhere
                pass

    @dojo_async_task
    @app.task
    def delete(self, object, **kwargs):
        logger.debug("ASYNC_DELETE: Deleting " + self.get_object_name(object) + ": " + str(object))
        model_list = self.mapping.get(self.get_object_name(object), None)
        if model_list:
            # The object to be deleted was found in the object list
            self.crawl(object, model_list)
        else:
            # The object is not supported in async delete, delete normally
            logger.debug(
                "ASYNC_DELETE: "
                + self.get_object_name(object)
                + " async delete not supported. Deleteing normally: "
                + str(object)
            )
            object.delete()

    @dojo_async_task
    @app.task
    def crawl(self, object, model_list, **kwargs):
        logger.debug("ASYNC_DELETE: Crawling " + self.get_object_name(object) + ": " + str(object))
        for model_info in model_list:
            model = model_info[0]
            model_query = model_info[1]
            filter_dict = {model_query: object}
            objects_to_delete = model.objects.filter(**filter_dict)
            logger.debug(
                "ASYNC_DELETE: Deleting "
                + str(len(objects_to_delete))
                + " "
                + self.get_object_name(model)
                + "s in chunks"
            )
            chunks = self.chunk_list(model, objects_to_delete)
            for chunk in chunks:
                logger.debug("deleting", len(chunk), self.get_object_name(model))
                self.delete_chunk(chunk)
        self.delete_chunk([object])
        logger.debug("ASYNC_DELETE: Successfully deleted " + self.get_object_name(object) + ": " + str(object))

    def chunk_list(self, model, list):
        chunk_size = get_setting("ASYNC_OBEJECT_DELETE_CHUNK_SIZE")
        # Break the list of objects into "chunk_size" lists
        chunk_list = [list[i : i + chunk_size] for i in range(0, len(list), chunk_size)]
        logger.debug(
            "ASYNC_DELETE: Split "
            + self.get_object_name(model)
            + " into "
            + str(len(chunk_list))
            + " chunks of "
            + str(chunk_size)
        )
        return chunk_list

    def get_object_name(self, object):
        if object.__class__.__name__ == "ModelBase":
            return object.__name__
        return object.__class__.__name__


@receiver(user_logged_in)
def log_user_login(sender, request, user, **kwargs):
    # to cover more complex cases:
    # http://stackoverflow.com/questions/4581789/how-do-i-get-user-ip-address-in-django

    logger.info("login user: {user} via ip: {ip}".format(user=user.username, ip=request.META.get("REMOTE_ADDR")))


@receiver(user_logged_out)
def log_user_logout(sender, request, user, **kwargs):
    logger.info("logout user: {user} via ip: {ip}".format(user=user.username, ip=request.META.get("REMOTE_ADDR")))


@receiver(user_login_failed)
def log_user_login_failed(sender, credentials, request, **kwargs):
    if "username" in credentials:
        logger.warning(
            "login failed for: {credentials} via ip: {ip}".format(
                credentials=credentials["username"], ip=request.META["REMOTE_ADDR"]
            )
        )
    else:
        logger.error("login failed because of missing username via ip: {ip}".format(ip=request.META["REMOTE_ADDR"]))


def get_password_requirements_string():
    s = "Password must contain {minimum_length} to {maximum_length} characters".format(
        minimum_length=int(get_system_setting("minimum_password_length")),
        maximum_length=int(get_system_setting("maximum_password_length")),
    )

    if bool(get_system_setting("lowercase_character_required")):
        s += ", one lowercase letter (a-z)"
    if bool(get_system_setting("uppercase_character_required")):
        s += ", one uppercase letter (A-Z)"
    if bool(get_system_setting("number_character_required")):
        s += ", one number (0-9)"
    if bool(get_system_setting("special_character_required")):
        s += ", one special chacter (()[]{}|\`~!@#$%^&*_-+=;:'\",<>./?)"  # noqa W605

    if s.count(", ") == 1:
        password_requirements_string = s.rsplit(", ", 1)[0] + " and " + s.rsplit(", ", 1)[1]
    elif s.count(", ") > 1:
        password_requirements_string = s.rsplit(", ", 1)[0] + ", and " + s.rsplit(", ", 1)[1]
    else:
        password_requirements_string = s

    return password_requirements_string + "."


def get_zero_severity_level():
    return {"Critical": 0, "High": 0, "Medium": 0, "Low": 0, "Info": 0}


def sum_by_severity_level(metrics):
    values = get_zero_severity_level()

    for m in metrics:
        if values.get(m.severity) is not None:
            values[m.severity] += 1

    return values<|MERGE_RESOLUTION|>--- conflicted
+++ resolved
@@ -70,7 +70,6 @@
 """
 
 
-<<<<<<< HEAD
 def do_false_positive_history(finding, *args, **kwargs):
     """Replicate false positives across product.
 
@@ -86,61 +85,6 @@
         finding (:model:`dojo.Finding`): Finding to be replicated
     """
     to_mark_as_fp = set()
-=======
-def do_false_positive_history(new_finding, *args, **kwargs):
-    logger.debug("%s: sync false positive history", new_finding.id)
-    if new_finding.endpoints.count() == 0:
-        # if no endpoints on new finding, then look at cwe + test_type + hash_code. or title + test_type + hash_code
-        eng_findings_cwe = (
-            Finding.objects.filter(
-                test__engagement__product=new_finding.test.engagement.product,
-                cwe=new_finding.cwe,
-                test__test_type=new_finding.test.test_type,
-                false_p=True,
-                hash_code=new_finding.hash_code,
-            )
-            .exclude(id=new_finding.id)
-            .exclude(cwe=None)
-            .values("id")
-        )
-        eng_findings_title = (
-            Finding.objects.filter(
-                test__engagement__product=new_finding.test.engagement.product,
-                title=new_finding.title,
-                test__test_type=new_finding.test.test_type,
-                false_p=True,
-                hash_code=new_finding.hash_code,
-            )
-            .exclude(id=new_finding.id)
-            .values("id")
-        )
-        total_findings = eng_findings_cwe | eng_findings_title
-    else:
-        # if endpoints on new finding, then look at ONLY cwe + test_type. or title + test_type (hash_code doesn't matter!)
-        eng_findings_cwe = (
-            Finding.objects.filter(
-                test__engagement__product=new_finding.test.engagement.product,
-                cwe=new_finding.cwe,
-                test__test_type=new_finding.test.test_type,
-                false_p=True,
-            )
-            .exclude(id=new_finding.id)
-            .exclude(cwe=None)
-            .exclude(endpoints=None)
-            .values("id")
-        )
-        eng_findings_title = (
-            Finding.objects.filter(
-                test__engagement__product=new_finding.test.engagement.product,
-                title=new_finding.title,
-                test__test_type=new_finding.test.test_type,
-                false_p=True,
-            )
-            .exclude(id=new_finding.id)
-            .exclude(endpoints=None)
-            .values("id")
-        )
->>>>>>> eb36b510
 
     existing_findings = match_finding_to_existing_findings(finding, product=finding.test.engagement.product)
     deduplicationLogger.debug(
@@ -159,7 +103,6 @@
         finding.false_p = True
         to_mark_as_fp.add(finding)
 
-<<<<<<< HEAD
     system_settings = System_Settings.objects.get()
     if system_settings.retroactive_false_positive_history:
         # Retroactively mark all active existing findings as false positive if this one
@@ -272,26 +215,6 @@
     else:
         logger.error("Internal error: unexpected deduplication_algorithm: '%s' ", deduplication_algorithm)
         return None
-=======
-    deduplicationLogger.debug(
-        "False positive history: Found "
-        + str(len(eng_findings_cwe))
-        + " findings with same cwe, "
-        + str(len(eng_findings_title))
-        + " findings with same title: "
-        + str(len(total_findings))
-        + " findings with either same title or same cwe"
-    )
-
-    if total_findings.count() > 0:
-        new_finding.false_p = True
-        new_finding.active = False
-        new_finding.verified = True
-        # Remove the async user kwarg because save() really does not like it
-        # Would rather not add anything to Finding.save()
-        kwargs.pop("async_user")
-        super(Finding, new_finding).save(*args, **kwargs)
->>>>>>> eb36b510
 
 
 # true if both findings are on an engagement that have a different "deduplication on engagement" configuration
