--- conflicted
+++ resolved
@@ -2036,7 +2036,6 @@
         return HttpResponseRedirect(request.get_full_path())
 
 
-<<<<<<< HEAD
 def redirect(obj, suffix=None):
 
     real_suffix = ''
@@ -2049,7 +2048,8 @@
         return HttpResponseRedirect(reverse('view_product', args=(obj.id,)) + real_suffix)
     else:
         raise NotImplementedError
-=======
+
+
 def file_size_mb(file_obj):
     if file_obj:
         file_obj.seek(0, 2)
@@ -2065,5 +2065,4 @@
         size = file_size_mb(scan_file)
         if size > settings.SCAN_FILE_MAX_SIZE:
             return True
-    return False
->>>>>>> 11c715a0
+    return False