import binascii
import calendar as tcalendar
import hashlib
import logging
import mimetypes
import os
import re
import json
from calendar import monthrange
from datetime import date, datetime, timedelta
from math import pi, sqrt

import bleach
import crum
import hyperlink
import vobject
from asteval import Interpreter
from azure.devops.connection import Connection
from cryptography.hazmat.backends import default_backend
from cryptography.hazmat.primitives.ciphers import Cipher, algorithms, modes
from dateutil.parser import parse
from dateutil.relativedelta import MO, SU, relativedelta
from django.conf import settings
from django.contrib import messages
from django.contrib.auth.signals import user_logged_in, user_logged_out, user_login_failed
from django.core.paginator import Paginator
from django.db.models import Case, Count, IntegerField, Q, Sum, Value, When
from django.db.models.query import QuerySet
from django.db.models.signals import post_save
from django.dispatch import receiver
from django.http import FileResponse, HttpResponseRedirect
from django.urls import get_resolver, get_script_prefix, reverse
from django.utils import timezone
from django.utils.translation import gettext as _

from dojo.authorization.roles_permissions import Permissions
from dojo.celery import app
from dojo.decorators import dojo_async_task, dojo_model_from_id, dojo_model_to_id
from dojo.finding.queries import get_authorized_findings
from dojo.github import (
    add_external_issue_github,
    close_external_issue_github,
    reopen_external_issue_github,
    update_external_issue_github,
)
from dojo.models import (
    NOTIFICATION_CHOICES,
    Benchmark_Type,
    Dojo_Group_Member,
    Dojo_User,
    Endpoint,
    Engagement,
    FileUpload,
    Finding,
    Finding_Group,
    Finding_Template,
    Language_Type,
    Languages,
    Notifications,
    Product,
    SLA_Configuration,
    System_Settings,
    Test,
    User,
)
from dojo.notifications.helper import create_notification

logger = logging.getLogger(__name__)
deduplicationLogger = logging.getLogger("dojo.specific-loggers.deduplication")
WEEKDAY_FRIDAY = 4  # date.weekday() starts with 0

"""
Helper functions for DefectDojo
"""


def do_false_positive_history(finding, *args, **kwargs):
    """Replicate false positives across product.

    Mark finding as false positive if the same finding was previously marked
    as false positive in the same product, beyond that, retroactively mark
    all equal findings in the product as false positive (if they weren't already).
    The retroactively replication will be also trigerred if the finding passed as
    an argument already is a false positive. With this feature we can assure that
    on each call of this method all findings in the product complies to the rule
    (if one finding is a false positive, all equal findings in the same product also are).

    Args:
        finding (:model:`dojo.Finding`): Finding to be replicated
    """
    to_mark_as_fp = set()

    existing_findings = match_finding_to_existing_findings(finding, product=finding.test.engagement.product)
    deduplicationLogger.debug(
        "FALSE_POSITIVE_HISTORY: Found %i existing findings in the same product",
        len(existing_findings)
    )

    existing_fp_findings = existing_findings.filter(false_p=True)
    deduplicationLogger.debug(
        "FALSE_POSITIVE_HISTORY: Found %i existing findings in the same product "
        + "that were previously marked as false positive",
        len(existing_fp_findings)
    )

    if existing_fp_findings:
        finding.false_p = True
        to_mark_as_fp.add(finding)

    system_settings = System_Settings.objects.get()
    if system_settings.retroactive_false_positive_history:
        # Retroactively mark all active existing findings as false positive if this one
        # is being (or already was) marked as a false positive
        if finding.false_p:
            existing_non_fp_findings = existing_findings.filter(active=True).exclude(false_p=True)
            to_mark_as_fp.update(set(existing_non_fp_findings))

    # Remove the async user kwarg because save() really does not like it
    # Would rather not add anything to Finding.save()
    if 'async_user' in kwargs:
        kwargs.pop('async_user')

    for find in to_mark_as_fp:
        deduplicationLogger.debug(
            "FALSE_POSITIVE_HISTORY: Marking Finding %i:%s from %s as false positive",
            find.id, find.title, find.test.engagement
        )
        try:
            find.false_p = True
            find.active = False
            find.verified = False
            super(Finding, find).save(*args, **kwargs)
        except Exception as e:
            deduplicationLogger.debug(str(e))


def match_finding_to_existing_findings(finding, product=None, engagement=None, test=None):
    """Customizable lookup that returns all existing findings for a given finding.

    Takes one finding as an argument and returns all findings that are equal to it
    on the same product, engagement or test. For now, only one custom filter can
    be used, so you should choose between product, engagement or test.
    The lookup is done based on the deduplication_algorithm of the given finding test.

    Args:
        finding (:model:`dojo.Finding`): Finding to be matched
        product (:model:`dojo.Product`, optional): Product to filter findings by
        engagement (:model:`dojo.Engagement`, optional): Engagement to filter findings by
        test (:model:`dojo.Test`, optional): Test to filter findings by
    """
    if product:
        custom_filter_type = 'product'
        custom_filter = {'test__engagement__product': product}

    elif engagement:
        custom_filter_type = 'engagement'
        custom_filter = {'test__engagement': engagement}

    elif test:
        custom_filter_type = 'test'
        custom_filter = {'test': test}

    else:
        msg = 'No product, engagement or test provided as argument.'
        raise ValueError(msg)

    deduplication_algorithm = finding.test.deduplication_algorithm

    deduplicationLogger.debug(
        'Matching finding %i:%s to existing findings in %s %s using %s as deduplication algorithm.',
        finding.id, finding.title, custom_filter_type, list(custom_filter.values())[0], deduplication_algorithm
    )

    if deduplication_algorithm == 'hash_code':
        return (
            Finding.objects.filter(
                **custom_filter,
                hash_code=finding.hash_code
            ).exclude(hash_code=None)
            .exclude(id=finding.id)
            .order_by('id')
        )

    elif deduplication_algorithm == 'unique_id_from_tool':
        return (
            Finding.objects.filter(
                **custom_filter,
                unique_id_from_tool=finding.unique_id_from_tool
            ).exclude(unique_id_from_tool=None)
            .exclude(id=finding.id)
            .order_by('id')
        )

    elif deduplication_algorithm == 'unique_id_from_tool_or_hash_code':
        query = Finding.objects.filter(
            Q(**custom_filter),
            (
                (Q(hash_code__isnull=False) & Q(hash_code=finding.hash_code))
                | (Q(unique_id_from_tool__isnull=False) & Q(unique_id_from_tool=finding.unique_id_from_tool))
            )
        ).exclude(id=finding.id).order_by('id')
        deduplicationLogger.debug(query.query)
        return query

    elif deduplication_algorithm == 'legacy':
        # This is the legacy reimport behavior. Although it's pretty flawed and
        # doesn't match the legacy algorithm for deduplication, this is left as is for simplicity.
        # Re-writing the legacy deduplication here would be complicated and counter-productive.
        # If you have use cases going through this section, you're advised to create a deduplication configuration for your parser
        logger.debug("Legacy dedupe. In case of issue, you're advised to create a deduplication configuration in order not to go through this section")
        return (
            Finding.objects.filter(
                **custom_filter,
                title=finding.title,
                severity=finding.severity,
                numerical_severity=Finding.get_numerical_severity(finding.severity)
            ).order_by('id')
        )

    else:
        logger.error("Internal error: unexpected deduplication_algorithm: '%s' ", deduplication_algorithm)
        return None


# true if both findings are on an engagement that have a different "deduplication on engagement" configuration
def is_deduplication_on_engagement_mismatch(new_finding, to_duplicate_finding):
    return (
        not new_finding.test.engagement.deduplication_on_engagement
        and to_duplicate_finding.test.engagement.deduplication_on_engagement
    )


def get_endpoints_as_url(finding):
    list1 = []
    for e in finding.endpoints.all():
        list1.append(hyperlink.parse(str(e)))
    return list1


def are_urls_equal(url1, url2, fields):
    # Possible values are: scheme, host, port, path, query, fragment, userinfo, and user.
    # For a details description see https://hyperlink.readthedocs.io/en/latest/api.html#attributes
    deduplicationLogger.debug("Check if url %s and url %s are equal in terms of %s.", url1, url2, fields)
    for field in fields:
        if field == "scheme":
            if url1.scheme != url2.scheme:
                return False
        elif field == "host":
            if url1.host != url2.host:
                return False
        elif field == "port":
            if url1.port != url2.port:
                return False
        elif field == "path":
            if url1.path != url2.path:
                return False
        elif field == "query":
            if url1.query != url2.query:
                return False
        elif field == "fragment":
            if url1.fragment != url2.fragment:
                return False
        elif field == "userinfo":
            if url1.userinfo != url2.userinfo:
                return False
        elif field == "user":
            if url1.user != url2.user:
                return False
        else:
            logger.warning("Field " + field + " is not supported by the endpoint dedupe algorithm, ignoring it.")
    return True


def are_endpoints_duplicates(new_finding, to_duplicate_finding):
    fields = settings.DEDUPE_ALGO_ENDPOINT_FIELDS
    # shortcut if fields list is empty/feature is disabled
    if len(fields) == 0:
        deduplicationLogger.debug("deduplication by endpoint fields is disabled")
        return True

    list1 = get_endpoints_as_url(new_finding)
    list2 = get_endpoints_as_url(to_duplicate_finding)

    deduplicationLogger.debug(f"Starting deduplication by endpoint fields for finding {new_finding.id} with urls {list1} and finding {to_duplicate_finding.id} with urls {list2}")
    if list1 == [] and list2 == []:
        return True

    for l1 in list1:
        for l2 in list2:
            if are_urls_equal(l1, l2, fields):
                return True
    return False


@dojo_model_to_id
@dojo_async_task
@app.task
@dojo_model_from_id
def do_dedupe_finding_task(new_finding, *args, **kwargs):
    return do_dedupe_finding(new_finding, *args, **kwargs)


def do_dedupe_finding(new_finding, *args, **kwargs):
    try:
        enabled = System_Settings.objects.get(no_cache=True).enable_deduplication
    except System_Settings.DoesNotExist:
        logger.warning("system settings not found")
        enabled = False
    if enabled:
        deduplicationLogger.debug('dedupe for: ' + str(new_finding.id)
                    + ":" + str(new_finding.title))
        deduplicationAlgorithm = new_finding.test.deduplication_algorithm
        deduplicationLogger.debug("deduplication algorithm: " + deduplicationAlgorithm)
        if deduplicationAlgorithm == settings.DEDUPE_ALGO_UNIQUE_ID_FROM_TOOL:
            deduplicate_unique_id_from_tool(new_finding)
        elif deduplicationAlgorithm == settings.DEDUPE_ALGO_HASH_CODE:
            deduplicate_hash_code(new_finding)
        elif deduplicationAlgorithm == settings.DEDUPE_ALGO_UNIQUE_ID_FROM_TOOL_OR_HASH_CODE:
            deduplicate_uid_or_hash_code(new_finding)
        else:
            deduplicationLogger.debug("no configuration per parser found; using legacy algorithm")
            deduplicate_legacy(new_finding)
    else:
        deduplicationLogger.debug("dedupe: skipping dedupe because it's disabled in system settings get()")


def deduplicate_legacy(new_finding):
    # ---------------------------------------------------------
    # 1) Collects all the findings that have the same:
    #      (title  and static_finding and dynamic_finding)
    #      or (CWE and static_finding and dynamic_finding)
    #    as the new one
    #    (this is "cond1")
    # ---------------------------------------------------------
    if new_finding.test.engagement.deduplication_on_engagement:
        eng_findings_cwe = (
            Finding.objects.filter(test__engagement=new_finding.test.engagement, cwe=new_finding.cwe)
            .exclude(id=new_finding.id)
            .exclude(cwe=0)
            .exclude(duplicate=True)
            .values("id")
        )
        eng_findings_title = (
            Finding.objects.filter(test__engagement=new_finding.test.engagement, title=new_finding.title)
            .exclude(id=new_finding.id)
            .exclude(duplicate=True)
            .values("id")
        )
    else:
        eng_findings_cwe = (
            Finding.objects.filter(test__engagement__product=new_finding.test.engagement.product, cwe=new_finding.cwe)
            .exclude(id=new_finding.id)
            .exclude(cwe=0)
            .exclude(duplicate=True)
            .values("id")
        )
        eng_findings_title = (
            Finding.objects.filter(
                test__engagement__product=new_finding.test.engagement.product, title=new_finding.title
            )
            .exclude(id=new_finding.id)
            .exclude(duplicate=True)
            .values("id")
        )

    total_findings = Finding.objects.filter(Q(id__in=eng_findings_cwe) | Q(id__in=eng_findings_title)).prefetch_related('endpoints', 'test', 'test__engagement', 'found_by', 'original_finding', 'test__test_type')
    deduplicationLogger.debug("Found "
        + str(len(eng_findings_cwe)) + " findings with same cwe, "
        + str(len(eng_findings_title)) + " findings with same title: "
        + str(len(total_findings)) + " findings with either same title or same cwe")

    # total_findings = total_findings.order_by('date')
    for find in total_findings.order_by("id"):
        flag_endpoints = False
        flag_line_path = False
        flag_hash = False
        if is_deduplication_on_engagement_mismatch(new_finding, find):
            deduplicationLogger.debug("deduplication_on_engagement_mismatch, skipping dedupe.")
            continue

        # ---------------------------------------------------------
        # 2) If existing and new findings have endpoints: compare them all
        #    Else look at line+file_path
        #    (if new finding is not static, do not deduplicate)
        # ---------------------------------------------------------

        if find.endpoints.count() != 0 and new_finding.endpoints.count() != 0:
            list1 = [str(e) for e in new_finding.endpoints.all()]
            list2 = [str(e) for e in find.endpoints.all()]

            if all(x in list1 for x in list2):
                deduplicationLogger.debug("%s: existing endpoints are present in new finding", find.id)
                flag_endpoints = True
        elif new_finding.static_finding and new_finding.file_path and len(new_finding.file_path) > 0:
            if str(find.line) == str(new_finding.line) and find.file_path == new_finding.file_path:
                deduplicationLogger.debug("%s: file_path and line match", find.id)
                flag_line_path = True
            else:
                deduplicationLogger.debug(
                    "no endpoints on one of the findings and file_path doesn't match; Deduplication will not occur"
                )
        else:
            deduplicationLogger.debug("find.static/dynamic: %s/%s", find.static_finding, find.dynamic_finding)
            deduplicationLogger.debug(
                "new_finding.static/dynamic: %s/%s", new_finding.static_finding, new_finding.dynamic_finding
            )
            deduplicationLogger.debug("find.file_path: %s", find.file_path)
            deduplicationLogger.debug("new_finding.file_path: %s", new_finding.file_path)

            deduplicationLogger.debug(
                "no endpoints on one of the findings and the new finding is either dynamic or doesn't have a file_path; Deduplication will not occur"
            )

        if find.hash_code == new_finding.hash_code:
            flag_hash = True

        deduplicationLogger.debug(
            'deduplication flags for new finding (' + ('dynamic' if new_finding.dynamic_finding else 'static') + ') ' + str(new_finding.id) + ' and existing finding ' + str(find.id)
            + ' flag_endpoints: ' + str(flag_endpoints) + ' flag_line_path:' + str(flag_line_path) + ' flag_hash:' + str(flag_hash))

        # ---------------------------------------------------------
        # 3) Findings are duplicate if (cond1 is true) and they have the same:
        #    hash
        #    and (endpoints or (line and file_path)
        # ---------------------------------------------------------
        if (flag_endpoints or flag_line_path) and flag_hash:
            try:
                set_duplicate(new_finding, find)
            except Exception as e:
                deduplicationLogger.debug(str(e))
                continue

            break


def deduplicate_unique_id_from_tool(new_finding):
    if new_finding.test.engagement.deduplication_on_engagement:
        existing_findings = (
            Finding.objects.filter(
                test__engagement=new_finding.test.engagement, unique_id_from_tool=new_finding.unique_id_from_tool
            )
            .exclude(id=new_finding.id)
            .exclude(unique_id_from_tool=None)
            .exclude(duplicate=True)
            .order_by("id")
        )
    else:
        existing_findings = (
            Finding.objects.filter(
                test__engagement__product=new_finding.test.engagement.product,
                # the unique_id_from_tool is unique for a given tool: do not compare with other tools
                test__test_type=new_finding.test.test_type,
                unique_id_from_tool=new_finding.unique_id_from_tool,
            )
            .exclude(id=new_finding.id)
            .exclude(unique_id_from_tool=None)
            .exclude(duplicate=True)
            .order_by("id")
        )

    deduplicationLogger.debug("Found "
        + str(len(existing_findings)) + " findings with same unique_id_from_tool")
    for find in existing_findings:
        if is_deduplication_on_engagement_mismatch(new_finding, find):
            deduplicationLogger.debug("deduplication_on_engagement_mismatch, skipping dedupe.")
            continue
        try:
            set_duplicate(new_finding, find)
            break
        except Exception as e:
            deduplicationLogger.debug(str(e))
            continue


def deduplicate_hash_code(new_finding):
    if new_finding.test.engagement.deduplication_on_engagement:
        existing_findings = (
            Finding.objects.filter(test__engagement=new_finding.test.engagement, hash_code=new_finding.hash_code)
            .exclude(id=new_finding.id)
            .exclude(hash_code=None)
            .exclude(duplicate=True)
            .order_by("id")
        )
    else:
        existing_findings = (
            Finding.objects.filter(
                test__engagement__product=new_finding.test.engagement.product, hash_code=new_finding.hash_code
            )
            .exclude(id=new_finding.id)
            .exclude(hash_code=None)
            .exclude(duplicate=True)
            .order_by("id")
        )

    deduplicationLogger.debug("Found "
        + str(len(existing_findings)) + " findings with same hash_code")
    for find in existing_findings:
        if is_deduplication_on_engagement_mismatch(new_finding, find):
            deduplicationLogger.debug("deduplication_on_engagement_mismatch, skipping dedupe.")
            continue
        try:
            if are_endpoints_duplicates(new_finding, find):
                set_duplicate(new_finding, find)
                break
        except Exception as e:
            deduplicationLogger.debug(str(e))
            continue


def deduplicate_uid_or_hash_code(new_finding):
    if new_finding.test.engagement.deduplication_on_engagement:
        existing_findings = Finding.objects.filter(
            (Q(hash_code__isnull=False) & Q(hash_code=new_finding.hash_code))
            # unique_id_from_tool can only apply to the same test_type because it is parser dependent
            | (Q(unique_id_from_tool__isnull=False) & Q(unique_id_from_tool=new_finding.unique_id_from_tool) & Q(test__test_type=new_finding.test.test_type)),
            test__engagement=new_finding.test.engagement).exclude(
                id=new_finding.id).exclude(
                        duplicate=True).order_by('id')
    else:
        # same without "test__engagement=new_finding.test.engagement" condition
        existing_findings = Finding.objects.filter(
            (Q(hash_code__isnull=False) & Q(hash_code=new_finding.hash_code))
            | (Q(unique_id_from_tool__isnull=False) & Q(unique_id_from_tool=new_finding.unique_id_from_tool) & Q(test__test_type=new_finding.test.test_type)),
            test__engagement__product=new_finding.test.engagement.product).exclude(
                id=new_finding.id).exclude(
                        duplicate=True).order_by('id')
    deduplicationLogger.debug("Found "
        + str(len(existing_findings)) + " findings with either the same unique_id_from_tool or hash_code")
    for find in existing_findings:
        if is_deduplication_on_engagement_mismatch(new_finding, find):
            deduplicationLogger.debug("deduplication_on_engagement_mismatch, skipping dedupe.")
            continue
        try:
            if are_endpoints_duplicates(new_finding, find):
                set_duplicate(new_finding, find)
        except Exception as e:
            deduplicationLogger.debug(str(e))
            continue
        break


def set_duplicate(new_finding, existing_finding):
    deduplicationLogger.debug(f"new_finding.status(): {new_finding.id} {new_finding.status()}")
    deduplicationLogger.debug(f"existing_finding.status(): {existing_finding.id} {existing_finding.status()}")
    if existing_finding.duplicate:
        deduplicationLogger.debug('existing finding: %s:%s:duplicate=%s;duplicate_finding=%s', existing_finding.id, existing_finding.title, existing_finding.duplicate, existing_finding.duplicate_finding.id if existing_finding.duplicate_finding else 'None')
        msg = "Existing finding is a duplicate"
        raise Exception(msg)
    if existing_finding.id == new_finding.id:
        msg = "Can not add duplicate to itself"
        raise Exception(msg)
    if is_duplicate_reopen(new_finding, existing_finding):
        msg = "Found a regression. Ignore this so that a new duplicate chain can be made"
        raise Exception(msg)
    if new_finding.duplicate and finding_mitigated(existing_finding):
        msg = "Skip this finding as we do not want to attach a new duplicate to a mitigated finding"
        raise Exception(msg)

    deduplicationLogger.debug('Setting new finding ' + str(new_finding.id) + ' as a duplicate of existing finding ' + str(existing_finding.id))
    new_finding.duplicate = True
    new_finding.active = False
    new_finding.verified = False
    new_finding.duplicate_finding = existing_finding

    # Make sure transitive duplication is flattened
    # if A -> B and B is made a duplicate of C here, aferwards:
    # A -> C and B -> C should be true
    for find in new_finding.original_finding.all().order_by("-id"):
        new_finding.original_finding.remove(find)
        set_duplicate(find, existing_finding)
    existing_finding.found_by.add(new_finding.test.test_type)
    logger.debug("saving new finding: %d", new_finding.id)
    super(Finding, new_finding).save()
    logger.debug("saving existing finding: %d", existing_finding.id)
    super(Finding, existing_finding).save()


def is_duplicate_reopen(new_finding, existing_finding) -> bool:
    return finding_mitigated(existing_finding) and finding_not_human_set_status(existing_finding) and not finding_mitigated(new_finding)


def finding_mitigated(finding: Finding) -> bool:
    return finding.active is False and (finding.is_mitigated is True or finding.mitigated is not None)


def finding_not_human_set_status(finding: Finding) -> bool:
    return finding.out_of_scope is False and finding.false_p is False


def set_duplicate_reopen(new_finding, existing_finding):
    logger.debug("duplicate reopen existing finding")
    existing_finding.mitigated = new_finding.mitigated
    existing_finding.is_mitigated = new_finding.is_mitigated
    existing_finding.active = new_finding.active
    existing_finding.verified = new_finding.verified
    existing_finding.notes.create(
        author=existing_finding.reporter,
        entry="This finding has been automatically re-opened as it was found in recent scans.",
    )
    existing_finding.save()


def count_findings(findings):
    product_count = {}
    finding_count = {"low": 0, "med": 0, "high": 0, "crit": 0}
    for f in findings:
        product = f.test.engagement.product
        if product in product_count:
            product_count[product][4] += 1
            if f.severity == "Low":
                product_count[product][3] += 1
                finding_count["low"] += 1
            if f.severity == "Medium":
                product_count[product][2] += 1
                finding_count["med"] += 1
            if f.severity == "High":
                product_count[product][1] += 1
                finding_count["high"] += 1
            if f.severity == "Critical":
                product_count[product][0] += 1
                finding_count["crit"] += 1
        else:
            product_count[product] = [0, 0, 0, 0, 0]
            product_count[product][4] += 1
            if f.severity == "Low":
                product_count[product][3] += 1
                finding_count["low"] += 1
            if f.severity == "Medium":
                product_count[product][2] += 1
                finding_count["med"] += 1
            if f.severity == "High":
                product_count[product][1] += 1
                finding_count["high"] += 1
            if f.severity == "Critical":
                product_count[product][0] += 1
                finding_count["crit"] += 1
    return product_count, finding_count


def findings_this_period(findings, period_type, stuff, o_stuff, a_stuff):
    # periodType: 0 - weeks
    # 1 - months
    now = timezone.now()
    for i in range(6):
        counts = []
        # Weeks start on Monday
        if period_type == 0:
            curr = now - relativedelta(weeks=i)
            start_of_period = curr - relativedelta(weeks=1, weekday=0, hour=0, minute=0, second=0)
            end_of_period = curr + relativedelta(weeks=0, weekday=0, hour=0, minute=0, second=0)
        else:
            curr = now - relativedelta(months=i)
            start_of_period = curr - relativedelta(day=1, hour=0, minute=0, second=0)
            end_of_period = curr + relativedelta(day=31, hour=23, minute=59, second=59)

        o_count = {"closed": 0, "zero": 0, "one": 0, "two": 0, "three": 0, "total": 0}
        a_count = {"closed": 0, "zero": 0, "one": 0, "two": 0, "three": 0, "total": 0}
        for f in findings:
            if f.mitigated is not None and end_of_period >= f.mitigated >= start_of_period:
                o_count["closed"] += 1
            elif f.mitigated is not None and f.mitigated > end_of_period and f.date <= end_of_period.date():
                if f.severity == "Critical":
                    o_count["zero"] += 1
                elif f.severity == "High":
                    o_count["one"] += 1
                elif f.severity == "Medium":
                    o_count["two"] += 1
                elif f.severity == "Low":
                    o_count["three"] += 1
            elif f.mitigated is None and f.date <= end_of_period.date():
                if f.severity == "Critical":
                    o_count["zero"] += 1
                    a_count["zero"] += 1
                elif f.severity == "High":
                    o_count["one"] += 1
                    a_count["one"] += 1
                elif f.severity == "Medium":
                    o_count["two"] += 1
                    a_count["two"] += 1
                elif f.severity == "Low":
                    o_count["three"] += 1
                    a_count["three"] += 1

        total = sum(o_count.values()) - o_count["closed"]
        if period_type == 0:
            counts.append(
                start_of_period.strftime("%b %d") + " - "
                + end_of_period.strftime("%b %d"))
        else:
            counts.append(start_of_period.strftime("%b %Y"))
        counts.append(o_count["zero"])
        counts.append(o_count["one"])
        counts.append(o_count["two"])
        counts.append(o_count["three"])
        counts.append(total)
        counts.append(o_count["closed"])

        stuff.append(counts)
        o_stuff.append(counts[:-1])

        a_counts = []
        a_total = sum(a_count.values())
        if period_type == 0:
            a_counts.append(
                start_of_period.strftime("%b %d") + " - "
                + end_of_period.strftime("%b %d"))
        else:
            a_counts.append(start_of_period.strftime("%b %Y"))
        a_counts.append(a_count["zero"])
        a_counts.append(a_count["one"])
        a_counts.append(a_count["two"])
        a_counts.append(a_count["three"])
        a_counts.append(a_total)
        a_stuff.append(a_counts)


def add_breadcrumb(parent=None,
                   title=None,
                   top_level=True,
                   url=None,
                   request=None,
                   clear=False):
    if clear:
        request.session["dojo_breadcrumbs"] = None
        return
    else:
        crumbs = request.session.get("dojo_breadcrumbs", None)

    if top_level or crumbs is None:
        crumbs = [
            {"title": _("Home"), "url": reverse("home")},
        ]
        if parent is not None and getattr(parent, "get_breadcrumbs", None):
            crumbs += parent.get_breadcrumbs()
        else:
            crumbs += [{
                'title': title,
                'url': request.get_full_path() if url is None else url
            }]
    else:
        resolver = get_resolver(None).resolve
        if parent is not None and getattr(parent, "get_breadcrumbs", None):
            obj_crumbs = parent.get_breadcrumbs()
            if title is not None:
                obj_crumbs += [{"title": title, "url": request.get_full_path() if url is None else url}]
        else:
            obj_crumbs = [{
                'title': title,
                'url': request.get_full_path() if url is None else url
            }]

        for crumb in crumbs:
            crumb_to_resolve = crumb["url"] if "?" not in crumb["url"] else crumb["url"][: crumb["url"].index("?")]
            crumb_view = resolver(crumb_to_resolve)
            for obj_crumb in obj_crumbs:
                obj_crumb_to_resolve = (
                    obj_crumb["url"] if "?" not in obj_crumb["url"] else obj_crumb["url"][: obj_crumb["url"].index("?")]
                )
                obj_crumb_view = resolver(obj_crumb_to_resolve)

                if crumb_view.view_name == obj_crumb_view.view_name:
                    if crumb_view.kwargs == obj_crumb_view.kwargs:
                        if len(obj_crumbs) == 1 and crumb in crumbs:
                            crumbs = crumbs[: crumbs.index(crumb)]
                        else:
                            obj_crumbs.remove(obj_crumb)
                    else:
                        if crumb in crumbs:
                            crumbs = crumbs[: crumbs.index(crumb)]

        crumbs += obj_crumbs

    request.session["dojo_breadcrumbs"] = crumbs


def is_title_in_breadcrumbs(title):
    request = crum.get_current_request()
    if request is None:
        return False

    breadcrumbs = request.session.get("dojo_breadcrumbs")
    if breadcrumbs is None:
        return False

    for breadcrumb in breadcrumbs:
        if breadcrumb.get("title") == title:
            return True

    return False


def get_punchcard_data(objs, start_date, weeks, view="Finding"):
    # use try catch to make sure any teething bugs in the bunchcard don't break the dashboard
    try:
        # gather findings over past half year, make sure to start on a sunday
        first_sunday = start_date - relativedelta(weekday=SU(-1))
        last_sunday = start_date + relativedelta(weeks=weeks)

        # reminder: The first week of a year is the one that contains the year’s first Thursday
        # so we could have for 29/12/2019: week=1 and year=2019 :-D. So using week number from db is not practical
        if view == "Finding":
            severities_by_day = (
                objs.filter(created__date__gte=first_sunday)
                .filter(created__date__lt=last_sunday)
                .values("created__date")
                .annotate(count=Count("id"))
                .order_by("created__date")
            )
        elif view == "Endpoint":
            severities_by_day = (
                objs.filter(date__gte=first_sunday)
                .filter(date__lt=last_sunday)
                .values("date")
                .annotate(count=Count("id"))
                .order_by("date")
            )
        # return empty stuff if no findings to be statted
        if severities_by_day.count() <= 0:
            return None, None

        # day of the week numbers:
        # javascript  database python
        # sun 6         1       6
        # mon 5         2       0
        # tue 4         3       1
        # wed 3         4       2
        # thu 2         5       3
        # fri 1         6       4
        # sat 0         7       5

        # map from python to javascript, do not use week numbers or day numbers from database.
        day_offset = {0: 5, 1: 4, 2: 3, 3: 2, 4: 1, 5: 0, 6: 6}

        punchcard = []
        ticks = []
        highest_day_count = 0
        tick = 0
        day_counts = [0, 0, 0, 0, 0, 0, 0]

        start_of_week = timezone.make_aware(datetime.combine(first_sunday, datetime.min.time()))
        start_of_next_week = start_of_week + relativedelta(weeks=1)

        for day in severities_by_day:
            if view == "Finding":
                created = day["created__date"]
            elif view == "Endpoint":
                created = day["date"]
            day_count = day["count"]

            created = timezone.make_aware(datetime.combine(created, datetime.min.time()))

            if created < start_of_week:
                raise ValueError("date found outside supported range: " + str(created))
            else:
                if created >= start_of_week and created < start_of_next_week:
                    # add day count to current week data
                    day_counts[day_offset[created.weekday()]] = day_count
                    highest_day_count = max(highest_day_count, day_count)
                else:
                    # created >= start_of_next_week, so store current week, prepare for next
                    while created >= start_of_next_week:
                        week_data, label = get_week_data(start_of_week, tick, day_counts)
                        punchcard.extend(week_data)
                        ticks.append(label)
                        tick += 1

                        # new week, new values!
                        day_counts = [0, 0, 0, 0, 0, 0, 0]
                        start_of_week = start_of_next_week
                        start_of_next_week += relativedelta(weeks=1)

                    # finally a day that falls into the week bracket
                    day_counts[day_offset[created.weekday()]] = day_count
                    highest_day_count = max(highest_day_count, day_count)

        # add week in progress + empty weeks on the end if needed
        while tick < weeks + 1:
            # print(tick)
            week_data, label = get_week_data(start_of_week, tick, day_counts)
            # print(week_data, label)
            punchcard.extend(week_data)
            ticks.append(label)
            tick += 1

            day_counts = [0, 0, 0, 0, 0, 0, 0]
            start_of_week = start_of_next_week
            start_of_next_week += relativedelta(weeks=1)

        # adjust the size or circles
        ratio = sqrt(highest_day_count / pi)
        for punch in punchcard:
            # front-end needs both the count for the label and the ratios of the radii of the circles
            punch.append(punch[2])
            punch[2] = (sqrt(punch[2] / pi)) / ratio

        return punchcard, ticks

    except Exception as e:
        logger.exception("Not showing punchcard graph due to exception gathering data", e)
        return None, None


def get_week_data(week_start_date, tick, day_counts):
    data = []
    for i in range(0, len(day_counts)):
        data.append([tick, i, day_counts[i]])
    label = [tick, week_start_date.strftime("<span class='small'>%m/%d<br/>%Y</span>")]
    return data, label


# 5 params
def get_period_counts_legacy(findings,
                             findings_closed,
                             accepted_findings,
                             period_interval,
                             start_date,
                             relative_delta='months'):
    opened_in_period = []
    accepted_in_period = []
    opened_in_period.append(
        ['Timestamp', 'Date', 'S0', 'S1', 'S2', 'S3', 'Total', 'Closed'])
    accepted_in_period.append(
        ['Timestamp', 'Date', 'S0', 'S1', 'S2', 'S3', 'Total', 'Closed'])

    for x in range(-1, period_interval):
        if relative_delta == "months":
            # make interval the first through last of month
            end_date = (start_date + relativedelta(months=x)) + relativedelta(day=1, months=+1, days=-1)
            new_date = (start_date + relativedelta(months=x)) + relativedelta(day=1)
        else:
            # week starts the monday before
            new_date = start_date + relativedelta(weeks=x, weekday=MO(1))
            end_date = new_date + relativedelta(weeks=1, weekday=MO(1))

        closed_in_range_count = findings_closed.filter(mitigated__date__range=[new_date, end_date]).count()

        if accepted_findings:
            risks_a = accepted_findings.filter(
                risk_acceptance__created__date__range=[
                    datetime(new_date.year, new_date.month, 1, tzinfo=timezone.get_current_timezone()),
                    datetime(
                        new_date.year,
                        new_date.month,
                        monthrange(new_date.year, new_date.month)[1],
                        tzinfo=timezone.get_current_timezone(),
                    ),
                ]
            )
        else:
            risks_a = None

        crit_count, high_count, med_count, low_count, _ = [
            0, 0, 0, 0, 0
        ]
        for finding in findings:
            if (
                new_date
                <= datetime.combine(finding.date, datetime.min.time()).replace(tzinfo=timezone.get_current_timezone())
                <= end_date
            ):
                if finding.severity == "Critical":
                    crit_count += 1
                elif finding.severity == "High":
                    high_count += 1
                elif finding.severity == "Medium":
                    med_count += 1
                elif finding.severity == "Low":
                    low_count += 1

        total = crit_count + high_count + med_count + low_count
        opened_in_period.append(
            [(tcalendar.timegm(new_date.timetuple()) * 1000), new_date,
             crit_count, high_count, med_count, low_count, total,
             closed_in_range_count])
        crit_count, high_count, med_count, low_count, _ = [
            0, 0, 0, 0, 0
        ]
        if risks_a is not None:
            for finding in risks_a:
                if finding.severity == "Critical":
                    crit_count += 1
                elif finding.severity == "High":
                    high_count += 1
                elif finding.severity == "Medium":
                    med_count += 1
                elif finding.severity == "Low":
                    low_count += 1

        total = crit_count + high_count + med_count + low_count
        accepted_in_period.append(
            [
                (tcalendar.timegm(new_date.timetuple()) * 1000),
                new_date,
                crit_count,
                high_count,
                med_count,
                low_count,
                total,
            ]
        )

    return {"opened_per_period": opened_in_period, "accepted_per_period": accepted_in_period}


def get_period_counts(
    findings, findings_closed, accepted_findings, period_interval, start_date, relative_delta="months"
):
    tz = timezone.get_current_timezone()

    start_date = datetime(start_date.year, start_date.month, start_date.day, tzinfo=tz)

    opened_in_period = []
    active_in_period = []
    accepted_in_period = []
    opened_in_period.append(
        ['Timestamp', 'Date', 'S0', 'S1', 'S2', 'S3', 'Total', 'Closed'])
    active_in_period.append(
        ['Timestamp', 'Date', 'S0', 'S1', 'S2', 'S3', 'Total', 'Closed'])
    accepted_in_period.append(
        ['Timestamp', 'Date', 'S0', 'S1', 'S2', 'S3', 'Total', 'Closed'])

    for x in range(-1, period_interval):
        if relative_delta == "months":
            # make interval the first through last of month
            end_date = (start_date + relativedelta(months=x)) + relativedelta(day=1, months=+1, days=-1)
            new_date = (start_date + relativedelta(months=x)) + relativedelta(day=1)
        else:
            # week starts the monday before
            new_date = start_date + relativedelta(weeks=x, weekday=MO(1))
            end_date = new_date + relativedelta(weeks=1, weekday=MO(1))

        try:
            closed_in_range_count = findings_closed.filter(mitigated__date__range=[new_date, end_date]).count()
        except:
            closed_in_range_count = findings_closed.filter(mitigated_time__range=[new_date, end_date]).count()

        if accepted_findings:
            date_range = [
                datetime(new_date.year, new_date.month, new_date.day, tzinfo=tz),
                datetime(end_date.year, end_date.month, end_date.day, tzinfo=tz),
            ]
            try:
                risks_a = accepted_findings.filter(risk_acceptance__created__date__range=date_range)
            except:
                risks_a = accepted_findings.filter(date__range=date_range)
        else:
            risks_a = None

        f_crit_count, f_high_count, f_med_count, f_low_count, _ = [
            0, 0, 0, 0, 0
        ]
        ra_crit_count, ra_high_count, ra_med_count, ra_low_count, _ = [
            0, 0, 0, 0, 0
        ]
        active_crit_count, active_high_count, active_med_count, active_low_count, _ = [
            0, 0, 0, 0, 0
        ]

        for finding in findings:
            try:
                severity = finding.severity
                active = finding.active
            #                risk_accepted = finding.risk_accepted TODO: in future release
            except:
                severity = finding.finding.severity
                active = finding.finding.active
            #                risk_accepted = finding.finding.risk_accepted

            try:
                f_time = datetime.combine(finding.date, datetime.min.time()).replace(tzinfo=tz)
            except:
                f_time = finding.date

            if f_time <= end_date:
                if severity == "Critical":
                    if new_date <= f_time:
                        f_crit_count += 1
                    if active:
                        active_crit_count += 1
                elif severity == "High":
                    if new_date <= f_time:
                        f_high_count += 1
                    if active:
                        active_high_count += 1
                elif severity == "Medium":
                    if new_date <= f_time:
                        f_med_count += 1
                    if active:
                        active_med_count += 1
                elif severity == "Low":
                    if new_date <= f_time:
                        f_low_count += 1
                    if active:
                        active_low_count += 1

        if risks_a is not None:
            for finding in risks_a:
                try:
                    severity = finding.severity
                except:
                    severity = finding.finding.severity
                if severity == "Critical":
                    ra_crit_count += 1
                elif severity == "High":
                    ra_high_count += 1
                elif severity == "Medium":
                    ra_med_count += 1
                elif severity == "Low":
                    ra_low_count += 1

        total = f_crit_count + f_high_count + f_med_count + f_low_count
        opened_in_period.append(
            [
                (tcalendar.timegm(new_date.timetuple()) * 1000),
                new_date,
                f_crit_count,
                f_high_count,
                f_med_count,
                f_low_count,
                total,
                closed_in_range_count,
            ]
        )

        total = ra_crit_count + ra_high_count + ra_med_count + ra_low_count
        accepted_in_period.append(
            [
                (tcalendar.timegm(new_date.timetuple()) * 1000),
                new_date,
                ra_crit_count,
                ra_high_count,
                ra_med_count,
                ra_low_count,
                total,
            ]
        )

        total = active_crit_count + active_high_count + active_med_count + active_low_count
        active_in_period.append(
            [
                (tcalendar.timegm(new_date.timetuple()) * 1000),
                new_date,
                active_crit_count,
                active_high_count,
                active_med_count,
                active_low_count,
                total,
            ]
        )

    return {
        "opened_per_period": opened_in_period,
        "accepted_per_period": accepted_in_period,
        "active_per_period": active_in_period,
    }


def opened_in_period(start_date, end_date, **kwargs):
    start_date = datetime(
        start_date.year,
        start_date.month,
        start_date.day,
        tzinfo=timezone.get_current_timezone())
    end_date = datetime(
        end_date.year,
        end_date.month,
        end_date.day,
        tzinfo=timezone.get_current_timezone())
    opened_in_period = Finding.objects.filter(
        date__range=[start_date, end_date],
        **kwargs,
        verified=True,
        false_p=False,
        duplicate=False,
        out_of_scope=False,
        mitigated__isnull=True,
        severity__in=(
            'Critical', 'High', 'Medium',
            'Low')).values('numerical_severity').annotate(
                Count('numerical_severity')).order_by('numerical_severity')
    total_opened_in_period = Finding.objects.filter(
        date__range=[start_date, end_date],
        **kwargs,
        verified=True,
        false_p=False,
        duplicate=False,
        out_of_scope=False,
        mitigated__isnull=True,
        severity__in=("Critical", "High", "Medium", "Low"),
    ).aggregate(
        total=Sum(
            Case(When(severity__in=("Critical", "High", "Medium", "Low"), then=Value(1)), output_field=IntegerField())
        )
    )[
        "total"
    ]

    oip = {
        "S0": 0,
        "S1": 0,
        "S2": 0,
        "S3": 0,
        "Total": total_opened_in_period,
        "start_date": start_date,
        "end_date": end_date,
        "closed": Finding.objects.filter(
            mitigated__date__range=[start_date, end_date],
            **kwargs,
            severity__in=('Critical', 'High', 'Medium', 'Low')).aggregate(
                total=Sum(
                    Case(
                        When(
                            severity__in=('Critical', 'High', 'Medium', 'Low'),
                            then=Value(1)),
                        output_field=IntegerField())))['total'],
        'to_date_total':
        Finding.objects.filter(
            date__lte=end_date.date(),
            verified=True,
            false_p=False,
            duplicate=False,
            out_of_scope=False,
            mitigated__isnull=True,
            **kwargs,
            severity__in=('Critical', 'High', 'Medium', 'Low')).count()
    }

    for o in opened_in_period:
        oip[o["numerical_severity"]] = o["numerical_severity__count"]

    return oip


class FileIterWrapper:
    def __init__(self, flo, chunk_size=1024**2):
        self.flo = flo
        self.chunk_size = chunk_size

    def __next__(self):
        data = self.flo.read(self.chunk_size)
        if data:
            return data
        else:
            raise StopIteration

    def __iter__(self):
        return self


def get_cal_event(start_date, end_date, summary, description, uid):
    cal = vobject.iCalendar()
    cal.add("vevent")
    cal.vevent.add("summary").value = summary
    cal.vevent.add("description").value = description
    start = cal.vevent.add("dtstart")
    start.value = start_date
    end = cal.vevent.add("dtend")
    end.value = end_date
    cal.vevent.add("uid").value = uid
    return cal


def named_month(month_number):
    """
    Return the name of the month, given the number.
    """
    return date(1900, month_number, 1).strftime("%B")


def normalize_query(
    query_string, findterms=re.compile(r'"([^"]+)"|(\S+)').findall, normspace=re.compile(r"\s{2,}").sub
):
    return [normspace(" ", (t[0] or t[1]).strip()) for t in findterms(query_string)]


def build_query(query_string, search_fields):
    """Returns a query, that is a combination of Q objects. That combination
    aims to search keywords within a model by testing the given search fields.

    """
    query = None  # Query to search for every search term
    terms = normalize_query(query_string)
    for term in terms:
        or_query = None  # Query to search for a given term in each field
        for field_name in search_fields:
            q = Q(**{f"{field_name}__icontains": term})

            if or_query:
                or_query = or_query | q
            else:
                or_query = q

        if query:
            query = query & or_query
        else:
            query = or_query
    return query


def template_search_helper(fields=None, query_string=None):
    if not fields:
        fields = [
            "title",
            "description",
        ]
    findings = Finding_Template.objects.all()

    if not query_string:
        return findings

    entry_query = build_query(query_string, fields)
    found_entries = findings.filter(entry_query)

    return found_entries


def get_page_items(request, items, page_size, prefix=""):
    return get_page_items_and_count(request, items, page_size, prefix=prefix, do_count=False)


def get_page_items_and_count(request, items, page_size, prefix="", do_count=True):
    page_param = prefix + "page"
    page_size_param = prefix + "page_size"

    page = request.GET.get(page_param, 1)
    size = request.GET.get(page_size_param, page_size)
    paginator = Paginator(items, size)

    # new get_page method will handle invalid page value, out of bounds pages, etc
    page = paginator.get_page(page)

    # we add the total_count here which is usually before prefetching
    # which is goog in this case because for counting we don't want to join too many tables
    if do_count:
        page.total_count = paginator.count

    return page


def handle_uploaded_threat(f, eng):
    _name, extension = os.path.splitext(f.name)
    # Check if threat folder exist.
    if not os.path.isdir(settings.MEDIA_ROOT + "/threat/"):
        # Create the folder
        os.mkdir(settings.MEDIA_ROOT + '/threat/')
    with open(settings.MEDIA_ROOT + f'/threat/{eng.id}{extension}',
              'wb+') as destination:
        for chunk in f.chunks():
            destination.write(chunk)
    eng.tmodel_path = settings.MEDIA_ROOT + f'/threat/{eng.id}{extension}'
    eng.save()


def handle_uploaded_selenium(f, cred):
    _name, extension = os.path.splitext(f.name)
    with open(settings.MEDIA_ROOT + f'/selenium/{cred.id}{extension}',
              'wb+') as destination:
        for chunk in f.chunks():
            destination.write(chunk)
    cred.selenium_script = settings.MEDIA_ROOT + f'/selenium/{cred.id}{extension}'
    cred.save()


@dojo_model_to_id
@dojo_async_task
@app.task
@dojo_model_from_id
def add_external_issue(find, external_issue_provider, **kwargs):
    eng = Engagement.objects.get(test=find.test)
    prod = Product.objects.get(engagement=eng)
    logger.debug("adding external issue with provider: " + external_issue_provider)

    if external_issue_provider == "github":
        add_external_issue_github(find, prod, eng)


@dojo_model_to_id
@dojo_async_task
@app.task
@dojo_model_from_id
def update_external_issue(find, old_status, external_issue_provider, **kwargs):
    prod = Product.objects.get(engagement=Engagement.objects.get(test=find.test))
    eng = Engagement.objects.get(test=find.test)

    if external_issue_provider == "github":
        update_external_issue_github(find, prod, eng)


@dojo_model_to_id
@dojo_async_task
@app.task
@dojo_model_from_id
def close_external_issue(find, note, external_issue_provider, **kwargs):
    prod = Product.objects.get(engagement=Engagement.objects.get(test=find.test))
    eng = Engagement.objects.get(test=find.test)

    if external_issue_provider == "github":
        close_external_issue_github(find, note, prod, eng)


@dojo_model_to_id
@dojo_async_task
@app.task
@dojo_model_from_id
def reopen_external_issue(find, note, external_issue_provider, **kwargs):
    prod = Product.objects.get(engagement=Engagement.objects.get(test=find.test))
    eng = Engagement.objects.get(test=find.test)

    if external_issue_provider == "github":
        reopen_external_issue_github(find, note, prod, eng)


def process_tag_notifications(request, note, parent_url, parent_title):
    regex = re.compile(r'(?:\A|\s)@(\w+)\b')

    usernames_to_check = set(un.lower() for un in regex.findall(note.entry))  # noqa: C401

    users_to_notify = [
        User.objects.filter(username=username).get()
        for username in usernames_to_check
        if User.objects.filter(is_active=True, username=username).exists()
    ]

    if len(note.entry) > 200:
        note.entry = note.entry[:200]
        note.entry += "..."

    create_notification(
        event="user_mentioned",
        section=parent_title,
        note=note,
        title=f'{request.user} jotted a note',
        url=parent_url,
        icon="commenting",
        recipients=users_to_notify,
    )


def encrypt(key, iv, plaintext):
    text = ""
    if plaintext and plaintext is not None:
        backend = default_backend()
        cipher = Cipher(algorithms.AES(key), modes.GCM(iv), backend=backend)
        encryptor = cipher.encryptor()
        encryptor.authenticate_additional_data(_pad_string(get_aad_key()))
        plaintext = _pad_string(plaintext)
        encrypted_text = encryptor.update(plaintext) + encryptor.finalize()
        text = binascii.b2a_hex(encrypted_text).rstrip()
    return (text, encryptor.tag)


def decrypt(key, iv, encrypted_text, tag):
    backend = default_backend()
    cipher = Cipher(algorithms.AES(key), modes.GCM(iv, tag), backend=backend)
    encrypted_text_bytes = binascii.a2b_hex(encrypted_text)
    decryptor = cipher.decryptor()
    decryptor.authenticate_additional_data(_pad_string(get_aad_key()))
    decrypted_text = decryptor.update(encrypted_text_bytes) + decryptor.finalize()
    decrypted_text = _unpad_string(decrypted_text)
    return decrypted_text


def _pad_string(value):
    length = len(value)
    pad_size = 16 - (length % 16)
    return value.ljust(length + pad_size, b"\x00")


def _unpad_string(value):
    if value and value is not None:
        value = value.rstrip(b"\x00")
    return value


def dojo_crypto_encrypt(plaintext):
    data = None
    if plaintext:
        key = None
        key = get_db_key()

        iv = os.urandom(16)
        text, tag = encrypt(key, iv, plaintext.encode("utf-8"))
        data = prepare_for_save(iv, text, tag)

    return data


def prepare_for_save(iv, encrypted_value, tag):
    stored_value = None

    if encrypted_value and encrypted_value is not None:
        binascii.b2a_hex(encrypted_value).rstrip()
        stored_value = (
            "AES.1:"
            + binascii.b2a_hex(iv).decode("utf-8")
            + ":"
            + encrypted_value.decode("utf-8")
            + ":"
            + binascii.b2a_hex(tag).decode("utf-8")
        )
    return stored_value


def get_db_key():
    db_key = None
    if hasattr(settings, "DB_KEY"):
        db_key = settings.DB_KEY
        db_key = binascii.b2a_hex(hashlib.sha256(db_key.encode("utf-8")).digest().rstrip())[:32]
    return db_key


def get_aad_key():
    aad_key = None
    if hasattr(settings, "AAD_KEY"):
        aad_key = settings.AAD_KEY
    return aad_key.encode("utf-8")


def prepare_for_view(encrypted_value):
    key = None
    decrypted_value = ""
    if encrypted_value is not NotImplementedError and encrypted_value is not None:
        key = get_db_key()
        encrypted_values = encrypted_value.split(":")

        if len(encrypted_values) > 1:
            iv = binascii.a2b_hex(encrypted_values[1])
            value = encrypted_values[2]

            try:
                decrypted_value = decrypt(key, iv, value, binascii.a2b_hex(encrypted_values[3]))
                decrypted_value = decrypted_value.decode("utf-8")
            except UnicodeDecodeError:
                decrypted_value = ""

    return decrypted_value


def get_system_setting(setting, default=None):
    system_settings = System_Settings.objects.get()
    return getattr(system_settings, setting, (default if default is not None else None))


def get_setting(setting):
    return getattr(settings, setting)


@dojo_model_to_id
@dojo_async_task
@app.task
@dojo_model_from_id(model=Product)
def calculate_grade(product, *args, **kwargs):
    system_settings = System_Settings.objects.get()
    if not product:
        logger.warning("ignoring calculate product for product None!")
        return

    if system_settings.enable_product_grade:
        logger.debug("calculating product grade for %s:%s", product.id, product.name)
        severity_values = (
            Finding.objects.filter(
                ~Q(severity="Info"),
                active=True,
                duplicate=False,
                verified=True,
                false_p=False,
                test__engagement__product=product,
            )
            .values("severity")
            .annotate(Count("numerical_severity"))
            .order_by()
        )

        low = 0
        medium = 0
        high = 0
        critical = 0
        for severity_count in severity_values:
            if severity_count["severity"] == "Critical":
                critical = severity_count["numerical_severity__count"]
            elif severity_count["severity"] == "High":
                high = severity_count["numerical_severity__count"]
            elif severity_count["severity"] == "Medium":
                medium = severity_count["numerical_severity__count"]
            elif severity_count["severity"] == "Low":
                low = severity_count["numerical_severity__count"]
        aeval = Interpreter()
        aeval(system_settings.product_grade)
        grade_product = f"grade_product({critical}, {high}, {medium}, {low})"
        product.prod_numeric_grade = aeval(grade_product)
        super(Product, product).save()


def get_celery_worker_status():
    from .tasks import celery_status

    res = celery_status.apply_async()

    # Wait 5 seconds for a response from Celery
    try:
        return res.get(timeout=5)
    except:
        return False


def get_work_days(start: date, end: date):
    """
    Math function to get workdays between 2 dates.
    Can be used only as fallback as it doesn't know
    about specific country holidays or extra working days.
    https://stackoverflow.com/questions/3615375/number-of-days-between-2-dates-excluding-weekends/71977946#71977946
    """

    # if the start date is on a weekend, forward the date to next Monday
    if start.weekday() > WEEKDAY_FRIDAY:
        start = start + timedelta(days=7 - start.weekday())

    # if the end date is on a weekend, rewind the date to the previous Friday
    if end.weekday() > WEEKDAY_FRIDAY:
        end = end - timedelta(days=end.weekday() - WEEKDAY_FRIDAY)

    if start > end:
        return 0
    # that makes the difference easy, no remainders etc
    diff_days = (end - start).days + 1
    weeks = int(diff_days / 7)

    remainder = end.weekday() - start.weekday() + 1

    if remainder != 0 and end.weekday() < start.weekday():
        remainder = 5 + remainder

    return weeks * 5 + remainder


# Used to display the counts and enabled tabs in the product view
class Product_Tab:
    def __init__(self, product, title=None, tab=None):
        self.product = product
        self.title = title
        self.tab = tab
        self.engagement_count = Engagement.objects.filter(product=self.product, active=True).count()
        self.open_findings_count = Finding.objects.filter(
            test__engagement__product=self.product,
            false_p=False,
            duplicate=False,
            out_of_scope=False,
            active=True,
            mitigated__isnull=True,
        ).count()
        active_endpoints = Endpoint.objects.filter(
            product=self.product,
            status_endpoint__mitigated=False,
            status_endpoint__false_positive=False,
            status_endpoint__out_of_scope=False,
            status_endpoint__risk_accepted=False,
        )
        self.endpoints_count = active_endpoints.distinct().count()
        self.endpoint_hosts_count = active_endpoints.values("host").distinct().count()
        self.benchmark_type = Benchmark_Type.objects.filter(enabled=True).order_by("name")
        self.engagement = None

    def setTab(self, tab):
        self.tab = tab

    def setEngagement(self, engagement):
        self.engagement = engagement

    def engagement(self):
        return self.engagement

    def tab(self):
        return self.tab

    def setTitle(self, title):
        self.title = title

    def title(self):
        return self.title

    def product(self):
        return self.product

    def engagements(self):
        return self.engagement_count

    def findings(self):
        return self.open_findings_count

    def endpoints(self):
        return self.endpoints_count

    def endpoint_hosts(self):
        return self.endpoint_hosts_count

    def benchmark_type(self):
        return self.benchmark_type


# Used to display the counts and enabled tabs in the product view
def tab_view_count(product_id):
    product = Product.objects.get(id=product_id)
    engagements = Engagement.objects.filter(product=product, active=True).count()
    open_findings = Finding.objects.filter(
        test__engagement__product=product,
        false_p=False,
        duplicate=False,
        out_of_scope=False,
        active=True,
        mitigated__isnull=True,
    ).count()
    endpoints = Endpoint.objects.filter(product=product).count()
    # benchmarks = Benchmark_Product_Summary.objects.filter(product=product, publish=True, benchmark_type__enabled=True).order_by('benchmark_type__name')
    benchmark_type = Benchmark_Type.objects.filter(enabled=True).order_by("name")
    return product, engagements, open_findings, endpoints, benchmark_type


def add_language(product, language, files=1, code=1):
    """Add a language to product"""
    prod_language = Languages.objects.filter(language__language__iexact=language, product=product)

    if not prod_language:
        try:
            language_type = Language_Type.objects.get(language__iexact=language)

            if language_type:
                lang = Languages(language=language_type, product=product, files=files, code=code)
                lang.save()
        except Language_Type.DoesNotExist:
            pass


# Apply finding template data by matching CWE + Title or CWE
def apply_cwe_to_template(finding, override=False):
    if System_Settings.objects.get().enable_template_match or override:
        # Attempt to match on CWE and Title First
        template = Finding_Template.objects.filter(
            cwe=finding.cwe, title__icontains=finding.title, template_match=True
        ).first()

        # If none then match on CWE
        template = Finding_Template.objects.filter(cwe=finding.cwe, template_match=True).first()

        if template:
            finding.mitigation = template.mitigation
            finding.impact = template.impact
            finding.references = template.references
            template.last_used = timezone.now()
            template.save()

    return finding


def truncate_with_dots(the_string, max_length_including_dots):
    if not the_string:
        return the_string
    return (
        the_string[: max_length_including_dots - 3] + "..."
        if len(the_string) > max_length_including_dots
        else the_string
    )


def max_safe(list):
    return max(i for i in list if i is not None)


def get_full_url(relative_url):
    return f"{get_site_url()}{relative_url}"


def get_site_url():
    if settings.SITE_URL:
        return settings.SITE_URL
    else:
        logger.warning("SITE URL undefined in settings, full_url cannot be created")
        return "settings.SITE_URL"


@receiver(post_save, sender=User)
@receiver(post_save, sender=Dojo_User)
def user_post_save(sender, instance, created, **kwargs):
    # For new users we create a Notifications object so the default 'alert' notifications work and
    # assign them to a default group if specified in the system settings.
    # This needs to be a signal to make it also work for users created via ldap, oauth and other
    # authentication backends
    if created:
        try:
            notifications = Notifications.objects.get(template=True)
            notifications.pk = None
            notifications.template = False
            notifications.user = instance
            logger.info('creating default set (from template) of notifications for: ' + str(instance))
        except Exception:
            notifications = Notifications(user=instance)
            logger.info("creating default set of notifications for: " + str(instance))

        notifications.save()

        system_settings = System_Settings.objects.get()
        if system_settings.default_group and system_settings.default_group_role:
            if (
                system_settings.default_group_email_pattern
                and re.fullmatch(system_settings.default_group_email_pattern, instance.email)
            ) or not system_settings.default_group_email_pattern:
                logger.info("setting default group for: " + str(instance))
                dojo_group_member = Dojo_Group_Member(
                    group=system_settings.default_group, user=instance, role=system_settings.default_group_role
                )
                dojo_group_member.save()

    # Superusers shall always be staff
    if instance.is_superuser and not instance.is_staff:
        instance.is_staff = True
        instance.save()


def is_safe_url(url):
    try:
        # available in django 3+
        from django.utils.http import url_has_allowed_host_and_scheme
    except ImportError:
        # django < 3
        from django.utils.http import is_safe_url as url_has_allowed_host_and_scheme

    return url_has_allowed_host_and_scheme(url, allowed_hosts=None)


def get_return_url(request):
    return_url = request.POST.get("return_url", None)
    # print('return_url from POST: ', return_url)
    if return_url is None or not return_url.strip():
        # for some reason using request.GET.get('return_url') never works
        return_url = request.GET["return_url"] if "return_url" in request.GET else None
        # print('return_url from GET: ', return_url)

    return return_url if return_url else None


def redirect_to_return_url_or_else(request, or_else):
    return_url = get_return_url(request)

    if return_url:
        # logger.debug('redirecting to %s: ', return_url.strip())
        return redirect(request, return_url.strip())
    elif or_else:
        return redirect(request, or_else)
    else:
        messages.add_message(request, messages.ERROR, "Unable to redirect anywhere.", extra_tags="alert-danger")
        return redirect(request, request.get_full_path())


def redirect(request, redirect_to):
    """Only allow redirects to allowed_hosts to prevent open redirects"""
    if is_safe_url(redirect_to):
        return HttpResponseRedirect(redirect_to)
    msg = 'invalid redirect, host and scheme not in allowed_hosts'
    raise ValueError(msg)


def file_size_mb(file_obj):
    if file_obj:
        file_obj.seek(0, 2)
        size = file_obj.tell()
        file_obj.seek(0, 0)
        if size > 0:
            return size / 1048576
    return 0


def is_scan_file_too_large(scan_file):
    if hasattr(settings, "SCAN_FILE_MAX_SIZE"):
        size = file_size_mb(scan_file)
        if size > settings.SCAN_FILE_MAX_SIZE:
            return True
    return False


def queryset_check(query):
    return query if isinstance(query, QuerySet) else query.qs


def sla_expiration_risk_acceptance(sla_settings_name) -> dict:
    risk_acceptance_expiration = list(SLA_Configuration.objects.filter(name=sla_settings_name).values())
    if risk_acceptance_expiration:
        return risk_acceptance_expiration[0]
    raise ValueError("(RiskAcceptanceExpiration) configuration not defined in database")


def sla_compute_and_notify(*args, **kwargs):
    """
    The SLA computation and notification will be disabled if the user opts out
    of the Findings SLA on the System Settings page.

    Notifications are managed the usual way, so you'd have to opt-in.
    Exception is for JIRA issues, which would get a comment anyways.
    """
    import dojo.jira_link.helper as jira_helper

    class NotificationEntry:
        def __init__(self, finding=None, jira_issue=None, do_jira_sla_comment=False):
            self.finding = finding
            self.jira_issue = jira_issue
            self.do_jira_sla_comment = do_jira_sla_comment

    def _add_notification(finding, kind):
        # jira_issue, do_jira_sla_comment are taken from the context
        # kind can be one of: breached, prebreach, breaching
        if finding.test.engagement.product.disable_sla_breach_notifications:
            return

        notification = NotificationEntry(finding=finding,
                                         jira_issue=jira_issue,
                                         do_jira_sla_comment=do_jira_sla_comment)

        pt = finding.test.engagement.product.prod_type.name
        p = finding.test.engagement.product.name

        if pt in combined_notifications:
            if p in combined_notifications[pt]:
                if kind in combined_notifications[pt][p]:
                    combined_notifications[pt][p][kind].append(notification)
                else:
                    combined_notifications[pt][p][kind] = [notification]
            else:
                combined_notifications[pt][p] = {kind: [notification]}
        else:
            combined_notifications[pt] = {p: {kind: [notification]}}

    def _notification_title_for_finding(finding, kind, sla_age):
        title = f"Finding {finding.id} - "
        if kind == 'breached':
            abs_sla_age = abs(sla_age)
            period = "day"
            if abs_sla_age > 1:
                period = "days"
            title += "SLA breached by %d %s! Overdue notice" % (abs_sla_age, period)
        elif kind == 'prebreach':
            title += "SLA pre-breach warning - %d day(s) left" % (sla_age)
        elif kind == 'breaching':
            title += "SLA is breaching today"

        return title

    def _create_notifications():
        for pt in combined_notifications:
            for p in combined_notifications[pt]:
                for kind in combined_notifications[pt][p]:
                    # creating notifications on per-finding basis

                    # we need this list for combined notification feature as we
                    # can not supply references to local objects as
                    # create_notification() arguments
                    findings_list = []

                    for n in combined_notifications[pt][p][kind]:
                        title = _notification_title_for_finding(n.finding, kind, n.finding.sla_days_remaining())

                        create_notification(
                            event='sla_breach',
                            title=title,
                            finding=n.finding,
                            url=reverse('view_finding', args=(n.finding.id,)),
                        )

                        if n.do_jira_sla_comment:
                            logger.info("Creating JIRA comment to notify of SLA breach information.")
                            jira_helper.add_simple_jira_comment(jira_instance, n.jira_issue, title)

                        findings_list.append(n.finding)

                    # producing a "combined" SLA breach notification
                    title_combined = f"SLA alert ({kind}): product type '{pt}', product '{p}'"
                    product = combined_notifications[pt][p][kind][0].finding.test.engagement.product
                    create_notification(
                        event='sla_breach_combined',
                        title=title_combined,
                        product=product,
                        findings=findings_list,
                        breach_kind=kind,
                        base_url=get_script_prefix(),
                    )

    # exit early on flags
    system_settings = System_Settings.objects.get()
    if not system_settings.enable_notify_sla_active and not system_settings.enable_notify_sla_active_verified:
        logger.info("Will not notify on SLA breach per user configured settings")
        return

    jira_issue = None
    jira_instance = None
    # notifications list per product per product type
    combined_notifications = {}
    try:
        if system_settings.enable_finding_sla:
            logger.info("About to process findings for SLA notifications.")
            logger.debug(f"Active {system_settings.enable_notify_sla_active}, Verified {system_settings.enable_notify_sla_active_verified}, Has JIRA {system_settings.enable_notify_sla_jira_only}, pre-breach {settings.SLA_NOTIFY_PRE_BREACH}, post-breach {settings.SLA_NOTIFY_POST_BREACH}")

            query = None
            if system_settings.enable_notify_sla_active_verified:
                query = Q(active=True, verified=True, is_mitigated=False, duplicate=False)
            elif system_settings.enable_notify_sla_active:
                query = Q(active=True, is_mitigated=False, duplicate=False)
            logger.debug(f"My query: {query}")

            no_jira_findings = {}
            if system_settings.enable_notify_sla_jira_only:
                logger.debug("Ignoring findings that are not linked to a JIRA issue")
                no_jira_findings = Finding.objects.exclude(jira_issue__isnull=False)

            total_count = 0
            pre_breach_count = 0
            post_breach_count = 0
            post_breach_no_notify_count = 0
            jira_count = 0
            at_breach_count = 0

            # Taking away for now, since the prefetch is not efficient
            # .select_related('jira_issue') \
            # .prefetch_related(Prefetch('test__engagement__product__jira_project_set__jira_instance')) \
            # A finding with 'Info' severity will not be considered for SLA notifications (not in model)
            findings = Finding.objects.filter(query).exclude(severity="Info").exclude(id__in=no_jira_findings)

            for finding in findings:
                total_count += 1
                sla_age = finding.sla_days_remaining()
                # if SLA is set to 0 in settings, it's a null. And setting at 0 means no SLA apparently.
                if sla_age is None:
                    sla_age = 0

                if (sla_age < 0) and (settings.SLA_NOTIFY_POST_BREACH < abs(sla_age)):
                    post_breach_no_notify_count += 1
                    # Skip finding notification if breached for too long
                    logger.debug(f"Finding {finding.id} breached the SLA {abs(sla_age)} days ago. Skipping notifications.")
                    continue

                do_jira_sla_comment = False
                jira_issue = None
                if finding.has_jira_issue:
                    jira_issue = finding.jira_issue
                elif finding.has_jira_group_issue:
                    jira_issue = finding.finding_group.jira_issue

                if jira_issue:
                    jira_count += 1
                    jira_instance = jira_helper.get_jira_instance(finding)
                    if jira_instance is not None:
                        logger.debug(f"JIRA config for finding is {jira_instance}")
                        # global config or product config set, product level takes precedence
                        try:
                            # TODO: see new property from #2649 to then replace, somehow not working with prefetching though.
                            product_jira_sla_comment_enabled = jira_helper.get_jira_project(
                                finding
                            ).product_jira_sla_notification
                        except Exception as e:
                            logger.error("The product is not linked to a JIRA configuration! Something is weird here.")
                            logger.error(f"Error is: {e}")

                        jiraconfig_sla_notification_enabled = jira_instance.global_jira_sla_notification

                        if jiraconfig_sla_notification_enabled or product_jira_sla_comment_enabled:
                            logger.debug(f"Global setting {jiraconfig_sla_notification_enabled} -- Product setting {product_jira_sla_comment_enabled}")
                            do_jira_sla_comment = True
                            logger.debug(f"JIRA issue is {jira_issue.jira_key}")

                logger.debug(f"Finding {finding.id} has {sla_age} days left to breach SLA.")
                if (sla_age < 0):
                    post_breach_count += 1
                    logger.info(f"Finding {finding.id} has breached by {abs(sla_age)} days.")
                    abs_sla_age = abs(sla_age)
                    if not system_settings.enable_notify_sla_exponential_backoff or abs_sla_age == 1 or (abs_sla_age & (abs_sla_age - 1) == 0):
                        _add_notification(finding, 'breached')
                    else:
                        logger.info(
                            "Skipping notification as exponential backoff is enabled and the SLA is not a power of two"
                        )
                # The finding is within the pre-breach period
                elif (sla_age > 0) and (sla_age <= settings.SLA_NOTIFY_PRE_BREACH):
                    pre_breach_count += 1
                    logger.info(f"Security SLA pre-breach warning for finding ID {finding.id}. Days remaining: {sla_age}")
                    _add_notification(finding, 'prebreach')
                # The finding breaches the SLA today
                elif sla_age == 0:
                    at_breach_count += 1
                    logger.info(f"Security SLA breach warning. Finding ID {finding.id} breaching today ({sla_age})")
                    _add_notification(finding, 'breaching')

            _create_notifications()
            logger.info(f"SLA run results: Pre-breach: {pre_breach_count}, at-breach: {at_breach_count}, post-breach: {post_breach_count}, post-breach-no-notify: {post_breach_no_notify_count}, with-jira: {jira_count}, TOTAL: {total_count}")

    except System_Settings.DoesNotExist:
        logger.info("Findings SLA is not enabled.")


def get_words_for_field(model, fieldname):
    max_results = getattr(settings, "MAX_AUTOCOMPLETE_WORDS", 20000)
    models = None
    if model == Finding:
        models = get_authorized_findings(Permissions.Finding_View, user=get_current_user())
    elif model == Finding_Template:
        models = Finding_Template.objects.all()

    if models is not None:
        words = [
            word for field_value in models.order_by().filter(**{f'{fieldname}__isnull': False}).values_list(fieldname, flat=True).distinct()[:max_results] for word in (field_value.split() if field_value else []) if len(word) > 2
        ]
    else:
        words = []

    return sorted(set(words))


def get_current_user():
    return crum.get_current_user()


def get_current_request():
    return crum.get_current_request()


def create_bleached_link(url, title):
    link = '<a href="'
    link += url
    link += '" target="_blank" title="'
    link += title
    link += '">'
    link += title
    link += "</a>"
    return bleach.clean(link, tags={"a"}, attributes={"a": ["href", "target", "title"]})


def get_object_or_none(klass, *args, **kwargs):
    """
    Use get() to return an object, or return None
    does not exist.
    klass may be a Model, Manager, or QuerySet object. All other passed
    arguments and keyword arguments are used in the get() query.
    Like with QuerySet.get(), MultipleObjectsReturned is raised if more than
    one object is found.
    """
    queryset = klass

    if hasattr(klass, "_default_manager"):
        queryset = klass._default_manager.all()

    if not hasattr(queryset, "get"):
        klass__name = klass.__name__ if isinstance(klass, type) else klass.__class__.__name__
        msg = (
            "First argument to get_object_or_None() must be a Model, Manager, "
            f"or QuerySet, not '{klass__name}'."
        )
        raise ValueError(msg)
    try:
        return queryset.get(*args, **kwargs)
    except queryset.model.DoesNotExist:
        return None


def get_last_object_or_none(klass, *args, **kwargs):
    """
    Use last() to return an object, or return None
    does not exist.
    klass may be a Model, Manager, or QuerySet object. All other passed
    arguments and keyword arguments are used in the get() query.
    Like with QuerySet.get(), MultipleObjectsReturned is raised if more than
    one object is found.
    """
    queryset = klass

    if hasattr(klass, "_default_manager"):
        queryset = klass._default_manager.all()

    if not hasattr(queryset, "get"):
        klass__name = klass.__name__ if isinstance(klass, type) else klass.__class__.__name__
        msg = (
            "First argument to get_last_object_or_None() must be a Model, Manager, "
            f"or QuerySet, not '{klass__name}'."
        )
        raise ValueError(msg)
    try:
        results = queryset.filter(*args, **kwargs).order_by("id")
        logger.debug("last_object_or_none: %s", results.query)
        return results.last()
    except queryset.model.DoesNotExist:
        return None


def add_success_message_to_response(message):
    if get_current_request():
        messages.add_message(get_current_request(), messages.SUCCESS, message, extra_tags="alert-success")


def add_error_message_to_response(message):
    if get_current_request():
        messages.add_message(get_current_request(), messages.ERROR, message, extra_tags="alert-danger")


def add_field_errors_to_response(form):
    if form and get_current_request():
        for field, error in form.errors.items():
            add_error_message_to_response(error)


def mass_model_updater(model_type, models, function, fields, page_size=1000, order="asc", log_prefix=""):
    """Using the default for model in queryset can be slow for large querysets. Even
    when using paging as LIMIT and OFFSET are slow on database. In some cases we can optimize
    this process very well if we can process the models ordered by id.
    In that case we don't need LIMIT or OFFSET, but can keep track of the latest id that
    was processed and continue from there on the next page. This is fast because
    it results in an index seek instead of executing the whole query again and skipping
    the first X items.
    """
    # force ordering by id to make our paging work
    last_id = None
    models = models.order_by()
    if order == "asc":
        logger.debug("ordering ascending")
        models = models.order_by("id")
        last_id = 0
    elif order == "desc":
        logger.debug("ordering descending")
        models = models.order_by("-id")
        # get maximum, which is the first due to descending order
        last_id = models.first().id + 1
    else:
        msg = 'order must be ''asc'' or ''desc'''
        raise ValueError(msg)
    # use filter to make count fast on mysql
    total_count = models.filter(id__gt=0).count()
    logger.debug("%s found %d models for mass update:", log_prefix, total_count)

    i = 0
    batch = []
    total_pages = (total_count // page_size) + 2
    # logger.info('pages to process: %d', total_pages)
    logger.debug("%s%s out of %s models processed ...", log_prefix, i, total_count)
    for p in range(1, total_pages):
        # logger.info('page: %d', p)
        if order == "asc":
            page = models.filter(id__gt=last_id)[:page_size]
        else:
            page = models.filter(id__lt=last_id)[:page_size]

        # logger.info('page query: %s', page.query)
        # if p == 23:
        #     raise ValueError('bla')
        for model in page:
            i += 1
            last_id = model.id
            # logger.info('last_id: %s', last_id)

            function(model)

            batch.append(model)

            if i > 0 and i % page_size == 0:
                if fields:
                    model_type.objects.bulk_update(batch, fields)
                batch = []
                logger.debug("%s%s out of %s models processed ...", log_prefix, i, total_count)

        logger.info("%s%s out of %s models processed ...", log_prefix, i, total_count)

    if fields:
        model_type.objects.bulk_update(batch, fields)
    batch = []
    logger.info("%s%s out of %s models processed ...", log_prefix, i, total_count)


def to_str_typed(obj):
    """ for code that handles multiple types of objects, print not only __str__ but prefix the type of the object"""
    return f'{type(obj)}: {obj}'


def get_product(obj):
    logger.debug("getting product for %s:%s", type(obj), obj)
    if not obj:
        return None

    if isinstance(obj, Finding) or isinstance(obj, Finding_Group):
        return obj.test.engagement.product

    if isinstance(obj, Test):
        return obj.engagement.product

    if isinstance(obj, Engagement):
        return obj.product

    if isinstance(obj, Product):
        return obj


def prod_name(obj):
    if not obj:
        return "Unknown"

    return get_product(obj).name


# Returns image locations by default (i.e. uploaded_files/09577eb1-6ccb-430b-bc82-0742d4c97a09.png)
# if return_objects=True, return the FileUPload object instead of just the file location
def get_file_images(obj, return_objects=False):
    logger.debug("getting images for %s:%s", type(obj), obj)
    files = None
    if not obj:
        return files
    files = obj.files.all()

    images = []
    for file in files:
        file_name = file.file.name
        file_type = mimetypes.guess_type(file_name)[0]
        if file_type and "image" in file_type:
            if return_objects:
                images.append(file)
            else:
                images.append(file_name)
    return images


def get_enabled_notifications_list():
    # Alerts need to enabled by default
    enabled = ["alert"]
    for choice in NOTIFICATION_CHOICES:
        if get_system_setting(f'enable_{choice[0]}_notifications'):
            enabled.append(choice[0])
    return enabled


def is_finding_groups_enabled():
    """Returns true is feature is enabled otherwise false"""
    return get_system_setting("enable_finding_groups")


class async_delete:
    def __init__(self, *args, **kwargs):
        self.mapping = {
            "Product_Type": [
                (Endpoint, "product__prod_type"),
                (Finding, "test__engagement__product__prod_type"),
                (Test, "engagement__product__prod_type"),
                (Engagement, "product__prod_type"),
                (Product, "prod_type"),
            ],
            "Product": [
                (Endpoint, "product"),
                (Finding, "test__engagement__product"),
                (Test, "engagement__product"),
                (Engagement, "product"),
            ],
            "Engagement": [(Finding, "test__engagement"), (Test, "engagement")],
            "Test": [(Finding, "test")],
        }

    @dojo_async_task
    @app.task
    def delete_chunk(self, objects, **kwargs):
        for object in objects:
            try:
                object.delete()
            except AssertionError:
                logger.debug("ASYNC_DELETE: object has already been deleted elsewhere. Skipping")
                # The id must be None
                # The object has already been deleted elsewhere
                pass

    @dojo_async_task
    @app.task
    def delete(self, object, **kwargs):
        logger.debug("ASYNC_DELETE: Deleting " + self.get_object_name(object) + ": " + str(object))
        model_list = self.mapping.get(self.get_object_name(object), None)
        if model_list:
            # The object to be deleted was found in the object list
            self.crawl(object, model_list)
        else:
            # The object is not supported in async delete, delete normally
            logger.debug(
                "ASYNC_DELETE: "
                + self.get_object_name(object)
                + " async delete not supported. Deleteing normally: "
                + str(object)
            )
            object.delete()

    @dojo_async_task
    @app.task
    def crawl(self, object, model_list, **kwargs):
        logger.debug("ASYNC_DELETE: Crawling " + self.get_object_name(object) + ": " + str(object))
        for model_info in model_list:
            model = model_info[0]
            model_query = model_info[1]
            filter_dict = {model_query: object}
            objects_to_delete = model.objects.filter(**filter_dict)
            logger.debug(
                "ASYNC_DELETE: Deleting "
                + str(len(objects_to_delete))
                + " "
                + self.get_object_name(model)
                + "s in chunks"
            )
            chunks = self.chunk_list(model, objects_to_delete)
            for chunk in chunks:
                logger.debug("deleting", len(chunk), self.get_object_name(model))
                self.delete_chunk(chunk)
        self.delete_chunk([object])
        logger.debug("ASYNC_DELETE: Successfully deleted " + self.get_object_name(object) + ": " + str(object))

    def chunk_list(self, model, list):
        chunk_size = get_setting("ASYNC_OBEJECT_DELETE_CHUNK_SIZE")
        # Break the list of objects into "chunk_size" lists
        chunk_list = [list[i : i + chunk_size] for i in range(0, len(list), chunk_size)]
        logger.debug(
            "ASYNC_DELETE: Split "
            + self.get_object_name(model)
            + " into "
            + str(len(chunk_list))
            + " chunks of "
            + str(chunk_size)
        )
        return chunk_list

    def get_object_name(self, object):
        if object.__class__.__name__ == "ModelBase":
            return object.__name__
        return object.__class__.__name__


@receiver(user_logged_in)
def log_user_login(sender, request, user, **kwargs):
    # to cover more complex cases:
    # http://stackoverflow.com/questions/4581789/how-do-i-get-user-ip-address-in-django

    logger.info("login user: {user} via ip: {ip}".format(user=user.username, ip=request.META.get("REMOTE_ADDR")))


@receiver(user_logged_out)
def log_user_logout(sender, request, user, **kwargs):
    logger.info("logout user: {user} via ip: {ip}".format(user=user.username, ip=request.META.get("REMOTE_ADDR")))


@receiver(user_login_failed)
def log_user_login_failed(sender, credentials, request, **kwargs):
    if "username" in credentials:
        logger.warning(
            "login failed for: {credentials} via ip: {ip}".format(
                credentials=credentials["username"], ip=request.META["REMOTE_ADDR"]
            )
        )
    else:
        logger.error("login failed because of missing username via ip: {ip}".format(ip=request.META["REMOTE_ADDR"]))


def get_password_requirements_string():
    s = "Password must contain {minimum_length} to {maximum_length} characters".format(
        minimum_length=int(get_system_setting("minimum_password_length")),
        maximum_length=int(get_system_setting("maximum_password_length")),
    )

    if bool(get_system_setting('lowercase_character_required')):
        s += ', one lowercase letter (a-z)'
    if bool(get_system_setting('uppercase_character_required')):
        s += ', one uppercase letter (A-Z)'
    if bool(get_system_setting('number_character_required')):
        s += ', one number (0-9)'
    if bool(get_system_setting('special_character_required')):
        s += ', one special character (()[]{}|\\`~!@#$%^&*_-+=;:\'\",<>./?)'

    if s.count(", ") == 1:
        password_requirements_string = s.rsplit(", ", 1)[0] + " and " + s.rsplit(", ", 1)[1]
    elif s.count(", ") > 1:
        password_requirements_string = s.rsplit(", ", 1)[0] + ", and " + s.rsplit(", ", 1)[1]
    else:
        password_requirements_string = s

    return password_requirements_string + "."


def get_zero_severity_level():
    return {"Critical": 0, "High": 0, "Medium": 0, "Low": 0, "Info": 0}


def sum_by_severity_level(metrics):
    values = get_zero_severity_level()

    for m in metrics:
        if values.get(m.get('severity')) is not None:
            values[m.get('severity')] += 1

    return values


def calculate_finding_age(f):
    start_date = f.get('date', None)
    if start_date and isinstance(start_date, str):
        start_date = parse(start_date).date()

    if settings.SLA_BUSINESS_DAYS:
        if f.get('mitigated'):
            mitigated_date = f.get('mitigated')
            if isinstance(mitigated_date, datetime):
                mitigated_date = f.get('mitigated').date()
            days = get_work_days(f.get('date'), mitigated_date)
        else:
            days = get_work_days(f.get('date'), timezone.now().date())
    else:
        if isinstance(start_date, datetime):
            start_date = start_date.date()

        if f.get('mitigated'):
            mitigated_date = f.get('mitigated')
            if isinstance(mitigated_date, datetime):
                mitigated_date = f.get('mitigated').date()
            diff = mitigated_date - start_date
        else:
            diff = timezone.now().date() - start_date
        days = diff.days
    return days if days > 0 else 0


def get_open_findings_burndown(product):
    findings = Finding.objects.filter(test__engagement__product=product, duplicate=False)
    f_list = list(findings)

    curr_date = datetime.combine(datetime.now(), datetime.min.time())
    start_date = curr_date - timedelta(days=90)

    critical_count = 0
    high_count = 0
    medium_count = 0
    low_count = 0
    info_count = 0

    # count all findings older than 90 days that are still active OR will be mitigated/risk-accepted in the next 90 days
    for f in list(findings.filter(date__lt=start_date)):
        if f.active:
            if f.severity == 'Critical':
                critical_count += 1
            if f.severity == 'High':
                high_count += 1
            if f.severity == 'Medium':
                medium_count += 1
            if f.severity == 'Low':
                low_count += 1
            if f.severity == 'Info':
                info_count += 1
        elif f.is_mitigated:
            f_mitigated_date = f.mitigated.timestamp()
            if f_mitigated_date >= start_date.timestamp():
                if f.severity == 'Critical':
                    critical_count += 1
                if f.severity == 'High':
                    high_count += 1
                if f.severity == 'Medium':
                    medium_count += 1
                if f.severity == 'Low':
                    low_count += 1
                if f.severity == 'Info':
                    info_count += 1
        elif f.risk_accepted:
            # simple risk acceptance does not have a risk acceptance object, so we fall back to creation date.
            f_risk_accepted_date = f.created.timestamp()
            if f.risk_acceptance:
                f_risk_accepted_date = f.risk_acceptance.created.timestamp()
            if f_risk_accepted_date >= start_date.timestamp():
                if f.severity == 'Critical':
                    critical_count += 1
                if f.severity == 'High':
                    high_count += 1
                if f.severity == 'Medium':
                    medium_count += 1
                if f.severity == 'Low':
                    low_count += 1
                if f.severity == 'Info':
                    info_count += 1

    running_min, running_max = float('inf'), float('-inf')
    past_90_days = {
        'Critical': [],
        'High': [],
        'Medium': [],
        'Low': [],
        'Info': []
    }

    # count the number of open findings for the 90-day window
    for i in range(90, -1, -1):
        start = (curr_date - timedelta(days=i))

        d_start = start.timestamp()
        d_end = (start + timedelta(days=1)).timestamp()

        for f in f_list:
            # If a finding was opened on this day we add it to the counter of that day
            f_open_date = datetime.combine(f.date, datetime.min.time()).timestamp()
            if f_open_date >= d_start and f_open_date < d_end:
                if f.severity == 'Critical':
                    critical_count += 1
                if f.severity == 'High':
                    high_count += 1
                if f.severity == 'Medium':
                    medium_count += 1
                if f.severity == 'Low':
                    low_count += 1
                if f.severity == 'Info':
                    info_count += 1

            # If a finding was mitigated on this day we subtract it
            if f.is_mitigated:
                f_mitigated_date = f.mitigated.timestamp()
                if f_mitigated_date >= d_start and f_mitigated_date < d_end:
                    if f.severity == 'Critical':
                        critical_count -= 1
                    if f.severity == 'High':
                        high_count -= 1
                    if f.severity == 'Medium':
                        medium_count -= 1
                    if f.severity == 'Low':
                        low_count -= 1
                    if f.severity == 'Info':
                        info_count -= 1

            # If a finding was risk accepted on this day we subtract it
            elif f.risk_accepted:
                f_risk_accepted_date = f.created.timestamp()
                if f.risk_acceptance:
                    f_risk_accepted_date = f.risk_acceptance.created.timestamp()
                if f_risk_accepted_date >= d_start and f_risk_accepted_date < d_end:
                    if f.severity == 'Critical':
                        critical_count -= 1
                    if f.severity == 'High':
                        high_count -= 1
                    if f.severity == 'Medium':
                        medium_count -= 1
                    if f.severity == 'Low':
                        low_count -= 1
                    if f.severity == 'Info':
                        info_count -= 1

        f_day = [critical_count, high_count, medium_count, low_count, info_count]
        if min(f_day) < running_min:
            running_min = min(f_day)
        if max(f_day) > running_max:
            running_max = max(f_day)

        past_90_days['Critical'].append([d_start * 1000, critical_count])
        past_90_days['High'].append([d_start * 1000, high_count])
        past_90_days['Medium'].append([d_start * 1000, medium_count])
        past_90_days['Low'].append([d_start * 1000, low_count])
        past_90_days['Info'].append([d_start * 1000, info_count])

    past_90_days['y_max'] = running_max
    past_90_days['y_min'] = running_min

    return past_90_days


<<<<<<< HEAD
def get_remote_json_config(connection: Connection, path_file: str):
    try:
        git_client = connection.clients.get_git_client()
        file_content = git_client.get_item_text(
            repository_id=settings.AZURE_DEVOPS_REPOSITORY_ID,
            path=path_file,
            project=settings.AZURE_DEVOPS_OFFICES_LOCATION.split(",")[0]
        )
        data = json.loads(b"".join(file_content).decode("utf-8"))
        return data
    except Exception as e:
        logger.error("Error getting remote configuration file: " + str(e))

class Response:

    def __init__(self, status, message) -> None:
        self.status = status
        self.message = message
=======
def generate_file_response(file_object: FileUpload) -> FileResponse:
    """Serve an uploaded file in a uniformed way.

    This function assumes all permissions have previously validated/verified
    by the caller of this function.
    """
    # Quick check to ensure we have the right type of object
    if not isinstance(file_object, FileUpload):
        msg = f"FileUpload object expected but type <{type(file_object)}> received."
        raise TypeError(msg)
    # Determine the path of the file on disk within the MEDIA_ROOT
    file_path = f'{settings.MEDIA_ROOT}/{file_object.file.url.lstrip(settings.MEDIA_URL)}'
    _, file_extension = os.path.splitext(file_path)
    # Generate the FileResponse
    response = FileResponse(
        open(file_path, "rb"),
        filename=f"{file_object.title}{file_extension}",
        content_type=f"{mimetypes.guess_type(file_path)}",
    )
    # Add some important headers
    response["Content-Disposition"] = f'attachment; filename="{file_object.title}{file_extension}"'
    response["Content-Length"] = file_object.file.size
    return response
>>>>>>> 73dddf62
<|MERGE_RESOLUTION|>--- conflicted
+++ resolved
@@ -2654,26 +2654,6 @@
     return past_90_days
 
 
-<<<<<<< HEAD
-def get_remote_json_config(connection: Connection, path_file: str):
-    try:
-        git_client = connection.clients.get_git_client()
-        file_content = git_client.get_item_text(
-            repository_id=settings.AZURE_DEVOPS_REPOSITORY_ID,
-            path=path_file,
-            project=settings.AZURE_DEVOPS_OFFICES_LOCATION.split(",")[0]
-        )
-        data = json.loads(b"".join(file_content).decode("utf-8"))
-        return data
-    except Exception as e:
-        logger.error("Error getting remote configuration file: " + str(e))
-
-class Response:
-
-    def __init__(self, status, message) -> None:
-        self.status = status
-        self.message = message
-=======
 def generate_file_response(file_object: FileUpload) -> FileResponse:
     """Serve an uploaded file in a uniformed way.
 
@@ -2697,4 +2677,23 @@
     response["Content-Disposition"] = f'attachment; filename="{file_object.title}{file_extension}"'
     response["Content-Length"] = file_object.file.size
     return response
->>>>>>> 73dddf62
+
+
+def get_remote_json_config(connection: Connection, path_file: str):
+    try:
+        git_client = connection.clients.get_git_client()
+        file_content = git_client.get_item_text(
+            repository_id=settings.AZURE_DEVOPS_REPOSITORY_ID,
+            path=path_file,
+            project=settings.AZURE_DEVOPS_OFFICES_LOCATION.split(",")[0]
+        )
+        data = json.loads(b"".join(file_content).decode("utf-8"))
+        return data
+    except Exception as e:
+        logger.error("Error getting remote configuration file: " + str(e))
+
+class Response:
+
+    def __init__(self, status, message) -> None:
+        self.status = status
+        self.message = message