import contextlib
import logging
from crum import get_current_user
from datetime import timedelta

from django.conf import settings
from django.contrib import messages
from django.contrib.admin.utils import NestedObjects
from django.contrib.auth import logout
from django.contrib.auth.decorators import user_passes_test, login_required
from django.contrib.auth.forms import AuthenticationForm, PasswordResetForm
from django.contrib.auth.views import LoginView, PasswordResetView
from django.contrib.humanize.templatetags.humanize import naturaltime
from django.core.mail import get_connection
from django.core.mail.backends.smtp import EmailBackend
from django.core import serializers
from django.core.exceptions import PermissionDenied, ValidationError
from django.db import DEFAULT_DB_ALIAS
from django.db.models import Q
from django.db.models.deletion import RestrictedError
from django.http import HttpResponseRedirect, HttpResponse, JsonResponse
from django.shortcuts import render, get_object_or_404
from django.urls import reverse
from django.utils.http import urlencode
from django.utils.translation import gettext as _
from django.utils.timezone import now

from rest_framework.authtoken.models import Token

from dojo.filters import UserFilter
from dojo.forms import DojoUserForm, ChangePasswordForm, AddDojoUserForm, EditDojoUserForm, DeleteUserForm, APIKeyForm, UserContactInfoForm, \
    Add_Product_Type_Member_UserForm, Add_Product_Member_UserForm, GlobalRoleForm, Add_Group_Member_UserForm, ConfigurationPermissionsForm
from dojo.models import Dojo_User, Alerts, Product_Member, Product_Type_Member, Dojo_Group_Member
from dojo.utils import get_page_items, add_breadcrumb, get_system_setting
from dojo.product.queries import get_authorized_product_members_for_user
from dojo.group.queries import get_authorized_group_members_for_user
from dojo.product_type.queries import get_authorized_product_type_members_for_user
from dojo.authorization.roles_permissions import Permissions
from dojo.decorators import dojo_ratelimit
from dojo.authorization.authorization_decorators import user_is_configuration_authorized

import hyperlink

logger = logging.getLogger(__name__)


class DojoLoginView(LoginView):
    template_name = 'dojo/login.html'
    authentication_form = AuthenticationForm

    def form_valid(self, form):
        last_login = None
        with contextlib.suppress(Exception):
            username = form.cleaned_data.get('username')
            user = Dojo_User.objects.get(username=username)
            last_login = user.last_login
        response = super().form_valid(form)
        name = self.request.user.first_name or self.request.user.username
        last_login = last_login or self.request.user.last_login
        messages.add_message(
            self.request,
            messages.SUCCESS,
            _(f'Hello {name}! Your last login was {naturaltime(last_login)} ({last_login.strftime("%Y-%m-%d %I:%M:%S %p")})'),
            extra_tags='alert-success')
        return response


# #  Django Rest Framework API v2

def api_v2_key(request):
    # This check should not be necessary because url should not be in 'urlpatterns' but we never know
    if not settings.API_TOKENS_ENABLED:
        raise PermissionDenied
    api_key = ''
    form = APIKeyForm(instance=request.user)
    if request.method == 'POST':  # new key requested
        form = APIKeyForm(request.POST, instance=request.user)
        if form.is_valid() and form.cleaned_data['id'] == request.user.id:
            try:
                api_key = Token.objects.get(user=request.user)
                api_key.delete()
                api_key = Token.objects.create(user=request.user)
            except Token.DoesNotExist:
                api_key = Token.objects.create(user=request.user)
            messages.add_message(request,
                                 messages.SUCCESS,
                                 _('API Key generated successfully.'),
                                 extra_tags='alert-success')
        else:
            raise PermissionDenied
    else:
        try:
            api_key = Token.objects.get(user=request.user)
        except Token.DoesNotExist:
            api_key = Token.objects.create(user=request.user)
    add_breadcrumb(title=_("API Key"), top_level=True, request=request)

    return render(request, 'dojo/api_v2_key.html',
                  {'name': _('API v2 Key'),
                   'metric': False,
                   'user': request.user,
                   'key': api_key,
                   'form': form,
                   })


# #  user specific
@dojo_ratelimit(key='post:username')
@dojo_ratelimit(key='post:password')
def login_view(request):
    if not settings.SHOW_LOGIN_FORM and settings.SOCIAL_LOGIN_AUTO_REDIRECT and sum([
        settings.GOOGLE_OAUTH_ENABLED,
        settings.OKTA_OAUTH_ENABLED,
        settings.AZUREAD_TENANT_OAUTH2_ENABLED,
        settings.GITLAB_OAUTH2_ENABLED,
        settings.AUTH0_OAUTH2_ENABLED,
        settings.KEYCLOAK_OAUTH2_ENABLED,
        settings.GITHUB_ENTERPRISE_OAUTH2_ENABLED,
        settings.SAML2_ENABLED
<<<<<<< HEAD
    ]) == 1:
=======
    ]) == 1 and 'force_login_form' not in request.GET:
>>>>>>> f2c3cf5d
        if settings.GOOGLE_OAUTH_ENABLED:
            social_auth = 'google-oauth2'
        elif settings.OKTA_OAUTH_ENABLED:
            social_auth = 'okta-oauth2'
        elif settings.AZUREAD_TENANT_OAUTH2_ENABLED:
            social_auth = 'azuread-tenant-oauth2'
        elif settings.GITLAB_OAUTH2_ENABLED:
            social_auth = 'gitlab'
        elif settings.KEYCLOAK_OAUTH2_ENABLED:
            social_auth = 'keycloak'
        elif settings.AUTH0_OAUTH2_ENABLED:
            social_auth = 'auth0'
        elif settings.GITHUB_ENTERPRISE_OAUTH2_ENABLED:
            social_auth = 'github-enterprise'
        else:
            return HttpResponseRedirect('/saml2/login')
        try:
            return HttpResponseRedirect('{}?{}'.format(reverse('social:begin', args=[social_auth]),
                                                   urlencode({'next': request.GET.get('next')})))
        except:
            return HttpResponseRedirect(reverse('social:begin', args=[social_auth]))
    else:
        return DojoLoginView.as_view(template_name='dojo/login.html', authentication_form=AuthenticationForm)(request)


def logout_view(request):
    logout(request)

    if not settings.SHOW_LOGIN_FORM:
        return login_view(request)
    else:
        messages.add_message(request,
                         messages.SUCCESS,
                         _('You have logged out successfully.'),
                         extra_tags='alert-success')

        return HttpResponseRedirect(reverse('login'))


@user_passes_test(lambda u: u.is_active)
def alerts(request):
    alerts = Alerts.objects.filter(user_id=request.user)

    if request.method == 'POST':
        removed_alerts = request.POST.getlist('alert_select')
        alerts.filter(id__in=removed_alerts).delete()
        alerts = alerts.filter(~Q(id__in=removed_alerts))

    paged_alerts = get_page_items(request, alerts, 25)
    alert_title = "Alerts"
    if request.user.get_full_name():
        alert_title += " for " + request.user.get_full_name()

    add_breadcrumb(title=alert_title, top_level=True, request=request)
    return render(request,
                  'dojo/alerts.html',
                  {'alerts': paged_alerts})


def delete_alerts(request):
    alerts = Alerts.objects.filter(user_id=request.user)

    if request.method == 'POST':
        alerts.filter().delete()
        messages.add_message(
            request,
            messages.SUCCESS,
            _('Alerts removed.'),
            extra_tags='alert-success')
        return HttpResponseRedirect('alerts')

    return render(request,
                    'dojo/delete_alerts.html',
                    {'alerts': alerts})


@login_required
def alerts_json(request, limit=None):
    limit = request.GET.get('limit')
    if limit:
        alerts = serializers.serialize('json', Alerts.objects.filter(user_id=request.user)[:int(limit)])
    else:
        alerts = serializers.serialize('json', Alerts.objects.filter(user_id=request.user))
    return HttpResponse(alerts, content_type='application/json')


def alertcount(request):
    if not settings.DISABLE_ALERT_COUNTER:
        count = Alerts.objects.filter(user_id=request.user).count()
        return JsonResponse({'count': count})
    return JsonResponse({'count': 0})


def view_profile(request):
    user = get_object_or_404(Dojo_User, pk=request.user.id)
    form = DojoUserForm(instance=user)
    group_members = get_authorized_group_members_for_user(user)

    user_contact = user.usercontactinfo if hasattr(user, 'usercontactinfo') else None
    if user_contact is None:
        contact_form = UserContactInfoForm()
    else:
        contact_form = UserContactInfoForm(instance=user_contact)

    global_role = user.global_role if hasattr(user, 'global_role') else None
    if global_role is None:
        previous_global_role = None
        global_role_form = GlobalRoleForm()
    else:
        previous_global_role = global_role.role
        global_role_form = GlobalRoleForm(instance=global_role)

    if request.method == 'POST':
        form = DojoUserForm(request.POST, instance=user)
        contact_form = UserContactInfoForm(request.POST, instance=user_contact)
        global_role_form = GlobalRoleForm(request.POST, instance=global_role)
        if form.is_valid() and contact_form.is_valid() and global_role_form.is_valid():
            form.save()
            contact = contact_form.save(commit=False)
            contact.user = user
            contact.save()
            request_user = get_current_user()
            global_role = global_role_form.save(commit=False)
            if global_role.role != previous_global_role and not request_user.is_superuser:
                global_role.role = previous_global_role
                messages.add_message(request,
                                    messages.WARNING,
                                    _('Only superusers are allowed to change their global role.'),
                                    extra_tags='alert-warning')
            global_role.user = user
            global_role.save()

            messages.add_message(request,
                                 messages.SUCCESS,
                                 _('Profile updated successfully.'),
                                 extra_tags='alert-success')
    add_breadcrumb(title=_("User Profile - %(user_full_name)s") % {'user_full_name': user.get_full_name()}, top_level=True, request=request)
    return render(request, 'dojo/profile.html', {
        'user': user,
        'form': form,
        'contact_form': contact_form,
        'global_role_form': global_role_form,
        'group_members': group_members})


def change_password(request):
    user = get_object_or_404(Dojo_User, pk=request.user.id)
    form = ChangePasswordForm(user=user)

    if request.method == 'POST':
        form = ChangePasswordForm(request.POST, user=user)
        if form.is_valid():
            new_password = form.cleaned_data['new_password']

            user.set_password(new_password)
            Dojo_User.disable_force_password_reset(user)
            user.save()

            messages.add_message(request,
                                    messages.SUCCESS,
                                    _('Your password has been changed.'),
                                    extra_tags='alert-success')
            return HttpResponseRedirect(reverse('view_profile'))

    add_breadcrumb(title=_("Change Password"), top_level=False, request=request)
    return render(request, 'dojo/change_pwd.html', {'form': form})


@user_is_configuration_authorized('auth.view_user')
def user(request):
    page_name = _("All Users")
    users = Dojo_User.objects.all() \
        .select_related('usercontactinfo', 'global_role') \
        .order_by('username', 'last_name', 'first_name')
    users = UserFilter(request.GET, queryset=users)
    paged_users = get_page_items(request, users.qs, 25)
    add_breadcrumb(title=page_name, top_level=True, request=request)
    return render(request, 'dojo/users.html', {
        "users": paged_users,
        "filtered": users,
        "name": page_name,
    })


@user_is_configuration_authorized('auth.add_user')
def add_user(request):
    page_name = _("Add User")
    form = AddDojoUserForm()
    contact_form = UserContactInfoForm()
    global_role_form = GlobalRoleForm()
    user = None

    if request.method == 'POST':
        form = AddDojoUserForm(request.POST)
        contact_form = UserContactInfoForm(request.POST)
        global_role_form = GlobalRoleForm(request.POST)
        if form.is_valid() and contact_form.is_valid() and global_role_form.is_valid():
            if not request.user.is_superuser and form.cleaned_data['is_superuser']:
                messages.add_message(request,
                                    messages.ERROR,
                                    _('Only superusers are allowed to add superusers. User was not saved.'),
                                    extra_tags='alert-danger')
            elif not request.user.is_superuser and global_role_form.cleaned_data['role']:
                messages.add_message(request,
                                    messages.ERROR,
                                    _('Only superusers are allowed to add users with a global role. User was not saved.'),
                                    extra_tags='alert-danger')
            else:
                user = form.save(commit=False)
                password = request.POST['password']
                if password:
                    user.set_password(password)
                else:
                    user.set_unusable_password()
                user.active = True
                user.save()
                contact = contact_form.save(commit=False)
                contact.user = user
                contact.save()
                global_role = global_role_form.save(commit=False)
                global_role.user = user
                global_role.save()
                messages.add_message(request,
                                    messages.SUCCESS,
                                    _('User added successfully.'),
                                    extra_tags='alert-success')
                return HttpResponseRedirect(reverse('view_user', args=(user.id,)))
        else:
            messages.add_message(request,
                                 messages.ERROR,
                                 _('User was not added successfully.'),
                                 extra_tags='alert-danger')
    add_breadcrumb(title=page_name, top_level=False, request=request)
    return render(request, "dojo/add_user.html", {
        'name': page_name,
        'form': form,
        'contact_form': contact_form,
        'global_role_form': global_role_form,
        'to_add': True})


@user_is_configuration_authorized('auth.view_user')
def view_user(request, uid):
    user = get_object_or_404(Dojo_User, id=uid)
    product_members = get_authorized_product_members_for_user(user, Permissions.Product_View)
    product_type_members = get_authorized_product_type_members_for_user(user, Permissions.Product_Type_View)
    group_members = get_authorized_group_members_for_user(user)
    configuration_permission_form = ConfigurationPermissionsForm(user=user)

    add_breadcrumb(title=_("View User"), top_level=False, request=request)
    return render(request, 'dojo/view_user.html', {
        'user': user,
        'product_members': product_members,
        'product_type_members': product_type_members,
        'group_members': group_members,
        'configuration_permission_form': configuration_permission_form})


@user_is_configuration_authorized('auth.change_user')
def edit_user(request, uid):
    page_name = _("Edit User")
    user = get_object_or_404(Dojo_User, id=uid)
    form = EditDojoUserForm(instance=user)

    user_contact = user.usercontactinfo if hasattr(user, 'usercontactinfo') else None
    if user_contact is None:
        contact_form = UserContactInfoForm()
    else:
        contact_form = UserContactInfoForm(instance=user_contact)

    global_role = user.global_role if hasattr(user, 'global_role') else None
    if global_role is None:
        global_role_form = GlobalRoleForm()
    else:
        global_role_form = GlobalRoleForm(instance=global_role)

    if request.method == 'POST':
        form = EditDojoUserForm(request.POST, instance=user)
        if user_contact is None:
            contact_form = UserContactInfoForm(request.POST)
        else:
            contact_form = UserContactInfoForm(request.POST, instance=user_contact)

        if global_role is None:
            global_role_form = GlobalRoleForm(request.POST)
        else:
            global_role_form = GlobalRoleForm(request.POST, instance=global_role)

        if form.is_valid() and contact_form.is_valid() and global_role_form.is_valid():
            if not request.user.is_superuser and form.cleaned_data['is_superuser']:
                messages.add_message(request,
                                    messages.ERROR,
                                    _('Only superusers are allowed to edit superusers. User was not saved.'),
                                    extra_tags='alert-danger')
            elif not request.user.is_superuser and global_role_form.cleaned_data['role']:
                messages.add_message(request,
                                    messages.ERROR,
                                    _('Only superusers are allowed to edit users with a global role. User was not saved.'),
                                    extra_tags='alert-danger')
            else:
                form.save()
                contact = contact_form.save(commit=False)
                contact.user = user
                contact.save()
                global_role = global_role_form.save(commit=False)
                global_role.user = user
                global_role.save()
                messages.add_message(request,
                                    messages.SUCCESS,
                                    _('User saved successfully.'),
                                    extra_tags='alert-success')
        else:
            messages.add_message(request,
                                messages.ERROR,
                                _('User was not saved successfully.'),
                                extra_tags='alert-danger')
    add_breadcrumb(title=page_name, top_level=False, request=request)
    return render(request, "dojo/add_user.html", {
        'name': page_name,
        'form': form,
        'contact_form': contact_form,
        'global_role_form': global_role_form,
        'to_edit': user})


@user_is_configuration_authorized('auth.delete_user')
def delete_user(request, uid):
    user = get_object_or_404(Dojo_User, id=uid)
    form = DeleteUserForm(instance=user)

    if user.id == request.user.id:
        messages.add_message(request,
                             messages.ERROR,
                             _('You may not delete yourself.'),
                             extra_tags='alert-danger')
        return HttpResponseRedirect(reverse('edit_user', args=(user.id,)))

    if request.method == 'POST':
        if 'id' in request.POST and str(user.id) == request.POST['id']:
            form = DeleteUserForm(request.POST, instance=user)
            if form.is_valid():
                if not request.user.is_superuser and user.is_superuser:
                    messages.add_message(request,
                                        messages.ERROR,
                                        _('Only superusers are allowed to delete superusers. User was not removed.'),
                                        extra_tags='alert-danger')
                elif not request.user.is_superuser and hasattr(user, 'global_role') and user.global_role.role:
                    messages.add_message(request,
                                        messages.ERROR,
                                        _('Only superusers are allowed to delete users with a global role. User was not removed.'),
                                        extra_tags='alert-danger')
                else:
                    try:
                        user.delete()
                        messages.add_message(request,
                                            messages.SUCCESS,
                                            _('User and relationships removed.'),
                                            extra_tags='alert-success')
                    except RestrictedError as err:
                        messages.add_message(request,
                                            messages.WARNING,
                                            _('User cannot be deleted: %(error)s') % {'error': err},
                                            extra_tags='alert-warning')
                    return HttpResponseRedirect(reverse('users'))

    collector = NestedObjects(using=DEFAULT_DB_ALIAS)
    collector.collect([user])
    rels = collector.nested()

    add_breadcrumb(title=_("Delete User"), top_level=False, request=request)
    return render(request, 'dojo/delete_user.html',
                  {'to_delete': user,
                   'form': form,
                   'rels': rels,
                   })


@user_passes_test(lambda u: u.is_superuser)
def add_product_type_member(request, uid):
    user = get_object_or_404(Dojo_User, id=uid)
    memberform = Add_Product_Type_Member_UserForm(initial={'user': user.id})
    if request.method == 'POST':
        memberform = Add_Product_Type_Member_UserForm(request.POST, initial={'user': user.id})
        if memberform.is_valid():
            if 'product_types' in memberform.cleaned_data and len(memberform.cleaned_data['product_types']) > 0:
                for product_type in memberform.cleaned_data['product_types']:
                    existing_members = Product_Type_Member.objects.filter(product_type=product_type, user=user)
                    if existing_members.count() == 0:
                        product_type_member = Product_Type_Member()
                        product_type_member.product_type = product_type
                        product_type_member.user = user
                        product_type_member.role = memberform.cleaned_data['role']
                        product_type_member.save()
                messages.add_message(request,
                                    messages.SUCCESS,
                                    _('Product type members added successfully.'),
                                    extra_tags='alert-success')
                return HttpResponseRedirect(reverse('view_user', args=(uid, )))
    add_breadcrumb(title=_("Add Product Type Member"), top_level=False, request=request)
    return render(request, 'dojo/new_product_type_member_user.html', {
        'user': user,
        'form': memberform,
    })


@user_passes_test(lambda u: u.is_superuser)
def add_product_member(request, uid):
    user = get_object_or_404(Dojo_User, id=uid)
    memberform = Add_Product_Member_UserForm(initial={'user': user.id})
    if request.method == 'POST':
        memberform = Add_Product_Member_UserForm(request.POST, initial={'user': user.id})
        if memberform.is_valid():
            if 'products' in memberform.cleaned_data and len(memberform.cleaned_data['products']) > 0:
                for product in memberform.cleaned_data['products']:
                    existing_members = Product_Member.objects.filter(product=product, user=user)
                    if existing_members.count() == 0:
                        product_member = Product_Member()
                        product_member.product = product
                        product_member.user = user
                        product_member.role = memberform.cleaned_data['role']
                        product_member.save()
            messages.add_message(request,
                                messages.SUCCESS,
                                _('Product members added successfully.'),
                                extra_tags='alert-success')
            return HttpResponseRedirect(reverse('view_user', args=(uid, )))
    add_breadcrumb(title=_("Add Product Member"), top_level=False, request=request)
    return render(request, 'dojo/new_product_member_user.html', {
        'user': user,
        'form': memberform,
    })


@user_passes_test(lambda u: u.is_superuser)
def add_group_member(request, uid):
    user = get_object_or_404(Dojo_User, id=uid)
    memberform = Add_Group_Member_UserForm(initial={'user': user.id})

    if request.method == 'POST':
        memberform = Add_Group_Member_UserForm(request.POST, initial={'user': user.id})
        if memberform.is_valid():
            if 'groups' in memberform.cleaned_data and len(memberform.cleaned_data['groups']) > 0:
                for group in memberform.cleaned_data['groups']:
                    existing_groups = Dojo_Group_Member.objects.filter(user=user, group=group)
                    if existing_groups.count() == 0:
                        group_member = Dojo_Group_Member()
                        group_member.group = group
                        group_member.user = user
                        group_member.role = memberform.cleaned_data['role']
                        group_member.save()
            messages.add_message(request,
                                 messages.SUCCESS,
                                 _('Groups added successfully.'),
                                 extra_tags='alert-success')
            return HttpResponseRedirect(reverse('view_user', args=(uid,)))

    add_breadcrumb(title=_("Add Group Member"), top_level=False, request=request)
    return render(request, 'dojo/new_group_member_user.html', {
        'user': user,
        'form': memberform
    })


@user_is_configuration_authorized('auth.change_permission')
def edit_permissions(request, uid):
    user = get_object_or_404(Dojo_User, id=uid)
    if request.method == 'POST':
        form = ConfigurationPermissionsForm(request.POST, user=user)
        if form.is_valid():
            form.save()
            messages.add_message(request,
                                 messages.SUCCESS,
                                 _('Permissions updated.'),
                                 extra_tags='alert-success')
    return HttpResponseRedirect(reverse('view_user', args=(uid,)))


class DojoForgotUsernameForm(PasswordResetForm):
    def send_mail(self, subject_template_name, email_template_name,
                  context, from_email, to_email, html_email_template_name=None):

        from_email = get_system_setting('email_from')

        url = hyperlink.parse(settings.SITE_URL)
        subject_template_name = 'dojo/forgot_username_subject.html'
        email_template_name = 'notifications/mail/forgot_username.tpl'
        context['site_name'] = url.host
        context['protocol'] = url.scheme
        context['domain'] = settings.SITE_URL[len(f'{url.scheme}://'):]

        super().send_mail(subject_template_name, email_template_name, context, from_email, to_email, html_email_template_name)

    def clean(self):
        try:
            connection = get_connection()
            if isinstance(connection, EmailBackend):
                connection.open()
                connection.close()
        except Exception:
            raise ValidationError("SMTP server is not configured correctly...")


class DojoPasswordResetForm(PasswordResetForm):
    def send_mail(self, subject_template_name, email_template_name,
                  context, from_email, to_email, html_email_template_name=None):

        from_email = get_system_setting('email_from')

        url = hyperlink.parse(settings.SITE_URL)
        email_template_name = 'notifications/mail/forgot_password.tpl'
        context['site_name'] = url.host
        context['protocol'] = url.scheme
        context['domain'] = settings.SITE_URL[len(f'{url.scheme}://'):]
        context['link_expiration_date'] = naturaltime(now() + timedelta(seconds=settings.PASSWORD_RESET_TIMEOUT))

        super().send_mail(subject_template_name, email_template_name, context, from_email, to_email, html_email_template_name)

    def clean(self):
        try:
            connection = get_connection()
            if isinstance(connection, EmailBackend):
                connection.open()
                connection.close()
        except Exception as e:
            logger.error(f"SMTP Server Connection Failure: {str(e)}")
            raise ValidationError("SMTP server is not configured correctly...")


class DojoPasswordResetView(PasswordResetView):
    form_class = DojoPasswordResetForm


class DojoForgotUsernameView(PasswordResetView):
    form_class = DojoForgotUsernameForm<|MERGE_RESOLUTION|>--- conflicted
+++ resolved
@@ -117,11 +117,7 @@
         settings.KEYCLOAK_OAUTH2_ENABLED,
         settings.GITHUB_ENTERPRISE_OAUTH2_ENABLED,
         settings.SAML2_ENABLED
-<<<<<<< HEAD
-    ]) == 1:
-=======
     ]) == 1 and 'force_login_form' not in request.GET:
->>>>>>> f2c3cf5d
         if settings.GOOGLE_OAUTH_ENABLED:
             social_auth = 'google-oauth2'
         elif settings.OKTA_OAUTH_ENABLED:
