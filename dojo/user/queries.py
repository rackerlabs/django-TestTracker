from crum import get_current_user
from django.db.models import Q
<<<<<<< HEAD
from django.conf import settings
from dojo.models import Dojo_Group_Member, Product_Member, Product_Type_Member, \
    Product_Group, Product_Type_Group, Dojo_User
=======

>>>>>>> 81c123e8
from dojo.authorization.authorization import get_roles_for_permission, user_has_global_permission
from dojo.models import (
    Dojo_Group_Member,
    Dojo_User,
    Product_Group,
    Product_Member,
    Product_Type_Group,
    Product_Type_Member,
)
from dojo.product.queries import get_authorized_products
from dojo.product_type.queries import get_authorized_product_types
from dojo.request_cache import cache_for_request


def get_authorized_users_for_product_type(users, product_type, permission):
    roles = get_roles_for_permission(permission)
    product_type_members = Product_Type_Member.objects \
        .filter(product_type=product_type, role__in=roles) \
        .select_related('user')
    product_type_groups = Product_Type_Group.objects \
        .filter(product_type=product_type, role__in=roles)
    group_members = Dojo_Group_Member.objects \
        .filter(group__in=[ptg.group for ptg in product_type_groups]) \
        .select_related('user')
    return users.filter(Q(id__in=[ptm.user.id for ptm in product_type_members])
        | Q(id__in=[gm.user.id for gm in group_members])
        | Q(global_role__role__in=roles)
        | Q(is_superuser=True))


def get_authorized_users_for_product_and_product_type(users, product, permission):
    if users is None:
        users = Dojo_User.objects.filter(is_active=True)

    roles = get_roles_for_permission(permission)
    product_members = Product_Member.objects \
        .filter(product=product, role__in=roles) \
        .select_related('user')
    product_type_members = Product_Type_Member.objects \
        .filter(product_type=product.prod_type, role__in=roles) \
        .select_related('user')
    product_groups = Product_Group.objects \
        .filter(product=product, role__in=roles)
    product_type_groups = Product_Type_Group.objects \
        .filter(product_type=product.prod_type, role__in=roles)
    group_members = Dojo_Group_Member.objects \
        .filter(
            Q(group__in=[pg.group for pg in product_groups])
            | Q(group__in=[ptg.group for ptg in product_type_groups])) \
        .select_related('user')
    return users.filter(Q(id__in=[pm.user.id for pm in product_members])
        | Q(id__in=[ptm.user.id for ptm in product_type_members])
        | Q(id__in=[gm.user.id for gm in group_members])
        | Q(global_role__role__in=roles)
        | Q(is_superuser=True))


# Cached because it is a complex SQL query and it is called 3 times for the engagement lists in products
@cache_for_request
def get_authorized_users(permission, user=None):
    if user is None:
        user = get_current_user()

    if user is None:
        return Dojo_User.objects.none()

    if user.is_anonymous:
        return Dojo_User.objects.none()

    users = Dojo_User.objects.all().order_by('first_name', 'last_name', 'username')

    if user.is_superuser or user_has_global_permission(user, permission):
        return users

    authorized_products = get_authorized_products(permission).values('id')
    authorized_product_types = get_authorized_product_types(permission).values('id')

    roles = get_roles_for_permission(permission)
    product_members = Product_Member.objects \
        .filter(product_id__in=authorized_products, role__in=roles) \
        .select_related('user')
    product_type_members = Product_Type_Member.objects \
        .filter(product_type_id__in=authorized_product_types, role__in=roles) \
        .select_related('user')
    product_groups = Product_Group.objects \
        .filter(product_id__in=authorized_products, role__in=roles)
    product_type_groups = Product_Type_Group.objects \
        .filter(product_type_id__in=authorized_product_types, role__in=roles)
    group_members = Dojo_Group_Member.objects \
        .filter(
            Q(group__in=[pg.group for pg in product_groups])
            | Q(group__in=[ptg.group for ptg in product_type_groups])) \
        .select_related('user')
    return users.filter(Q(id__in=[pm.user.id for pm in product_members])
        | Q(id__in=[ptm.user.id for ptm in product_type_members])
        | Q(id__in=[gm.user.id for gm in group_members])
        | Q(global_role__role__in=roles)
        | Q(is_superuser=True))


def get_all_user_by_role(role=None, user=None):
    if user is None:
        return Dojo_User.objects.none()

    if user.is_superuser:
        return Dojo_User.objects.all()

    if hasattr(user, "global_role"):
        if user.global_role.role:
            if user.global_role.role.name in settings.ROLE_ALLOWED_TO_ACCEPT_RISKS:
                return Dojo_User.objects.all()

    queryset_combined = Product_Type_Member.objects.select_related('role').filter(role__name=role).values(
        'user_id',
        'role__name',
        'role_id').union(
            Product_Member.objects.select_related('role').filter(role__name=role).values(
                'user_id',
                'role__name',
                'role_id'))
    user_ids = queryset_combined.values_list('user_id', flat=True) 
    user_query = Dojo_User.objects.filter(id__in=list(user_ids))

    return user_query<|MERGE_RESOLUTION|>--- conflicted
+++ resolved
@@ -1,12 +1,7 @@
 from crum import get_current_user
 from django.db.models import Q
-<<<<<<< HEAD
 from django.conf import settings
-from dojo.models import Dojo_Group_Member, Product_Member, Product_Type_Member, \
-    Product_Group, Product_Type_Group, Dojo_User
-=======
 
->>>>>>> 81c123e8
 from dojo.authorization.authorization import get_roles_for_permission, user_has_global_permission
 from dojo.models import (
     Dojo_Group_Member,
