from django.conf import settings
import logging
from django.core.exceptions import PermissionDenied
import functools
from django.shortcuts import get_object_or_404
from dojo.models import Finding, Finding_Group, Test, Engagement, Product, Endpoint, Product_Type, \
    Risk_Acceptance
from crum import get_current_user

logger = logging.getLogger(__name__)


def user_must_be_authorized(model, perm_type, arg, lookup="pk", view_func=None):
    # print('model: ', model)
    # print('arg: ', arg)
    # print('lookup: ', lookup)
    # print('view_func: ', view_func)

    """Decorator for view functions that ensures the user has permission on an object.

    It looks up the requested object in the user-restricted base queryset, checks
    for the object-level permission with given type and, if all went well, passes the
    retrieved object through to the view function. The object retrieved is passed
    as positional argument, directly after ``request``, the original lookup value
    (such as a primary key from URL) is removed from the arguments.

    This unifies (and simplifies) the typical ``get_object_or_404()`` + permission
    checking workflow, so that the view function doesn't have to deal with permissions
    and object retrival at all.

    :param model: The model to fetch objects of and do permission checking for
    :type  model: Model
    :param arg:
        Index of the function argument containing the value to look up in database
        (i.e. the object's primary key), not counting the first argument (``request``).
        If this is a keyword-argument rather than a positional one, specify its name
        as a string.
        ``None`` will disable object fetching entirely and only do model-level
        permission checking (usable for permission types like "add" that aren't
        related to a specific object).
    :type  arg: int, str
    :param lookup: Db lookup for selecting the requested object
    :type  lookup: str, optional
    :param view_func: The view function to wrap, not required for use as a decorator
    :type  view_func: callable, optional
    :raises Http404:
        if requested object isn't found
    :raises PermissionDenied: If object-/model-level permission check fails
    """

    if view_func is None:
        return functools.partial(user_must_be_authorized, model, perm_type, arg, lookup)

    @functools.wraps(view_func)
    def _wrapped(request, *args, **kwargs):
        # Fetch object from database
        if isinstance(arg, int):
            # Lookup value came as a positional argument
            args = list(args)
            lookup_value = args.pop(arg)
        else:
            # Lookup value was passed as keyword argument
            lookup_value = kwargs.pop(arg)

        # object must exist
        obj = get_object_or_404(
            # model.objects.for_user(request), **{lookup: lookup_value}
            model.objects.filter(**{lookup: lookup_value})
        )

        is_authorized = user_is_authorized(request.user, perm_type, obj)
        if not is_authorized:
            logger.warn('User %s is not authorized to %s for %s', request.user, perm_type, obj)
            raise PermissionDenied()

        # print('user is authorized for: ', obj)
        # Django doesn't seem to easily support just passing on the original positional parameters
        # so we resort to explicitly putting lookup_value here (which is for example the 'fid' parameter)
        print('view_func params', lookup_value, *args, **kwargs)
        return view_func(request, lookup_value, *args, **kwargs)

    return _wrapped


def check_auth_users_list(user, obj):
    is_authorized = False
    if isinstance(obj, Product_Type):
        is_authorized = user in obj.authorized_users.all()
        if not is_authorized:
            products = obj.prod_type.all()
            for product in products:
                is_authorized = is_authorized or user in product.authorized_users.all()
    elif isinstance(obj, Finding):
        is_authorized = user in obj.test.engagement.product.authorized_users.all()
        is_authorized = user in obj.test.engagement.product.prod_type.authorized_users.all() or is_authorized
<<<<<<< HEAD
    if isinstance(obj, Finding_Group):
        return check_auth_users_list(obj.test)
    if isinstance(obj, Test):
=======
    elif isinstance(obj, Test):
>>>>>>> 5ff0a06c
        is_authorized = user in obj.engagement.product.authorized_users.all()
        is_authorized = user in obj.engagement.product.prod_type.authorized_users.all() or is_authorized
    elif isinstance(obj, Engagement):
        is_authorized = user in obj.product.authorized_users.all()
        is_authorized = user in obj.product.prod_type.authorized_users.all() or is_authorized
    elif isinstance(obj, Product):
        is_authorized = user in obj.authorized_users.all()
        is_authorized = user in obj.prod_type.authorized_users.all() or is_authorized
    elif isinstance(obj, Endpoint):
        is_authorized = user in obj.product.authorized_users.all()
        is_authorized = user in obj.product.prod_type.authorized_users.all() or is_authorized
    elif isinstance(obj, Risk_Acceptance):
        return user.username == obj.owner.username or check_auth_users_list(user, obj.engagement_set.all()[0])
    else:
        raise ValueError('invalid obj %s to check for permissions' % obj)

    return is_authorized


def user_is_authorized(user, perm_type, obj):
    # print('help.user_is_authorized')
    # print('user: ', user.id)
    # print('perm_type', perm_type)
    # print('obj: ', obj)

    if perm_type not in ['view', 'change', 'delete', 'staff']:
        logger.error('permtype %s not supported', perm_type)
        raise ValueError('permtype ' + perm_type + ' not supported')

    if user.is_staff:
        # print('is_staff, returning True')
        return True

    # Risk Acceptance owner has always permission
    if isinstance(obj, Risk_Acceptance):
        if user.username == obj.owner.username:
            return True

    authorized_staff = settings.AUTHORIZED_USERS_ALLOW_STAFF

    if perm_type == 'staff' and not authorized_staff:
        return user.is_staff or user.is_superuser

    if perm_type == 'change' and not settings.AUTHORIZED_USERS_ALLOW_CHANGE and not authorized_staff:
        return user.is_staff or user.is_superuser

    if perm_type == 'delete' and not settings.AUTHORIZED_USERS_ALLOW_DELETE and not authorized_staff:
        return user.is_staff or user.is_superuser

    # at this point being in the authorized users lists means permission should be granted
    return check_auth_users_list(user, obj)


def objects_authorized(objects):
    authorized_objects = []
    for check_object in objects:
        if user_is_authorized(get_current_user(), "view", check_object):
            authorized_objects.append(check_object)
    return authorized_objects<|MERGE_RESOLUTION|>--- conflicted
+++ resolved
@@ -93,13 +93,9 @@
     elif isinstance(obj, Finding):
         is_authorized = user in obj.test.engagement.product.authorized_users.all()
         is_authorized = user in obj.test.engagement.product.prod_type.authorized_users.all() or is_authorized
-<<<<<<< HEAD
-    if isinstance(obj, Finding_Group):
+    elif isinstance(obj, Finding_Group):
         return check_auth_users_list(obj.test)
-    if isinstance(obj, Test):
-=======
     elif isinstance(obj, Test):
->>>>>>> 5ff0a06c
         is_authorized = user in obj.engagement.product.authorized_users.all()
         is_authorized = user in obj.engagement.product.prod_type.authorized_users.all() or is_authorized
     elif isinstance(obj, Engagement):
