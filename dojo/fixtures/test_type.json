[
  {
		"fields": {
			"name": "API Test"
		},
		"model": "dojo.test_type",
		"pk": 1
	},
	{
		"fields": {
			"name": "Static Check"
		},
		"model": "dojo.test_type",
		"pk": 2
	},
	{
		"fields": {
			"name": "Pen Test"
		},
		"model": "dojo.test_type",
		"pk": 3
	},
	{
		"fields": {
			"name": "Web Application Test"
		},
		"model": "dojo.test_type",
		"pk": 4
	},
	{
		"fields": {
			"name": "Security Research"
		},
		"model": "dojo.test_type",
		"pk": 5
	},
	{
		"fields": {
			"name": "Threat Modeling"
		},
		"model": "dojo.test_type",
		"pk": 6
	},
	{
		"fields": {
			"name": "Manual Code Review"
		},
		"model": "dojo.test_type",
		"pk": 7
	},
	 
	
	
	
	{
		"fields": {
			"name": "Acunetix Scan"
		},
		"model": "dojo.test_type",
		"pk": 100
	},
	{
    "fields": {
      "name": "Anchore Engine Scan"
    },
    "model": "dojo.test_type",
    "pk": 101
	},
	{
		"fields": {
			"name": "AppSpider Scan"
		},
		"model": "dojo.test_type",
		"pk": 102
	},
	{
		"fields": {
			"name": "Arachni Scan"
		},
		"model": "dojo.test_type",
		"pk": 103
	},
	{
		"fields": {
			"name": "Bandit Scan"
		},
		"model": "dojo.test_type",
		"pk": 104
	},
	{
    "fields": {
      "name": "Blackduck Hub Scan"
    },
    "model": "dojo.test_type",
    "pk": 105
	},
	{
		"fields": {
			"name": "Brakeman Scan"
		},
		"model": "dojo.test_type",
		"pk": 106
	},
	{
    "fields": {
      "name": "Bundler-Audit Scan"
    },
    "model": "dojo.test_type",
    "pk": 107
	},
	{
		"fields": {
			"name": "Burp Scan"
		},
		"model": "dojo.test_type",
		"pk": 108
	},
	{
		"fields": {
			"name": "Checkmarx Scan"
		},
		"model": "dojo.test_type",
		"pk": 109
	},
	{
		"fields": {
			"name": "Clair Scan"
		},
		"model": "dojo.test_type",
		"pk": 110
	},
	{
    "fields": {
      "name": "Clair Klar Scan"
    },
    "model": "dojo.test_type",
    "pk": 111
	},
	{
		"fields": {
      "name": "Cobalt.io Scan"
    },
    "model": "dojo.test_type",
    "pk": 112
  },
  {
    "fields": {
      "name": "Contrast Scan"
    },
    "model":"dojo.test_type",
    "pk": 113
  },
	{
		"fields": {
					"name": "Crashtest Security Scan"
		},
		"model": "dojo.test_type",
		"pk": 114
	},
	{
		"fields": {
			"name": "DawnScanner Scan"
		},
		"model": "dojo.test_type",
		"pk": 115
	},
	{
		"fields": {
			"name": "Dependency Check Scan"
		},
		"model": "dojo.test_type",
		"pk": 116
	},
	{
		"fields": {
			"name": "Generic Findings Import"
		},
		"model": "dojo.test_type",
		"pk": 117
	},
	{
		"fields": {
			"name": "Gosec Scanner"
		},
		"model": "dojo.test_type",
		"pk": 118
  },
  {
    "fields": {
      "name": "IBM AppScan DAST"
    },
    "model": "dojo.test_type",
    "pk": 119
  },
	{
		"fields": {
			"name": "Immuniweb Scan"
		},
		"model": "dojo.test_type",
		"pk": 120
	},
	{
    "fields": {
      "name": "Kiuwan Scan"
    },
    "model": "dojo.test_type",
    "pk": 121
  },
  {
    "fields": {
      "name": "Microfocus Webinspect Scan"
    },
    "model":"dojo.test_type",
    "pk": 122
  },
	{
		"fields": {
      "name": "Mozilla Observatory Scan"
    },
    "model": "dojo.test_type",
    "pk": 123
	},
	{
		"fields": {
			"name": "Nessus Scan"
		},
		"model": "dojo.test_type",
		"pk": 124
	},
	{
    "fields": {
      "name": "Netsparker Scan"
    },
    "model": "dojo.test_type",
    "pk": 125
	},
	{
		"fields": {
			"name": "Nexpose Scan"
		},
		"model": "dojo.test_type",
		"pk": 126
	},
	{
		"fields": {
			"name": "Nikto Scan"
		},
		"model": "dojo.test_type",
		"pk": 127
	},
	{
		"fields": {
			"name": "Nmap Scan"
		},
		"model": "dojo.test_type",
		"pk": 128
	},
	{
		"fields": {
			"name": "NPM Audit Scan"
		},
		"model": "dojo.test_type",
		"pk": 129
	},
	{
		"fields": {
			"name": "Node Security Platform Scan"
		},
		"model": "dojo.test_type",
		"pk": 130
	},
	{
		"fields":{
			"name": "Openscap Vulnerability Scan"
		},
		"model": "dojo.test_type",
		"pk": 131
	},
	{
		"fields": {
			"name": "OpenVAS CSV"
		},
		"model": "dojo.test_type",
		"pk": 132
	},
	{
		"fields": {
      		"name": "PHP Security Audit v2"
    	},
    	"model": "dojo.test_type",
    	"pk": 133
	},
	{
		"fields": {
      		"name": "PHP Symfony Check"
    	},
    	"model": "dojo.test_type",
    	"pk": 134
	},
	{
		"fields": {
			"name": "Qualys Scan"
		},
		"model": "dojo.test_type",
		"pk": 135
	},
	{
		"fields": {
			"name": "Qualys Web App Scan"
		},
		"model": "dojo.test_type",
		"pk": 136
	},
	{
		"fields": {
			"name": "Retire.js Scan"
		},
		"model": "dojo.test_type",
		"pk": 137
	},
	{
		"fields": {
					"name": "Safety Scan"
		},
		"model": "dojo.test_type",
	"pk": 138
	},
	{
		"fields": {
			"name": "SKF Scan"
		},
		"model": "dojo.test_type",
		"pk": 139
	},
	{
		"fields": {
			"name": "Snyk Scan"
		},
		"model": "dojo.test_type",
		"pk": 140
	},
	{
    "fields": {
      "name": "Sonatype Application Scan"
    },
    "model": "dojo.test_type",
    "pk": 141
	},
	{
		"fields": {
			"name": "SSL Labs Scan"
		},
		"model": "dojo.test_type",
		"pk": 142
	},
	{
		"fields": {
			"name": "Trustwave"
		},
		"model": "dojo.test_type",
		"pk": 143
	},
	{
    "fields": {
      "name": "Twistlock Image Scan"
    },
    "model": "dojo.test_type",
    "pk": 144
	},
	{
		"fields": {
			"name": "VCG Scan"
		},
		"model": "dojo.test_type",
		"pk": 145
	},
	{
		"fields": {
			"name": "Veracode Scan"
		},
		"model": "dojo.test_type",
		"pk": 146
	},
  {
    "fields": {
      "name": "Wapiti Scan"
    },
    "model": "dojo.test_type",
    "pk": 147
  },
  {
		"fields": {
      "name": "Whitesource Scan"
    },
    "model": "dojo.test_type",
	  "pk": 148
  },
	{
		"fields": {
			"name": "ZAP Scan"
		},
		"model": "dojo.test_type",
<<<<<<< HEAD
		"pk": 149
=======
		"pk": 158
	},
	{
		"fields": {
			"name": "Sslyze Scan"
		},
		"model": "dojo.test_type",
		"pk": 159
>>>>>>> f15536ed
	}	
]<|MERGE_RESOLUTION|>--- conflicted
+++ resolved
@@ -400,9 +400,6 @@
 			"name": "ZAP Scan"
 		},
 		"model": "dojo.test_type",
-<<<<<<< HEAD
-		"pk": 149
-=======
 		"pk": 158
 	},
 	{
@@ -411,6 +408,5 @@
 		},
 		"model": "dojo.test_type",
 		"pk": 159
->>>>>>> f15536ed
 	}	
 ]