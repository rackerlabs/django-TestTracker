--- conflicted
+++ resolved
@@ -220,168 +220,123 @@
 		"model": "dojo.test_type",
 		"pk": 123
 	},
+  {
+		"fields":{
+			"name": "Openscap Vulnerability Scan"
+		},
+		"model": "dojo.test_type",
+		"pk": 124 
+	},
 	{
 		"fields": {
 			"name": "OpenVAS CSV"
 		},
 		"model": "dojo.test_type",
-		"pk": 124
+		"pk": 125
 	},
 	{
 		"fields": {
       		"name": "PHP Security Audit v2"
     	},
     	"model": "dojo.test_type",
-    	"pk": 125
+    	"pk": 126
 	},
 	{
 		"fields": {
 			"name": "Qualys Scan"
 		},
 		"model": "dojo.test_type",
-		"pk": 126
+		"pk": 127
 	},
 	{
 		"fields": {
 			"name": "Qualys Web App Scan"
 		},
 		"model": "dojo.test_type",
-		"pk": 127
+		"pk": 128
 	},
 	{
 		"fields": {
 			"name": "Retire.js Scan"
 		},
 		"model": "dojo.test_type",
-		"pk": 128
+		"pk": 129
 	},
 	{
 		"fields": {
 					"name": "Safety Scan"
 		},
 		"model": "dojo.test_type",
-	"pk": 129
+	"pk": 130
 	},
 	{
 		"fields": {
 			"name": "SKF Scan"
 		},
 		"model": "dojo.test_type",
-		"pk": 130
+		"pk": 131
 	},
 	{
 		"fields": {
 			"name": "Snyk Scan"
 		},
 		"model": "dojo.test_type",
-		"pk": 131
+		"pk": 132
 	},
 	{
     "fields": {
       "name": "Sonatype Application Scan"
     },
     "model": "dojo.test_type",
-    "pk": 132
+    "pk": 133
 	},
 	{
 		"fields": {
 			"name": "SSL Labs Scan"
 		},
 		"model": "dojo.test_type",
-		"pk": 133
+		"pk": 134
 	},
 	{
 		"fields": {
 			"name": "Trustwave"
 		},
 		"model": "dojo.test_type",
-		"pk": 134
+		"pk": 135
 	},
 	{
     "fields": {
       "name": "Twistlock Image Scan"
     },
     "model": "dojo.test_type",
-    "pk": 135
+    "pk": 136
 	},
 	{
 		"fields": {
 			"name": "VCG Scan"
 		},
 		"model": "dojo.test_type",
-		"pk": 136
+		"pk": 137
 	},
 	{
 		"fields": {
 			"name": "Veracode Scan"
 		},
 		"model": "dojo.test_type",
-		"pk": 137
-	},
-<<<<<<< HEAD
+		"pk": 138
+	},
+  {
+    "fields": {
+      "name": "Wapiti Scan"
+    },
+    "model": "dojo.test_type",
+    "pk": 139
+  },
 	{
 		"fields": {
 			"name": "ZAP Scan"
 		},
 		"model": "dojo.test_type",
-		"pk": 138
-	}
-=======
-  {
-    "fields": {
-      "name": "Bundler-Audit Scan"
-    },
-    "model": "dojo.test_type",
-    "pk": 41
-  },
-  {
-    "fields": {
-      "name": "Netsparker Scanner"
-    },
-    "model": "dojo.test_type",
-    "pk": 49
-  },
-  {
-    "fields": {
-      "name": "Twistlock Image Scan"
-    },
-    "model": "dojo.test_type",
-    "pk": 50
-  },
-  {
-    "fields": {
-      "name": "Blackduck Hub Scan"
-    },
-    "model": "dojo.test_type",
-    "pk": 51
-  },
-  {
-    "fields": {
-      "name": "Kiuwan Scan"
-    },
-    "model": "dojo.test_type",
-    "pk": 52
-  },
-  {
-    "fields": {
-      "name": "Sonatype Application Scan"
-    },
-    "model": "dojo.test_type",
-    "pk": 53
-	},
-	{
-		"fields":{
-			"name": "Openscap Vulnerability Scan"
-		},
-		"model": "dojo.test_type",
-		"pk": 54 
-	},
-	{
-    "fields": {
-      "name": "Wapiti Scan"
-    },
-    "model": "dojo.test_type",
-    "pk": 55
+		"pk": 140
   }
->>>>>>> 3684f9b0
 ]