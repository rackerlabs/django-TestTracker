[
  {
		"fields": {
			"name": "API Test"
		},
		"model": "dojo.test_type",
		"pk": 1
	},
	{
		"fields": {
			"name": "Static Check"
		},
		"model": "dojo.test_type",
		"pk": 2
	},
	{
		"fields": {
			"name": "Pen Test"
		},
		"model": "dojo.test_type",
		"pk": 3
	},
	{
		"fields": {
			"name": "Web Application Test"
		},
		"model": "dojo.test_type",
		"pk": 4
	},
	{
		"fields": {
			"name": "Security Research"
		},
		"model": "dojo.test_type",
		"pk": 5
	},
	{
		"fields": {
			"name": "Threat Modeling"
		},
		"model": "dojo.test_type",
		"pk": 6
	},
	{
		"fields": {
			"name": "Manual Code Review"
		},
		"model": "dojo.test_type",
		"pk": 7
	},




	{
		"fields": {
			"name": "Acunetix Scan"
		},
		"model": "dojo.test_type",
		"pk": 100
	},
    {
        "fields": {
            "name": "Anchore Engine Scan"
        },
        "model": "dojo.test_type",
        "pk": 101
    },
	{
		"fields": {
			"name": "AppSpider Scan"
		},
		"model": "dojo.test_type",
		"pk": 102
	},
	{
		"fields": {
			"name": "Arachni Scan"
		},
		"model": "dojo.test_type",
		"pk": 103
	},
	{
		"fields": {
			"name": "AWS Prowler Scanner"
		},
		"model": "dojo.test_type",
		"pk": 104
	},
	{
		"fields": {
			"name": "AWS Scout2 Scanner"
		},
		"model": "dojo.test_type",
		"pk": 105
	},
	{
		"fields": {
			"name": "Bandit Scan"
		},
		"model": "dojo.test_type",
		"pk": 106
	},
	{
		"fields": {
		"name": "Blackduck Hub Scan"
		},
		"model": "dojo.test_type",
		"pk": 107
	},
	{
		"fields": {
			"name": "Brakeman Scan"
		},
		"model": "dojo.test_type",
		"pk": 108
	},
	{
		"fields": {
		"name": "Bundler-Audit Scan"
		},
		"model": "dojo.test_type",
		"pk": 109
	},
	{
		"fields": {
			"name": "Burp Scan"
		},
		"model": "dojo.test_type",
		"pk": 110
	},
	{
		"fields": {
			"name": "Checkmarx Scan"
		},
		"model": "dojo.test_type",
		"pk": 111
	},
	{
		"fields": {
			"name": "Clair Scan"
		},
		"model": "dojo.test_type",
		"pk": 112
	},
	{
		"fields": {
			"name": "Clair Klar Scan"
		},
		"model": "dojo.test_type",
		"pk": 113
	},
	{
		"fields": {
    		"name": "Cobalt.io Scan"
    	},
    	"model": "dojo.test_type",
    	"pk": 114
	},
	{
		"fields": {
			"name": "Contrast Scan"
		},
		"model":"dojo.test_type",
		"pk": 115
	},
	{
		"fields": {
			"name": "Crashtest Security Scan"
		},
		"model": "dojo.test_type",
		"pk": 116
	},
	{
		"fields": {
			"name": "DawnScanner Scan"
		},
		"model": "dojo.test_type",
		"pk": 117
	},
	{
		"fields": {
			"name": "Dependency Check Scan"
		},
		"model": "dojo.test_type",
		"pk": 118
	},
	{
		"fields": {
			"name": "Fortify"
		},
		"model": "dojo.test_type",
		"pk": 119
	},
	{
		"fields": {
			"name": "Generic Findings Import"
		},
		"model": "dojo.test_type",
		"pk": 120
	},
	{
		"fields": {
			"name": "Gosec Scanner"
		},
		"model": "dojo.test_type",
		"pk": 121
  	},
  	{
    	"fields": {
      		"name": "IBM AppScan DAST"
    },
    	"model": "dojo.test_type",
    	"pk": 122
  	},
	{
		"fields": {
			"name": "Immuniweb Scan"
	},
		"model": "dojo.test_type",
		"pk": 123
	},
	{
    	"fields": {
      		"name": "Kiuwan Scan"
    },
    	"model": "dojo.test_type",
    	"pk": 124
  	},
  	{
    	"fields": {
      		"name": "Microfocus Webinspect Scan"
    },
    	"model":"dojo.test_type",
    	"pk": 125
  	},
  	{
    	"fields": {
      		"name": "MobSF Scanner"
    },
    	"model":"dojo.test_type",
    	"pk": 126
  	},
	{
		"fields": {
      		"name": "Mozilla Observatory Scan"
    },
    	"model": "dojo.test_type",
    	"pk": 127
	},
	{
		"fields": {
			"name": "Nessus Scan"
		},
		"model": "dojo.test_type",
		"pk": 128
	},
	{
    	"fields": {
      		"name": "Netsparker Scan"
    },
    	"model": "dojo.test_type",
    	"pk": 129
	},
	{
		"fields": {
			"name": "Nexpose Scan"
		},
		"model": "dojo.test_type",
		"pk": 130
	},
	{
		"fields": {
			"name": "Nikto Scan"
		},
		"model": "dojo.test_type",
		"pk": 131
	},
	{
		"fields": {
			"name": "Nmap Scan"
		},
		"model": "dojo.test_type",
		"pk": 132
	},
	{
		"fields": {
			"name": "NPM Audit Scan"
		},
		"model": "dojo.test_type",
		"pk": 133
	},
	{
		"fields": {
			"name": "Node Security Platform Scan"
		},
		"model": "dojo.test_type",
		"pk": 134
	},
	{
		"fields":{
			"name": "Openscap Vulnerability Scan"
		},
		"model": "dojo.test_type",
		"pk": 135
	},
	{
		"fields": {
			"name": "OpenVAS CSV"
		},
		"model": "dojo.test_type",
		"pk": 136
	},
	{
		"fields": {
      		"name": "PHP Security Audit v2"
    	},
    	"model": "dojo.test_type",
    	"pk": 137
	},
	{
		"fields": {
      		"name": "PHP Symfony Security Checker"
    	},
    	"model": "dojo.test_type",
    	"pk": 138
	},
	{
		"fields": {
			"name": "Qualys Scan"
		},
		"model": "dojo.test_type",
		"pk": 139
	},
	{
		"fields": {
			"name": "Qualys Webapp Scan"
		},
		"model": "dojo.test_type",
		"pk": 140
	},
	{
		"fields": {
			"name": "Retire.js Scan"
		},
		"model": "dojo.test_type",
		"pk": 141
	},
	{
		"fields": {
					"name": "Safety Scan"
		},
		"model": "dojo.test_type",
		"pk": 142
	},
	{
		"fields": {
			"name": "SKF Scan"
		},
		"model": "dojo.test_type",
		"pk": 143
	},
	{
		"fields": {
			"name": "Snyk Scan"
		},
		"model": "dojo.test_type",
		"pk": 144
	},
	{
    	"fields": {
      		"name": "Sonatype Application Scan"
    	},
    	"model": "dojo.test_type",
    	"pk": 145
	},
	{
		"fields": {
			"name": "SSL Labs Scan"
		},
		"model": "dojo.test_type",
		"pk": 146
	},
  {
		"fields": {
			"name": "Sslscan"
		},
		"model": "dojo.test_type",
		"pk": 147
	},
	{
		"fields": {
			"name": "SonarQube"
		},
		"model": "dojo.test_type",
		"pk": 148
	},
	{
		"fields": {
			"name": "SpotBugs"
		},
		"model": "dojo.test_type",
		"pk": 149
	},
	{
		"fields": {
			"name": "Trufflehog"
		},
		"model": "dojo.test_type",
		"pk": 150
	},
	{
		"fields": {
			"name": "Trustwave"
		},
		"model": "dojo.test_type",
		"pk": 151
	},
	{
    "fields": {
    		"name": "Twistlock Image Scan"
    },
    "model": "dojo.test_type",
    "pk": 152
	},
	{
		 "fields": {
		     "name": "VCG Scan"
		},
		"model": "dojo.test_type",
		"pk": 153
	},
	{
		"fields": {
		    "name": "Veracode Scan"
		},
		"model": "dojo.test_type",
		"pk": 154
	},
  {
  	"fields": {
    		"name": "Wapiti Scan"
  	},
  	"model": "dojo.test_type",
  	"pk": 155
  },
  {
	   "fields": {
		     "name": "Wpscan"
	   },
		"model": "dojo.test_type",
		"pk": 156
	},
  {
		"fields": {
     	  "name": "Whitesource Scan"
    },
    "model": "dojo.test_type",
	  "pk": 157
  },
	{
	   "fields": {
	      "name": "ZAP Scan"
		},
		"model": "dojo.test_type",
		"pk": 158
	},
    {
		"fields": {
			"name": "Sslyze Scan"
		},
		"model": "dojo.test_type",
		"pk": 159
	},
	{
		"fields": {
			"name": "Testssl Scan"
		},
		"model": "dojo.test_type",
		"pk": 160
	},
	{
	   "fields": {
	      "name": "JFrog Xray Scan"
		},
		"model": "dojo.test_type",
		"pk": 161
	},
	{
		"fields": {
      		"name": "Hadolint Dockerfile check"
    	},
    	"model": "dojo.test_type",
    	"pk": 162
	},
	{
		"fields": {
			"name": "Aqua Scan"
		},
		"model": "dojo.test_type",
		"pk": 163
	},
	{
		"fields": {
			"name": "Dependency Track Finding Packaging Format (FPF) Export"
		},
		"model": "dojo.test_type",
		"pk": 164

	},
  {
      "fields": {
          "name": "Trivy Scan"
      },
      "model": "dojo.test_type",
      "pk": 165
  },
  {
		"fields": {
			"name": "Xanitizer Scan"
		},
		"model": "dojo.test_type",
		"pk": 166
	},
	{
		"fields": {
			"name": "HackerOne Cases"
		},
		"model": "dojo.test_type",
		"pk": 167
	},
	{
		"fields": {
			"name": "Outpost24 Scan"
		},
		"model": "dojo.test_type",
		"pk": 168
	},
	{
		"fields": {
			"name": "Blackduck Component Risk"
		},
		"model": "dojo.test_type",
		"pk": 169
	},
	{
		"fields": {
			"name": "DSOP Scan"
		},
		"model": "dojo.test_type",
		"pk": 170
	},
	{
		"fields": {
			"name": "Burp Suite Enterprise"
		},
		"model": "dojo.test_type",
		"pk": 171
	},
    {
        "fields": {
            "name": "Anchore Enterprise Policy Check"
        },
        "model": "dojo.test_type",
        "pk": 172
    },
	{
		"fields": {
			"name": "Harbor Vulnerability Scan"
		},
		"model": "dojo.test_type",
		"pk": 173
	},
	{
		"fields": {
			"name": "Gitleaks Scan"
		},
		"model": "dojo.test_type",
		"pk": 174
	},
	{
		"fields": {
		    "name": "Choctaw Hog Scan"
		},
		"model": "dojo.test_type",
		"pk": 175
	},
	{
		"fields": {
			"name": "GitLab SAST Report"
		},
		"model": "dojo.test_type",
		"pk": 176
	},
	{
		"fields": {
			"name": "Qualys Infrastructure Scan (WebGUI XML)"
		},
		"model": "dojo.test_type",
		"pk": 177
	},
	{
		"fields": {
			"name": "BugCrowd "
		},
		"model": "dojo.test_type",
		"pk": 178
	},
	{
		"fields": {
		  "name": "Yarn Audit Scan"
    },
		"model": "dojo.test_type",
		"pk": 179
	},
	{
<<<<<<< HEAD
		"fields": {
		  "name": "HuskyCi"
    },
		"model": "dojo.test_type",
		"pk": 180
=======
    "fields": {
      "name": "ESLint Scan"
    },
    "model": "dojo.test_type",
      "pk": 180
>>>>>>> 3d2a5f75
	}
]<|MERGE_RESOLUTION|>--- conflicted
+++ resolved
@@ -1,64 +1,60 @@
 [
-  {
-		"fields": {
-			"name": "API Test"
-		},
-		"model": "dojo.test_type",
-		"pk": 1
-	},
-	{
-		"fields": {
-			"name": "Static Check"
-		},
-		"model": "dojo.test_type",
-		"pk": 2
-	},
-	{
-		"fields": {
-			"name": "Pen Test"
-		},
-		"model": "dojo.test_type",
-		"pk": 3
-	},
-	{
-		"fields": {
-			"name": "Web Application Test"
-		},
-		"model": "dojo.test_type",
-		"pk": 4
-	},
-	{
-		"fields": {
-			"name": "Security Research"
-		},
-		"model": "dojo.test_type",
-		"pk": 5
-	},
-	{
-		"fields": {
-			"name": "Threat Modeling"
-		},
-		"model": "dojo.test_type",
-		"pk": 6
-	},
-	{
-		"fields": {
-			"name": "Manual Code Review"
-		},
-		"model": "dojo.test_type",
-		"pk": 7
-	},
-
-
-
-
-	{
-		"fields": {
-			"name": "Acunetix Scan"
-		},
-		"model": "dojo.test_type",
-		"pk": 100
-	},
+    {
+        "fields": {
+            "name": "API Test"
+        },
+        "model": "dojo.test_type",
+        "pk": 1
+    },
+    {
+        "fields": {
+            "name": "Static Check"
+        },
+        "model": "dojo.test_type",
+        "pk": 2
+    },
+    {
+        "fields": {
+            "name": "Pen Test"
+        },
+        "model": "dojo.test_type",
+        "pk": 3
+    },
+    {
+        "fields": {
+            "name": "Web Application Test"
+        },
+        "model": "dojo.test_type",
+        "pk": 4
+    },
+    {
+        "fields": {
+            "name": "Security Research"
+        },
+        "model": "dojo.test_type",
+        "pk": 5
+    },
+    {
+        "fields": {
+            "name": "Threat Modeling"
+        },
+        "model": "dojo.test_type",
+        "pk": 6
+    },
+    {
+        "fields": {
+            "name": "Manual Code Review"
+        },
+        "model": "dojo.test_type",
+        "pk": 7
+    },
+    {
+        "fields": {
+            "name": "Acunetix Scan"
+        },
+        "model": "dojo.test_type",
+        "pk": 100
+    },
     {
         "fields": {
             "name": "Anchore Engine Scan"
@@ -66,497 +62,496 @@
         "model": "dojo.test_type",
         "pk": 101
     },
-	{
-		"fields": {
-			"name": "AppSpider Scan"
-		},
-		"model": "dojo.test_type",
-		"pk": 102
-	},
-	{
-		"fields": {
-			"name": "Arachni Scan"
-		},
-		"model": "dojo.test_type",
-		"pk": 103
-	},
-	{
-		"fields": {
-			"name": "AWS Prowler Scanner"
-		},
-		"model": "dojo.test_type",
-		"pk": 104
-	},
-	{
-		"fields": {
-			"name": "AWS Scout2 Scanner"
-		},
-		"model": "dojo.test_type",
-		"pk": 105
-	},
-	{
-		"fields": {
-			"name": "Bandit Scan"
-		},
-		"model": "dojo.test_type",
-		"pk": 106
-	},
-	{
-		"fields": {
-		"name": "Blackduck Hub Scan"
-		},
-		"model": "dojo.test_type",
-		"pk": 107
-	},
-	{
-		"fields": {
-			"name": "Brakeman Scan"
-		},
-		"model": "dojo.test_type",
-		"pk": 108
-	},
-	{
-		"fields": {
-		"name": "Bundler-Audit Scan"
-		},
-		"model": "dojo.test_type",
-		"pk": 109
-	},
-	{
-		"fields": {
-			"name": "Burp Scan"
-		},
-		"model": "dojo.test_type",
-		"pk": 110
-	},
-	{
-		"fields": {
-			"name": "Checkmarx Scan"
-		},
-		"model": "dojo.test_type",
-		"pk": 111
-	},
-	{
-		"fields": {
-			"name": "Clair Scan"
-		},
-		"model": "dojo.test_type",
-		"pk": 112
-	},
-	{
-		"fields": {
-			"name": "Clair Klar Scan"
-		},
-		"model": "dojo.test_type",
-		"pk": 113
-	},
-	{
-		"fields": {
-    		"name": "Cobalt.io Scan"
-    	},
-    	"model": "dojo.test_type",
-    	"pk": 114
-	},
-	{
-		"fields": {
-			"name": "Contrast Scan"
-		},
-		"model":"dojo.test_type",
-		"pk": 115
-	},
-	{
-		"fields": {
-			"name": "Crashtest Security Scan"
-		},
-		"model": "dojo.test_type",
-		"pk": 116
-	},
-	{
-		"fields": {
-			"name": "DawnScanner Scan"
-		},
-		"model": "dojo.test_type",
-		"pk": 117
-	},
-	{
-		"fields": {
-			"name": "Dependency Check Scan"
-		},
-		"model": "dojo.test_type",
-		"pk": 118
-	},
-	{
-		"fields": {
-			"name": "Fortify"
-		},
-		"model": "dojo.test_type",
-		"pk": 119
-	},
-	{
-		"fields": {
-			"name": "Generic Findings Import"
-		},
-		"model": "dojo.test_type",
-		"pk": 120
-	},
-	{
-		"fields": {
-			"name": "Gosec Scanner"
-		},
-		"model": "dojo.test_type",
-		"pk": 121
-  	},
-  	{
-    	"fields": {
-      		"name": "IBM AppScan DAST"
-    },
-    	"model": "dojo.test_type",
-    	"pk": 122
-  	},
-	{
-		"fields": {
-			"name": "Immuniweb Scan"
-	},
-		"model": "dojo.test_type",
-		"pk": 123
-	},
-	{
-    	"fields": {
-      		"name": "Kiuwan Scan"
-    },
-    	"model": "dojo.test_type",
-    	"pk": 124
-  	},
-  	{
-    	"fields": {
-      		"name": "Microfocus Webinspect Scan"
-    },
-    	"model":"dojo.test_type",
-    	"pk": 125
-  	},
-  	{
-    	"fields": {
-      		"name": "MobSF Scanner"
-    },
-    	"model":"dojo.test_type",
-    	"pk": 126
-  	},
-	{
-		"fields": {
-      		"name": "Mozilla Observatory Scan"
-    },
-    	"model": "dojo.test_type",
-    	"pk": 127
-	},
-	{
-		"fields": {
-			"name": "Nessus Scan"
-		},
-		"model": "dojo.test_type",
-		"pk": 128
-	},
-	{
-    	"fields": {
-      		"name": "Netsparker Scan"
-    },
-    	"model": "dojo.test_type",
-    	"pk": 129
-	},
-	{
-		"fields": {
-			"name": "Nexpose Scan"
-		},
-		"model": "dojo.test_type",
-		"pk": 130
-	},
-	{
-		"fields": {
-			"name": "Nikto Scan"
-		},
-		"model": "dojo.test_type",
-		"pk": 131
-	},
-	{
-		"fields": {
-			"name": "Nmap Scan"
-		},
-		"model": "dojo.test_type",
-		"pk": 132
-	},
-	{
-		"fields": {
-			"name": "NPM Audit Scan"
-		},
-		"model": "dojo.test_type",
-		"pk": 133
-	},
-	{
-		"fields": {
-			"name": "Node Security Platform Scan"
-		},
-		"model": "dojo.test_type",
-		"pk": 134
-	},
-	{
-		"fields":{
-			"name": "Openscap Vulnerability Scan"
-		},
-		"model": "dojo.test_type",
-		"pk": 135
-	},
-	{
-		"fields": {
-			"name": "OpenVAS CSV"
-		},
-		"model": "dojo.test_type",
-		"pk": 136
-	},
-	{
-		"fields": {
-      		"name": "PHP Security Audit v2"
-    	},
-    	"model": "dojo.test_type",
-    	"pk": 137
-	},
-	{
-		"fields": {
-      		"name": "PHP Symfony Security Checker"
-    	},
-    	"model": "dojo.test_type",
-    	"pk": 138
-	},
-	{
-		"fields": {
-			"name": "Qualys Scan"
-		},
-		"model": "dojo.test_type",
-		"pk": 139
-	},
-	{
-		"fields": {
-			"name": "Qualys Webapp Scan"
-		},
-		"model": "dojo.test_type",
-		"pk": 140
-	},
-	{
-		"fields": {
-			"name": "Retire.js Scan"
-		},
-		"model": "dojo.test_type",
-		"pk": 141
-	},
-	{
-		"fields": {
-					"name": "Safety Scan"
-		},
-		"model": "dojo.test_type",
-		"pk": 142
-	},
-	{
-		"fields": {
-			"name": "SKF Scan"
-		},
-		"model": "dojo.test_type",
-		"pk": 143
-	},
-	{
-		"fields": {
-			"name": "Snyk Scan"
-		},
-		"model": "dojo.test_type",
-		"pk": 144
-	},
-	{
-    	"fields": {
-      		"name": "Sonatype Application Scan"
-    	},
-    	"model": "dojo.test_type",
-    	"pk": 145
-	},
-	{
-		"fields": {
-			"name": "SSL Labs Scan"
-		},
-		"model": "dojo.test_type",
-		"pk": 146
-	},
-  {
-		"fields": {
-			"name": "Sslscan"
-		},
-		"model": "dojo.test_type",
-		"pk": 147
-	},
-	{
-		"fields": {
-			"name": "SonarQube"
-		},
-		"model": "dojo.test_type",
-		"pk": 148
-	},
-	{
-		"fields": {
-			"name": "SpotBugs"
-		},
-		"model": "dojo.test_type",
-		"pk": 149
-	},
-	{
-		"fields": {
-			"name": "Trufflehog"
-		},
-		"model": "dojo.test_type",
-		"pk": 150
-	},
-	{
-		"fields": {
-			"name": "Trustwave"
-		},
-		"model": "dojo.test_type",
-		"pk": 151
-	},
-	{
-    "fields": {
-    		"name": "Twistlock Image Scan"
-    },
-    "model": "dojo.test_type",
-    "pk": 152
-	},
-	{
-		 "fields": {
-		     "name": "VCG Scan"
-		},
-		"model": "dojo.test_type",
-		"pk": 153
-	},
-	{
-		"fields": {
-		    "name": "Veracode Scan"
-		},
-		"model": "dojo.test_type",
-		"pk": 154
-	},
-  {
-  	"fields": {
-    		"name": "Wapiti Scan"
-  	},
-  	"model": "dojo.test_type",
-  	"pk": 155
-  },
-  {
-	   "fields": {
-		     "name": "Wpscan"
-	   },
-		"model": "dojo.test_type",
-		"pk": 156
-	},
-  {
-		"fields": {
-     	  "name": "Whitesource Scan"
-    },
-    "model": "dojo.test_type",
-	  "pk": 157
-  },
-	{
-	   "fields": {
-	      "name": "ZAP Scan"
-		},
-		"model": "dojo.test_type",
-		"pk": 158
-	},
-    {
-		"fields": {
-			"name": "Sslyze Scan"
-		},
-		"model": "dojo.test_type",
-		"pk": 159
-	},
-	{
-		"fields": {
-			"name": "Testssl Scan"
-		},
-		"model": "dojo.test_type",
-		"pk": 160
-	},
-	{
-	   "fields": {
-	      "name": "JFrog Xray Scan"
-		},
-		"model": "dojo.test_type",
-		"pk": 161
-	},
-	{
-		"fields": {
-      		"name": "Hadolint Dockerfile check"
-    	},
-    	"model": "dojo.test_type",
-    	"pk": 162
-	},
-	{
-		"fields": {
-			"name": "Aqua Scan"
-		},
-		"model": "dojo.test_type",
-		"pk": 163
-	},
-	{
-		"fields": {
-			"name": "Dependency Track Finding Packaging Format (FPF) Export"
-		},
-		"model": "dojo.test_type",
-		"pk": 164
-
-	},
-  {
-      "fields": {
-          "name": "Trivy Scan"
-      },
-      "model": "dojo.test_type",
-      "pk": 165
-  },
-  {
-		"fields": {
-			"name": "Xanitizer Scan"
-		},
-		"model": "dojo.test_type",
-		"pk": 166
-	},
-	{
-		"fields": {
-			"name": "HackerOne Cases"
-		},
-		"model": "dojo.test_type",
-		"pk": 167
-	},
-	{
-		"fields": {
-			"name": "Outpost24 Scan"
-		},
-		"model": "dojo.test_type",
-		"pk": 168
-	},
-	{
-		"fields": {
-			"name": "Blackduck Component Risk"
-		},
-		"model": "dojo.test_type",
-		"pk": 169
-	},
-	{
-		"fields": {
-			"name": "DSOP Scan"
-		},
-		"model": "dojo.test_type",
-		"pk": 170
-	},
-	{
-		"fields": {
-			"name": "Burp Suite Enterprise"
-		},
-		"model": "dojo.test_type",
-		"pk": 171
-	},
+    {
+        "fields": {
+            "name": "AppSpider Scan"
+        },
+        "model": "dojo.test_type",
+        "pk": 102
+    },
+    {
+        "fields": {
+            "name": "Arachni Scan"
+        },
+        "model": "dojo.test_type",
+        "pk": 103
+    },
+    {
+        "fields": {
+            "name": "AWS Prowler Scanner"
+        },
+        "model": "dojo.test_type",
+        "pk": 104
+    },
+    {
+        "fields": {
+            "name": "AWS Scout2 Scanner"
+        },
+        "model": "dojo.test_type",
+        "pk": 105
+    },
+    {
+        "fields": {
+            "name": "Bandit Scan"
+        },
+        "model": "dojo.test_type",
+        "pk": 106
+    },
+    {
+        "fields": {
+            "name": "Blackduck Hub Scan"
+        },
+        "model": "dojo.test_type",
+        "pk": 107
+    },
+    {
+        "fields": {
+            "name": "Brakeman Scan"
+        },
+        "model": "dojo.test_type",
+        "pk": 108
+    },
+    {
+        "fields": {
+            "name": "Bundler-Audit Scan"
+        },
+        "model": "dojo.test_type",
+        "pk": 109
+    },
+    {
+        "fields": {
+            "name": "Burp Scan"
+        },
+        "model": "dojo.test_type",
+        "pk": 110
+    },
+    {
+        "fields": {
+            "name": "Checkmarx Scan"
+        },
+        "model": "dojo.test_type",
+        "pk": 111
+    },
+    {
+        "fields": {
+            "name": "Clair Scan"
+        },
+        "model": "dojo.test_type",
+        "pk": 112
+    },
+    {
+        "fields": {
+            "name": "Clair Klar Scan"
+        },
+        "model": "dojo.test_type",
+        "pk": 113
+    },
+    {
+        "fields": {
+            "name": "Cobalt.io Scan"
+        },
+        "model": "dojo.test_type",
+        "pk": 114
+    },
+    {
+        "fields": {
+            "name": "Contrast Scan"
+        },
+        "model": "dojo.test_type",
+        "pk": 115
+    },
+    {
+        "fields": {
+            "name": "Crashtest Security Scan"
+        },
+        "model": "dojo.test_type",
+        "pk": 116
+    },
+    {
+        "fields": {
+            "name": "DawnScanner Scan"
+        },
+        "model": "dojo.test_type",
+        "pk": 117
+    },
+    {
+        "fields": {
+            "name": "Dependency Check Scan"
+        },
+        "model": "dojo.test_type",
+        "pk": 118
+    },
+    {
+        "fields": {
+            "name": "Fortify"
+        },
+        "model": "dojo.test_type",
+        "pk": 119
+    },
+    {
+        "fields": {
+            "name": "Generic Findings Import"
+        },
+        "model": "dojo.test_type",
+        "pk": 120
+    },
+    {
+        "fields": {
+            "name": "Gosec Scanner"
+        },
+        "model": "dojo.test_type",
+        "pk": 121
+    },
+    {
+        "fields": {
+            "name": "IBM AppScan DAST"
+        },
+        "model": "dojo.test_type",
+        "pk": 122
+    },
+    {
+        "fields": {
+            "name": "Immuniweb Scan"
+        },
+        "model": "dojo.test_type",
+        "pk": 123
+    },
+    {
+        "fields": {
+            "name": "Kiuwan Scan"
+        },
+        "model": "dojo.test_type",
+        "pk": 124
+    },
+    {
+        "fields": {
+            "name": "Microfocus Webinspect Scan"
+        },
+        "model": "dojo.test_type",
+        "pk": 125
+    },
+    {
+        "fields": {
+            "name": "MobSF Scanner"
+        },
+        "model": "dojo.test_type",
+        "pk": 126
+    },
+    {
+        "fields": {
+            "name": "Mozilla Observatory Scan"
+        },
+        "model": "dojo.test_type",
+        "pk": 127
+    },
+    {
+        "fields": {
+            "name": "Nessus Scan"
+        },
+        "model": "dojo.test_type",
+        "pk": 128
+    },
+    {
+        "fields": {
+            "name": "Netsparker Scan"
+        },
+        "model": "dojo.test_type",
+        "pk": 129
+    },
+    {
+        "fields": {
+            "name": "Nexpose Scan"
+        },
+        "model": "dojo.test_type",
+        "pk": 130
+    },
+    {
+        "fields": {
+            "name": "Nikto Scan"
+        },
+        "model": "dojo.test_type",
+        "pk": 131
+    },
+    {
+        "fields": {
+            "name": "Nmap Scan"
+        },
+        "model": "dojo.test_type",
+        "pk": 132
+    },
+    {
+        "fields": {
+            "name": "NPM Audit Scan"
+        },
+        "model": "dojo.test_type",
+        "pk": 133
+    },
+    {
+        "fields": {
+            "name": "Node Security Platform Scan"
+        },
+        "model": "dojo.test_type",
+        "pk": 134
+    },
+    {
+        "fields": {
+            "name": "Openscap Vulnerability Scan"
+        },
+        "model": "dojo.test_type",
+        "pk": 135
+    },
+    {
+        "fields": {
+            "name": "OpenVAS CSV"
+        },
+        "model": "dojo.test_type",
+        "pk": 136
+    },
+    {
+        "fields": {
+            "name": "PHP Security Audit v2"
+        },
+        "model": "dojo.test_type",
+        "pk": 137
+    },
+    {
+        "fields": {
+            "name": "PHP Symfony Security Checker"
+        },
+        "model": "dojo.test_type",
+        "pk": 138
+    },
+    {
+        "fields": {
+            "name": "Qualys Scan"
+        },
+        "model": "dojo.test_type",
+        "pk": 139
+    },
+    {
+        "fields": {
+            "name": "Qualys Webapp Scan"
+        },
+        "model": "dojo.test_type",
+        "pk": 140
+    },
+    {
+        "fields": {
+            "name": "Retire.js Scan"
+        },
+        "model": "dojo.test_type",
+        "pk": 141
+    },
+    {
+        "fields": {
+            "name": "Safety Scan"
+        },
+        "model": "dojo.test_type",
+        "pk": 142
+    },
+    {
+        "fields": {
+            "name": "SKF Scan"
+        },
+        "model": "dojo.test_type",
+        "pk": 143
+    },
+    {
+        "fields": {
+            "name": "Snyk Scan"
+        },
+        "model": "dojo.test_type",
+        "pk": 144
+    },
+    {
+        "fields": {
+            "name": "Sonatype Application Scan"
+        },
+        "model": "dojo.test_type",
+        "pk": 145
+    },
+    {
+        "fields": {
+            "name": "SSL Labs Scan"
+        },
+        "model": "dojo.test_type",
+        "pk": 146
+    },
+    {
+        "fields": {
+            "name": "Sslscan"
+        },
+        "model": "dojo.test_type",
+        "pk": 147
+    },
+    {
+        "fields": {
+            "name": "SonarQube"
+        },
+        "model": "dojo.test_type",
+        "pk": 148
+    },
+    {
+        "fields": {
+            "name": "SpotBugs"
+        },
+        "model": "dojo.test_type",
+        "pk": 149
+    },
+    {
+        "fields": {
+            "name": "Trufflehog"
+        },
+        "model": "dojo.test_type",
+        "pk": 150
+    },
+    {
+        "fields": {
+            "name": "Trustwave"
+        },
+        "model": "dojo.test_type",
+        "pk": 151
+    },
+    {
+        "fields": {
+            "name": "Twistlock Image Scan"
+        },
+        "model": "dojo.test_type",
+        "pk": 152
+    },
+    {
+        "fields": {
+            "name": "VCG Scan"
+        },
+        "model": "dojo.test_type",
+        "pk": 153
+    },
+    {
+        "fields": {
+            "name": "Veracode Scan"
+        },
+        "model": "dojo.test_type",
+        "pk": 154
+    },
+    {
+        "fields": {
+            "name": "Wapiti Scan"
+        },
+        "model": "dojo.test_type",
+        "pk": 155
+    },
+    {
+        "fields": {
+            "name": "Wpscan"
+        },
+        "model": "dojo.test_type",
+        "pk": 156
+    },
+    {
+        "fields": {
+            "name": "Whitesource Scan"
+        },
+        "model": "dojo.test_type",
+        "pk": 157
+    },
+    {
+        "fields": {
+            "name": "ZAP Scan"
+        },
+        "model": "dojo.test_type",
+        "pk": 158
+    },
+    {
+        "fields": {
+            "name": "Sslyze Scan"
+        },
+        "model": "dojo.test_type",
+        "pk": 159
+    },
+    {
+        "fields": {
+            "name": "Testssl Scan"
+        },
+        "model": "dojo.test_type",
+        "pk": 160
+    },
+    {
+        "fields": {
+            "name": "JFrog Xray Scan"
+        },
+        "model": "dojo.test_type",
+        "pk": 161
+    },
+    {
+        "fields": {
+            "name": "Hadolint Dockerfile check"
+        },
+        "model": "dojo.test_type",
+        "pk": 162
+    },
+    {
+        "fields": {
+            "name": "Aqua Scan"
+        },
+        "model": "dojo.test_type",
+        "pk": 163
+    },
+    {
+        "fields": {
+            "name": "Dependency Track Finding Packaging Format (FPF) Export"
+        },
+        "model": "dojo.test_type",
+        "pk": 164
+    },
+    {
+        "fields": {
+            "name": "Trivy Scan"
+        },
+        "model": "dojo.test_type",
+        "pk": 165
+    },
+    {
+        "fields": {
+            "name": "Xanitizer Scan"
+        },
+        "model": "dojo.test_type",
+        "pk": 166
+    },
+    {
+        "fields": {
+            "name": "HackerOne Cases"
+        },
+        "model": "dojo.test_type",
+        "pk": 167
+    },
+    {
+        "fields": {
+            "name": "Outpost24 Scan"
+        },
+        "model": "dojo.test_type",
+        "pk": 168
+    },
+    {
+        "fields": {
+            "name": "Blackduck Component Risk"
+        },
+        "model": "dojo.test_type",
+        "pk": 169
+    },
+    {
+        "fields": {
+            "name": "DSOP Scan"
+        },
+        "model": "dojo.test_type",
+        "pk": 170
+    },
+    {
+        "fields": {
+            "name": "Burp Suite Enterprise"
+        },
+        "model": "dojo.test_type",
+        "pk": 171
+    },
     {
         "fields": {
             "name": "Anchore Enterprise Policy Check"
@@ -564,68 +559,67 @@
         "model": "dojo.test_type",
         "pk": 172
     },
-	{
-		"fields": {
-			"name": "Harbor Vulnerability Scan"
-		},
-		"model": "dojo.test_type",
-		"pk": 173
-	},
-	{
-		"fields": {
-			"name": "Gitleaks Scan"
-		},
-		"model": "dojo.test_type",
-		"pk": 174
-	},
-	{
-		"fields": {
-		    "name": "Choctaw Hog Scan"
-		},
-		"model": "dojo.test_type",
-		"pk": 175
-	},
-	{
-		"fields": {
-			"name": "GitLab SAST Report"
-		},
-		"model": "dojo.test_type",
-		"pk": 176
-	},
-	{
-		"fields": {
-			"name": "Qualys Infrastructure Scan (WebGUI XML)"
-		},
-		"model": "dojo.test_type",
-		"pk": 177
-	},
-	{
-		"fields": {
-			"name": "BugCrowd "
-		},
-		"model": "dojo.test_type",
-		"pk": 178
-	},
-	{
-		"fields": {
-		  "name": "Yarn Audit Scan"
-    },
-		"model": "dojo.test_type",
-		"pk": 179
-	},
-	{
-<<<<<<< HEAD
-		"fields": {
-		  "name": "HuskyCi"
-    },
-		"model": "dojo.test_type",
-		"pk": 180
-=======
-    "fields": {
-      "name": "ESLint Scan"
-    },
-    "model": "dojo.test_type",
-      "pk": 180
->>>>>>> 3d2a5f75
-	}
+    {
+        "fields": {
+            "name": "Harbor Vulnerability Scan"
+        },
+        "model": "dojo.test_type",
+        "pk": 173
+    },
+    {
+        "fields": {
+            "name": "Gitleaks Scan"
+        },
+        "model": "dojo.test_type",
+        "pk": 174
+    },
+    {
+        "fields": {
+            "name": "Choctaw Hog Scan"
+        },
+        "model": "dojo.test_type",
+        "pk": 175
+    },
+    {
+        "fields": {
+            "name": "GitLab SAST Report"
+        },
+        "model": "dojo.test_type",
+        "pk": 176
+    },
+    {
+        "fields": {
+            "name": "Qualys Infrastructure Scan (WebGUI XML)"
+        },
+        "model": "dojo.test_type",
+        "pk": 177
+    },
+    {
+        "fields": {
+            "name": "BugCrowd "
+        },
+        "model": "dojo.test_type",
+        "pk": 178
+    },
+    {
+        "fields": {
+            "name": "Yarn Audit Scan"
+        },
+        "model": "dojo.test_type",
+        "pk": 179
+    },
+    {
+        "fields": {
+            "name": "ESLint Scan"
+        },
+        "model": "dojo.test_type",
+        "pk": 180
+    },
+    {
+        "fields": {
+            "name": "HuskyCi"
+        },
+        "model": "dojo.test_type",
+        "pk": 181
+    }
 ]