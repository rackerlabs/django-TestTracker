--- conflicted
+++ resolved
@@ -564,16 +564,6 @@
         "model": "dojo.test_type",
         "pk": 172
     },
-<<<<<<< HEAD
-    {
-        "fields": {
-            "name": "Qualys Infrastructure Scan (WebGUI XML)"
-        },
-        "model": "dojo.test_type",
-        "pk": 173
-    }
-]
-=======
 	{
 		"fields": {
 			"name": "Harbor Vulnerability Scan"
@@ -594,6 +584,12 @@
 		},
 		"model": "dojo.test_type",
 		"pk": 175
-	}
-]
->>>>>>> 0bc23519
+	},
+  {
+    "fields": {
+        "name": "Qualys Infrastructure Scan (WebGUI XML)"
+    },
+    "model": "dojo.test_type",
+    "pk": 176
+  }
+]