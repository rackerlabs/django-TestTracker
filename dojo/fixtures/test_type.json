--- conflicted
+++ resolved
@@ -1,459 +1,245 @@
-<<<<<<< HEAD
 [
   {
-    "fields": {
-      "name": "API Test"
-    },
-    "model": "dojo.test_type",
-    "pk": 1
-  },
-  {
-    "fields": {
-      "name": "Static Check"
-    },
-    "model": "dojo.test_type",
-    "pk": 2
-  },
-  {
-    "fields": {
-      "name": "Pen Test"
-    },
-    "model": "dojo.test_type",
-    "pk": 3
-  },
-  {
-    "fields": {
-      "name": "Nessus Scan"
-    },
-    "model": "dojo.test_type",
-    "pk": 4
-  },
-  {
-    "fields": {
-      "name": "Web Application Test"
-    },
-    "model": "dojo.test_type",
-    "pk": 5
-  },
-  {
-    "fields": {
-      "name": "Security Research"
-    },
-    "model": "dojo.test_type",
-    "pk": 6
-  },
-  {
-    "fields": {
-      "name": "Threat Modeling"
-    },
-    "model": "dojo.test_type",
-    "pk": 7
-  },
-  {
-    "fields": {
-      "name": "Veracode Scan"
-    },
-    "model": "dojo.test_type",
-    "pk": 8
-  },
-  {
-    "fields": {
-      "name": "Burp Scan"
-    },
-    "model": "dojo.test_type",
-    "pk": 9
-  },
-  {
-    "fields": {
-      "name": "Nexpose Scan"
-    },
-    "model": "dojo.test_type",
-    "pk": 10
-  },
-  {
-    "fields": {
-      "name": "ZAP Scan"
-    },
-    "model": "dojo.test_type",
-    "pk": 11
-  },
-  {
-    "fields": {
-      "name": "Checkmarx Scan"
-    },
-    "model": "dojo.test_type",
-    "pk": 12
-  },
-  {
-    "fields": {
-      "name": "OpenVAS CSV"
-    },
-    "model": "dojo.test_type",
-    "pk": 13
-  },
-  {
-    "fields": {
-      "name": "Bandit Scan"
-    },
-    "model": "dojo.test_type",
-    "pk": 14
-  },
-  {
-    "fields": {
-      "name": "SSL Labs Scan"
-    },
-    "model": "dojo.test_type",
-    "pk": 15
-  },
-  {
-    "fields": {
-      "name": "AppSpider Scan"
-    },
-    "model": "dojo.test_type",
-    "pk": 16
-  },
-  {
-    "fields": {
-      "name": "Arachni Scan"
-    },
-    "model": "dojo.test_type",
-    "pk": 17
-  },
-  {
-    "fields": {
-      "name": "Dependency Check Scan"
-    },
-    "model": "dojo.test_type",
-    "pk": 17
-  },
-  {
-    "fields": {
-      "name": "Generic Findings Import"
-    },
-    "model": "dojo.test_type",
-    "pk": 18
-  },
-  {
-    "fields": {
-      "name": "Nmap Scan"
-    },
-    "model": "dojo.test_type",
-    "pk": 19
-  },
-  {
-    "fields": {
-      "name": "Node Security Platform Scan"
-    },
-    "model": "dojo.test_type",
-    "pk": 20
-  },
-  {
-    "fields": {
-      "name": "Qualys Scan"
-    },
-    "model": "dojo.test_type",
-    "pk": 21
-  },
-  {
-    "fields": {
-      "name": "Qualys Web App Scan"
-    },
-    "model": "dojo.test_type",
-    "pk": 22
-  },
-  {
-    "fields": {
-      "name": "Retire.js Scan"
-    },
-    "model": "dojo.test_type",
-    "pk": 23
-  },
-  {
-    "fields": {
-      "name": "SKF Scan"
-    },
-    "model": "dojo.test_type",
-    "pk": 24
-  },
-  {
-    "fields": {
-      "name": "Snyk Scan"
-    },
-    "model": "dojo.test_type",
-    "pk": 25
-  },
-  {
-    "fields": {
-      "name": "Trustwave"
-    },
-    "model": "dojo.test_type",
-    "pk": 27
-  },
-  {
-    "fields": {
-      "name": "VCG Scan"
-    },
-    "model": "dojo.test_type",
-    "pk": 28
-  },
-  {
-    "fields": {
-      "name": "Manual Code Review"
-    },
-    "model": "dojo.test_type",
-    "pk": 29
-  },
-  {
-    "fields": {
-      "name": "Gosec Scanner"
-    },
-    "model": "dojo.test_type",
-    "pk":28
-  },
-  {
-	"fields": {
+		"fields": {
+			"name": "API Test"
+		},
+		"model": "dojo.test_type",
+		"pk": 1
+	},
+	{
+		"fields": {
+			"name": "Static Check"
+		},
+		"model": "dojo.test_type",
+		"pk": 2
+	},
+	{
+		"fields": {
+			"name": "Pen Test"
+		},
+		"model": "dojo.test_type",
+		"pk": 3
+	},
+	{
+		"fields": {
+			"name": "Nessus Scan"
+		},
+		"model": "dojo.test_type",
+		"pk": 4
+	},
+	{
+		"fields": {
+			"name": "Web Application Test"
+		},
+		"model": "dojo.test_type",
+		"pk": 5
+	},
+	{
+		"fields": {
+			"name": "Security Research"
+		},
+		"model": "dojo.test_type",
+		"pk": 6
+	},
+	{
+		"fields": {
+			"name": "Threat Modeling"
+		},
+		"model": "dojo.test_type",
+		"pk": 7
+	},
+	{
+		"fields": {
+			"name": "Veracode Scan"
+		},
+		"model": "dojo.test_type",
+		"pk": 8
+	},
+	{
+		"fields": {
+			"name": "Burp Scan"
+		},
+		"model": "dojo.test_type",
+		"pk": 9
+	},
+	{
+		"fields": {
+			"name": "Nexpose Scan"
+		},
+		"model": "dojo.test_type",
+		"pk": 10
+	},
+	{
+		"fields": {
+			"name": "ZAP Scan"
+		},
+		"model": "dojo.test_type",
+		"pk": 11
+	},
+	{
+		"fields": {
+			"name": "Checkmarx Scan"
+		},
+		"model": "dojo.test_type",
+		"pk": 12
+	},
+	{
+		"fields": {
+			"name": "OpenVAS CSV"
+		},
+		"model": "dojo.test_type",
+		"pk": 13
+	},
+	{
+		"fields": {
+			"name": "Bandit Scan"
+		},
+		"model": "dojo.test_type",
+		"pk": 14
+	},
+	{
+		"fields": {
+			"name": "SSL Labs Scan"
+		},
+		"model": "dojo.test_type",
+		"pk": 15
+	},
+	{
+		"fields": {
+			"name": "AppSpider Scan"
+		},
+		"model": "dojo.test_type",
+		"pk": 16
+	},
+	{
+		"fields": {
+			"name": "Arachni Scan"
+		},
+		"model": "dojo.test_type",
+		"pk": 17
+	},
+	{
+		"fields": {
+			"name": "Dependency Check Scan"
+		},
+		"model": "dojo.test_type",
+		"pk": 17
+	},
+	{
+		"fields": {
+			"name": "Generic Findings Import"
+		},
+		"model": "dojo.test_type",
+		"pk": 18
+	},
+	{
+		"fields": {
+			"name": "Nmap Scan"
+		},
+		"model": "dojo.test_type",
+		"pk": 19
+	},
+	{
+		"fields": {
+			"name": "Node Security Platform Scan"
+		},
+		"model": "dojo.test_type",
+		"pk": 20
+	},
+	{
+		"fields": {
+			"name": "Qualys Scan"
+		},
+		"model": "dojo.test_type",
+		"pk": 21
+	},
+	{
+		"fields": {
+			"name": "Qualys Web App Scan"
+		},
+		"model": "dojo.test_type",
+		"pk": 22
+	},
+	{
+		"fields": {
+			"name": "Retire.js Scan"
+		},
+		"model": "dojo.test_type",
+		"pk": 23
+	},
+	{
+		"fields": {
+			"name": "SKF Scan"
+		},
+		"model": "dojo.test_type",
+		"pk": 24
+	},
+	{
+		"fields": {
+			"name": "Snyk Scan"
+		},
+		"model": "dojo.test_type",
+		"pk": 25
+	},
+	{
+		"fields": {
+			"name": "Trustwave"
+		},
+		"model": "dojo.test_type",
+		"pk": 27
+	},
+	{
+		"fields": {
+			"name": "VCG Scan"
+		},
+		"model": "dojo.test_type",
+		"pk": 28
+	},
+	{
+		"fields": {
+			"name": "Manual Code Review"
+		},
+		"model": "dojo.test_type",
+		"pk": 29
+	},
+	{
+		"fields": {
+			"name": "Acunetix Scan"
+		},
+		"model": "dojo.test_type",
+		"pk": 30
+	}, {
+		"fields": {
+			"name": "Gosec Scanner"
+		},
+		"model": "dojo.test_type",
+		"pk": 30
+	},
+	{
+		"fields": {
+			"name": "NPM Audit Scan"
+		},
+		"model": "dojo.test_type",
+		"pk": 31
+	},
+	{
+		"fields": {
+			"name": "Clair Scan"
+		},
+		"model": "dojo.test_type",
+		"pk": 32
+	},
+	{
+		"fields": {
+			"name": "Brakeman Scan"
+		},
+		"model": "dojo.test_type",
+		"pk": 33
+	},
+  "fields": {
       "name": "PHP Security Audit v2"
     },
     "model": "dojo.test_type",
     "pk": 34
   }
-=======
-[{
-		"fields": {
-			"name": "API Test"
-		},
-		"model": "dojo.test_type",
-		"pk": 1
-	},
-	{
-		"fields": {
-			"name": "Static Check"
-		},
-		"model": "dojo.test_type",
-		"pk": 2
-	},
-	{
-		"fields": {
-			"name": "Pen Test"
-		},
-		"model": "dojo.test_type",
-		"pk": 3
-	},
-	{
-		"fields": {
-			"name": "Nessus Scan"
-		},
-		"model": "dojo.test_type",
-		"pk": 4
-	},
-	{
-		"fields": {
-			"name": "Web Application Test"
-		},
-		"model": "dojo.test_type",
-		"pk": 5
-	},
-	{
-		"fields": {
-			"name": "Security Research"
-		},
-		"model": "dojo.test_type",
-		"pk": 6
-	},
-	{
-		"fields": {
-			"name": "Threat Modeling"
-		},
-		"model": "dojo.test_type",
-		"pk": 7
-	},
-	{
-		"fields": {
-			"name": "Veracode Scan"
-		},
-		"model": "dojo.test_type",
-		"pk": 8
-	},
-	{
-		"fields": {
-			"name": "Burp Scan"
-		},
-		"model": "dojo.test_type",
-		"pk": 9
-	},
-	{
-		"fields": {
-			"name": "Nexpose Scan"
-		},
-		"model": "dojo.test_type",
-		"pk": 10
-	},
-	{
-		"fields": {
-			"name": "ZAP Scan"
-		},
-		"model": "dojo.test_type",
-		"pk": 11
-	},
-	{
-		"fields": {
-			"name": "Checkmarx Scan"
-		},
-		"model": "dojo.test_type",
-		"pk": 12
-	},
-	{
-		"fields": {
-			"name": "OpenVAS CSV"
-		},
-		"model": "dojo.test_type",
-		"pk": 13
-	},
-	{
-		"fields": {
-			"name": "Bandit Scan"
-		},
-		"model": "dojo.test_type",
-		"pk": 14
-	},
-	{
-		"fields": {
-			"name": "SSL Labs Scan"
-		},
-		"model": "dojo.test_type",
-		"pk": 15
-	},
-	{
-		"fields": {
-			"name": "AppSpider Scan"
-		},
-		"model": "dojo.test_type",
-		"pk": 16
-	},
-	{
-		"fields": {
-			"name": "Arachni Scan"
-		},
-		"model": "dojo.test_type",
-		"pk": 17
-	},
-	{
-		"fields": {
-			"name": "Dependency Check Scan"
-		},
-		"model": "dojo.test_type",
-		"pk": 17
-	},
-	{
-		"fields": {
-			"name": "Generic Findings Import"
-		},
-		"model": "dojo.test_type",
-		"pk": 18
-	},
-	{
-		"fields": {
-			"name": "Nmap Scan"
-		},
-		"model": "dojo.test_type",
-		"pk": 19
-	},
-	{
-		"fields": {
-			"name": "Node Security Platform Scan"
-		},
-		"model": "dojo.test_type",
-		"pk": 20
-	},
-	{
-		"fields": {
-			"name": "Qualys Scan"
-		},
-		"model": "dojo.test_type",
-		"pk": 21
-	},
-	{
-		"fields": {
-			"name": "Qualys Web App Scan"
-		},
-		"model": "dojo.test_type",
-		"pk": 22
-	},
-	{
-		"fields": {
-			"name": "Retire.js Scan"
-		},
-		"model": "dojo.test_type",
-		"pk": 23
-	},
-	{
-		"fields": {
-			"name": "SKF Scan"
-		},
-		"model": "dojo.test_type",
-		"pk": 24
-	},
-	{
-		"fields": {
-			"name": "Snyk Scan"
-		},
-		"model": "dojo.test_type",
-		"pk": 25
-	},
-	{
-		"fields": {
-			"name": "Trustwave"
-		},
-		"model": "dojo.test_type",
-		"pk": 27
-	},
-	{
-		"fields": {
-			"name": "VCG Scan"
-		},
-		"model": "dojo.test_type",
-		"pk": 28
-	},
-	{
-		"fields": {
-			"name": "Manual Code Review"
-		},
-		"model": "dojo.test_type",
-		"pk": 29
-	},
-	{
-		"fields": {
-			"name": "Acunetix Scan"
-		},
-		"model": "dojo.test_type",
-		"pk": 30
-	}, {
-		"fields": {
-			"name": "Gosec Scanner"
-		},
-		"model": "dojo.test_type",
-		"pk": 30
-	},
-	{
-		"fields": {
-			"name": "NPM Audit Scan"
-		},
-		"model": "dojo.test_type",
-		"pk": 31
-	},
-	{
-		"fields": {
-			"name": "Clair Scan"
-		},
-		"model": "dojo.test_type",
-		"pk": 32
-	},
-	{
-		"fields": {
-			"name": "Brakeman Scan"
-		},
-		"model": "dojo.test_type",
-		"pk": 33
-	}
->>>>>>> 81ce6818
 ]