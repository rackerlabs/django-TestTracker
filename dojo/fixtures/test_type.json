--- conflicted
+++ resolved
@@ -1,5 +1,5 @@
 [
-    {
+  {
 		"fields": {
 			"name": "API Test"
 		},
@@ -123,63 +123,63 @@
 			"name": "Dependency Check Scan"
 		},
 		"model": "dojo.test_type",
-		"pk": 17
+		"pk": 18
 	},
 	{
 		"fields": {
 			"name": "Generic Findings Import"
 		},
 		"model": "dojo.test_type",
-		"pk": 18
+		"pk": 19
 	},
 	{
 		"fields": {
 			"name": "Nmap Scan"
 		},
 		"model": "dojo.test_type",
-		"pk": 19
+		"pk": 20
 	},
 	{
 		"fields": {
 			"name": "Node Security Platform Scan"
 		},
 		"model": "dojo.test_type",
-		"pk": 20
+		"pk": 21
 	},
 	{
 		"fields": {
 			"name": "Qualys Scan"
 		},
 		"model": "dojo.test_type",
-		"pk": 21
+		"pk": 22
 	},
 	{
 		"fields": {
 			"name": "Qualys Web App Scan"
 		},
 		"model": "dojo.test_type",
-		"pk": 22
+		"pk": 23
 	},
 	{
 		"fields": {
 			"name": "Retire.js Scan"
 		},
 		"model": "dojo.test_type",
-		"pk": 23
+		"pk": 24
 	},
 	{
 		"fields": {
 			"name": "SKF Scan"
 		},
 		"model": "dojo.test_type",
-		"pk": 24
+		"pk": 25
 	},
 	{
 		"fields": {
 			"name": "Snyk Scan"
 		},
 		"model": "dojo.test_type",
-		"pk": 25
+		"pk": 26
 	},
 	{
 		"fields": {
@@ -213,75 +213,69 @@
 			"name": "Gosec Scanner"
 		},
 		"model": "dojo.test_type",
-		"pk": 30
+		"pk": 31
 	},
 	{
 		"fields": {
 			"name": "NPM Audit Scan"
 		},
 		"model": "dojo.test_type",
-		"pk": 31
+		"pk": 32
 	},
 	{
 		"fields": {
 			"name": "Clair Scan"
 		},
 		"model": "dojo.test_type",
-		"pk": 32
+		"pk": 33
 	},
 	{
 		"fields": {
 			"name": "Brakeman Scan"
 		},
 		"model": "dojo.test_type",
-		"pk": 33
+		"pk": 34
 	},
 	{
 		"fields": {
       		"name": "PHP Security Audit v2"
     	},
     	"model": "dojo.test_type",
-    	"pk": 34
+    	"pk": 35
 	},
 	{  
 	    "fields": {
             "name": "Crashtest Security Scan"
     	},
 	    "model": "dojo.test_type",
-		"pk": 35
+		"pk": 36
 	},
 	{
 	    "fields": {
             "name": "Safety Scan"
     	},
 	    "model": "dojo.test_type",
-		"pk": 36
+		"pk": 37
 	},
   {
     "fields": {
       "name": "Clair Klar Scan"
     },
     "model": "dojo.test_type",
-<<<<<<< HEAD
-    "pk": 29
+    "pk": 38
   },
     {
       "fields": {
 	"name": "Gosec Scanner"
       },
       "model": "dojo.test_type",
-      "pk":28
+      "pk":39
 },
 {
     "fields": {
       "name": "Netsparker Scanner"
     },
     "model": "dojo.test_type",
-    "pk": 34
+    "pk": 40
 }
-
-=======
-    "pk": 37
-  }
->>>>>>> 3dec71f4
 ]