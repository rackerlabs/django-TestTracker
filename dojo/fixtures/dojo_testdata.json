--- conflicted
+++ resolved
@@ -1642,13 +1642,8 @@
     "model": "dojo.jira_instance",
     "fields": {
         "url": "https://defectdojo.atlassian.net/",
-<<<<<<< HEAD
         "username": "<your username>",
         "password": "<your password>",
-=======
-        "username": "defect.dojo",
-        "password": "<YOUR_API_KEY_HERE>",
->>>>>>> eb8236da
         "default_issue_type": "Task",
         "epic_name_id": 10011,
         "open_status_key": 11,
