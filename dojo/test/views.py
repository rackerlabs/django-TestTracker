# #  tests

import logging
import operator
import json
import httplib2
from datetime import datetime
import googleapiclient.discovery
from google.oauth2 import service_account
from django.conf import settings
from django.contrib import messages
from django.contrib.auth.decorators import user_passes_test
from django.core.exceptions import PermissionDenied, ValidationError
from django.urls import reverse
from django.db.models import Q, QuerySet
from django.http import HttpResponseRedirect, Http404, HttpResponse
from django.shortcuts import render, get_object_or_404
from django.views.decorators.cache import cache_page
from django.utils import timezone
from django.contrib.admin.utils import NestedObjects
from django.db import DEFAULT_DB_ALIAS
from tagging.models import Tag

from dojo.filters import TemplateFindingFilter, OpenFindingFilter
from dojo.forms import NoteForm, TestForm, FindingForm, \
    DeleteTestForm, AddFindingForm, \
    ImportScanForm, ReImportScanForm, FindingBulkUpdateForm, JIRAFindingForm
from dojo.models import Product, Finding, Test, Notes, Note_Type, BurpRawRequestResponse, Endpoint, Stub_Finding, Finding_Template, JIRA_PKey, Cred_Mapping, Dojo_User, JIRA_Issue, System_Settings
from dojo.tools.factory import import_parser_factory
from dojo.utils import get_page_items, add_breadcrumb, get_cal_event, message, process_notifications, get_system_setting, create_notification, Product_Tab, calculate_grade, log_jira_alert, max_safe
from dojo.tasks import add_issue_task, update_issue_task
from functools import reduce

logger = logging.getLogger(__name__)
parse_logger = logging.getLogger('dojo')


def view_test(request, tid):
    test = get_object_or_404(Test, pk=tid)
    prod = test.engagement.product
    auth = request.user.is_staff or request.user in prod.authorized_users.all()
    tags = Tag.objects.usage_for_model(Finding)
    if not auth:
        # will render 403
        raise PermissionDenied
    notes = test.notes.all()
    person = request.user.username
    findings = Finding.objects.filter(test=test).order_by('numerical_severity')
    findings = OpenFindingFilter(request.GET, queryset=findings)
    stub_findings = Stub_Finding.objects.filter(test=test)
    cred_test = Cred_Mapping.objects.filter(test=test).select_related('cred_id').order_by('cred_id')
    creds = Cred_Mapping.objects.filter(engagement=test.engagement).select_related('cred_id').order_by('cred_id')
    system_settings = get_object_or_404(System_Settings, id=1)
    if request.method == 'POST' and request.user.is_staff:
        form = NoteForm(request.POST)
        if form.is_valid():
            new_note = form.save(commit=False)
            new_note.author = request.user
            new_note.date = timezone.now()
            new_note.save()
            test.notes.add(new_note)
            form = NoteForm()
            url = request.build_absolute_uri(reverse("view_test", args=(test.id,)))
            title = "Test: %s on %s" % (test.test_type.name, test.engagement.product.name)
            process_notifications(request, new_note, url, title)
            messages.add_message(request,
                                 messages.SUCCESS,
                                 'Note added successfully.',
                                 extra_tags='alert-success')
    else:
        form = NoteForm()

    fpage = get_page_items(request, prefetch_for_findings(findings.qs), 25)
    sfpage = get_page_items(request, stub_findings, 25)
    show_re_upload = any(test.test_type.name in code for code in ImportScanForm.SCAN_TYPE_CHOICES)

    product_tab = Product_Tab(prod.id, title="Test", tab="engagements")
    product_tab.setEngagement(test.engagement)
    jira_config = JIRA_PKey.objects.filter(product=prod.id).first()
    if jira_config:
        jira_config = jira_config.conf_id

    google_sheets_enabled = system_settings.enable_google_sheets
    sheet_url = None
    if google_sheets_enabled:
        spreadsheet_name = test.engagement.product.name + "-" + test.engagement.name + "-" + str(test.id)
        system_settings = get_object_or_404(System_Settings, id=1)
        service_account_info = json.loads(system_settings.credentials)
        SCOPES = ['https://www.googleapis.com/auth/drive']
        credentials = service_account.Credentials.from_service_account_info(service_account_info, scopes=SCOPES)
        try:
            drive_service = googleapiclient.discovery.build('drive', 'v3', credentials=credentials, cache_discovery=False)
            folder_id = system_settings.drive_folder_ID
            files = drive_service.files().list(q="mimeType='application/vnd.google-apps.spreadsheet' and parents in '%s' and name='%s'" % (folder_id, spreadsheet_name),
                                                  spaces='drive',
                                                  pageSize=10,
                                                  fields='files(id, name)').execute()
        except googleapiclient.errors.HttpError:
            messages.add_message(
                request,
                messages.ERROR,
                "There is a problem with the Google Sheets Sync Configuration. Contact your system admin to solve the issue. Until fixed Google Shet Sync feature can not be used.",
                extra_tags="alert-danger",
            )
            google_sheets_enabled = False
        except httplib2.ServerNotFoundError:
            messages.add_message(
                request,
                messages.ERROR,
                "Unable to reach the Google Sheet API.",
                extra_tags="alert-danger",
            )
        else:
            spreadsheets = files.get('files')
            if len(spreadsheets) == 1:
                spreadsheetId = spreadsheets[0].get('id')
                sheet_url = 'https://docs.google.com/spreadsheets/d/' + spreadsheetId
    return render(request, 'dojo/view_test.html',
                  {'test': test,
                   'product_tab': product_tab,
                   'findings': fpage,
                   'filtered': findings,
                   'findings_count': findings.qs.count(),
                   'stub_findings': sfpage,
                   'form': form,
                   'notes': notes,
                   'person': person,
                   'request': request,
                   'show_re_upload': show_re_upload,
                   'creds': creds,
                   'cred_test': cred_test,
                   'tag_input': tags,
                   'jira_config': jira_config,
                   'show_export': google_sheets_enabled,
                   'sheet_url': sheet_url
                   })


def prefetch_for_findings(findings):
    prefetched_findings = findings
    if isinstance(findings, QuerySet):  # old code can arrive here with prods being a list because the query was already executed
        prefetched_findings = prefetched_findings.select_related('reporter')
        prefetched_findings = prefetched_findings.prefetch_related('risk_acceptance_set')
        # we could try to prefetch only the latest note with SubQuery and OuterRef, but I'm getting that MySql doesn't support limits in subqueries.
        prefetched_findings = prefetched_findings.prefetch_related('notes')
        prefetched_findings = prefetched_findings.prefetch_related('test__engagement__product__jira_pkey_set__conf')
        prefetched_findings = prefetched_findings.prefetch_related('tagged_items__tag')
    return prefetched_findings


@user_passes_test(lambda u: u.is_staff)
def edit_test(request, tid):
    test = get_object_or_404(Test, pk=tid)
    form = TestForm(instance=test)
    if request.method == 'POST':
        form = TestForm(request.POST, instance=test)
        if form.is_valid():
            new_test = form.save()
            tags = request.POST.getlist('tags')
            t = ", ".join('"{0}"'.format(w) for w in tags)
            new_test.tags = t
            messages.add_message(request,
                                 messages.SUCCESS,
                                 'Test saved.',
                                 extra_tags='alert-success')
            return HttpResponseRedirect(reverse('view_engagement', args=(test.engagement.id,)))

    form.initial['target_start'] = test.target_start.date()
    form.initial['target_end'] = test.target_end.date()
    form.initial['tags'] = [tag.name for tag in test.tags]

    product_tab = Product_Tab(test.engagement.product.id, title="Edit Test", tab="engagements")
    product_tab.setEngagement(test.engagement)
    return render(request, 'dojo/edit_test.html',
                  {'test': test,
                   'product_tab': product_tab,
                   'form': form,
                   })


@user_passes_test(lambda u: u.is_staff)
def delete_test(request, tid):
    test = get_object_or_404(Test, pk=tid)
    eng = test.engagement
    form = DeleteTestForm(instance=test)

    if request.method == 'POST':
        if 'id' in request.POST and str(test.id) == request.POST['id']:
            form = DeleteTestForm(request.POST, instance=test)
            if form.is_valid():
                del test.tags
                test.delete()
                messages.add_message(request,
                                     messages.SUCCESS,
                                     'Test and relationships removed.',
                                     extra_tags='alert-success')
                create_notification(event='other',
                                    title='Deletion of %s' % test.title,
                                    description='The test "%s" was deleted by %s' % (test.title, request.user),
                                    url=request.build_absolute_uri(reverse('view_engagement', args=(eng.id, ))),
                                    recipients=[test.engagement.lead],
                                    icon="exclamation-triangle")
                return HttpResponseRedirect(reverse('view_engagement', args=(eng.id,)))

    collector = NestedObjects(using=DEFAULT_DB_ALIAS)
    collector.collect([test])
    rels = collector.nested()

    product_tab = Product_Tab(test.engagement.product.id, title="Delete Test", tab="engagements")
    product_tab.setEngagement(test.engagement)
    return render(request, 'dojo/delete_test.html',
                  {'test': test,
                   'product_tab': product_tab,
                   'form': form,
                   'rels': rels,
                   'deletable_objects': rels,
                   })


@user_passes_test(lambda u: u.is_staff)
@cache_page(60 * 5)  # cache for 5 minutes
def test_calendar(request):
    if 'lead' not in request.GET or '0' in request.GET.getlist('lead'):
        tests = Test.objects.all()
    else:
        filters = []
        leads = request.GET.getlist('lead', '')
        if '-1' in request.GET.getlist('lead'):
            leads.remove('-1')
            filters.append(Q(lead__isnull=True))
        filters.append(Q(lead__in=leads))
        tests = Test.objects.filter(reduce(operator.or_, filters))
    add_breadcrumb(title="Test Calendar", top_level=True, request=request)
    return render(request, 'dojo/calendar.html', {
        'caltype': 'tests',
        'leads': request.GET.getlist('lead', ''),
        'tests': tests,
        'users': Dojo_User.objects.all()})


@user_passes_test(lambda u: u.is_staff)
def test_ics(request, tid):
    test = get_object_or_404(Test, id=tid)
    start_date = datetime.combine(test.target_start, datetime.min.time())
    end_date = datetime.combine(test.target_end, datetime.max.time())
    uid = "dojo_test_%d_%d_%d" % (test.id, test.engagement.id, test.engagement.product.id)
    cal = get_cal_event(start_date,
                        end_date,
                        "Test: %s (%s)" % (test.test_type.name, test.engagement.product.name),
                        "Set aside for test %s, on product %s.  Additional detail can be found at %s" % (
                            test.test_type.name, test.engagement.product.name,
                            request.build_absolute_uri((reverse("view_test", args=(test.id,))))),
                        uid)
    output = cal.serialize()
    response = HttpResponse(content=output)
    response['Content-Type'] = 'text/calendar'
    response['Content-Disposition'] = 'attachment; filename=%s.ics' % test.test_type.name
    return response


@user_passes_test(lambda u: u.is_staff)
def add_findings(request, tid):
    test = Test.objects.get(id=tid)
    form_error = False
    jform = None
    form = AddFindingForm(initial={'date': timezone.now().date()})
    enabled = False

    if get_system_setting('enable_jira') and JIRA_PKey.objects.filter(product=test.engagement.product).count() != 0:
        enabled = test.engagement.product.jira_pkey_set.first().push_all_issues
        jform = JIRAFindingForm(enabled=enabled, prefix='jiraform')
    else:
        jform = None

    if request.method == 'POST':
        form = AddFindingForm(request.POST)
        if form['active'].value() is False or form['verified'].value() is False and 'jiraform-push_to_jira' in request.POST:
            error = ValidationError('Findings must be active and verified to be pushed to JIRA',
                                    code='not_active_or_verified')
            if form['active'].value() is False:
                form.add_error('active', error)
            if form['verified'].value() is False:
                form.add_error('verified', error)
            messages.add_message(request,
                                 messages.ERROR,
                                 'Findings must be active and verified to be pushed to JIRA',
                                 extra_tags='alert-danger')
        if form['severity'].value() == 'Info' and 'jiraform-push_to_jira' in request.POST:
            error = ValidationError('Findings with Informational severity cannot be pushed to JIRA.',
                                    code='info-severity-to-jira')

        if (form['active'].value() is False or form['false_p'].value()) and form['duplicate'].value() is False:
            closing_disabled = Note_Type.objects.filter(is_mandatory=True, is_active=True).count()
            if closing_disabled != 0:
                error_inactive = ValidationError('Can not set a finding as inactive without adding all mandatory notes',
                                        code='inactive_without_mandatory_notes')
                error_false_p = ValidationError('Can not set a finding as false positive without adding all mandatory notes',
                                        code='false_p_without_mandatory_notes')
                if form['active'].value() is False:
                    form.add_error('active', error_inactive)
                if form['false_p'].value():
                    form.add_error('false_p', error_false_p)
                messages.add_message(request,
                                     messages.ERROR,
                                     'Can not set a finding as inactive or false positive without adding all mandatory notes',
                                     extra_tags='alert-danger')
        if form.is_valid():
            new_finding = form.save(commit=False)
            new_finding.test = test
            new_finding.reporter = request.user
            new_finding.numerical_severity = Finding.get_numerical_severity(
                new_finding.severity)
            if new_finding.false_p or new_finding.active is False:
                new_finding.mitigated = timezone.now()
                new_finding.mitigated_by = request.user
            create_template = new_finding.is_template
            # always false now since this will be deprecated soon in favor of new Finding_Template model
            new_finding.is_template = False
            new_finding.save(dedupe_option=False)
            new_finding.endpoints.set(form.cleaned_data['endpoints'])

            # Push to jira?
            push_to_jira = False
            if enabled:
                push_to_jira = True
            elif 'jiraform-push_to_jira' in request.POST:
                jform = JIRAFindingForm(request.POST, prefix='jiraform', enabled=enabled)
                if jform.is_valid():
                    push_to_jira = jform.cleaned_data.get('push_to_jira')

            new_finding.save(false_history=True, push_to_jira=push_to_jira)
            create_notification(event='other',
                                title='Addition of %s' % new_finding.title,
                                description='Finding "%s" was added by %s' % (new_finding.title, request.user),
                                url=request.build_absolute_uri(reverse('view_finding', args=(new_finding.id,))),
                                icon="exclamation-triangle")

            if create_template:
                templates = Finding_Template.objects.filter(title=new_finding.title)
                if len(templates) > 0:
                    messages.add_message(request,
                                         messages.ERROR,
                                         'A finding template was not created.  A template with this title already '
                                         'exists.',
                                         extra_tags='alert-danger')
                else:
                    template = Finding_Template(title=new_finding.title,
                                                cwe=new_finding.cwe,
                                                severity=new_finding.severity,
                                                description=new_finding.description,
                                                mitigation=new_finding.mitigation,
                                                impact=new_finding.impact,
                                                references=new_finding.references,
                                                numerical_severity=new_finding.numerical_severity)
                    template.save()
                    messages.add_message(request,
                                         messages.SUCCESS,
                                         'A finding template was also created.',
                                         extra_tags='alert-success')
            if '_Finished' in request.POST:
                return HttpResponseRedirect(reverse('view_test', args=(test.id,)))
            else:
                return HttpResponseRedirect(reverse('add_findings', args=(test.id,)))
        else:
            if 'endpoints' in form.cleaned_data:
                form.fields['endpoints'].queryset = form.cleaned_data['endpoints']
            else:
                form.fields['endpoints'].queryset = Endpoint.objects.none()
            form_error = True
            messages.add_message(request,
                                 messages.ERROR,
                                 'The form has errors, please correct them below.',
                                 extra_tags='alert-danger')
    product_tab = Product_Tab(test.engagement.product.id, title="Add Finding", tab="engagements")
    product_tab.setEngagement(test.engagement)
    return render(request, 'dojo/add_findings.html',
                  {'form': form,
                   'product_tab': product_tab,
                   'test': test,
                   'temp': False,
                   'tid': tid,
                   'form_error': form_error,
                   'jform': jform,
                   })


@user_passes_test(lambda u: u.is_staff)
def add_temp_finding(request, tid, fid):
    jform = None
    test = get_object_or_404(Test, id=tid)
    finding = get_object_or_404(Finding_Template, id=fid)
    findings = Finding_Template.objects.all()

    if request.method == 'POST':
        form = FindingForm(request.POST, template=True)
        if (form['active'].value() is False or form['false_p'].value()) and form['duplicate'].value() is False:
            closing_disabled = Note_Type.objects.filter(is_mandatory=True, is_active=True).count()
            if closing_disabled != 0:
                error_inactive = ValidationError('Can not set a finding as inactive without adding all mandatory notes',
                                        code='not_active_or_false_p_true')
                error_false_p = ValidationError('Can not set a finding as false positive without adding all mandatory notes',
                                        code='not_active_or_false_p_true')
                if form['active'].value() is False:
                    form.add_error('active', error_inactive)
                if form['false_p'].value():
                    form.add_error('false_p', error_false_p)
                messages.add_message(request,
                                     messages.ERROR,
                                     'Can not set a finding as inactive or false positive without adding all mandatory notes',
                                     extra_tags='alert-danger')
        if form.is_valid():
            finding.last_used = timezone.now()
            finding.save()
            new_finding = form.save(commit=False)
            new_finding.test = test
            new_finding.reporter = request.user
            new_finding.numerical_severity = Finding.get_numerical_severity(
                new_finding.severity)
            new_finding.date = datetime.today()
            if new_finding.false_p or new_finding.active is False:
                new_finding.mitigated = timezone.now()
                new_finding.mitigated_by = request.user

            create_template = new_finding.is_template
            # is template always False now in favor of new model Finding_Template
            # no further action needed here since this is already adding from template.
            new_finding.is_template = False
            new_finding.save(dedupe_option=False, false_history=False)
            new_finding.endpoints.set(form.cleaned_data['endpoints'])
            new_finding.save(false_history=True)
            tags = request.POST.getlist('tags')
            t = ", ".join('"{0}"'.format(w) for w in tags)
            new_finding.tags = t
            if 'jiraform-push_to_jira' in request.POST:
                jform = JIRAFindingForm(request.POST, prefix='jiraform', enabled=True)
                if jform.is_valid():
                    add_issue_task.delay(new_finding, jform.cleaned_data.get('push_to_jira'))
            messages.add_message(request,
                                 messages.SUCCESS,
                                 'Finding from template added successfully.',
                                 extra_tags='alert-success')

            if create_template:
                templates = Finding_Template.objects.filter(title=new_finding.title)
                if len(templates) > 0:
                    messages.add_message(request,
                                         messages.ERROR,
                                         'A finding template was not created.  A template with this title already '
                                         'exists.',
                                         extra_tags='alert-danger')
                else:
                    template = Finding_Template(title=new_finding.title,
                                                cwe=new_finding.cwe,
                                                severity=new_finding.severity,
                                                description=new_finding.description,
                                                mitigation=new_finding.mitigation,
                                                impact=new_finding.impact,
                                                references=new_finding.references,
                                                numerical_severity=new_finding.numerical_severity)
                    template.save()
                    messages.add_message(request,
                                         messages.SUCCESS,
                                         'A finding template was also created.',
                                         extra_tags='alert-success')

            return HttpResponseRedirect(reverse('view_test', args=(test.id,)))
        else:
            messages.add_message(request,
                                 messages.ERROR,
                                 'The form has errors, please correct them below.',
                                 extra_tags='alert-danger')
    else:
        form = FindingForm(template=True, initial={'active': False,
                                    'date': timezone.now().date(),
                                    'verified': False,
                                    'false_p': False,
                                    'duplicate': False,
                                    'out_of_scope': False,
                                    'title': finding.title,
                                    'description': finding.description,
                                    'cwe': finding.cwe,
                                    'severity': finding.severity,
                                    'mitigation': finding.mitigation,
                                    'impact': finding.impact,
                                    'references': finding.references,
                                    'numerical_severity': finding.numerical_severity,
                                    'tags': [tag.name for tag in finding.tags]})
        if get_system_setting('enable_jira'):
            enabled = test.engagement.product.jira_pkey_set.first().push_all_issues
            jform = JIRAFindingForm(enabled=enabled, prefix='jiraform')
        else:
            jform = None

    product_tab = Product_Tab(test.engagement.product.id, title="Add Finding", tab="engagements")
    product_tab.setEngagement(test.engagement)
    return render(request, 'dojo/add_findings.html',
                  {'form': form,
                   'product_tab': product_tab,
                   'jform': jform,
                   'findings': findings,
                   'temp': True,
                   'fid': finding.id,
                   'tid': test.id,
                   'test': test,
                   })


def search(request, tid):
    test = get_object_or_404(Test, id=tid)
    templates = Finding_Template.objects.all()
    templates = TemplateFindingFilter(request.GET, queryset=templates)
    paged_templates = get_page_items(request, templates.qs, 25)
    title_words = [word
                   for finding in templates.qs
                   for word in finding.title.split() if len(word) > 2]

    title_words = sorted(set(title_words))
    add_breadcrumb(parent=test, title="Add From Template", top_level=False, request=request)
    return render(request, 'dojo/templates.html',
                  {'templates': paged_templates,
                   'filtered': templates,
                   'title_words': title_words,
                   'tid': tid,
                   'add_from_template': True,
                   })


@user_passes_test(lambda u: u.is_staff)
def finding_bulk_update(request, tid):
    test = get_object_or_404(Test, id=tid)
    form = FindingBulkUpdateForm(request.POST)

    if request.method == "POST":
        finding_to_update = request.POST.getlist('finding_to_update')
        if request.POST.get('delete_bulk_findings') and finding_to_update:
            finds = Finding.objects.filter(test=test, id__in=finding_to_update)
            product = Product.objects.get(engagement__test=test)
            finds.delete()
            calculate_grade(product)
        else:
            if form.is_valid() and finding_to_update:
                finding_to_update = request.POST.getlist('finding_to_update')
                finds = Finding.objects.filter(test=test, id__in=finding_to_update)
                if form.cleaned_data['severity']:
                    finds.update(severity=form.cleaned_data['severity'],
                                 numerical_severity=Finding.get_numerical_severity(form.cleaned_data['severity']),
                                 last_reviewed=timezone.now(),
                                 last_reviewed_by=request.user)
                if form.cleaned_data['status']:
                    finds.update(active=form.cleaned_data['active'],
                                 verified=form.cleaned_data['verified'],
                                 false_p=form.cleaned_data['false_p'],
                                 out_of_scope=form.cleaned_data['out_of_scope'],
                                 is_Mitigated=form.cleaned_data['is_Mitigated'],
                                 last_reviewed=timezone.now(),
                                 last_reviewed_by=request.user)
                if form.cleaned_data['tags']:
                    for finding in finds:
                        tags = request.POST.getlist('tags')
                        ts = ", ".join(tags)
                        finding.tags = ts

                # Update the grade as bulk edits don't go through save
                if form.cleaned_data['severity'] or form.cleaned_data['status']:
                    calculate_grade(test.engagement.product)

                for finding in finds:
                    from dojo.tools import tool_issue_updater
                    tool_issue_updater.async_tool_issue_update(finding)

                    if JIRA_PKey.objects.filter(product=finding.test.engagement.product).count() == 0:
                        log_jira_alert('Finding cannot be pushed to jira as there is no jira configuration for this product.', finding)
                    else:
                        push_anyway = finding.jira_conf_new().jira_pkey_set.first().push_all_issues
                        # push_anyway = JIRA_PKey.objects.get(
                        #     product=finding.test.engagement.product).push_all_issues
                        if form.cleaned_data['push_to_jira'] or push_anyway:
                            if JIRA_Issue.objects.filter(finding=finding).exists():
                                update_issue_task.delay(finding, True)
                            else:
                                add_issue_task.delay(finding, True)

                messages.add_message(request,
                                     messages.SUCCESS,
                                     'Bulk edit of findings was successful.  Check to make sure it is what you intended.',
                                     extra_tags='alert-success')
            else:
                messages.add_message(request,
                                     messages.ERROR,
                                     'Unable to process bulk update. Required fields were not selected.',
                                     extra_tags='alert-danger')

    return HttpResponseRedirect(reverse('view_test', args=(test.id,)))


@user_passes_test(lambda u: u.is_staff)
def re_import_scan_results(request, tid):
    additional_message = "When re-uploading a scan, any findings not found in original scan will be updated as " \
                         "mitigated.  The process attempts to identify the differences, however manual verification " \
                         "is highly recommended."
    test = get_object_or_404(Test, id=tid)
    scan_type = test.test_type.name
    engagement = test.engagement
    form = ReImportScanForm()
    jform = None
    enabled = False

    # Decide if we need to present the Push to JIRA form
    if get_system_setting('enable_jira') and engagement.product.jira_pkey_set.first() is not None:
        enabled = engagement.product.jira_pkey_set.first().push_all_issues
        jform = JIRAFindingForm(enabled=enabled, prefix='jiraform')

    form.initial['tags'] = [tag.name for tag in test.tags]
    if request.method == "POST":
        form = ReImportScanForm(request.POST, request.FILES)
        if form.is_valid():
            scan_date = form.cleaned_data['scan_date']

            scan_date_time = datetime.combine(scan_date, timezone.now().time())
            if settings.USE_TZ:
                scan_date_time = timezone.make_aware(scan_date_time, timezone.get_default_timezone())

            min_sev = form.cleaned_data['minimum_severity']
            file = request.FILES['file']
            scan_type = test.test_type.name
            active = form.cleaned_data['active']
            verified = form.cleaned_data['verified']
            tags = request.POST.getlist('tags')
            ts = ", ".join(tags)
            test.tags = ts
            try:
                parser = import_parser_factory(file, test, active, verified)
            except ValueError:
                raise Http404()
            except Exception as e:
                messages.add_message(request,
                                     messages.ERROR,
                                     "An error has occurred in the parser, please see error "
                                     "log for details.",
                                     extra_tags='alert-danger')
                parse_logger.exception(e)
                parse_logger.error("Error in parser: {}".format(str(e)))
                return HttpResponseRedirect(reverse('re_import_scan_results', args=(test.id,)))

            try:
                items = parser.items
                original_items = test.finding_set.all().values_list("id", flat=True)
                new_items = []
                mitigated_count = 0
                finding_count = 0
                finding_added_count = 0
                reactivated_count = 0
                # Push to Jira?

                push_to_jira = False
                if enabled:
                    push_to_jira = True
                elif 'jiraform-push_to_jira' in request.POST:
                    jform = JIRAFindingForm(request.POST, prefix='jiraform',
                                            enabled=enabled)
                    if jform.is_valid():
                        push_to_jira = jform.cleaned_data.get('push_to_jira')
                for item in items:

                    sev = item.severity
                    if sev == 'Information' or sev == 'Informational':
                        sev = 'Info'
                        item.severity = sev

                    # If it doesn't clear minimum severity, move on
                    if Finding.SEVERITIES[sev] > Finding.SEVERITIES[min_sev]:
                        continue

                    # Try to find the existing finding
                    # If it's Veracode or Arachni, then we consider the description for some
                    # reason...
                    if scan_type == 'Veracode Scan' or scan_type == 'Arachni Scan':
                        finding = Finding.objects.filter(title=item.title,
                                                        test__id=test.id,
                                                        severity=sev,
                                                        numerical_severity=Finding.get_numerical_severity(sev),
                                                        description=item.description)

                    else:
                        finding = Finding.objects.filter(title=item.title,
                                                      test__id=test.id,
                                                      severity=sev,
<<<<<<< HEAD
                                                      numerical_severity=Finding.get_numerical_severity(sev),
                                                      )
                    # Did we find one?
                    if len(find) == 1:
                        # Yes
                        find = find[0]
                        if find.mitigated:
=======
                                                      numerical_severity=Finding.get_numerical_severity(sev))

                    if len(finding) == 1:
                        finding = finding[0]
                        if finding.mitigated or finding.is_Mitigated:
>>>>>>> 0b808732
                            # it was once fixed, but now back
                            finding.mitigated = None
                            finding.is_Mitigated = False
                            finding.mitigated_by = None
                            finding.active = True
                            finding.verified = verified
                            finding.save()
                            note = Notes(
                                entry="Re-activated by %s re-upload." % scan_type,
                                author=request.user)
                            note.save()
                            finding.notes.add(note)
                            reactivated_count += 1
<<<<<<< HEAD
                        # Add this finding to our list of new items.
                        new_items.append(find.id)
                    else:
                        # Didn't find it, so this one is brand new
                        item.test = t
=======
                        new_items.append(finding.id)
                    else:
                        item.test = test
>>>>>>> 0b808732
                        if item.date == timezone.now().date():
                            item.date = test.target_start
                        item.reporter = request.user
                        item.last_reviewed = timezone.now()
                        item.last_reviewed_by = request.user
                        item.verified = verified
                        item.active = active
                        # Save it
                        item.save(dedupe_option=False)
                        finding_added_count += 1
                        # Add it to the new items
                        new_items.append(item.id)
                        finding = item

                        if hasattr(item, 'unsaved_req_resp') and len(item.unsaved_req_resp) > 0:
                            for req_resp in item.unsaved_req_resp:
                                if scan_type == "Arachni Scan":
                                    burp_rr = BurpRawRequestResponse(
                                        finding=item,
                                        burpRequestBase64=req_resp["req"],
                                        burpResponseBase64=req_resp["resp"],
                                    )
                                else:
                                    burp_rr = BurpRawRequestResponse(
                                        finding=item,
                                        burpRequestBase64=base64.b64encode(req_resp["req"].encode("utf-8")),
                                        burpResponseBase64=base64.b64encode(req_resp["resp"].encode("utf-8")),
                                    )
                                burp_rr.clean()
                                burp_rr.save()

                        if item.unsaved_request is not None and item.unsaved_response is not None:
                            burp_rr = BurpRawRequestResponse(finding=find,
                                                             burpRequestBase64=base64.b64encode(item.unsaved_request.encode()),
                                                             burpResponseBase64=base64.b64encode(item.unsaved_response.encode()),
                                                             )
                            burp_rr.clean()
                            burp_rr.save()
<<<<<<< HEAD

                    # Get those endpoints
                    if find:
=======
                    if finding:
>>>>>>> 0b808732
                        finding_count += 1
                        for endpoint in item.unsaved_endpoints:
                            ep, created = Endpoint.objects.get_or_create(protocol=endpoint.protocol,
                                                                         host=endpoint.host,
                                                                         path=endpoint.path,
                                                                         query=endpoint.query,
                                                                         fragment=endpoint.fragment,
                                                                         product=test.engagement.product)
                            finding.endpoints.add(ep)
                        for endpoint in form.cleaned_data['endpoints']:
                            ep, created = Endpoint.objects.get_or_create(protocol=endpoint.protocol,
                                                                         host=endpoint.host,
                                                                         path=endpoint.path,
                                                                         query=endpoint.query,
                                                                         fragment=endpoint.fragment,
                                                                         product=test.engagement.product)
                            finding.endpoints.add(ep)

                        if item.unsaved_tags is not None:
                            finding.tags = item.unsaved_tags

<<<<<<< HEAD
                    # Save it. This may be the second time we save it in this function.
                    find.save(push_to_jira=push_to_jira)
=======
                    finding.save()
>>>>>>> 0b808732
                # calculate the difference
                to_mitigate = set(original_items) - set(new_items)
                for finding_id in to_mitigate:
                    finding = Finding.objects.get(id=finding_id)
<<<<<<< HEAD
                    finding.mitigated = datetime.combine(scan_date, timezone.now().time())
                    finding.mitigated_by = request.user
                    finding.active = False
                    finding.save(push_to_jira=push_to_jira)
                    note = Notes(entry="Mitigated by %s re-upload." % scan_type,
                                 author=request.user)
                    note.save()
                    finding.notes.add(note)
                    mitigated_count += 1
=======
                    if not finding.mitigated or not finding.is_Mitigated:
                        finding.mitigated = scan_date_time
                        finding.is_Mitigated = True
                        finding.mitigated_by = request.user
                        finding.active = False
                        finding.save()
                        note = Notes(entry="Mitigated by %s re-upload." % scan_type,
                                    author=request.user)
                        note.save()
                        finding.notes.add(note)
                        mitigated_count += 1

                test.updated = max_safe([scan_date_time, test.updated])
                test.engagement.updated = max_safe([scan_date_time, test.engagement.updated])

                test.save()
                test.engagement.save()

>>>>>>> 0b808732
                messages.add_message(request,
                                     messages.SUCCESS,
                                     '%s processed, a total of ' % scan_type + message(finding_count, 'finding',
                                                                                       'processed'),
                                     extra_tags='alert-success')
                if finding_added_count > 0:
                    messages.add_message(request,
                                         messages.SUCCESS,
                                         'A total of ' + message(finding_added_count, 'finding',
                                                                 'added') + ', that are new to scan.',
                                         extra_tags='alert-success')
                if reactivated_count > 0:
                    messages.add_message(request,
                                         messages.SUCCESS,
                                         'A total of ' + message(reactivated_count, 'finding',
                                                                 'reactivated') + ', that are back in scan results.',
                                         extra_tags='alert-success')
                if mitigated_count > 0:
                    messages.add_message(request,
                                         messages.SUCCESS,
                                         'A total of ' + message(mitigated_count, 'finding',
                                                                 'mitigated') + '. Please manually verify each one.',
                                         extra_tags='alert-success')

                create_notification(event='results_added', title=str(finding_count) + " findings for " + test.engagement.product.name, finding_count=finding_count, test=test, engagement=test.engagement, url=reverse('view_test', args=(test.id,)))

                return HttpResponseRedirect(reverse('view_test', args=(test.id,)))
            except SyntaxError:
                messages.add_message(request,
                                     messages.ERROR,
                                     'There appears to be an error in the XML report, please check and try again.',
                                     extra_tags='alert-danger')

    product_tab = Product_Tab(engagement.product.id, title="Re-upload a %s" % scan_type, tab="engagements")
    product_tab.setEngagement(engagement)
    form.fields['endpoints'].queryset = Endpoint.objects.filter(product__id=product_tab.product.id)
    return render(request,
                  'dojo/import_scan_results.html',
                  {'form': form,
                   'product_tab': product_tab,
                   'eid': engagement.id,
                   'additional_message': additional_message,
                   'jform': jform,
                   })<|MERGE_RESOLUTION|>--- conflicted
+++ resolved
@@ -685,21 +685,11 @@
                         finding = Finding.objects.filter(title=item.title,
                                                       test__id=test.id,
                                                       severity=sev,
-<<<<<<< HEAD
-                                                      numerical_severity=Finding.get_numerical_severity(sev),
-                                                      )
-                    # Did we find one?
-                    if len(find) == 1:
-                        # Yes
-                        find = find[0]
-                        if find.mitigated:
-=======
                                                       numerical_severity=Finding.get_numerical_severity(sev))
 
                     if len(finding) == 1:
                         finding = finding[0]
                         if finding.mitigated or finding.is_Mitigated:
->>>>>>> 0b808732
                             # it was once fixed, but now back
                             finding.mitigated = None
                             finding.is_Mitigated = False
@@ -713,17 +703,9 @@
                             note.save()
                             finding.notes.add(note)
                             reactivated_count += 1
-<<<<<<< HEAD
-                        # Add this finding to our list of new items.
-                        new_items.append(find.id)
-                    else:
-                        # Didn't find it, so this one is brand new
-                        item.test = t
-=======
                         new_items.append(finding.id)
                     else:
                         item.test = test
->>>>>>> 0b808732
                         if item.date == timezone.now().date():
                             item.date = test.target_start
                         item.reporter = request.user
@@ -756,19 +738,13 @@
                                 burp_rr.save()
 
                         if item.unsaved_request is not None and item.unsaved_response is not None:
-                            burp_rr = BurpRawRequestResponse(finding=find,
+                            burp_rr = BurpRawRequestResponse(finding=finding,
                                                              burpRequestBase64=base64.b64encode(item.unsaved_request.encode()),
                                                              burpResponseBase64=base64.b64encode(item.unsaved_response.encode()),
                                                              )
                             burp_rr.clean()
                             burp_rr.save()
-<<<<<<< HEAD
-
-                    # Get those endpoints
-                    if find:
-=======
                     if finding:
->>>>>>> 0b808732
                         finding_count += 1
                         for endpoint in item.unsaved_endpoints:
                             ep, created = Endpoint.objects.get_or_create(protocol=endpoint.protocol,
@@ -790,27 +766,12 @@
                         if item.unsaved_tags is not None:
                             finding.tags = item.unsaved_tags
 
-<<<<<<< HEAD
                     # Save it. This may be the second time we save it in this function.
-                    find.save(push_to_jira=push_to_jira)
-=======
-                    finding.save()
->>>>>>> 0b808732
+                    finding.save(push_to_jira=push_to_jira)
                 # calculate the difference
                 to_mitigate = set(original_items) - set(new_items)
                 for finding_id in to_mitigate:
                     finding = Finding.objects.get(id=finding_id)
-<<<<<<< HEAD
-                    finding.mitigated = datetime.combine(scan_date, timezone.now().time())
-                    finding.mitigated_by = request.user
-                    finding.active = False
-                    finding.save(push_to_jira=push_to_jira)
-                    note = Notes(entry="Mitigated by %s re-upload." % scan_type,
-                                 author=request.user)
-                    note.save()
-                    finding.notes.add(note)
-                    mitigated_count += 1
-=======
                     if not finding.mitigated or not finding.is_Mitigated:
                         finding.mitigated = scan_date_time
                         finding.is_Mitigated = True
@@ -829,7 +790,6 @@
                 test.save()
                 test.engagement.save()
 
->>>>>>> 0b808732
                 messages.add_message(request,
                                      messages.SUCCESS,
                                      '%s processed, a total of ' % scan_type + message(finding_count, 'finding',
