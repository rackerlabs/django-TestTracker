# #  tests
import base64
import logging
import operator
from datetime import datetime
from functools import reduce
from typing import Tuple

from django.contrib import messages
from django.contrib.admin.utils import NestedObjects
from django.core.exceptions import ValidationError
from django.db import DEFAULT_DB_ALIAS
from django.db.models import Count, Q, QuerySet
from django.db.models.query import Prefetch
from django.http import HttpRequest, HttpResponse, HttpResponseRedirect
from django.shortcuts import get_object_or_404, render
from django.urls import Resolver404, reverse
from django.utils import timezone
from django.utils.translation import gettext as _
from django.views import View
from django.views.decorators.cache import cache_page
from django.views.decorators.vary import vary_on_cookie

import dojo.finding.helper as finding_helper
import dojo.jira_link.helper as jira_helper
from dojo.authorization.authorization import user_has_permission_or_403
from dojo.authorization.authorization_decorators import user_is_authorized
from dojo.authorization.roles_permissions import Permissions
from dojo.engagement.queries import get_authorized_engagements
from dojo.filters import FindingFilter, FindingFilterWithoutObjectLookups, TemplateFindingFilter, TestImportFilter
from dojo.finding.views import find_available_notetypes
from dojo.forms import (
    AddFindingForm,
    CopyTestForm,
    DeleteTestForm,
    FindingBulkUpdateForm,
    JIRAFindingForm,
    JIRAImportScanForm,
    NoteForm,
    ReImportScanForm,
    TestForm,
    TypedNoteForm,
)
from dojo.importers.default_reimporter import DefaultReImporter
from dojo.models import (
    IMPORT_UNTOUCHED_FINDING,
    BurpRawRequestResponse,
    Cred_Mapping,
    Endpoint,
    Finding,
    Finding_Group,
    Finding_Template,
    Note_Type,
    Product_API_Scan_Configuration,
    Stub_Finding,
    Test,
    Test_Import,
    Test_Import_Finding_Action,
)
from dojo.notifications.helper import create_notification
from dojo.test.queries import get_authorized_tests
from dojo.tools.factory import get_choices_sorted, get_scan_types_sorted
from dojo.user.queries import get_authorized_users
from dojo.utils import (
    Product_Tab,
    add_breadcrumb,
    add_error_message_to_response,
    add_field_errors_to_response,
    add_success_message_to_response,
    async_delete,
    calculate_grade,
    get_cal_event,
    get_page_items,
    get_page_items_and_count,
    get_setting,
    get_system_setting,
    get_words_for_field,
    process_notifications,
    redirect_to_return_url_or_else,
)

logger = logging.getLogger(__name__)
parse_logger = logging.getLogger('dojo')
deduplicationLogger = logging.getLogger("dojo.specific-loggers.deduplication")


def prefetch_for_findings(findings):
    prefetched_findings = findings
    if isinstance(findings, QuerySet):  # old code can arrive here with prods being a list because the query was already executed
        prefetched_findings = prefetched_findings.select_related('reporter')
        prefetched_findings = prefetched_findings.prefetch_related('jira_issue__jira_project__jira_instance')
        prefetched_findings = prefetched_findings.prefetch_related('test__test_type')
        prefetched_findings = prefetched_findings.prefetch_related('test__engagement__jira_project__jira_instance')
        prefetched_findings = prefetched_findings.prefetch_related('test__engagement__product__jira_project_set__jira_instance')
        prefetched_findings = prefetched_findings.prefetch_related('found_by')
        prefetched_findings = prefetched_findings.prefetch_related('risk_acceptance_set')
        # we could try to prefetch only the latest note with SubQuery and OuterRef, but I'm getting that MySql doesn't support limits in subqueries.
        prefetched_findings = prefetched_findings.prefetch_related('notes')
        prefetched_findings = prefetched_findings.prefetch_related('tags')
        # filter out noop reimport actions from finding status history
        prefetched_findings = prefetched_findings.prefetch_related(Prefetch('test_import_finding_action_set',
                                                                            queryset=Test_Import_Finding_Action.objects.exclude(action=IMPORT_UNTOUCHED_FINDING)))

        prefetched_findings = prefetched_findings.prefetch_related('endpoints')
        prefetched_findings = prefetched_findings.prefetch_related('status_finding')
        prefetched_findings = prefetched_findings.annotate(active_endpoint_count=Count('status_finding__id', filter=Q(status_finding__mitigated=False)))
        prefetched_findings = prefetched_findings.annotate(mitigated_endpoint_count=Count('status_finding__id', filter=Q(status_finding__mitigated=True)))
        prefetched_findings = prefetched_findings.prefetch_related('finding_group_set__jira_issue')
        prefetched_findings = prefetched_findings.prefetch_related('duplicate_finding')
        prefetched_findings = prefetched_findings.prefetch_related('vulnerability_id_set')
    else:
        logger.debug('unable to prefetch because query was already executed')

    return prefetched_findings


class ViewTest(View):
    def get_test(self, test_id: int):
        test_prefetched = get_authorized_tests(Permissions.Test_View)
        test_prefetched = test_prefetched.annotate(total_reimport_count=Count('test_import__id', distinct=True))
        return get_object_or_404(test_prefetched, pk=test_id)

    def get_test_import_data(self, request: HttpRequest, test: Test):
        test_imports = Test_Import.objects.filter(test=test)
        test_import_filter = TestImportFilter(request.GET, test_imports)

        paged_test_imports = get_page_items_and_count(request, test_import_filter.qs, 5, prefix="test_imports")
        paged_test_imports.object_list = paged_test_imports.object_list.prefetch_related("test_import_finding_action_set")

        return {
            "paged_test_imports": paged_test_imports,
            "test_import_filter": test_import_filter,
        }

    def get_stub_findings(self, request: HttpRequest, test: Test):
        stub_findings = Stub_Finding.objects.filter(test=test)
        paged_stub_findings = get_page_items(request, stub_findings, 25)

        return {
            "stub_findings": paged_stub_findings,
        }

    def get_findings(self, request: HttpRequest, test: Test):
        findings = Finding.objects.filter(test=test).order_by("numerical_severity")
        filter_string_matching = get_system_setting("filter_string_matching", False)
        finding_filter_class = FindingFilterWithoutObjectLookups if filter_string_matching else FindingFilter
        findings = finding_filter_class(request.GET, queryset=findings)
        paged_findings = get_page_items_and_count(request, prefetch_for_findings(findings.qs), 25, prefix='findings')

        return {
            "findings": paged_findings,
            "filtered": findings,
        }

    def get_note_form(self, request: HttpRequest):
        # Set up the args for the form
        args = [request.POST] if request.method == "POST" else []
        # Set the initial form args
        kwargs = {}

        return NoteForm(*args, **kwargs)

    def get_typed_note_form(self, request: HttpRequest, context: dict):
        # Set up the args for the form
        args = [request.POST] if request.method == "POST" else []
        # Set the initial form args
        kwargs = {
            "available_note_types": context.get("available_note_types")
        }

        return TypedNoteForm(*args, **kwargs)

    def get_form(self, request: HttpRequest, context: dict):
        return (
            self.get_typed_note_form(request, context)
            if context.get("note_type_activation", 0)
            else self.get_note_form(request)
        )

    def get_initial_context(self, request: HttpRequest, test: Test):
        # Set up the product tab
        product_tab = Product_Tab(test.engagement.product, title=_("Test"), tab="engagements")
        product_tab.setEngagement(test.engagement)
        # Set up the notes and associated info to generate the form with
        notes = test.notes.all()
        note_type_activation = Note_Type.objects.filter(is_active=True).count()
        available_note_types = None
        if note_type_activation:
            available_note_types = find_available_notetypes(notes)
        # Set the current context
        context = {
            "test": test,
            "prod": test.engagement.product,
            "product_tab": product_tab,
            "title_words": get_words_for_field(Finding, 'title'),
            "component_words": get_words_for_field(Finding, 'component_name'),
            "notes": notes,
            "note_type_activation": note_type_activation,
            "available_note_types": available_note_types,
            "files": test.files.all(),
            "person": request.user.username,
            "request": request,
            "show_re_upload": any(test.test_type.name in code for code in get_choices_sorted()),
            "creds": Cred_Mapping.objects.filter(engagement=test.engagement).select_related("cred_id").order_by("cred_id"),
            "cred_test": Cred_Mapping.objects.filter(test=test).select_related("cred_id").order_by("cred_id"),
            "jira_project": jira_helper.get_jira_project(test),
            "bulk_edit_form": FindingBulkUpdateForm(request.GET),
            'finding_groups': test.finding_group_set.all().prefetch_related("findings", "jira_issue", "creator", "findings__vulnerability_id_set"),
            'finding_group_by_options': Finding_Group.GROUP_BY_OPTIONS,

        }
        # Set the form using the context, and then update the context
        form = self.get_form(request, context)
        context["form"] = form
        # Add some of the related objects
        context |= self.get_findings(request, test)
        context |= self.get_stub_findings(request, test)
        context |= self.get_test_import_data(request, test)

        return context

    def process_form(self, request: HttpRequest, test: Test, context: dict):
        if context["form"].is_valid():
            # Save the note
            new_note = context["form"].save(commit=False)
            new_note.author = request.user
            new_note.date = timezone.now()
            new_note.save()
            test.notes.add(new_note)
            # Make a notification for this actions
            url = request.build_absolute_uri(reverse("view_test", args=(test.id,)))
            title = f"Test: {test.test_type.name} on {test.engagement.product.name}"
            process_notifications(request, new_note, url, title)
            messages.add_message(
                request,
                messages.SUCCESS,
                _('Note added successfully.'),
                extra_tags='alert-success')

            return request, True
        return request, False

    def get_template(self):
        return "dojo/view_test.html"

    def get(self, request: HttpRequest, test_id: int):
        # Get the initial objects
        test = self.get_test(test_id)
        # Make sure the user is authorized
        user_has_permission_or_403(request.user, test, Permissions.Test_View)
        # Quick perms check to determine if the user has access to add a note to the test
        user_has_permission_or_403(request.user, test, Permissions.Note_Add)
        # Set up the initial context
        context = self.get_initial_context(request, test)
        # Render the form
        return render(request, self.get_template(), context)

    def post(self, request: HttpRequest, test_id: int):
        # Get the initial objects
        test = self.get_test(test_id)
        # Make sure the user is authorized
        user_has_permission_or_403(request.user, test, Permissions.Test_View)
        # Quick perms check to determine if the user has access to add a note to the test
        user_has_permission_or_403(request.user, test, Permissions.Note_Add)
        # Set up the initial context
        context = self.get_initial_context(request, test)
        # Determine the validity of the form
        request, success = self.process_form(request, test, context)
        # Handle the case of a successful form
        if success:
            return redirect_to_return_url_or_else(request, reverse("view_test", args=(test_id,)))
        # Render the form
        return render(request, self.get_template(), context)


# def prefetch_for_test_imports(test_imports):
#     prefetched_test_imports = test_imports
#     if isinstance(test_imports, QuerySet):  # old code can arrive here with prods being a list because the query was already executed
#         #could we make this dynamic, i.e for action_type in IMPORT_ACTIONS: prefetch
#         prefetched_test_imports = prefetched_test_imports.annotate(created_findings_count=Count('findings', filter=Q(test_import_finding_action__action=IMPORT_CREATED_FINDING)))
#         prefetched_test_imports = prefetched_test_imports.annotate(closed_findings_count=Count('findings', filter=Q(test_import_finding_action__action=IMPORT_CLOSED_FINDING)))
#         prefetched_test_imports = prefetched_test_imports.annotate(reactivated_findings_count=Count('findings', filter=Q(test_import_finding_action__action=IMPORT_REACTIVATED_FINDING)))
#         prefetched_test_imports = prefetched_test_imports.annotate(updated_findings_count=Count('findings', filter=Q(test_import_finding_action__action=IMPORT_UNTOUCHED_FINDING)))

#     return prefetch_for_test_imports


@user_is_authorized(Test, Permissions.Test_Edit, 'tid')
def edit_test(request, tid):
    test = get_object_or_404(Test, pk=tid)
    form = TestForm(instance=test)
    if request.method == 'POST':
        form = TestForm(request.POST, instance=test)
        if form.is_valid():
            form.save()
            messages.add_message(request,
                                 messages.SUCCESS,
                                 _('Test saved.'),
                                 extra_tags='alert-success')
            return HttpResponseRedirect(reverse('view_engagement', args=(test.engagement.id,)))

    form.initial['target_start'] = test.target_start.date()
    form.initial['target_end'] = test.target_end.date()
    form.initial['description'] = test.description

    product_tab = Product_Tab(test.engagement.product, title=_("Edit Test"), tab="engagements")
    product_tab.setEngagement(test.engagement)
    return render(request, 'dojo/edit_test.html',
                  {'test': test,
                   'product_tab': product_tab,
                   'form': form,
                   })


@user_is_authorized(Test, Permissions.Test_Delete, 'tid')
def delete_test(request, tid):
    test = get_object_or_404(Test, pk=tid)
    eng = test.engagement
    form = DeleteTestForm(instance=test)

    if request.method == 'POST':
        if 'id' in request.POST and str(test.id) == request.POST['id']:
            form = DeleteTestForm(request.POST, instance=test)
            if form.is_valid():
                product = test.engagement.product
                if get_setting("ASYNC_OBJECT_DELETE"):
                    async_del = async_delete()
                    async_del.delete(test)
                    message = _('Test and relationships will be removed in the background.')
                else:
                    message = _('Test and relationships removed.')
                    test.delete()
                messages.add_message(request,
                                     messages.SUCCESS,
                                     message,
                                     extra_tags='alert-success')
                create_notification(event='other',
                                    title=_('Deletion of %(title)s') % {"title": test.title},
                                    product=product,
                                    description=_('The test "%(title)s" was deleted by %(user)s') % {"title": test.title, "user": request.user},
                                    url=request.build_absolute_uri(reverse('view_engagement', args=(eng.id, ))),
                                    recipients=[test.engagement.lead],
                                    icon="exclamation-triangle")
                return HttpResponseRedirect(reverse('view_engagement', args=(eng.id,)))

    rels = ['Previewing the relationships has been disabled.', '']
    display_preview = get_setting('DELETE_PREVIEW')
    if display_preview:
        collector = NestedObjects(using=DEFAULT_DB_ALIAS)
        collector.collect([test])
        rels = collector.nested()

    product_tab = Product_Tab(test.engagement.product, title=_("Delete Test"), tab="engagements")
    product_tab.setEngagement(test.engagement)
    return render(request, 'dojo/delete_test.html',
                  {'test': test,
                   'product_tab': product_tab,
                   'form': form,
                   'rels': rels,
                   'deletable_objects': rels,
                   })


@user_is_authorized(Test, Permissions.Test_Edit, 'tid')
def copy_test(request, tid):
    test = get_object_or_404(Test, id=tid)
    product = test.engagement.product
    engagement_list = get_authorized_engagements(Permissions.Engagement_Edit).filter(product=product)
    form = CopyTestForm(engagements=engagement_list)

    if request.method == 'POST':
        form = CopyTestForm(request.POST, engagements=engagement_list)
        if form.is_valid():
            engagement = form.cleaned_data.get('engagement')
            product = test.engagement.product
            test_copy = test.copy(engagement=engagement)
            calculate_grade(product)
            messages.add_message(
                request,
                messages.SUCCESS,
                'Test Copied successfully.',
                extra_tags='alert-success')
            create_notification(event='other',
                                title=f'Copying of {test.title}',
                                description=f'The test "{test.title}" was copied by {request.user} to {engagement.name}',
                                product=product,
                                url=request.build_absolute_uri(reverse('view_test', args=(test_copy.id,))),
                                recipients=[test.engagement.lead],
                                icon="exclamation-triangle")
            return redirect_to_return_url_or_else(request, reverse('view_engagement', args=(engagement.id, )))
        else:
            messages.add_message(
                request,
                messages.ERROR,
                'Unable to copy test, please try again.',
                extra_tags='alert-danger')

    product_tab = Product_Tab(product, title="Copy Test", tab="engagements")
    return render(request, 'dojo/copy_object.html', {
        'source': test,
        'source_label': 'Test',
        'destination_label': 'Engagement',
        'product_tab': product_tab,
        'form': form,
    })


@cache_page(60 * 5)  # cache for 5 minutes
@vary_on_cookie
def test_calendar(request):

    if not get_system_setting('enable_calendar'):
        raise Resolver404()

    if 'lead' not in request.GET or '0' in request.GET.getlist('lead'):
        tests = get_authorized_tests(Permissions.Test_View)
    else:
        filters = []
        leads = request.GET.getlist('lead', '')
        if '-1' in request.GET.getlist('lead'):
            leads.remove('-1')
            filters.append(Q(lead__isnull=True))
        filters.append(Q(lead__in=leads))
        tests = get_authorized_tests(Permissions.Test_View).filter(reduce(operator.or_, filters))

    tests = tests.prefetch_related('test_type', 'lead', 'engagement__product')

    add_breadcrumb(title=_("Test Calendar"), top_level=True, request=request)
    return render(request, 'dojo/calendar.html', {
        'caltype': 'tests',
        'leads': request.GET.getlist('lead', ''),
        'tests': tests,
        'users': get_authorized_users(Permissions.Test_View)})


@user_is_authorized(Test, Permissions.Test_View, 'tid')
def test_ics(request, tid):
    test = get_object_or_404(Test, id=tid)
    start_date = datetime.combine(test.target_start, datetime.min.time())
    end_date = datetime.combine(test.target_end, datetime.max.time())
    uid = "dojo_test_%d_%d_%d" % (test.id, test.engagement.id, test.engagement.product.id)
    cal = get_cal_event(start_date,
                        end_date,
                        _("Test: %(test_type_name)s (%(product_name)s)") % {
                            'test_type_name': test.test_type.name,
                            'product_name': test.engagement.product.name
                        },
                        _("Set aside for test %(test_type_name)s, on product %(product_name)s. Additional detail can be found at %(detail_url)s") % {
                            'test_type_name': test.test_type.name,
                            'product_name': test.engagement.product.name,
                            'detail_url': request.build_absolute_uri(reverse("view_test", args=(test.id,)))
                        },
                        uid)
    output = cal.serialize()
    response = HttpResponse(content=output)
    response['Content-Type'] = 'text/calendar'
    response['Content-Disposition'] = f'attachment; filename={test.test_type.name}.ics'
    return response


class AddFindingView(View):
    def get_test(self, test_id: int):
        return get_object_or_404(Test, id=test_id)

    def get_initial_context(self, request: HttpRequest, test: Test):
        # Get the finding form first since it is used in another place
        finding_form = self.get_finding_form(request, test)
        product_tab = Product_Tab(test.engagement.product, title=_("Add Finding"), tab="engagements")
        product_tab.setEngagement(test.engagement)
        return {
            "form": finding_form,
            "product_tab": product_tab,
            "temp": False,
            'test': test,
            "tid": test.id,
            "pid": test.engagement.product.id,
            "form_error": False,
            "jform": self.get_jira_form(request, test, finding_form=finding_form),
        }

    def get_finding_form(self, request: HttpRequest, test: Test):
        # Set up the args for the form
        args = [request.POST] if request.method == "POST" else []
        # Set the initial form args
        kwargs = {
            "initial": {'date': timezone.now().date(), 'verified': True, 'dynamic_finding': False},
            "req_resp": None,
            "product": test.engagement.product,
        }
        # Remove the initial state on post
        if request.method == "POST":
            kwargs.pop("initial")

        return AddFindingForm(*args, **kwargs)

    def get_jira_form(self, request: HttpRequest, test: Test, finding_form: AddFindingForm = None):
        # Determine if jira should be used
        if (jira_project := jira_helper.get_jira_project(test)) is not None:
            # Set up the args for the form
            args = [request.POST] if request.method == "POST" else []
            # Set the initial form args
            kwargs = {
                "push_all": jira_helper.is_push_all_issues(test),
                "prefix": "jiraform",
                "jira_project": jira_project,
                "finding_form": finding_form,
            }

            return JIRAFindingForm(*args, **kwargs)
        return None

    def validate_status_change(self, request: HttpRequest, context: dict):
        if ((context["form"]['active'].value() is False
             or context["form"]['false_p'].value())
             and context["form"]['duplicate'].value() is False):

            closing_disabled = Note_Type.objects.filter(is_mandatory=True, is_active=True).count()
            if closing_disabled != 0:
                error_inactive = ValidationError(
                    _('Can not set a finding as inactive without adding all mandatory notes'),
                    code='inactive_without_mandatory_notes')
                error_false_p = ValidationError(
                    _('Can not set a finding as false positive without adding all mandatory notes'),
                    code='false_p_without_mandatory_notes')
                if context["form"]['active'].value() is False:
                    context["form"].add_error('active', error_inactive)
                if context["form"]['false_p'].value():
                    context["form"].add_error('false_p', error_false_p)
                messages.add_message(
                    request,
                    messages.ERROR,
                    _('Can not set a finding as inactive or false positive without adding all mandatory notes'),
                    extra_tags='alert-danger')

        return request

    def process_finding_form(self, request: HttpRequest, test: Test, context: dict):
        finding = None
        if context["form"].is_valid():
            finding = context["form"].save(commit=False)
            finding.test = test
            finding.reporter = request.user
            finding.numerical_severity = Finding.get_numerical_severity(finding.severity)
            finding.tags = context["form"].cleaned_data['tags']
            finding.save()
            # Save and add new endpoints
            finding_helper.add_endpoints(finding, context["form"])
            # Save the finding at the end and return
            finding.save()

            return finding, request, True
        else:
            add_error_message_to_response("The form has errors, please correct them below.")
            add_field_errors_to_response(context["form"])

        return finding, request, False

    def process_jira_form(self, request: HttpRequest, finding: Finding, context: dict):
        # Capture case if the jira not being enabled
        if context["jform"] is None:
            return request, True, False

        if context["jform"] and context["jform"].is_valid():
            # can't use helper as when push_all_jira_issues is True, the checkbox gets disabled and is always false
            # push_to_jira = jira_helper.is_push_to_jira(finding, jform.cleaned_data.get('push_to_jira'))
            push_to_jira = jira_helper.is_push_all_issues(finding) or context["jform"].cleaned_data.get('push_to_jira')
            jira_message = None
            # if the jira issue key was changed, update database
            new_jira_issue_key = context["jform"].cleaned_data.get('jira_issue')
            if finding.has_jira_issue:
                # everything in DD around JIRA integration is based on the internal id of the issue in JIRA
                # instead of on the public jira issue key.
                # I have no idea why, but it means we have to retrieve the issue from JIRA to get the internal JIRA id.
                # we can assume the issue exist, which is already checked in the validation of the jform
                if not new_jira_issue_key:
                    jira_helper.finding_unlink_jira(request, finding)
                    jira_message = 'Link to JIRA issue removed successfully.'

                elif new_jira_issue_key != finding.jira_issue.jira_key:
                    jira_helper.finding_unlink_jira(request, finding)
                    jira_helper.finding_link_jira(request, finding, new_jira_issue_key)
                    jira_message = 'Changed JIRA link successfully.'
            else:
                logger.debug('finding has no jira issue yet')
                if new_jira_issue_key:
                    logger.debug('finding has no jira issue yet, but jira issue specified in request. trying to link.')
                    jira_helper.finding_link_jira(request, finding, new_jira_issue_key)
                    jira_message = 'Linked a JIRA issue successfully.'
            # Determine if a message should be added
            if jira_message:
                messages.add_message(
                    request, messages.SUCCESS, jira_message, extra_tags="alert-success"
                )

            return request, True, push_to_jira
        else:
            add_field_errors_to_response(context["jform"])

        return request, False, False

    def process_forms(self, request: HttpRequest, test: Test, context: dict):
        form_success_list = []
        finding = None
        # Set vars for the completed forms
        # Validate finding mitigation
        request = self.validate_status_change(request, context)
        # Check the validity of the form overall
        finding, request, success = self.process_finding_form(request, test, context)
        form_success_list.append(success)
        request, success, push_to_jira = self.process_jira_form(request, finding, context)
        form_success_list.append(success)
        # Determine if all forms were successful
        all_forms_valid = all(form_success_list)
        # Check the validity of all the forms
        if all_forms_valid:
            # if we're removing the "duplicate" in the edit finding screen
            finding_helper.save_vulnerability_ids(finding, context["form"].cleaned_data["vulnerability_ids"].split())
            # Push things to jira if needed
            finding.save(push_to_jira=push_to_jira)
            # Save the burp req resp
            if "request" in context["form"].cleaned_data or "response" in context["form"].cleaned_data:
                burp_rr = BurpRawRequestResponse(
                    finding=finding,
                    burpRequestBase64=base64.b64encode(context["form"].cleaned_data["request"].encode()),
                    burpResponseBase64=base64.b64encode(context["form"].cleaned_data["response"].encode()),
                )
                burp_rr.clean()
                burp_rr.save()
            # Create a notification
            create_notification(
                event='other',
                title=_('Addition of %(title)s') % {'title': finding.title},
                finding=finding,
                description=_('Finding "%(title)s" was added by %(user)s') % {
                    'title': finding.title, 'user': request.user
                },
                url=reverse("view_finding", args=(finding.id,)),
                icon="exclamation-triangle")
            # Add a success message
            messages.add_message(
                request,
                messages.SUCCESS,
                _('Finding added successfully.'),
                extra_tags='alert-success')

        return finding, request, all_forms_valid

    def get_template(self):
        return "dojo/add_findings.html"

    def get(self, request: HttpRequest, test_id: int):
        # Get the initial objects
        test = self.get_test(test_id)
        # Make sure the user is authorized
        user_has_permission_or_403(request.user, test, Permissions.Finding_Add)
        # Set up the initial context
        context = self.get_initial_context(request, test)
        # Render the form
        return render(request, self.get_template(), context)

    def post(self, request: HttpRequest, test_id: int):
        # Get the initial objects
        test = self.get_test(test_id)
        # Make sure the user is authorized
        user_has_permission_or_403(request.user, test, Permissions.Finding_Add)
        # Set up the initial context
        context = self.get_initial_context(request, test)
        # Process the form
        _, request, success = self.process_forms(request, test, context)
        # Handle the case of a successful form
        if success:
            if '_Finished' in request.POST:
                return HttpResponseRedirect(reverse('view_test', args=(test.id,)))
            else:
                return HttpResponseRedirect(reverse('add_findings', args=(test.id,)))
        else:
            context["form_error"] = True
        # Render the form
        return render(request, self.get_template(), context)


@user_is_authorized(Test, Permissions.Finding_Add, 'tid')
def add_temp_finding(request, tid, fid):
    jform = None
    test = get_object_or_404(Test, id=tid)
    finding = get_object_or_404(Finding_Template, id=fid)
    findings = Finding_Template.objects.all()
    push_all_jira_issues = jira_helper.is_push_all_issues(finding)

    if request.method == 'POST':

        form = AddFindingForm(request.POST, req_resp=None, product=test.engagement.product)
        if jira_helper.get_jira_project(test):
            jform = JIRAFindingForm(push_all=jira_helper.is_push_all_issues(test), prefix='jiraform', jira_project=jira_helper.get_jira_project(test), finding_form=form)
            logger.debug('jform valid: %s', jform.is_valid())

        if (form['active'].value() is False or form['false_p'].value()) and form['duplicate'].value() is False:
            closing_disabled = Note_Type.objects.filter(is_mandatory=True, is_active=True).count()
            if closing_disabled != 0:
                error_inactive = ValidationError(
                    _('Can not set a finding as inactive without adding all mandatory notes'),
                    code='not_active_or_false_p_true')
                error_false_p = ValidationError(
                    _('Can not set a finding as false positive without adding all mandatory notes'),
                    code='not_active_or_false_p_true')
                if form['active'].value() is False:
                    form.add_error('active', error_inactive)
                if form['false_p'].value():
                    form.add_error('false_p', error_false_p)
                messages.add_message(request,
                                     messages.ERROR,
                                     _('Can not set a finding as inactive or false positive without adding all mandatory notes'),
                                     extra_tags='alert-danger')
        if form.is_valid():
            finding.last_used = timezone.now()
            finding.save()
            new_finding = form.save(commit=False)
            new_finding.test = test
            new_finding.reporter = request.user
            new_finding.numerical_severity = Finding.get_numerical_severity(
                new_finding.severity)

            new_finding.tags = form.cleaned_data['tags']
            new_finding.date = form.cleaned_data['date'] or datetime.today()

            finding_helper.update_finding_status(new_finding, request.user)

            new_finding.save(dedupe_option=False)

            # Save and add new endpoints
            finding_helper.add_endpoints(new_finding, form)

            new_finding.save()
            if 'jiraform-push_to_jira' in request.POST:
                jform = JIRAFindingForm(request.POST, prefix='jiraform', instance=new_finding, push_all=push_all_jira_issues, jira_project=jira_helper.get_jira_project(test), finding_form=form)
                if jform.is_valid():
                    if jform.cleaned_data.get('push_to_jira'):
                        jira_helper.push_to_jira(new_finding)
                else:
                    add_error_message_to_response(f'jira form validation failed: {jform.errors}')
            if 'request' in form.cleaned_data or 'response' in form.cleaned_data:
                burp_rr = BurpRawRequestResponse(
                    finding=new_finding,
                    burpRequestBase64=base64.b64encode(form.cleaned_data.get('request', '').encode("utf-8")),
                    burpResponseBase64=base64.b64encode(form.cleaned_data.get('response', '').encode("utf-8")),
                )
                burp_rr.clean()
                burp_rr.save()
            messages.add_message(request,
                                 messages.SUCCESS,
                                 _('Finding from template added successfully.'),
                                 extra_tags='alert-success')

            return HttpResponseRedirect(reverse('view_test', args=(test.id,)))
        else:
            messages.add_message(request,
                                 messages.ERROR,
                                 _('The form has errors, please correct them below.'),
                                 extra_tags='alert-danger')

    else:
        form = AddFindingForm(req_resp=None, product=test.engagement.product, initial={'active': False,
                                    'date': timezone.now().date(),
                                    'verified': False,
                                    'false_p': False,
                                    'duplicate': False,
                                    'out_of_scope': False,
                                    'title': finding.title,
                                    'description': finding.description,
                                    'cwe': finding.cwe,
                                    'severity': finding.severity,
                                    'mitigation': finding.mitigation,
                                    'impact': finding.impact,
                                    'references': finding.references,
                                    'numerical_severity': finding.numerical_severity})

        if jira_helper.get_jira_project(test):
            jform = JIRAFindingForm(push_all=jira_helper.is_push_all_issues(test), prefix='jiraform', jira_project=jira_helper.get_jira_project(test), finding_form=form)

    # logger.debug('form valid: %s', form.is_valid())
    # logger.debug('jform valid: %s', jform.is_valid())
    # logger.debug('form errors: %s', form.errors)
    # logger.debug('jform errors: %s', jform.errors)
    # logger.debug('jform errors: %s', vars(jform))

    product_tab = Product_Tab(test.engagement.product, title=_("Add Finding"), tab="engagements")
    product_tab.setEngagement(test.engagement)
    return render(request, 'dojo/add_findings.html',
                  {'form': form,
                   'product_tab': product_tab,
                   'jform': jform,
                   'findings': findings,
                   'temp': True,
                   'fid': finding.id,
                   'tid': test.id,
                   'test': test,
                   })


@user_is_authorized(Test, Permissions.Test_View, 'tid')
def search(request, tid):
    test = get_object_or_404(Test, id=tid)
    templates = Finding_Template.objects.all()
    templates = TemplateFindingFilter(request.GET, queryset=templates)
    paged_templates = get_page_items(request, templates.qs, 25)

    title_words = get_words_for_field(Finding_Template, 'title')

    add_breadcrumb(parent=test, title=_("Add From Template"), top_level=False, request=request)
    return render(request, 'dojo/templates.html',
                  {'templates': paged_templates,
                   'filtered': templates,
                   'title_words': title_words,
                   'tid': tid,
                   'add_from_template': True,
                   })


<<<<<<< HEAD
class ReImportScanResultsView(View):
    def get_template(self) -> str:
        """
        Returns the template that will be presented to the user
        """
        return "dojo/import_scan_results.html"

    def get_form(
        self,
        request: HttpRequest,
        test: Test,
        **kwargs: dict,
    ) -> ReImportScanForm:
        """
        Returns the default import form for importing findings
        """
        if request.method == "POST":
            return ReImportScanForm(request.POST, request.FILES, test=test, **kwargs)
        else:
            return ReImportScanForm(test=test, **kwargs)

    def get_jira_form(
        self,
        request: HttpRequest,
        test: Test,
    ) -> Tuple[JIRAImportScanForm | None, bool]:
        """
        Returns a JiraImportScanForm if jira is enabled
        """
        jira_form = None
        push_all_jira_issues = False
        # Decide if we need to present the Push to JIRA form
        if get_system_setting('enable_jira'):
            # Determine if jira issues should be pushed automatically
            push_all_jira_issues = jira_helper.is_push_all_issues(test)
            # Only return the form if the jira is enabled on this engagement or product
            if jira_helper.get_jira_project(test):
                if request.method == "POST":
                    jira_form = JIRAImportScanForm(
                        request.POST,
                        push_all=push_all_jira_issues,
                        prefix='jiraform'
                    )
                else:
                    jira_form = JIRAImportScanForm(
                        push_all=push_all_jira_issues,
                        prefix='jiraform'
                    )
        return jira_form, push_all_jira_issues

    def handle_request(
        self,
        request: HttpRequest,
        test_id: int,
    ) -> Tuple[HttpRequest, dict]:
        """
        Process the common behaviors between request types, and then return
        the request and context dict back to be rendered
        """
        # Get the test object
        test = get_object_or_404(Test, id=test_id)
        # Ensure the supplied user has access to import to the engagement or product
        user_has_permission_or_403(request.user, test, Permissions.Import_Scan_Result)
        # by default we keep a trace of the scan_type used to create the test
        # if it's not here, we use the "name" of the test type
        # this feature exists to provide custom label for tests for some parsers
        if test.scan_type:
            scan_type = test.scan_type
        else:
            scan_type = test.test_type.name
        # Set the product tab
        product_tab = Product_Tab(test.engagement.product, title=_(f"Re-upload a {scan_type}"), tab="engagements")
        product_tab.setEngagement(test.engagement)
        # Get the import form with some initial data in place
        form = self.get_form(
            request,
            test,
            endpoints=Endpoint.objects.filter(product__id=product_tab.product.id),
            api_scan_configuration=test.api_scan_configuration,
            api_scan_configuration_queryset=Product_API_Scan_Configuration.objects.filter(product__id=product_tab.product.id),
        )
        # Get the jira form
        jira_form, push_all_jira_issues = self.get_jira_form(request, test)
        # Return the request and the context
        return request, {
            "test": test,
            "form": form,
            "product_tab": product_tab,
            "eid": test.engagement.id,
            "jform": jira_form,
            "scan_type": scan_type,
            "scan_types": get_scan_types_sorted(),
            "push_all_jira_issues": push_all_jira_issues,
            "additional_message": (
                "When re-uploading a scan, any findings not found in original scan will be updated as "
                "mitigated.  The process attempts to identify the differences, however manual verification "
                "is highly recommended."
            ),
        }
=======
@user_is_authorized(Test, Permissions.Import_Scan_Result, 'tid')
def re_import_scan_results(request, tid):
    additional_message = _("When re-uploading a scan, any findings not found in original scan will be updated as "
                           "mitigated.  The process attempts to identify the differences, however manual verification "
                           "is highly recommended.")
    test = get_object_or_404(Test, id=tid)
    # by default we keep a trace of the scan_type used to create the test
    # if it's not here, we use the "name" of the test type
    # this feature exists to provide custom label for tests for some parsers
    if test.scan_type:
        scan_type = test.scan_type
    else:
        scan_type = test.test_type.name
    engagement = test.engagement
    form = ReImportScanForm(test=test)
    jform = None
    jira_project = jira_helper.get_jira_project(test)
    push_all_jira_issues = jira_helper.is_push_all_issues(test)

    # Decide if we need to present the Push to JIRA form
    if get_system_setting('enable_jira') and jira_project:
        jform = JIRAImportScanForm(push_all=push_all_jira_issues, prefix='jiraform')

    if request.method == "POST":
        form = ReImportScanForm(request.POST, request.FILES, test=test)
        if jira_project:
            jform = JIRAImportScanForm(request.POST, push_all=push_all_jira_issues, prefix='jiraform')
        if form.is_valid() and (jform is None or jform.is_valid()):
            scan_date = form.cleaned_data['scan_date']

            minimum_severity = form.cleaned_data['minimum_severity']
            scan = request.FILES.get('file', None)
            activeChoice = form.cleaned_data.get('active', None)
            verifiedChoice = form.cleaned_data.get('verified', None)
            do_not_reactivate = form.cleaned_data['do_not_reactivate']
            tags = form.cleaned_data['tags']
            version = form.cleaned_data.get('version', None)
            branch_tag = form.cleaned_data.get('branch_tag', None)
            build_id = form.cleaned_data.get('build_id', None)
            commit_hash = form.cleaned_data.get('commit_hash', None)
            api_scan_configuration = form.cleaned_data.get('api_scan_configuration', None)
            service = form.cleaned_data.get('service', None)

            endpoints_to_add = None  # not available on reimport UI

            close_old_findings = form.cleaned_data.get('close_old_findings', True)

            group_by = form.cleaned_data.get('group_by', None)
            create_finding_groups_for_all_findings = form.cleaned_data.get('create_finding_groups_for_all_findings')
            apply_tags_to_findings = form.cleaned_data.get('apply_tags_to_findings', False)
            apply_tags_to_endpoints = form.cleaned_data.get('apply_tags_to_endpoints', False)

            active = None
            if activeChoice:
                if activeChoice == 'force_to_true':
                    active = True
                elif activeChoice == 'force_to_false':
                    active = False
            verified = None
            if verifiedChoice:
                if verifiedChoice == 'force_to_true':
                    verified = True
                elif verifiedChoice == 'force_to_false':
                    verified = False

            # Tags are replaced, same behaviour as with django-tagging
            test.tags = tags
            test.version = version
            if scan and is_scan_file_too_large(scan):
                messages.add_message(request,
                                     messages.ERROR,
                                     _("Report file is too large. Maximum supported size is %(size)d MB") % {'size': settings.SCAN_FILE_MAX_SIZE},
                                     extra_tags='alert-danger')
                return HttpResponseRedirect(reverse('re_import_scan_results', args=(test.id,)))

            push_to_jira = push_all_jira_issues or (jform and jform.cleaned_data.get('push_to_jira'))
            error = False
            finding_count, new_finding_count, closed_finding_count, reactivated_finding_count, untouched_finding_count = 0, 0, 0, 0, 0
            reimporter = ReImporter()
            try:
                test, finding_count, new_finding_count, closed_finding_count, reactivated_finding_count, untouched_finding_count, _test_import = \
                    reimporter.reimport_scan(scan, scan_type, test, active=active, verified=verified,
                                                tags=tags, minimum_severity=minimum_severity,
                                                endpoints_to_add=endpoints_to_add, scan_date=scan_date,
                                                version=version, branch_tag=branch_tag, build_id=build_id,
                                                commit_hash=commit_hash, push_to_jira=push_to_jira,
                                                close_old_findings=close_old_findings, group_by=group_by,
                                                api_scan_configuration=api_scan_configuration, service=service, do_not_reactivate=do_not_reactivate,
                                                create_finding_groups_for_all_findings=create_finding_groups_for_all_findings,
                                                apply_tags_to_findings=apply_tags_to_findings, apply_tags_to_endpoints=apply_tags_to_endpoints)
            except Exception as e:
                logger.exception(e)
                add_error_message_to_response(f'An exception error occurred during the report import:{str(e)}')
                error = True

            if not error:
                message = construct_imported_message(scan_type, finding_count, new_finding_count=new_finding_count,
                                                        closed_finding_count=closed_finding_count,
                                                        reactivated_finding_count=reactivated_finding_count,
                                                        untouched_finding_count=untouched_finding_count)
                add_success_message_to_response(message)
>>>>>>> b2854f50

    def validate_forms(
        self,
        context: dict,
    ) -> bool:
        """
        Validates each of the forms to ensure all errors from the form
        level are bubbled up to the user first before we process too much
        """
        form_validation_list = []
        if context.get("form") is not None:
            form_validation_list.append(context.get("form").is_valid())
        if context.get("jform") is not None:
            form_validation_list.append(context.get("jform").is_valid())
        return all(form_validation_list)

    def process_form(
        self,
        request: HttpRequest,
        form: ReImportScanForm,
        context: dict,
    ) -> str | None:
        """
        Process the form and manipulate the input in any way that is appropriate
        """
        # Update the running context dict with cleaned form input
        context.update({
            "scan": request.FILES.get("file", None),
            "scan_date": form.cleaned_data.get("scan_date"),
            "minimum_severity": form.cleaned_data.get("minimum_severity"),
            "do_not_reactivate": form.cleaned_data.get("do_not_reactivate"),
            "tags": form.cleaned_data.get("tags"),
            "version": form.cleaned_data.get("version"),
            "branch_tag": form.cleaned_data.get("branch_tag", None),
            "build_id": form.cleaned_data.get("build_id", None),
            "commit_hash": form.cleaned_data.get("commit_hash", None),
            "api_scan_configuration": form.cleaned_data.get("api_scan_configuration", None),
            "service": form.cleaned_data.get("service", None),
            "apply_tags_to_findings": form.cleaned_data.get("apply_tags_to_findings", False),
            "apply_tags_to_endpoints": form.cleaned_data.get("apply_tags_to_endpoints", False),
            "group_by": form.cleaned_data.get("group_by", None),
            "close_old_findings": form.cleaned_data.get("close_old_findings", None),
            "create_finding_groups_for_all_findings": form.cleaned_data.get("create_finding_groups_for_all_findings"),
        })
        # Override the form values of active and verified
        if activeChoice := form.cleaned_data.get('active', None):
            if activeChoice == 'force_to_true':
                context["active"] = True
            elif activeChoice == 'force_to_false':
                context["active"] = False
        if verifiedChoice := form.cleaned_data.get('verified', None):
            if verifiedChoice == 'force_to_true':
                context["verified"] = True
            elif verifiedChoice == 'force_to_false':
                context["verified"] = False
        # Override the tags and version
        context.get("test").tags = context.get("tags")
        context.get("test").version = context.get("version")

    def process_jira_form(
        self,
        request: HttpRequest,
        form: JIRAImportScanForm,
        context: dict,
    ) -> str | None:
        """
        Process the jira form by first making sure one was supplied
        and then setting any values supplied by the user. An error
        may be returned and will be bubbled up in the form of a message
        """
        # Determine if push all issues is enabled
        push_all_jira_issues = context.get("push_all_jira_issues", False)
        context["push_to_jira"] = push_all_jira_issues or (form and form.cleaned_data.get("push_to_jira"))

    def reimport_findings(
        self,
        context: dict,
    ) -> str | None:
        """
        Attempt to import with all the supplied information
        """
        try:
            importer_client = DefaultReImporter()
            (
                context["test"],
                finding_count,
                new_finding_count,
                closed_finding_count,
                reactivated_finding_count,
                untouched_finding_count,
                _,
            ) = importer_client.process_scan(
                **context,
            )
            # Add a message to the view for the user to see the results
            add_success_message_to_response(importer_client.construct_imported_message(
                context.get("scan_type"),
                Test_Import.REIMPORT_TYPE,
                finding_count=finding_count,
                new_finding_count=new_finding_count,
                closed_finding_count=closed_finding_count,
                reactivated_finding_count=reactivated_finding_count,
                untouched_finding_count=untouched_finding_count,
                close_old_findings=context.get("close_old_findings"),
            ))
        except Exception as e:
            logger.exception(e)
            return f"An exception error occurred during the report import: {e}"

    def success_redirect(
        self,
        context: dict,
    ) -> HttpResponseRedirect:
        """
        Redirect the user to a place that indicates a successful import
        """
        return HttpResponseRedirect(reverse("view_test", args=(context.get("test").id, )))

    def failure_redirect(
        self,
        context: dict,
    ) -> HttpResponseRedirect:
        """
        Redirect the user to a place that indicates a failed import
        """
        return HttpResponseRedirect(reverse(
            "re_import_scan_results",
            args=(context.get("test").id, ),
        ))

    def get(
        self,
        request: HttpRequest,
        test_id: int,
    ) -> HttpResponse:
        """
        Process GET requests for the ReImport View
        """
        # process the request and path parameters
        request, context = self.handle_request(
            request,
            test_id=test_id,
        )
        # Render the form
        return render(request, self.get_template(), context)

    def post(
        self,
        request: HttpRequest,
        test_id: int,
    ) -> HttpResponse:
        """
        Process POST requests for the ReImport View
        """
        # process the request and path parameters
        request, context = self.handle_request(
            request,
            test_id=test_id,
        )
        # ensure all three forms are valid first before moving forward
        if not self.validate_forms(context):
            return self.failure_redirect(context)
        # Process the jira form if it is present
        if form_error := self.process_jira_form(request, context.get("jform"), context):
            add_error_message_to_response(form_error)
            return self.failure_redirect(context)
        # Process the import form
        if form_error := self.process_form(request, context.get("form"), context):
            add_error_message_to_response(form_error)
            return self.failure_redirect(context)
        # Kick off the import process
        if import_error := self.reimport_findings(context):
            add_error_message_to_response(import_error)
            return self.failure_redirect(context)
        # Otherwise return the user back to the engagement (if present) or the product
        return self.success_redirect(context)<|MERGE_RESOLUTION|>--- conflicted
+++ resolved
@@ -816,7 +816,6 @@
                    })
 
 
-<<<<<<< HEAD
 class ReImportScanResultsView(View):
     def get_template(self) -> str:
         """
@@ -916,109 +915,6 @@
                 "is highly recommended."
             ),
         }
-=======
-@user_is_authorized(Test, Permissions.Import_Scan_Result, 'tid')
-def re_import_scan_results(request, tid):
-    additional_message = _("When re-uploading a scan, any findings not found in original scan will be updated as "
-                           "mitigated.  The process attempts to identify the differences, however manual verification "
-                           "is highly recommended.")
-    test = get_object_or_404(Test, id=tid)
-    # by default we keep a trace of the scan_type used to create the test
-    # if it's not here, we use the "name" of the test type
-    # this feature exists to provide custom label for tests for some parsers
-    if test.scan_type:
-        scan_type = test.scan_type
-    else:
-        scan_type = test.test_type.name
-    engagement = test.engagement
-    form = ReImportScanForm(test=test)
-    jform = None
-    jira_project = jira_helper.get_jira_project(test)
-    push_all_jira_issues = jira_helper.is_push_all_issues(test)
-
-    # Decide if we need to present the Push to JIRA form
-    if get_system_setting('enable_jira') and jira_project:
-        jform = JIRAImportScanForm(push_all=push_all_jira_issues, prefix='jiraform')
-
-    if request.method == "POST":
-        form = ReImportScanForm(request.POST, request.FILES, test=test)
-        if jira_project:
-            jform = JIRAImportScanForm(request.POST, push_all=push_all_jira_issues, prefix='jiraform')
-        if form.is_valid() and (jform is None or jform.is_valid()):
-            scan_date = form.cleaned_data['scan_date']
-
-            minimum_severity = form.cleaned_data['minimum_severity']
-            scan = request.FILES.get('file', None)
-            activeChoice = form.cleaned_data.get('active', None)
-            verifiedChoice = form.cleaned_data.get('verified', None)
-            do_not_reactivate = form.cleaned_data['do_not_reactivate']
-            tags = form.cleaned_data['tags']
-            version = form.cleaned_data.get('version', None)
-            branch_tag = form.cleaned_data.get('branch_tag', None)
-            build_id = form.cleaned_data.get('build_id', None)
-            commit_hash = form.cleaned_data.get('commit_hash', None)
-            api_scan_configuration = form.cleaned_data.get('api_scan_configuration', None)
-            service = form.cleaned_data.get('service', None)
-
-            endpoints_to_add = None  # not available on reimport UI
-
-            close_old_findings = form.cleaned_data.get('close_old_findings', True)
-
-            group_by = form.cleaned_data.get('group_by', None)
-            create_finding_groups_for_all_findings = form.cleaned_data.get('create_finding_groups_for_all_findings')
-            apply_tags_to_findings = form.cleaned_data.get('apply_tags_to_findings', False)
-            apply_tags_to_endpoints = form.cleaned_data.get('apply_tags_to_endpoints', False)
-
-            active = None
-            if activeChoice:
-                if activeChoice == 'force_to_true':
-                    active = True
-                elif activeChoice == 'force_to_false':
-                    active = False
-            verified = None
-            if verifiedChoice:
-                if verifiedChoice == 'force_to_true':
-                    verified = True
-                elif verifiedChoice == 'force_to_false':
-                    verified = False
-
-            # Tags are replaced, same behaviour as with django-tagging
-            test.tags = tags
-            test.version = version
-            if scan and is_scan_file_too_large(scan):
-                messages.add_message(request,
-                                     messages.ERROR,
-                                     _("Report file is too large. Maximum supported size is %(size)d MB") % {'size': settings.SCAN_FILE_MAX_SIZE},
-                                     extra_tags='alert-danger')
-                return HttpResponseRedirect(reverse('re_import_scan_results', args=(test.id,)))
-
-            push_to_jira = push_all_jira_issues or (jform and jform.cleaned_data.get('push_to_jira'))
-            error = False
-            finding_count, new_finding_count, closed_finding_count, reactivated_finding_count, untouched_finding_count = 0, 0, 0, 0, 0
-            reimporter = ReImporter()
-            try:
-                test, finding_count, new_finding_count, closed_finding_count, reactivated_finding_count, untouched_finding_count, _test_import = \
-                    reimporter.reimport_scan(scan, scan_type, test, active=active, verified=verified,
-                                                tags=tags, minimum_severity=minimum_severity,
-                                                endpoints_to_add=endpoints_to_add, scan_date=scan_date,
-                                                version=version, branch_tag=branch_tag, build_id=build_id,
-                                                commit_hash=commit_hash, push_to_jira=push_to_jira,
-                                                close_old_findings=close_old_findings, group_by=group_by,
-                                                api_scan_configuration=api_scan_configuration, service=service, do_not_reactivate=do_not_reactivate,
-                                                create_finding_groups_for_all_findings=create_finding_groups_for_all_findings,
-                                                apply_tags_to_findings=apply_tags_to_findings, apply_tags_to_endpoints=apply_tags_to_endpoints)
-            except Exception as e:
-                logger.exception(e)
-                add_error_message_to_response(f'An exception error occurred during the report import:{str(e)}')
-                error = True
-
-            if not error:
-                message = construct_imported_message(scan_type, finding_count, new_finding_count=new_finding_count,
-                                                        closed_finding_count=closed_finding_count,
-                                                        reactivated_finding_count=reactivated_finding_count,
-                                                        untouched_finding_count=untouched_finding_count)
-                add_success_message_to_response(message)
->>>>>>> b2854f50
 
     def validate_forms(
         self,
