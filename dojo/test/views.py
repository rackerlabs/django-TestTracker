# #  tests

import logging
import operator
import json
import httplib2
import base64
from datetime import datetime
import googleapiclient.discovery
from google.oauth2 import service_account
from django.conf import settings
from django.contrib import messages
from django.contrib.auth.decorators import user_passes_test
from django.core.exceptions import ValidationError
from django.urls import reverse
from django.db.models import Q, QuerySet, Count
from django.http import HttpResponseRedirect, Http404, HttpResponse
from django.shortcuts import render, get_object_or_404
from django.views.decorators.cache import cache_page
from django.utils import timezone
from django.contrib.admin.utils import NestedObjects
from django.db import DEFAULT_DB_ALIAS

from dojo.filters import TemplateFindingFilter, OpenFindingFilter
from dojo.forms import NoteForm, TestForm, FindingForm, \
    DeleteTestForm, AddFindingForm, TypedNoteForm, \
    ImportScanForm, ReImportScanForm, JIRAFindingForm, JIRAImportScanForm, \
    FindingBulkUpdateForm
from dojo.models import Finding, Test, Notes, Note_Type, BurpRawRequestResponse, Endpoint, Stub_Finding, \
    Finding_Template, Cred_Mapping, Dojo_User, System_Settings, Endpoint_Status
from dojo.tools.factory import import_parser_factory
from dojo.utils import get_page_items, get_page_items_and_count, add_breadcrumb, get_cal_event, message, process_notifications, get_system_setting, \
    Product_Tab, max_safe, is_scan_file_too_large, get_words_for_field
from dojo.notifications.helper import create_notification
from dojo.finding.views import find_available_notetypes
from functools import reduce
from dojo.user.helper import user_must_be_authorized
import dojo.jira_link.helper as jira_helper
import dojo.finding.helper as finding_helper
from django.views.decorators.vary import vary_on_cookie

logger = logging.getLogger(__name__)
parse_logger = logging.getLogger('dojo')


@user_must_be_authorized(Test, 'view', 'tid')
def view_test(request, tid):
    test = get_object_or_404(Test, pk=tid)
    prod = test.engagement.product
    notes = test.notes.all()
    note_type_activation = Note_Type.objects.filter(is_active=True).count()
    if note_type_activation:
        available_note_types = find_available_notetypes(notes)
    person = request.user.username
    findings = Finding.objects.filter(test=test).order_by('numerical_severity')
    findings = OpenFindingFilter(request.GET, queryset=findings)
    stub_findings = Stub_Finding.objects.filter(test=test)
    cred_test = Cred_Mapping.objects.filter(test=test).select_related('cred_id').order_by('cred_id')
    creds = Cred_Mapping.objects.filter(engagement=test.engagement).select_related('cred_id').order_by('cred_id')
    system_settings = get_object_or_404(System_Settings, id=1)
    if request.method == 'POST' and request.user.is_staff:
        if note_type_activation:
            form = TypedNoteForm(request.POST, available_note_types=available_note_types)
        else:
            form = NoteForm(request.POST)
        if form.is_valid():
            new_note = form.save(commit=False)
            new_note.author = request.user
            new_note.date = timezone.now()
            new_note.save()
            test.notes.add(new_note)
            if note_type_activation:
                form = TypedNoteForm(available_note_types=available_note_types)
            else:
                form = NoteForm()
            url = request.build_absolute_uri(reverse("view_test", args=(test.id,)))
            title = "Test: %s on %s" % (test.test_type.name, test.engagement.product.name)
            process_notifications(request, new_note, url, title)
            messages.add_message(request,
                                 messages.SUCCESS,
                                 'Note added successfully.',
                                 extra_tags='alert-success')
    else:
        if note_type_activation:
            form = TypedNoteForm(available_note_types=available_note_types)
        else:
            form = NoteForm()

    title_words = get_words_for_field(findings.qs, 'title')
    component_words = get_words_for_field(findings.qs, 'component_name')

    paged_findings, total_findings_count = get_page_items_and_count(request, prefetch_for_findings(findings.qs), 25)
    paged_stub_findings = get_page_items(request, stub_findings, 25)
    show_re_upload = any(test.test_type.name in code for code in ImportScanForm.SCAN_TYPE_CHOICES)

    product_tab = Product_Tab(prod.id, title="Test", tab="engagements")
    product_tab.setEngagement(test.engagement)
    jira_project = jira_helper.get_jira_project(test)

    bulk_edit_form = FindingBulkUpdateForm(request.GET)

    google_sheets_enabled = system_settings.enable_google_sheets
    sheet_url = None
    if google_sheets_enabled:
        spreadsheet_name = test.engagement.product.name + "-" + test.engagement.name + "-" + str(test.id)
        system_settings = get_object_or_404(System_Settings, id=1)
        service_account_info = json.loads(system_settings.credentials)
        SCOPES = ['https://www.googleapis.com/auth/drive']
        credentials = service_account.Credentials.from_service_account_info(service_account_info, scopes=SCOPES)
        try:
            drive_service = googleapiclient.discovery.build('drive', 'v3', credentials=credentials, cache_discovery=False)
            folder_id = system_settings.drive_folder_ID
            files = drive_service.files().list(q="mimeType='application/vnd.google-apps.spreadsheet' and parents in '%s' and name='%s'" % (folder_id, spreadsheet_name),
                                                  spaces='drive',
                                                  pageSize=10,
                                                  fields='files(id, name)').execute()
        except googleapiclient.errors.HttpError:
            messages.add_message(
                request,
                messages.ERROR,
                "There is a problem with the Google Sheets Sync Configuration. Contact your system admin to solve the issue. Until fixed Google Shet Sync feature can not be used.",
                extra_tags="alert-danger",
            )
            google_sheets_enabled = False
        except httplib2.ServerNotFoundError:
            messages.add_message(
                request,
                messages.ERROR,
                "Unable to reach the Google Sheet API.",
                extra_tags="alert-danger",
            )
        else:
            spreadsheets = files.get('files')
            if len(spreadsheets) == 1:
                spreadsheetId = spreadsheets[0].get('id')
                sheet_url = 'https://docs.google.com/spreadsheets/d/' + spreadsheetId
    return render(request, 'dojo/view_test.html',
                  {'test': test,
                   'product_tab': product_tab,
                   'findings': paged_findings,
                   'filtered': findings,
                   'findings_count': total_findings_count,
                   'stub_findings': paged_stub_findings,
                   'title_words': title_words,
                   'component_words': component_words,
                   'form': form,
                   'notes': notes,
                   'person': person,
                   'request': request,
                   'show_re_upload': show_re_upload,
                   'creds': creds,
                   'cred_test': cred_test,
                   'jira_project': jira_project,
                   'show_export': google_sheets_enabled,
                   'sheet_url': sheet_url,
                   'bulk_edit_form': bulk_edit_form,
                   })


def prefetch_for_findings(findings):
    prefetched_findings = findings
    if isinstance(findings, QuerySet):  # old code can arrive here with prods being a list because the query was already executed
        prefetched_findings = prefetched_findings.select_related('reporter')
        prefetched_findings = prefetched_findings.prefetch_related('jira_issue')
        prefetched_findings = prefetched_findings.prefetch_related('test__test_type')
        prefetched_findings = prefetched_findings.prefetch_related('test__engagement__jira_project__jira_instance')
        prefetched_findings = prefetched_findings.prefetch_related('test__engagement__product__jira_project_set__jira_instance')
        prefetched_findings = prefetched_findings.prefetch_related('found_by')
        prefetched_findings = prefetched_findings.prefetch_related('risk_acceptance_set')
        # we could try to prefetch only the latest note with SubQuery and OuterRef, but I'm getting that MySql doesn't support limits in subqueries.
        prefetched_findings = prefetched_findings.prefetch_related('notes')
        prefetched_findings = prefetched_findings.prefetch_related('tags')
        prefetched_findings = prefetched_findings.prefetch_related('endpoints')
        prefetched_findings = prefetched_findings.prefetch_related('endpoint_status')
        prefetched_findings = prefetched_findings.prefetch_related('endpoint_status__endpoint')
        prefetched_findings = prefetched_findings.annotate(active_endpoint_count=Count('endpoint_status__id', filter=Q(endpoint_status__mitigated=False)))
        prefetched_findings = prefetched_findings.annotate(mitigated_endpoint_count=Count('endpoint_status__id', filter=Q(endpoint_status__mitigated=True)))
        prefetched_findings = prefetched_findings.prefetch_related('test__engagement__product__authorized_users')
        prefetched_findings = prefetched_findings.prefetch_related('test__engagement__product__prod_type__authorized_users')
    else:
        logger.debug('unable to prefetch because query was already executed')

    return prefetched_findings


# @user_passes_test(lambda u: u.is_staff)
@user_must_be_authorized(Test, 'change', 'tid')
def edit_test(request, tid):
    test = get_object_or_404(Test, pk=tid)
    form = TestForm(instance=test)
    if request.method == 'POST':
        form = TestForm(request.POST, instance=test)
        if form.is_valid():
            new_test = form.save()
            messages.add_message(request,
                                 messages.SUCCESS,
                                 'Test saved.',
                                 extra_tags='alert-success')
            return HttpResponseRedirect(reverse('view_engagement', args=(test.engagement.id,)))

    form.initial['target_start'] = test.target_start.date()
    form.initial['target_end'] = test.target_end.date()
    # form.initial['tags'] = [tag.name for tag in test.tags.all()]
    form.initial['description'] = test.description

    product_tab = Product_Tab(test.engagement.product.id, title="Edit Test", tab="engagements")
    product_tab.setEngagement(test.engagement)
    return render(request, 'dojo/edit_test.html',
                  {'test': test,
                   'product_tab': product_tab,
                   'form': form,
                   })


# @user_passes_test(lambda u: u.is_staff)
@user_must_be_authorized(Test, 'delete', 'tid')
def delete_test(request, tid):
    test = get_object_or_404(Test, pk=tid)
    eng = test.engagement
    form = DeleteTestForm(instance=test)

    if request.method == 'POST':
        if 'id' in request.POST and str(test.id) == request.POST['id']:
            form = DeleteTestForm(request.POST, instance=test)
            if form.is_valid():
                test.delete()
                messages.add_message(request,
                                     messages.SUCCESS,
                                     'Test and relationships removed.',
                                     extra_tags='alert-success')
                create_notification(event='other',
                                    title='Deletion of %s' % test.title,
                                    description='The test "%s" was deleted by %s' % (test.title, request.user),
                                    url=request.build_absolute_uri(reverse('view_engagement', args=(eng.id, ))),
                                    recipients=[test.engagement.lead],
                                    icon="exclamation-triangle")
                return HttpResponseRedirect(reverse('view_engagement', args=(eng.id,)))

    collector = NestedObjects(using=DEFAULT_DB_ALIAS)
    collector.collect([test])
    rels = collector.nested()

    product_tab = Product_Tab(test.engagement.product.id, title="Delete Test", tab="engagements")
    product_tab.setEngagement(test.engagement)
    return render(request, 'dojo/delete_test.html',
                  {'test': test,
                   'product_tab': product_tab,
                   'form': form,
                   'rels': rels,
                   'deletable_objects': rels,
                   })


@user_passes_test(lambda u: u.is_staff)
@cache_page(60 * 5)  # cache for 5 minutes
@vary_on_cookie
def test_calendar(request):
    if 'lead' not in request.GET or '0' in request.GET.getlist('lead'):
        tests = Test.objects.all()
    else:
        filters = []
        leads = request.GET.getlist('lead', '')
        if '-1' in request.GET.getlist('lead'):
            leads.remove('-1')
            filters.append(Q(lead__isnull=True))
        filters.append(Q(lead__in=leads))
        tests = Test.objects.filter(reduce(operator.or_, filters))

    tests = tests.prefetch_related('test_type', 'lead', 'engagement__product')

    add_breadcrumb(title="Test Calendar", top_level=True, request=request)
    return render(request, 'dojo/calendar.html', {
        'caltype': 'tests',
        'leads': request.GET.getlist('lead', ''),
        'tests': tests,
        'users': Dojo_User.objects.all()})


# @user_passes_test(lambda u: u.is_staff)
@user_must_be_authorized(Test, 'staff', 'tid')
def test_ics(request, tid):
    test = get_object_or_404(Test, id=tid)
    start_date = datetime.combine(test.target_start, datetime.min.time())
    end_date = datetime.combine(test.target_end, datetime.max.time())
    uid = "dojo_test_%d_%d_%d" % (test.id, test.engagement.id, test.engagement.product.id)
    cal = get_cal_event(start_date,
                        end_date,
                        "Test: %s (%s)" % (test.test_type.name, test.engagement.product.name),
                        "Set aside for test %s, on product %s.  Additional detail can be found at %s" % (
                            test.test_type.name, test.engagement.product.name,
                            request.build_absolute_uri((reverse("view_test", args=(test.id,))))),
                        uid)
    output = cal.serialize()
    response = HttpResponse(content=output)
    response['Content-Type'] = 'text/calendar'
    response['Content-Disposition'] = 'attachment; filename=%s.ics' % test.test_type.name
    return response


# @user_passes_test(lambda u: u.is_staff)
@user_must_be_authorized(Test, 'staff', 'tid')
def add_findings(request, tid):
    test = Test.objects.get(id=tid)
    form_error = False
    jform = None
    form = AddFindingForm(initial={'date': timezone.now().date()}, req_resp=None)
    push_all_jira_issues = jira_helper.is_push_all_issues(test)
    use_jira = jira_helper.get_jira_project(test) is not None

    if request.method == 'POST':
        form = AddFindingForm(request.POST, req_resp=None)
        if (form['active'].value() is False or form['verified'].value() is False) \
                and 'jiraform-push_to_jira' in request.POST:
            error = ValidationError('Findings must be active and verified to be pushed to JIRA',
                                    code='not_active_or_verified')
            if form['active'].value() is False:
                form.add_error('active', error)
            if form['verified'].value() is False:
                form.add_error('verified', error)
            messages.add_message(request,
                                 messages.ERROR,
                                 'Findings must be active and verified to be pushed to JIRA',
                                 extra_tags='alert-danger')
        if form['severity'].value() == 'Info' and 'jiraform-push_to_jira' in request.POST:
            error = ValidationError('Findings with Informational severity cannot be pushed to JIRA.',
                                    code='info-severity-to-jira')

        if (form['active'].value() is False or form['false_p'].value()) and form['duplicate'].value() is False:
            closing_disabled = Note_Type.objects.filter(is_mandatory=True, is_active=True).count()
            if closing_disabled != 0:
                error_inactive = ValidationError('Can not set a finding as inactive without adding all mandatory notes',
                                        code='inactive_without_mandatory_notes')
                error_false_p = ValidationError('Can not set a finding as false positive without adding all mandatory notes',
                                        code='false_p_without_mandatory_notes')
                if form['active'].value() is False:
                    form.add_error('active', error_inactive)
                if form['false_p'].value():
                    form.add_error('false_p', error_false_p)
                messages.add_message(request,
                                     messages.ERROR,
                                     'Can not set a finding as inactive or false positive without adding all mandatory notes',
                                     extra_tags='alert-danger')
        if use_jira:
            jform = JIRAFindingForm(request.POST, prefix='jiraform', push_all=push_all_jira_issues, jira_project=jira_helper.get_jira_project(test))

        if form.is_valid() and (jform is None or jform.is_valid()):
            if jform:
                logger.debug('jform.jira_issue: %s', jform.cleaned_data.get('jira_issue'))
                logger.debug('jform.push_to_jira: %s', jform.cleaned_data.get('push_to_jira'))

            new_finding = form.save(commit=False)
            new_finding.test = test
            new_finding.reporter = request.user
            new_finding.numerical_severity = Finding.get_numerical_severity(
                new_finding.severity)
            finding_helper.update_finding_status(new_finding, request.user)
            create_template = new_finding.is_template
            # always false now since this will be deprecated soon in favor of new Finding_Template model
            new_finding.is_template = False
            new_finding.save(dedupe_option=False, push_to_jira=False)
            for ep in form.cleaned_data['endpoints']:
                eps, created = Endpoint_Status.objects.get_or_create(
                    finding=new_finding,
                    endpoint=ep)
                ep.endpoint_status.add(eps)

                new_finding.endpoints.add(ep)
                new_finding.endpoint_status.add(eps)

            # Push to jira?
            push_to_jira = False
            jira_message = None
            if jform and jform.is_valid():
                # can't use helper as when push_all_jira_issues is True, the checkbox gets disabled and is always false
                # push_to_jira = jira_helper.is_push_to_jira(new_finding, jform.cleaned_data.get('push_to_jira'))
                push_to_jira = push_all_jira_issues or jform.cleaned_data.get('push_to_jira')

                # if the jira issue key was changed, update database
                new_jira_issue_key = jform.cleaned_data.get('jira_issue')
                if new_finding.has_jira_issue:
                    jira_issue = new_finding.jira_issue

                    # everything in DD around JIRA integration is based on the internal id of the issue in JIRA
                    # instead of on the public jira issue key.
                    # I have no idea why, but it means we have to retrieve the issue from JIRA to get the internal JIRA id.
                    # we can assume the issue exist, which is already checked in the validation of the jform

                    if not new_jira_issue_key:
                        jira_helper.finding_unlink_jira(request, new_finding)
                        jira_message = 'Link to JIRA issue removed successfully.'

                    elif new_jira_issue_key != new_finding.jira_issue.jira_key:
                        jira_helper.finding_unlink_jira(request, new_finding)
                        jira_helper.finding_link_jira(request, new_finding, new_jira_issue_key)
                        jira_message = 'Changed JIRA link successfully.'
                else:
                    logger.debug('finding has no jira issue yet')
                    if new_jira_issue_key:
                        logger.debug('finding has no jira issue yet, but jira issue specified in request. trying to link.')
                        jira_helper.finding_link_jira(request, new_finding, new_jira_issue_key)
                        jira_message = 'Linked a JIRA issue successfully.'

            new_finding.save(false_history=True, push_to_jira=push_to_jira)
            create_notification(event='other',
                                title='Addition of %s' % new_finding.title,
                                description='Finding "%s" was added by %s' % (new_finding.title, request.user),
                                url=request.build_absolute_uri(reverse('view_finding', args=(new_finding.id,))),
                                icon="exclamation-triangle")

            if 'request' in form.cleaned_data or 'response' in form.cleaned_data:
                burp_rr = BurpRawRequestResponse(
                    finding=new_finding,
                    burpRequestBase64=base64.b64encode(form.cleaned_data['request'].encode()),
                    burpResponseBase64=base64.b64encode(form.cleaned_data['response'].encode()),
                )
                burp_rr.clean()
                burp_rr.save()

            if create_template:
                templates = Finding_Template.objects.filter(title=new_finding.title)
                if len(templates) > 0:
                    messages.add_message(request,
                                         messages.ERROR,
                                         'A finding template was not created.  A template with this title already '
                                         'exists.',
                                         extra_tags='alert-danger')
                else:
                    template = Finding_Template(title=new_finding.title,
                                                cwe=new_finding.cwe,
                                                severity=new_finding.severity,
                                                description=new_finding.description,
                                                mitigation=new_finding.mitigation,
                                                impact=new_finding.impact,
                                                references=new_finding.references,
                                                numerical_severity=new_finding.numerical_severity)
                    template.save()
                    messages.add_message(request,
                                         messages.SUCCESS,
                                         'A finding template was also created.',
                                         extra_tags='alert-success')
            if '_Finished' in request.POST:
                return HttpResponseRedirect(reverse('view_test', args=(test.id,)))
            else:
                return HttpResponseRedirect(reverse('add_findings', args=(test.id,)))
        else:
            if 'endpoints' in form.cleaned_data:
                form.fields['endpoints'].queryset = form.cleaned_data['endpoints']
            else:
                form.fields['endpoints'].queryset = Endpoint.objects.none()
            form_error = True
            messages.add_message(request,
                                 messages.ERROR,
                                 'The form has errors, please correct them below.',
                                 extra_tags='alert-danger')
    else:
        if use_jira:
            jform = JIRAFindingForm(push_all=jira_helper.is_push_all_issues(test), prefix='jiraform', jira_project=jira_helper.get_jira_project(test))

    product_tab = Product_Tab(test.engagement.product.id, title="Add Finding", tab="engagements")
    product_tab.setEngagement(test.engagement)
    return render(request, 'dojo/add_findings.html',
                  {'form': form,
                   'product_tab': product_tab,
                   'test': test,
                   'temp': False,
                   'tid': tid,
                   'form_error': form_error,
                   'jform': jform,
                   })


@user_passes_test(lambda u: u.is_staff)
def add_temp_finding(request, tid, fid):
    jform = None
    test = get_object_or_404(Test, id=tid)
    finding = get_object_or_404(Finding_Template, id=fid)
    findings = Finding_Template.objects.all()
    push_all_jira_issues = jira_helper.is_push_all_issues(finding)

    if jira_helper.get_jira_project(test):
        jform = JIRAFindingForm(push_all=jira_helper.is_push_all_issues(test), prefix='jiraform', jira_project=jira_helper.get_jira_project(test))
    else:
        jform = None

    if request.method == 'POST':
        form = FindingForm(request.POST, template=True, req_resp=None)
        if (form['active'].value() is False or form['false_p'].value()) and form['duplicate'].value() is False:
            closing_disabled = Note_Type.objects.filter(is_mandatory=True, is_active=True).count()
            if closing_disabled != 0:
                error_inactive = ValidationError('Can not set a finding as inactive without adding all mandatory notes',
                                        code='not_active_or_false_p_true')
                error_false_p = ValidationError('Can not set a finding as false positive without adding all mandatory notes',
                                        code='not_active_or_false_p_true')
                if form['active'].value() is False:
                    form.add_error('active', error_inactive)
                if form['false_p'].value():
                    form.add_error('false_p', error_false_p)
                messages.add_message(request,
                                     messages.ERROR,
                                     'Can not set a finding as inactive or false positive without adding all mandatory notes',
                                     extra_tags='alert-danger')
        if form.is_valid():
            finding.last_used = timezone.now()
            finding.save()
            new_finding = form.save(commit=False)
            new_finding.test = test
            new_finding.reporter = request.user
            new_finding.numerical_severity = Finding.get_numerical_severity(
                new_finding.severity)
            new_finding.date = datetime.today()
            finding_helper.update_finding_status(new_finding, request.user)

            create_template = new_finding.is_template
            # is template always False now in favor of new model Finding_Template
            # no further action needed here since this is already adding from template.
            new_finding.is_template = False
            new_finding.save(dedupe_option=False, false_history=False)
            for ep in form.cleaned_data['endpoints']:
                eps, created = Endpoint_Status.objects.get_or_create(
                    finding=new_finding,
                    endpoint=ep)
                ep.endpoint_status.add(eps)

                new_finding.endpoints.add(ep)
                new_finding.endpoint_status.add(eps)
            new_finding.save(false_history=True)
            if 'jiraform-push_to_jira' in request.POST:
                jform = JIRAFindingForm(request.POST, prefix='jiraform', push_all=push_all_jira_issues, jira_project=jira_helper.get_jira_project(test))
                if jform.is_valid():
                    if jform.cleaned_data.get('push_to_jira'):
                        jira_helper.push_to_jira(new_finding)

            messages.add_message(request,
                                 messages.SUCCESS,
                                 'Finding from template added successfully.',
                                 extra_tags='alert-success')

            if create_template:
                templates = Finding_Template.objects.filter(title=new_finding.title)
                if len(templates) > 0:
                    messages.add_message(request,
                                         messages.ERROR,
                                         'A finding template was not created.  A template with this title already '
                                         'exists.',
                                         extra_tags='alert-danger')
                else:
                    template = Finding_Template(title=new_finding.title,
                                                cwe=new_finding.cwe,
                                                severity=new_finding.severity,
                                                description=new_finding.description,
                                                mitigation=new_finding.mitigation,
                                                impact=new_finding.impact,
                                                references=new_finding.references,
                                                numerical_severity=new_finding.numerical_severity)
                    template.save()
                    messages.add_message(request,
                                         messages.SUCCESS,
                                         'A finding template was also created.',
                                         extra_tags='alert-success')

            return HttpResponseRedirect(reverse('view_test', args=(test.id,)))
        else:
            messages.add_message(request,
                                 messages.ERROR,
                                 'The form has errors, please correct them below.',
                                 extra_tags='alert-danger')
    else:
        form = FindingForm(template=True, req_resp=None, initial={'active': False,
                                    'date': timezone.now().date(),
                                    'verified': False,
                                    'false_p': False,
                                    'duplicate': False,
                                    'out_of_scope': False,
                                    'title': finding.title,
                                    'description': finding.description,
                                    'cwe': finding.cwe,
                                    'severity': finding.severity,
                                    'mitigation': finding.mitigation,
                                    'impact': finding.impact,
                                    'references': finding.references,
                                    'numerical_severity': finding.numerical_severity})

    product_tab = Product_Tab(test.engagement.product.id, title="Add Finding", tab="engagements")
    product_tab.setEngagement(test.engagement)
    return render(request, 'dojo/add_findings.html',
                  {'form': form,
                   'product_tab': product_tab,
                   'jform': jform,
                   'findings': findings,
                   'temp': True,
                   'fid': finding.id,
                   'tid': test.id,
                   'test': test,
                   })


def search(request, tid):
    test = get_object_or_404(Test, id=tid)
    templates = Finding_Template.objects.all()
    templates = TemplateFindingFilter(request.GET, queryset=templates)
    paged_templates = get_page_items(request, templates.qs, 25)

    title_words = get_words_for_field(templates.qs, 'title')

    add_breadcrumb(parent=test, title="Add From Template", top_level=False, request=request)
    return render(request, 'dojo/templates.html',
                  {'templates': paged_templates,
                   'filtered': templates,
                   'title_words': title_words,
                   'tid': tid,
                   'add_from_template': True,
                   })


# bulk update and delete are combined, so we can't have the nice user_must_be_authorized decorator (yet)
# @user_passes_test(lambda u: u.is_staff)
@user_must_be_authorized(Test, 'staff', 'tid')
def re_import_scan_results(request, tid):
    additional_message = "When re-uploading a scan, any findings not found in original scan will be updated as " \
                         "mitigated.  The process attempts to identify the differences, however manual verification " \
                         "is highly recommended."
    test = get_object_or_404(Test, id=tid)
    scan_type = test.test_type.name
    engagement = test.engagement
    form = ReImportScanForm()
    jform = None
    jira_project = jira_helper.get_jira_project(test)
    push_all_jira_issues = jira_helper.is_push_all_issues(test)

    # Decide if we need to present the Push to JIRA form
    if get_system_setting('enable_jira') and jira_project:
        jform = JIRAImportScanForm(push_all=push_all_jira_issues, prefix='jiraform')

    # form.initial['tags'] = [tag.name for tag in test.tags.all()]
    if request.method == "POST":
        form = ReImportScanForm(request.POST, request.FILES, scan_type=scan_type)
        if jira_project:
            jform = JIRAImportScanForm(request.POST, push_all=push_all_jira_issues, prefix='jiraform')
        if form.is_valid() and (jform is None or jform.is_valid()):
            scan_date = form.cleaned_data['scan_date']

            scan_date_time = datetime.combine(scan_date, timezone.now().time())
            if settings.USE_TZ:
                scan_date_time = timezone.make_aware(scan_date_time, timezone.get_default_timezone())

            min_sev = form.cleaned_data['minimum_severity']
            file = request.FILES.get('file', None)
            active = form.cleaned_data['active']
            verified = form.cleaned_data['verified']
            tags = form.cleaned_data['tags']
            close_old_findings = form.cleaned_data.get('close_old_findings', True)
            # Tags are replaced, same behaviour as with django-tagging
            test.tags = tags
            if file and is_scan_file_too_large(file):
                messages.add_message(request,
                                     messages.ERROR,
                                     "Report file is too large. Maximum supported size is {} MB".format(settings.SCAN_FILE_MAX_SIZE),
                                     extra_tags='alert-danger')
                return HttpResponseRedirect(reverse('re_import_scan_results', args=(test.id,)))

            try:
                parser = import_parser_factory(file, test, active, verified)
            except ValueError:
                raise Http404()
            except Exception as e:
                messages.add_message(request,
                                     messages.ERROR,
                                     "An error has occurred in the parser, please see error "
                                     "log for details.",
                                     extra_tags='alert-danger')
                parse_logger.exception(e)
                parse_logger.error("Error in parser: {}".format(str(e)))
                return HttpResponseRedirect(reverse('re_import_scan_results', args=(test.id,)))

            try:
                items = parser.items
                original_items = test.finding_set.all().values_list("id", flat=True)
                new_items = []
                mitigated_count = 0
                finding_count = 0
                finding_added_count = 0
                reactivated_count = 0
                reactivated_items = []
                unchanged_count = 0
                unchanged_items = []

                # can't use helper as when push_all_jira_issues is True, the checkbox gets disabled and is always false
                # push_to_jira = jira_helper.is_push_to_jira(new_finding, jform.cleaned_data.get('push_to_jira'))
                push_to_jira = push_all_jira_issues or (jform and jform.cleaned_data.get('push_to_jira'))

                for item in items:

                    sev = item.severity
                    if sev == 'Information' or sev == 'Informational':
                        sev = 'Info'
                        item.severity = sev

                    # existing findings may be from before we had component_name/version fields
                    component_name = item.component_name if hasattr(item, 'component_name') else None
                    component_version = item.component_version if hasattr(item, 'component_version') else None

                    # If it doesn't clear minimum severity, move on
                    if Finding.SEVERITIES[sev] > Finding.SEVERITIES[min_sev]:
                        continue

                    # Try to find the existing finding
                    # If it's Veracode or Arachni, then we consider the description for some
                    # reason...
                    from titlecase import titlecase
                    item.title = titlecase(item.title)
                    if scan_type == 'Veracode Scan' or scan_type == 'Arachni Scan':
                        finding = Finding.objects.filter(title=item.title,
                                                        test__id=test.id,
                                                        severity=sev,
                                                        numerical_severity=Finding.get_numerical_severity(sev),
                                                        description=item.description)

                    else:
                        finding = Finding.objects.filter(title=item.title,
                                                      test__id=test.id,
                                                      severity=sev,
                                                      numerical_severity=Finding.get_numerical_severity(sev))

                    if len(finding) == 1:
                        finding = finding[0]
                        if finding.mitigated or finding.is_Mitigated:
                            # it was once fixed, but now back
                            finding.mitigated = None
                            finding.is_Mitigated = False
                            finding.mitigated_by = None
                            finding.active = True
                            finding.verified = verified

                            # existing findings may be from before we had component_name/version fields
                            finding.component_name = finding.component_name if finding.component_name else component_name
                            finding.component_version = finding.component_version if finding.component_version else component_version

                            finding.save()
                            note = Notes(
                                entry="Re-activated by %s re-upload." % scan_type,
                                author=request.user)
                            note.save()
                            finding.notes.add(note)

                            endpoint_status = finding.endpoint_status.all()
                            for status in endpoint_status:
                                status.mitigated_by = None
                                status.mitigated_time = None
                                status.mitigated = False
                                status.last_modified = timezone.now()
                                status.save(push_to_jira=push_to_jira)

                            reactivated_items.append(finding.id)
                            reactivated_count += 1
                        else:
                            # existing findings may be from before we had component_name/version fields
                            if not finding.component_name or not finding.component_version:
                                finding.component_name = finding.component_name if finding.component_name else component_name
                                finding.component_version = finding.component_version if finding.component_version else component_version
                                finding.save(dedupe_option=False, push_to_jira=False)
                            unchanged_items.append(finding.id)
                            unchanged_count += 1

                    else:
                        item.test = test
                        item.reporter = request.user
                        item.last_reviewed = timezone.now()
                        item.last_reviewed_by = request.user
                        item.verified = verified
                        item.active = active

                        # Save it
                        item.save(dedupe_option=False)
                        finding_added_count += 1
                        # Add it to the new items
                        new_items.append(item.id)
                        finding = item

                        if hasattr(item, 'unsaved_req_resp') and len(item.unsaved_req_resp) > 0:
                            for req_resp in item.unsaved_req_resp:
                                if scan_type == "Arachni Scan":
                                    burp_rr = BurpRawRequestResponse(
                                        finding=item,
                                        burpRequestBase64=req_resp["req"],
                                        burpResponseBase64=req_resp["resp"],
                                    )
                                else:
                                    burp_rr = BurpRawRequestResponse(
                                        finding=item,
                                        burpRequestBase64=base64.b64encode(req_resp["req"].encode("utf-8")),
                                        burpResponseBase64=base64.b64encode(req_resp["resp"].encode("utf-8")),
                                    )
                                burp_rr.clean()
                                burp_rr.save()

                        if item.unsaved_request is not None and item.unsaved_response is not None:
                            burp_rr = BurpRawRequestResponse(finding=finding,
                                                             burpRequestBase64=base64.b64encode(item.unsaved_request.encode()),
                                                             burpResponseBase64=base64.b64encode(item.unsaved_response.encode()),
                                                             )
                            burp_rr.clean()
                            burp_rr.save()
                    if finding:
                        finding_count += 1
                        for endpoint in item.unsaved_endpoints:
                            from django.core.exceptions import MultipleObjectsReturned
                            try:
                                ep, created = Endpoint.objects.get_or_create(protocol=endpoint.protocol,
                                                                            host=endpoint.host,
                                                                            path=endpoint.path,
                                                                            query=endpoint.query,
                                                                            fragment=endpoint.fragment,
                                                                            product=test.engagement.product)
                                eps, created = Endpoint_Status.objects.get_or_create(
                                    finding=finding,
                                    endpoint=ep)
                                ep.endpoint_status.add(eps)

                                finding.endpoints.add(ep)
                                finding.endpoint_status.add(eps)
                            except (MultipleObjectsReturned):
                                pass
                        for endpoint in form.cleaned_data['endpoints']:
                            ep, created = Endpoint.objects.get_or_create(protocol=endpoint.protocol,
                                                                         host=endpoint.host,
                                                                         path=endpoint.path,
                                                                         query=endpoint.query,
                                                                         fragment=endpoint.fragment,
                                                                         product=test.engagement.product)
                            eps, created = Endpoint_Status.objects.get_or_create(
                                finding=finding,
                                endpoint=ep)
                            ep.endpoint_status.add(eps)

                            finding.endpoints.add(ep)
                            finding.endpoint_status.add(eps)
                        if item.unsaved_tags is not None:
                            finding.tags = item.unsaved_tags

                    # Save it. This may be the second time we save it in this function.
                    finding.save(push_to_jira=push_to_jira)
                # calculate the difference
                to_mitigate = set(original_items) - set(reactivated_items) - set(unchanged_items)
                mitigated_findings = []
<<<<<<< HEAD
                for finding_id in to_mitigate:
                    finding = Finding.objects.get(id=finding_id)
                    if not finding.mitigated or not finding.is_Mitigated:
                        finding.mitigated = scan_date_time
                        finding.is_Mitigated = True
                        finding.mitigated_by = request.user
                        finding.active = False

                        finding.save(push_to_jira=push_to_jira)
                        note = Notes(entry="Mitigated by %s re-upload." % scan_type,
                                    author=request.user)
                        note.save()
                        finding.notes.add(note)
                        mitigated_findings.append(finding)
                        mitigated_count += 1

                        endpoint_status = finding.endpoint_status.all()
                        for status in endpoint_status:
                            status.mitigated_by = request.user
                            status.mitigated_time = timezone.now()
                            status.mitigated = True
                            status.last_modified = timezone.now()
                            status.save()
=======
                if close_old_findings:
                    for finding_id in to_mitigate:
                        finding = Finding.objects.get(id=finding_id)
                        if not finding.mitigated or not finding.is_Mitigated:
                            finding.mitigated = scan_date_time
                            finding.is_Mitigated = True
                            finding.mitigated_by = request.user
                            finding.active = False

                            finding.save()
                            note = Notes(entry="Mitigated by %s re-upload." % scan_type,
                                        author=request.user)
                            note.save()
                            finding.notes.add(note)
                            mitigated_findings.append(finding)
                            mitigated_count += 1

                            endpoint_status = finding.endpoint_status.all()
                            for status in endpoint_status:
                                status.mitigated_by = request.user
                                status.mitigated_time = timezone.now()
                                status.mitigated = True
                                status.last_modified = timezone.now()
                                status.save()
>>>>>>> e949857b

                untouched = set(unchanged_items) - set(to_mitigate)

                test.updated = max_safe([scan_date_time, test.updated])
                test.engagement.updated = max_safe([scan_date_time, test.engagement.updated])

                test.save()
                test.engagement.save()

                messages.add_message(request,
                                     messages.SUCCESS,
                                     '%s processed, a total of ' % scan_type + message(finding_count, 'finding',
                                                                                       'processed'),
                                     extra_tags='alert-success')
                if finding_added_count > 0:
                    messages.add_message(request,
                                         messages.SUCCESS,
                                         'A total of ' + message(finding_added_count, 'finding',
                                                                 'added') + ', that are new to scan.',
                                         extra_tags='alert-success')
                if reactivated_count > 0:
                    messages.add_message(request,
                                         messages.SUCCESS,
                                         'A total of ' + message(reactivated_count, 'finding',
                                                                 'reactivated') + ', that are back in scan results.',
                                         extra_tags='alert-success')
                if mitigated_count > 0:
                    messages.add_message(request,
                                         messages.SUCCESS,
                                         'A total of ' + message(mitigated_count, 'finding',
                                                                 'mitigated') + '. Please manually verify each one.',
                                         extra_tags='alert-success')

                # create_notification(event='scan_added', title=str(finding_count) + " findings for " + test.engagement.product.name, finding_count=finding_count, test=test, engagement=test.engagement, url=reverse('view_test', args=(test.id,)))

                updated_count = mitigated_count + reactivated_count + len(new_items)
                if updated_count > 0:
                    # new_items = original_items
                    title = 'Updated ' + str(updated_count) + " findings for " + str(test.engagement.product) + ': ' + str(test.engagement.name) + ': ' + str(test)
                    create_notification(event='scan_added', title=title, findings_new=new_items, findings_mitigated=mitigated_findings, findings_reactivated=reactivated_items,
                                        finding_count=updated_count, test=test, engagement=test.engagement, product=test.engagement.product, findings_untouched=untouched,
                                        url=reverse('view_test', args=(test.id,)))

                return HttpResponseRedirect(reverse('view_test', args=(test.id,)))
            except SyntaxError:
                messages.add_message(request,
                                     messages.ERROR,
                                     'There appears to be an error in the XML report, please check and try again.',
                                     extra_tags='alert-danger')

    product_tab = Product_Tab(engagement.product.id, title="Re-upload a %s" % scan_type, tab="engagements")
    product_tab.setEngagement(engagement)
    form.fields['endpoints'].queryset = Endpoint.objects.filter(product__id=product_tab.product.id)
    return render(request,
                  'dojo/import_scan_results.html',
                  {'form': form,
                   'product_tab': product_tab,
                   'eid': engagement.id,
                   'additional_message': additional_message,
                   'jform': jform,
                   })<|MERGE_RESOLUTION|>--- conflicted
+++ resolved
@@ -842,31 +842,7 @@
                 # calculate the difference
                 to_mitigate = set(original_items) - set(reactivated_items) - set(unchanged_items)
                 mitigated_findings = []
-<<<<<<< HEAD
-                for finding_id in to_mitigate:
-                    finding = Finding.objects.get(id=finding_id)
-                    if not finding.mitigated or not finding.is_Mitigated:
-                        finding.mitigated = scan_date_time
-                        finding.is_Mitigated = True
-                        finding.mitigated_by = request.user
-                        finding.active = False
-
-                        finding.save(push_to_jira=push_to_jira)
-                        note = Notes(entry="Mitigated by %s re-upload." % scan_type,
-                                    author=request.user)
-                        note.save()
-                        finding.notes.add(note)
-                        mitigated_findings.append(finding)
-                        mitigated_count += 1
-
-                        endpoint_status = finding.endpoint_status.all()
-                        for status in endpoint_status:
-                            status.mitigated_by = request.user
-                            status.mitigated_time = timezone.now()
-                            status.mitigated = True
-                            status.last_modified = timezone.now()
-                            status.save()
-=======
+                
                 if close_old_findings:
                     for finding_id in to_mitigate:
                         finding = Finding.objects.get(id=finding_id)
@@ -876,7 +852,7 @@
                             finding.mitigated_by = request.user
                             finding.active = False
 
-                            finding.save()
+                            finding.save(push_to_jira=push_to_jira)
                             note = Notes(entry="Mitigated by %s re-upload." % scan_type,
                                         author=request.user)
                             note.save()
@@ -891,7 +867,6 @@
                                 status.mitigated = True
                                 status.last_modified = timezone.now()
                                 status.save()
->>>>>>> e949857b
 
                 untouched = set(unchanged_items) - set(to_mitigate)
 
