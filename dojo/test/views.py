# #  tests
from dojo.importers.utils import construct_imported_message
import logging
import operator
import json
import httplib2
import base64
from datetime import datetime
import googleapiclient.discovery
from google.oauth2 import service_account
from django.conf import settings
from django.contrib import messages
from django.core.exceptions import ValidationError, PermissionDenied
from django.urls import reverse
from django.db.models import Q, QuerySet, Count
from django.http import HttpResponseRedirect, HttpResponse
from django.shortcuts import render, get_object_or_404
from django.views.decorators.cache import cache_page
from django.utils import timezone
from django.contrib.admin.utils import NestedObjects
from django.db import DEFAULT_DB_ALIAS

from dojo.filters import TemplateFindingFilter, OpenFindingFilter, TestImportFilter
from dojo.forms import NoteForm, TestForm, FindingForm, \
    DeleteTestForm, AddFindingForm, TypedNoteForm, \
    ImportScanForm, ReImportScanForm, JIRAFindingForm, JIRAImportScanForm, \
    FindingBulkUpdateForm
from dojo.models import Finding, Test, Note_Type, BurpRawRequestResponse, Endpoint, Stub_Finding, \
    Finding_Template, Cred_Mapping, Dojo_User, System_Settings, Endpoint_Status, Test_Import

from dojo.tools.factory import get_choices
from dojo.utils import add_error_message_to_response, add_field_errors_to_response, add_success_message_to_response, get_page_items, get_page_items_and_count, add_breadcrumb, get_cal_event, process_notifications, get_system_setting, \
    Product_Tab, is_scan_file_too_large, get_words_for_field
from dojo.notifications.helper import create_notification
from dojo.finding.views import find_available_notetypes
from functools import reduce
import dojo.jira_link.helper as jira_helper
import dojo.finding.helper as finding_helper
from django.views.decorators.vary import vary_on_cookie
from django.views.decorators.debug import sensitive_variables
from dojo.authorization.authorization_decorators import user_is_authorized
from dojo.authorization.authorization import user_has_permission_or_403
from dojo.authorization.roles_permissions import Permissions
from dojo.test.queries import get_authorized_tests
from dojo.importers.reimporter.reimporter import DojoDefaultReImporter as ReImporter


logger = logging.getLogger(__name__)
parse_logger = logging.getLogger('dojo')
deduplicationLogger = logging.getLogger("dojo.specific-loggers.deduplication")


@sensitive_variables('service_account_info', 'credentials')
@user_is_authorized(Test, Permissions.Test_View, 'tid', 'view')
def view_test(request, tid):
    test_prefetched = get_authorized_tests(Permissions.Test_View)
    test_prefetched = test_prefetched.annotate(total_reimport_count=Count('test_import__id', distinct=True))
    # tests_prefetched = test_prefetched.prefetch_related(Prefetch('test_import_set', queryset=Test_Import.objects.filter(~Q(findings_affected=None))))
    # tests_prefetched = test_prefetched.prefetch_related('test_import_set')
    # test_prefetched = test_prefetched.prefetch_related('test_import_set__test_import_finding_action_set')

    test = get_object_or_404(test_prefetched, pk=tid)
    # test = get_object_or_404(Test, pk=tid)

    prod = test.engagement.product
    notes = test.notes.all()
    note_type_activation = Note_Type.objects.filter(is_active=True).count()
    if note_type_activation:
        available_note_types = find_available_notetypes(notes)
    files = test.files.all()
    person = request.user.username
    findings = Finding.objects.filter(test=test).order_by('numerical_severity')
    findings = OpenFindingFilter(request.GET, queryset=findings)
    stub_findings = Stub_Finding.objects.filter(test=test)
    cred_test = Cred_Mapping.objects.filter(test=test).select_related('cred_id').order_by('cred_id')
    creds = Cred_Mapping.objects.filter(engagement=test.engagement).select_related('cred_id').order_by('cred_id')
    system_settings = get_object_or_404(System_Settings, id=1)
    if request.method == 'POST':
        if settings.FEATURE_AUTHORIZATION_V2:
            user_has_permission_or_403(request.user, test, Permissions.Note_Add)
        else:
            if not request.user.is_staff:
                raise PermissionDenied
        if note_type_activation:
            form = TypedNoteForm(request.POST, available_note_types=available_note_types)
        else:
            form = NoteForm(request.POST)
        if form.is_valid():
            new_note = form.save(commit=False)
            new_note.author = request.user
            new_note.date = timezone.now()
            new_note.save()
            test.notes.add(new_note)
            if note_type_activation:
                form = TypedNoteForm(available_note_types=available_note_types)
            else:
                form = NoteForm()
            url = request.build_absolute_uri(reverse("view_test", args=(test.id,)))
            title = "Test: %s on %s" % (test.test_type.name, test.engagement.product.name)
            process_notifications(request, new_note, url, title)
            messages.add_message(request,
                                 messages.SUCCESS,
                                 'Note added successfully.',
                                 extra_tags='alert-success')
    else:
        if note_type_activation:
            form = TypedNoteForm(available_note_types=available_note_types)
        else:
            form = NoteForm()

    title_words = get_words_for_field(findings.qs, 'title')
    component_words = get_words_for_field(findings.qs, 'component_name')

    # test_imports = test.test_import_set.all()
    test_imports = Test_Import.objects.filter(test=test)
    test_import_filter = TestImportFilter(request.GET, test_imports)

    paged_test_imports = get_page_items_and_count(request, test_import_filter.qs, 5, prefix='test_imports')
    paged_test_imports.object_list = paged_test_imports.object_list.prefetch_related('test_import_finding_action_set')

    paged_findings = get_page_items_and_count(request, prefetch_for_findings(findings.qs), 25, prefix='findings')
    paged_stub_findings = get_page_items(request, stub_findings, 25)
    show_re_upload = any(test.test_type.name in code for code in ImportScanForm.SORTED_SCAN_TYPE_CHOICES)

    product_tab = Product_Tab(prod.id, title="Test", tab="engagements")
    product_tab.setEngagement(test.engagement)
    jira_project = jira_helper.get_jira_project(test)

    finding_groups = test.finding_group_set.all().prefetch_related('findings', 'jira_issue')

    bulk_edit_form = FindingBulkUpdateForm(request.GET)

    google_sheets_enabled = system_settings.enable_google_sheets
    sheet_url = None
    if google_sheets_enabled:
        spreadsheet_name = test.engagement.product.name + "-" + test.engagement.name + "-" + str(test.id)
        system_settings = get_object_or_404(System_Settings, id=1)
        service_account_info = json.loads(system_settings.credentials)
        SCOPES = ['https://www.googleapis.com/auth/drive']
        credentials = service_account.Credentials.from_service_account_info(service_account_info, scopes=SCOPES)
        try:
            drive_service = googleapiclient.discovery.build('drive', 'v3', credentials=credentials, cache_discovery=False)
            folder_id = system_settings.drive_folder_ID
            gs_files = drive_service.files().list(q="mimeType='application/vnd.google-apps.spreadsheet' and parents in '%s' and name='%s'" % (folder_id, spreadsheet_name),
                                                  spaces='drive',
                                                  pageSize=10,
                                                  fields='files(id, name)').execute()

        except googleapiclient.errors.HttpError:
            messages.add_message(
                request,
                messages.ERROR,
                "There is a problem with the Google Sheets Sync Configuration. Contact your system admin to solve the issue. Until fixed, the Google Sheets Sync feature cannot be used.",
                extra_tags="alert-danger",
            )
            google_sheets_enabled = False
        except httplib2.ServerNotFoundError:
            messages.add_message(
                request,
                messages.ERROR,
                "Unable to reach the Google Sheet API.",
                extra_tags="alert-danger",
            )
        else:
            spreadsheets = gs_files.get('files')
            if len(spreadsheets) == 1:
                spreadsheetId = spreadsheets[0].get('id')
                sheet_url = 'https://docs.google.com/spreadsheets/d/' + spreadsheetId
    return render(request, 'dojo/view_test.html',
                  {'test': test,
                   'product_tab': product_tab,
                   'findings': paged_findings,
                   'filtered': findings,
                   'stub_findings': paged_stub_findings,
                   'title_words': title_words,
                   'component_words': component_words,
                   'form': form,
                   'notes': notes,
                   'files': files,
                   'person': person,
                   'request': request,
                   'show_re_upload': show_re_upload,
                   'creds': creds,
                   'cred_test': cred_test,
                   'jira_project': jira_project,
                   'show_export': google_sheets_enabled,
                   'sheet_url': sheet_url,
                   'bulk_edit_form': bulk_edit_form,
                   'paged_test_imports': paged_test_imports,
                   'test_import_filter': test_import_filter,
                   'finding_groups': finding_groups,
                   })


def prefetch_for_findings(findings):
    prefetched_findings = findings
    if isinstance(findings, QuerySet):  # old code can arrive here with prods being a list because the query was already executed
        prefetched_findings = prefetched_findings.select_related('reporter')
        prefetched_findings = prefetched_findings.prefetch_related('jira_issue__jira_project__jira_instance')
        prefetched_findings = prefetched_findings.prefetch_related('test__test_type')
        prefetched_findings = prefetched_findings.prefetch_related('test__engagement__jira_project__jira_instance')
        prefetched_findings = prefetched_findings.prefetch_related('test__engagement__product__jira_project_set__jira_instance')
        prefetched_findings = prefetched_findings.prefetch_related('found_by')
        prefetched_findings = prefetched_findings.prefetch_related('risk_acceptance_set')
        # we could try to prefetch only the latest note with SubQuery and OuterRef, but I'm getting that MySql doesn't support limits in subqueries.
        prefetched_findings = prefetched_findings.prefetch_related('notes')
        prefetched_findings = prefetched_findings.prefetch_related('tags')
        prefetched_findings = prefetched_findings.prefetch_related('test_import_finding_action_set')
        prefetched_findings = prefetched_findings.prefetch_related('endpoints')
        prefetched_findings = prefetched_findings.prefetch_related('endpoint_status')
        prefetched_findings = prefetched_findings.prefetch_related('endpoint_status__endpoint')
        prefetched_findings = prefetched_findings.annotate(active_endpoint_count=Count('endpoint_status__id', filter=Q(endpoint_status__mitigated=False)))
        prefetched_findings = prefetched_findings.annotate(mitigated_endpoint_count=Count('endpoint_status__id', filter=Q(endpoint_status__mitigated=True)))
        prefetched_findings = prefetched_findings.prefetch_related('test__engagement__product__authorized_users')
        prefetched_findings = prefetched_findings.prefetch_related('test__engagement__product__prod_type__authorized_users')
        prefetched_findings = prefetched_findings.prefetch_related('finding_group_set')
        prefetched_findings = prefetched_findings.prefetch_related('duplicate_finding')

    else:
        logger.debug('unable to prefetch because query was already executed')

    return prefetched_findings


# def prefetch_for_test_imports(test_imports):
#     prefetched_test_imports = test_imports
#     if isinstance(test_imports, QuerySet):  # old code can arrive here with prods being a list because the query was already executed
#         #could we make this dynamic, i.e for action_type in IMPORT_ACTIONS: prefetch
#         prefetched_test_imports = prefetched_test_imports.annotate(created_findings_count=Count('findings', filter=Q(test_import_finding_action__action=IMPORT_CREATED_FINDING)))
#         prefetched_test_imports = prefetched_test_imports.annotate(closed_findings_count=Count('findings', filter=Q(test_import_finding_action__action=IMPORT_CLOSED_FINDING)))
#         prefetched_test_imports = prefetched_test_imports.annotate(reactivated_findings_count=Count('findings', filter=Q(test_import_finding_action__action=IMPORT_REACTIVATED_FINDING)))
#         prefetched_test_imports = prefetched_test_imports.annotate(updated_findings_count=Count('findings', filter=Q(test_import_finding_action__action=IMPORT_UPDATED_FINDING)))

#     return prefetch_for_test_imports


@user_is_authorized(Test, Permissions.Test_Edit, 'tid', 'change')
def edit_test(request, tid):
    test = get_object_or_404(Test, pk=tid)
    form = TestForm(instance=test)
    if request.method == 'POST':
        form = TestForm(request.POST, instance=test)
        if form.is_valid():
            new_test = form.save()
            messages.add_message(request,
                                 messages.SUCCESS,
                                 'Test saved.',
                                 extra_tags='alert-success')
            return HttpResponseRedirect(reverse('view_engagement', args=(test.engagement.id,)))

    form.initial['target_start'] = test.target_start.date()
    form.initial['target_end'] = test.target_end.date()
    form.initial['description'] = test.description

    product_tab = Product_Tab(test.engagement.product.id, title="Edit Test", tab="engagements")
    product_tab.setEngagement(test.engagement)
    return render(request, 'dojo/edit_test.html',
                  {'test': test,
                   'product_tab': product_tab,
                   'form': form,
                   })


@user_is_authorized(Test, Permissions.Test_Delete, 'tid', 'delete')
def delete_test(request, tid):
    test = get_object_or_404(Test, pk=tid)
    eng = test.engagement
    form = DeleteTestForm(instance=test)

    if request.method == 'POST':
        if 'id' in request.POST and str(test.id) == request.POST['id']:
            form = DeleteTestForm(request.POST, instance=test)
            if form.is_valid():
                test.delete()
                messages.add_message(request,
                                     messages.SUCCESS,
                                     'Test and relationships removed.',
                                     extra_tags='alert-success')
                create_notification(event='other',
                                    title='Deletion of %s' % test.title,
                                    description='The test "%s" was deleted by %s' % (test.title, request.user),
                                    url=request.build_absolute_uri(reverse('view_engagement', args=(eng.id, ))),
                                    recipients=[test.engagement.lead],
                                    icon="exclamation-triangle")
                return HttpResponseRedirect(reverse('view_engagement', args=(eng.id,)))

    collector = NestedObjects(using=DEFAULT_DB_ALIAS)
    collector.collect([test])
    rels = collector.nested()

    product_tab = Product_Tab(test.engagement.product.id, title="Delete Test", tab="engagements")
    product_tab.setEngagement(test.engagement)
    return render(request, 'dojo/delete_test.html',
                  {'test': test,
                   'product_tab': product_tab,
                   'form': form,
                   'rels': rels,
                   'deletable_objects': rels,
                   })


@cache_page(60 * 5)  # cache for 5 minutes
@vary_on_cookie
def test_calendar(request):
    if 'lead' not in request.GET or '0' in request.GET.getlist('lead'):
        tests = get_authorized_tests(Permissions.Test_View)
    else:
        filters = []
        leads = request.GET.getlist('lead', '')
        if '-1' in request.GET.getlist('lead'):
            leads.remove('-1')
            filters.append(Q(lead__isnull=True))
        filters.append(Q(lead__in=leads))
        tests = get_authorized_tests(Permissions.Test_View).filter(reduce(operator.or_, filters))

    tests = tests.prefetch_related('test_type', 'lead', 'engagement__product')

    add_breadcrumb(title="Test Calendar", top_level=True, request=request)
    return render(request, 'dojo/calendar.html', {
        'caltype': 'tests',
        'leads': request.GET.getlist('lead', ''),
        'tests': tests,
        'users': Dojo_User.objects.all()})


@user_is_authorized(Test, Permissions.Test_View, 'tid', 'staff')
def test_ics(request, tid):
    test = get_object_or_404(Test, id=tid)
    start_date = datetime.combine(test.target_start, datetime.min.time())
    end_date = datetime.combine(test.target_end, datetime.max.time())
    uid = "dojo_test_%d_%d_%d" % (test.id, test.engagement.id, test.engagement.product.id)
    cal = get_cal_event(start_date,
                        end_date,
                        "Test: %s (%s)" % (test.test_type.name, test.engagement.product.name),
                        "Set aside for test %s, on product %s.  Additional detail can be found at %s" % (
                            test.test_type.name, test.engagement.product.name,
                            request.build_absolute_uri((reverse("view_test", args=(test.id,))))),
                        uid)
    output = cal.serialize()
    response = HttpResponse(content=output)
    response['Content-Type'] = 'text/calendar'
    response['Content-Disposition'] = 'attachment; filename=%s.ics' % test.test_type.name
    return response


@user_is_authorized(Test, Permissions.Finding_Add, 'tid', 'staff')
def add_findings(request, tid):
    test = Test.objects.get(id=tid)
    form_error = False
    jform = None
    form = AddFindingForm(initial={'date': timezone.now().date()}, req_resp=None)
    push_all_jira_issues = jira_helper.is_push_all_issues(test)
    use_jira = jira_helper.get_jira_project(test) is not None

    if request.method == 'POST':
        form = AddFindingForm(request.POST, req_resp=None)
        if (form['active'].value() is False or form['false_p'].value()) and form['duplicate'].value() is False:
            closing_disabled = Note_Type.objects.filter(is_mandatory=True, is_active=True).count()
            if closing_disabled != 0:
                error_inactive = ValidationError('Can not set a finding as inactive without adding all mandatory notes',
                                        code='inactive_without_mandatory_notes')
                error_false_p = ValidationError('Can not set a finding as false positive without adding all mandatory notes',
                                        code='false_p_without_mandatory_notes')
                if form['active'].value() is False:
                    form.add_error('active', error_inactive)
                if form['false_p'].value():
                    form.add_error('false_p', error_false_p)
                messages.add_message(request,
                                     messages.ERROR,
                                     'Can not set a finding as inactive or false positive without adding all mandatory notes',
                                     extra_tags='alert-danger')
        if use_jira:
            jform = JIRAFindingForm(request.POST, prefix='jiraform', push_all=push_all_jira_issues, jira_project=jira_helper.get_jira_project(test), finding_form=form)

        if form.is_valid() and (jform is None or jform.is_valid()):
            if jform:
                logger.debug('jform.jira_issue: %s', jform.cleaned_data.get('jira_issue'))
                logger.debug('jform.push_to_jira: %s', jform.cleaned_data.get('push_to_jira'))

            new_finding = form.save(commit=False)
            new_finding.test = test
            new_finding.reporter = request.user
            new_finding.numerical_severity = Finding.get_numerical_severity(
                new_finding.severity)
            create_template = new_finding.is_template
            # always false now since this will be deprecated soon in favor of new Finding_Template model
            new_finding.is_template = False
            new_finding.tags = form.cleaned_data['tags']
            new_finding.save(dedupe_option=False, push_to_jira=False)
            for ep in form.cleaned_data['endpoints']:
                eps, created = Endpoint_Status.objects.get_or_create(
                    finding=new_finding,
                    endpoint=ep)
                ep.endpoint_status.add(eps)

                new_finding.endpoints.add(ep)
                new_finding.endpoint_status.add(eps)

            # Push to jira?
            push_to_jira = False
            jira_message = None
            if jform and jform.is_valid():
                # can't use helper as when push_all_jira_issues is True, the checkbox gets disabled and is always false
                # push_to_jira = jira_helper.is_push_to_jira(new_finding, jform.cleaned_data.get('push_to_jira'))
                push_to_jira = push_all_jira_issues or jform.cleaned_data.get('push_to_jira')

                # if the jira issue key was changed, update database
                new_jira_issue_key = jform.cleaned_data.get('jira_issue')
                if new_finding.has_jira_issue:
                    jira_issue = new_finding.jira_issue

                    # everything in DD around JIRA integration is based on the internal id of the issue in JIRA
                    # instead of on the public jira issue key.
                    # I have no idea why, but it means we have to retrieve the issue from JIRA to get the internal JIRA id.
                    # we can assume the issue exist, which is already checked in the validation of the jform

                    if not new_jira_issue_key:
                        jira_helper.finding_unlink_jira(request, new_finding)
                        jira_message = 'Link to JIRA issue removed successfully.'

                    elif new_jira_issue_key != new_finding.jira_issue.jira_key:
                        jira_helper.finding_unlink_jira(request, new_finding)
                        jira_helper.finding_link_jira(request, new_finding, new_jira_issue_key)
                        jira_message = 'Changed JIRA link successfully.'
                else:
                    logger.debug('finding has no jira issue yet')
                    if new_jira_issue_key:
                        logger.debug('finding has no jira issue yet, but jira issue specified in request. trying to link.')
                        jira_helper.finding_link_jira(request, new_finding, new_jira_issue_key)
                        jira_message = 'Linked a JIRA issue successfully.'

            new_finding.save(false_history=True, push_to_jira=push_to_jira)
            create_notification(event='other',
                                title='Addition of %s' % new_finding.title,
                                description='Finding "%s" was added by %s' % (new_finding.title, request.user),
                                url=request.build_absolute_uri(reverse('view_finding', args=(new_finding.id,))),
                                icon="exclamation-triangle")

            if 'request' in form.cleaned_data or 'response' in form.cleaned_data:
                burp_rr = BurpRawRequestResponse(
                    finding=new_finding,
                    burpRequestBase64=base64.b64encode(form.cleaned_data['request'].encode()),
                    burpResponseBase64=base64.b64encode(form.cleaned_data['response'].encode()),
                )
                burp_rr.clean()
                burp_rr.save()

            if create_template:
                templates = Finding_Template.objects.filter(title=new_finding.title)
                if len(templates) > 0:
                    messages.add_message(request,
                                         messages.ERROR,
                                         'A finding template was not created.  A template with this title already '
                                         'exists.',
                                         extra_tags='alert-danger')
                else:
                    template = Finding_Template(title=new_finding.title,
                                                cwe=new_finding.cwe,
                                                severity=new_finding.severity,
                                                description=new_finding.description,
                                                mitigation=new_finding.mitigation,
                                                impact=new_finding.impact,
                                                references=new_finding.references,
                                                numerical_severity=new_finding.numerical_severity)
                    template.save()
                    messages.add_message(request,
                                         messages.SUCCESS,
                                         'A finding template was also created.',
                                         extra_tags='alert-success')
            if '_Finished' in request.POST:
                return HttpResponseRedirect(reverse('view_test', args=(test.id,)))
            else:
                return HttpResponseRedirect(reverse('add_findings', args=(test.id,)))
        else:
            if 'endpoints' in form.cleaned_data:
                form.fields['endpoints'].queryset = form.cleaned_data['endpoints']
            else:
                form.fields['endpoints'].queryset = Endpoint.objects.none()
            form_error = True
            add_error_message_to_response('The form has errors, please correct them below.')
            add_field_errors_to_response(jform)
            add_field_errors_to_response(form)

    else:
        if use_jira:
            jform = JIRAFindingForm(push_all=jira_helper.is_push_all_issues(test), prefix='jiraform', jira_project=jira_helper.get_jira_project(test), finding_form=form)

    product_tab = Product_Tab(test.engagement.product.id, title="Add Finding", tab="engagements")
    product_tab.setEngagement(test.engagement)
    return render(request, 'dojo/add_findings.html',
                  {'form': form,
                   'product_tab': product_tab,
                   'test': test,
                   'temp': False,
                   'tid': tid,
                   'form_error': form_error,
                   'jform': jform,
                   })


@user_is_authorized(Test, Permissions.Finding_Add, 'tid', 'staff')
def add_temp_finding(request, tid, fid):
    jform = None
    test = get_object_or_404(Test, id=tid)
    finding = get_object_or_404(Finding_Template, id=fid)
    findings = Finding_Template.objects.all()
    push_all_jira_issues = jira_helper.is_push_all_issues(finding)

    if request.method == 'POST':

        form = FindingForm(request.POST, template=True, req_resp=None)
        if jira_helper.get_jira_project(test):
            jform = JIRAFindingForm(push_all=jira_helper.is_push_all_issues(test), prefix='jiraform', jira_project=jira_helper.get_jira_project(test), finding_form=form)
            logger.debug('jform valid: %s', jform.is_valid())

        if (form['active'].value() is False or form['false_p'].value()) and form['duplicate'].value() is False:
            closing_disabled = Note_Type.objects.filter(is_mandatory=True, is_active=True).count()
            if closing_disabled != 0:
                error_inactive = ValidationError('Can not set a finding as inactive without adding all mandatory notes',
                                        code='not_active_or_false_p_true')
                error_false_p = ValidationError('Can not set a finding as false positive without adding all mandatory notes',
                                        code='not_active_or_false_p_true')
                if form['active'].value() is False:
                    form.add_error('active', error_inactive)
                if form['false_p'].value():
                    form.add_error('false_p', error_false_p)
                messages.add_message(request,
                                     messages.ERROR,
                                     'Can not set a finding as inactive or false positive without adding all mandatory notes',
                                     extra_tags='alert-danger')
        if form.is_valid():
            finding.last_used = timezone.now()
            finding.save()
            new_finding = form.save(commit=False)
            new_finding.test = test
            new_finding.reporter = request.user
            new_finding.numerical_severity = Finding.get_numerical_severity(
                new_finding.severity)
            new_finding.date = datetime.today()
            finding_helper.update_finding_status(new_finding, request.user)

            create_template = new_finding.is_template
            # is template always False now in favor of new model Finding_Template
            # no further action needed here since this is already adding from template.
            new_finding.is_template = False
            new_finding.save(dedupe_option=False, false_history=False)
            for ep in form.cleaned_data['endpoints']:
                eps, created = Endpoint_Status.objects.get_or_create(
                    finding=new_finding,
                    endpoint=ep)
                ep.endpoint_status.add(eps)

                new_finding.endpoints.add(ep)
                new_finding.endpoint_status.add(eps)
            new_finding.save(false_history=True)
            if 'jiraform-push_to_jira' in request.POST:
                jform = JIRAFindingForm(request.POST, prefix='jiraform', instance=new_finding, push_all=push_all_jira_issues, jira_project=jira_helper.get_jira_project(test), finding_form=form)
                if jform.is_valid():
                    if jform.cleaned_data.get('push_to_jira'):
                        jira_helper.push_to_jira(new_finding)
                else:
                    add_error_message_to_response('jira form validation failed: %s' % jform.errors)

            messages.add_message(request,
                                 messages.SUCCESS,
                                 'Finding from template added successfully.',
                                 extra_tags='alert-success')

            if create_template:
                templates = Finding_Template.objects.filter(title=new_finding.title)
                if len(templates) > 0:
                    messages.add_message(request,
                                         messages.ERROR,
                                         'A finding template was not created.  A template with this title already '
                                         'exists.',
                                         extra_tags='alert-danger')
                else:
                    template = Finding_Template(title=new_finding.title,
                                                cwe=new_finding.cwe,
                                                severity=new_finding.severity,
                                                description=new_finding.description,
                                                mitigation=new_finding.mitigation,
                                                impact=new_finding.impact,
                                                references=new_finding.references,
                                                numerical_severity=new_finding.numerical_severity)
                    template.save()
                    messages.add_message(request,
                                         messages.SUCCESS,
                                         'A finding template was also created.',
                                         extra_tags='alert-success')

            return HttpResponseRedirect(reverse('view_test', args=(test.id,)))
        else:
            messages.add_message(request,
                                 messages.ERROR,
                                 'The form has errors, please correct them below.',
                                 extra_tags='alert-danger')

    else:
        form = FindingForm(template=True, req_resp=None, initial={'active': False,
                                    'date': timezone.now().date(),
                                    'verified': False,
                                    'false_p': False,
                                    'duplicate': False,
                                    'out_of_scope': False,
                                    'title': finding.title,
                                    'description': finding.description,
                                    'cwe': finding.cwe,
                                    'severity': finding.severity,
                                    'mitigation': finding.mitigation,
                                    'impact': finding.impact,
                                    'references': finding.references,
                                    'numerical_severity': finding.numerical_severity})

        if jira_helper.get_jira_project(test):
            jform = JIRAFindingForm(push_all=jira_helper.is_push_all_issues(test), prefix='jiraform', jira_project=jira_helper.get_jira_project(test), finding_form=form)

    # logger.debug('form valid: %s', form.is_valid())
    # logger.debug('jform valid: %s', jform.is_valid())
    # logger.debug('form errors: %s', form.errors)
    # logger.debug('jform errors: %s', jform.errors)
    # logger.debug('jform errors: %s', vars(jform))

    product_tab = Product_Tab(test.engagement.product.id, title="Add Finding", tab="engagements")
    product_tab.setEngagement(test.engagement)
    return render(request, 'dojo/add_findings.html',
                  {'form': form,
                   'product_tab': product_tab,
                   'jform': jform,
                   'findings': findings,
                   'temp': True,
                   'fid': finding.id,
                   'tid': test.id,
                   'test': test,
                   })


@user_is_authorized(Test, Permissions.Test_View, 'tid', 'staff')
def search(request, tid):
    test = get_object_or_404(Test, id=tid)
    templates = Finding_Template.objects.all()
    templates = TemplateFindingFilter(request.GET, queryset=templates)
    paged_templates = get_page_items(request, templates.qs, 25)

    title_words = get_words_for_field(templates.qs, 'title')

    add_breadcrumb(parent=test, title="Add From Template", top_level=False, request=request)
    return render(request, 'dojo/templates.html',
                  {'templates': paged_templates,
                   'filtered': templates,
                   'title_words': title_words,
                   'tid': tid,
                   'add_from_template': True,
                   })


@user_is_authorized(Test, Permissions.Import_Scan_Result, 'tid', 'staff')
def re_import_scan_results(request, tid):
    additional_message = "When re-uploading a scan, any findings not found in original scan will be updated as " \
                         "mitigated.  The process attempts to identify the differences, however manual verification " \
                         "is highly recommended."
    test = get_object_or_404(Test, id=tid)
    scan_type = test.test_type.name
    engagement = test.engagement
    form = ReImportScanForm(test=test)
    jform = None
    jira_project = jira_helper.get_jira_project(test)
    push_all_jira_issues = jira_helper.is_push_all_issues(test)

    # Decide if we need to present the Push to JIRA form
    if get_system_setting('enable_jira') and jira_project:
        jform = JIRAImportScanForm(push_all=push_all_jira_issues, prefix='jiraform')

    if request.method == "POST":
        form = ReImportScanForm(request.POST, request.FILES, test=test)
        if jira_project:
            jform = JIRAImportScanForm(request.POST, push_all=push_all_jira_issues, prefix='jiraform')
        if form.is_valid() and (jform is None or jform.is_valid()):
            scan_date = form.cleaned_data['scan_date']

            minimum_severity = form.cleaned_data['minimum_severity']
            scan = request.FILES.get('file', None)
            active = form.cleaned_data['active']
            verified = form.cleaned_data['verified']
            tags = form.cleaned_data['tags']
            version = form.cleaned_data.get('version', None)
            branch_tag = form.cleaned_data.get('branch_tag', None)
            build_id = form.cleaned_data.get('build_id', None)
            commit_hash = form.cleaned_data.get('commit_hash', None)

            endpoints_to_add = None  # not available on reimport UI

            close_old_findings = form.cleaned_data.get('close_old_findings', True)
            # Tags are replaced, same behaviour as with django-tagging
            test.tags = tags
            test.version = version
            if scan and is_scan_file_too_large(scan):
                messages.add_message(request,
                                     messages.ERROR,
                                     "Report file is too large. Maximum supported size is {} MB".format(settings.SCAN_FILE_MAX_SIZE),
                                     extra_tags='alert-danger')
                return HttpResponseRedirect(reverse('re_import_scan_results', args=(test.id,)))

            push_to_jira = push_all_jira_issues or (jform and jform.cleaned_data.get('push_to_jira'))
            error = False
            finding_count, new_finding_count, closed_finding_count, reactivated_finding_count, untouched_finding_count = 0, 0, 0, 0, 0
            reimporter = ReImporter()
            try:
                test, finding_count, new_finding_count, closed_finding_count, reactivated_finding_count, untouched_finding_count = \
                    reimporter.reimport_scan(scan, scan_type, test, active=active, verified=verified,
                                                tags=None, minimum_severity=minimum_severity,
                                                endpoints_to_add=endpoints_to_add, scan_date=scan_date,
                                                version=version, branch_tag=branch_tag, build_id=build_id,
                                                commit_hash=commit_hash, push_to_jira=push_to_jira,
                                                close_old_findings=close_old_findings)
            except Exception as e:
                # exceptions are already logged by the importer
                add_error_message_to_response('An exception error occurred during the report import:%s' % str(e))
                error = True

<<<<<<< HEAD
                # can't use helper as when push_all_jira_issues is True, the checkbox gets disabled and is always false
                # push_to_jira = jira_helper.is_push_to_jira(new_finding, jform.cleaned_data.get('push_to_jira'))
                push_to_jira = push_all_jira_issues or (jform and jform.cleaned_data.get('push_to_jira'))

                logger.debug('starting reimport of %i items.', len(items))
                from dojo.importers.reimport.utils import get_deduplication_algorithm_from_conf, match_new_finding_to_existing_finding, update_endpoint_status
                deduplication_algorithm = get_deduplication_algorithm_from_conf(scan_type)

                i = 0
                logger.debug('STEP 1: looping over findings from the reimported report and trying to match them to existing findings')
                deduplicationLogger.debug('Algorithm used for matching new findings to existing findings: ' + deduplication_algorithm)
                for item in items:
                    sev = item.severity
                    if sev == 'Information' or sev == 'Informational':
                        sev = 'Info'
                        item.severity = sev

                    # existing findings may be from before we had component_name/version fields
                    component_name = item.component_name if hasattr(item, 'component_name') else None
                    component_version = item.component_version if hasattr(item, 'component_version') else None

                    # If it doesn't clear minimum severity, move on
                    if Finding.SEVERITIES[sev] > Finding.SEVERITIES[min_sev]:
                        continue

                    item.hash_code = item.compute_hash_code()
                    deduplicationLogger.debug("new finding's hash_code: %s", item.hash_code)

                    findings = match_new_finding_to_existing_finding(item, test, deduplication_algorithm, scan_type)

                    if findings:
                        finding = findings[0]
                        if finding.false_p or finding.out_of_scope or finding.risk_accepted:
                            logger.debug('%i: skipping existing finding (it is marked as false positive:%s and/or out of scope:%s or is a risk accepted:%s): %i:%s:%s:%s', i, finding.false_p, finding.out_of_scope, finding.risk_accepted, finding.id, finding, finding.component_name, finding.component_version)
                        elif finding.mitigated or finding.is_Mitigated:
                            logger.debug('%i: reactivating: %i:%s:%s:%s', i, finding.id, finding, finding.component_name, finding.component_version)
                            # it was once fixed, but now back
                            finding.mitigated = None
                            finding.is_Mitigated = False
                            finding.mitigated_by = None
                            finding.active = True
                            finding.verified = verified

                            # existing findings may be from before we had component_name/version fields
                            finding.component_name = finding.component_name if finding.component_name else component_name
                            finding.component_version = finding.component_version if finding.component_version else component_version

                            # don't run dedupe when reactivating
                            finding.save(dedupe_option=False)
                            note = Notes(
                                entry="Re-activated by %s re-upload." % scan_type,
                                author=request.user)
                            note.save()
                            finding.notes.add(note)

                            endpoint_status = finding.endpoint_status.all()
                            for status in endpoint_status:
                                status.mitigated_by = None
                                status.mitigated_time = None
                                status.mitigated = False
                                status.last_modified = timezone.now()
                                status.save()

                            reactivated_items.append(finding)
                            reactivated_count += 1
                        else:
                            # existing findings may be from before we had component_name/version fields
                            logger.debug('%i: updating existing finding: %i:%s:%s:%s', i, finding.id, finding, finding.component_name, finding.component_version)
                            if not finding.component_name or not finding.component_version:
                                finding.component_name = finding.component_name if finding.component_name else component_name
                                finding.component_version = finding.component_version if finding.component_version else component_version
                                finding.save(dedupe_option=False)
                            unchanged_items.append(finding)
                            unchanged_count += 1
                        if finding.dynamic_finding:
                            logger.debug("Re-import found an existing dynamic finding for this new finding. Checking the status of endpoints")
                            update_endpoint_status(finding, item, request.user)
                    else:
                        item.test = test
                        item.reporter = request.user
                        item.last_reviewed = timezone.now()
                        item.last_reviewed_by = request.user
                        item.verified = verified
                        item.active = active

                        # Save it. Don't dedupe before endpoints are added.
                        item.save(dedupe_option=False)
                        logger.debug('%i: reimport creating new finding as no existing finding match: %i:%s:%s:%s', i, item.id, item, item.component_name, item.component_version)
                        finding_added_count += 1
                        # Add it to the new items
                        new_items.append(item)
                        finding = item

                        if hasattr(item, 'unsaved_req_resp') and len(item.unsaved_req_resp) > 0:
                            for req_resp in item.unsaved_req_resp:
                                burp_rr = BurpRawRequestResponse(
                                    finding=item,
                                    burpRequestBase64=base64.b64encode(req_resp["req"].encode("utf-8")),
                                    burpResponseBase64=base64.b64encode(req_resp["resp"].encode("utf-8")),
                                )
                                burp_rr.clean()
                                burp_rr.save()

                        if item.unsaved_request is not None and item.unsaved_response is not None:
                            burp_rr = BurpRawRequestResponse(finding=finding,
                                                             burpRequestBase64=base64.b64encode(item.unsaved_request.encode()),
                                                             burpResponseBase64=base64.b64encode(item.unsaved_response.encode()),
                                                             )
                            burp_rr.clean()
                            burp_rr.save()

                    if finding:
                        finding_count += 1
                        for endpoint in item.unsaved_endpoints:
                            try:
                                ep, created = Endpoint.objects.get_or_create(protocol=endpoint.protocol,
                                                                            userinfo=endpoint.userinfo,
                                                                            host=endpoint.host,
                                                                            fqdn=endpoint.fqdn,
                                                                            port=endpoint.port,
                                                                            path=endpoint.path,
                                                                            query=endpoint.query,
                                                                            fragment=endpoint.fragment,
                                                                            product=test.engagement.product)
                            except (MultipleObjectsReturned):
                                pass
                            try:
                                eps, created = Endpoint_Status.objects.get_or_create(
                                    finding=finding,
                                    endpoint=ep)
                            except (MultipleObjectsReturned):
                                pass

                            ep.endpoint_status.add(eps)
                            finding.endpoints.add(ep)
                            finding.endpoint_status.add(eps)

                        for endpoint in form.cleaned_data['endpoints']:
                            try:
                                ep, created = Endpoint.objects.get_or_create(protocol=endpoint.protocol,
                                                                            userinfo=endpoint.userinfo,
                                                                            host=endpoint.host,
                                                                            fqdn=endpoint.fqdn,
                                                                            port=endpoint.port,
                                                                            path=endpoint.path,
                                                                            query=endpoint.query,
                                                                            fragment=endpoint.fragment,
                                                                            product=test.engagement.product)
                            except (MultipleObjectsReturned):
                                pass
                            try:
                                eps, created = Endpoint_Status.objects.get_or_create(
                                    finding=finding,
                                    endpoint=ep)
                            except (MultipleObjectsReturned):
                                pass

                            ep.endpoint_status.add(eps)
                            finding.endpoints.add(ep)
                            finding.endpoint_status.add(eps)

                        if item.unsaved_tags:
                            finding.tags = item.unsaved_tags

                    # Save it. This may be the second time we save it in this function.
                    finding.save(push_to_jira=push_to_jira)
                    i += 1
                # calculate the difference
                to_mitigate = set(original_items) - set(reactivated_items) - set(unchanged_items)
                mitigated_findings = []
                if close_old_findings:
                    logger.debug('STEP 2: Mitigating existing findings that are not present anymore in the report')
                    for finding in to_mitigate:
                        # finding = Finding.objects.get(id=finding_id)
                        if not finding.mitigated or not finding.is_Mitigated:
                            logger.debug('mitigating finding: %i:%s', finding.id, finding)
                            finding.mitigated = scan_date_time
                            finding.is_Mitigated = True
                            finding.mitigated_by = request.user
                            finding.active = False

                            # if we're mitigating a finding, we don't want to run dedupe
                            # finding.save(push_to_jira=push_to_jira)
                            finding.save(push_to_jira=push_to_jira, dedupe_option=False)
                            note = Notes(entry="Mitigated by %s re-upload." % scan_type,
                                        author=request.user)
                            note.save()
                            finding.notes.add(note)
                            mitigated_findings.append(finding)
                            mitigated_count += 1

                            endpoint_status = finding.endpoint_status.all()
                            for status in endpoint_status:
                                status.mitigated_by = request.user
                                status.mitigated_time = timezone.now()
                                status.mitigated = True
                                status.last_modified = timezone.now()
                                status.save()

                untouched = set(unchanged_items) - set(to_mitigate)

                test.updated = max_safe([scan_date_time, test.updated])
                test.engagement.updated = max_safe([scan_date_time, test.engagement.updated])

                if version:
                    test.version = version

                if branch_tag:
                    test.branch_tag = branch_tag

                if build_id:
                    test.build_id = build_id

                if branch_tag:
                    test.commit_hash = commit_hash

                test.save()
                test.engagement.save()
=======
            if not error:
                message = construct_imported_message(scan_type, finding_count, new_finding_count=new_finding_count,
                                                        closed_finding_count=closed_finding_count,
                                                        reactivated_finding_count=reactivated_finding_count,
                                                        untouched_finding_count=untouched_finding_count)
                add_success_message_to_response(message)
>>>>>>> 3957c7d7

            return HttpResponseRedirect(reverse('view_test', args=(test.id,)))

    product_tab = Product_Tab(engagement.product.id, title="Re-upload a %s" % scan_type, tab="engagements")
    product_tab.setEngagement(engagement)
    form.fields['endpoints'].queryset = Endpoint.objects.filter(product__id=product_tab.product.id)
    return render(request,
                  'dojo/import_scan_results.html',
                  {'form': form,
                   'product_tab': product_tab,
                   'eid': engagement.id,
                   'additional_message': additional_message,
                   'jform': jform,
                   'scan_types': get_choices(),
                   })<|MERGE_RESOLUTION|>--- conflicted
+++ resolved
@@ -718,233 +718,12 @@
                 add_error_message_to_response('An exception error occurred during the report import:%s' % str(e))
                 error = True
 
-<<<<<<< HEAD
-                # can't use helper as when push_all_jira_issues is True, the checkbox gets disabled and is always false
-                # push_to_jira = jira_helper.is_push_to_jira(new_finding, jform.cleaned_data.get('push_to_jira'))
-                push_to_jira = push_all_jira_issues or (jform and jform.cleaned_data.get('push_to_jira'))
-
-                logger.debug('starting reimport of %i items.', len(items))
-                from dojo.importers.reimport.utils import get_deduplication_algorithm_from_conf, match_new_finding_to_existing_finding, update_endpoint_status
-                deduplication_algorithm = get_deduplication_algorithm_from_conf(scan_type)
-
-                i = 0
-                logger.debug('STEP 1: looping over findings from the reimported report and trying to match them to existing findings')
-                deduplicationLogger.debug('Algorithm used for matching new findings to existing findings: ' + deduplication_algorithm)
-                for item in items:
-                    sev = item.severity
-                    if sev == 'Information' or sev == 'Informational':
-                        sev = 'Info'
-                        item.severity = sev
-
-                    # existing findings may be from before we had component_name/version fields
-                    component_name = item.component_name if hasattr(item, 'component_name') else None
-                    component_version = item.component_version if hasattr(item, 'component_version') else None
-
-                    # If it doesn't clear minimum severity, move on
-                    if Finding.SEVERITIES[sev] > Finding.SEVERITIES[min_sev]:
-                        continue
-
-                    item.hash_code = item.compute_hash_code()
-                    deduplicationLogger.debug("new finding's hash_code: %s", item.hash_code)
-
-                    findings = match_new_finding_to_existing_finding(item, test, deduplication_algorithm, scan_type)
-
-                    if findings:
-                        finding = findings[0]
-                        if finding.false_p or finding.out_of_scope or finding.risk_accepted:
-                            logger.debug('%i: skipping existing finding (it is marked as false positive:%s and/or out of scope:%s or is a risk accepted:%s): %i:%s:%s:%s', i, finding.false_p, finding.out_of_scope, finding.risk_accepted, finding.id, finding, finding.component_name, finding.component_version)
-                        elif finding.mitigated or finding.is_Mitigated:
-                            logger.debug('%i: reactivating: %i:%s:%s:%s', i, finding.id, finding, finding.component_name, finding.component_version)
-                            # it was once fixed, but now back
-                            finding.mitigated = None
-                            finding.is_Mitigated = False
-                            finding.mitigated_by = None
-                            finding.active = True
-                            finding.verified = verified
-
-                            # existing findings may be from before we had component_name/version fields
-                            finding.component_name = finding.component_name if finding.component_name else component_name
-                            finding.component_version = finding.component_version if finding.component_version else component_version
-
-                            # don't run dedupe when reactivating
-                            finding.save(dedupe_option=False)
-                            note = Notes(
-                                entry="Re-activated by %s re-upload." % scan_type,
-                                author=request.user)
-                            note.save()
-                            finding.notes.add(note)
-
-                            endpoint_status = finding.endpoint_status.all()
-                            for status in endpoint_status:
-                                status.mitigated_by = None
-                                status.mitigated_time = None
-                                status.mitigated = False
-                                status.last_modified = timezone.now()
-                                status.save()
-
-                            reactivated_items.append(finding)
-                            reactivated_count += 1
-                        else:
-                            # existing findings may be from before we had component_name/version fields
-                            logger.debug('%i: updating existing finding: %i:%s:%s:%s', i, finding.id, finding, finding.component_name, finding.component_version)
-                            if not finding.component_name or not finding.component_version:
-                                finding.component_name = finding.component_name if finding.component_name else component_name
-                                finding.component_version = finding.component_version if finding.component_version else component_version
-                                finding.save(dedupe_option=False)
-                            unchanged_items.append(finding)
-                            unchanged_count += 1
-                        if finding.dynamic_finding:
-                            logger.debug("Re-import found an existing dynamic finding for this new finding. Checking the status of endpoints")
-                            update_endpoint_status(finding, item, request.user)
-                    else:
-                        item.test = test
-                        item.reporter = request.user
-                        item.last_reviewed = timezone.now()
-                        item.last_reviewed_by = request.user
-                        item.verified = verified
-                        item.active = active
-
-                        # Save it. Don't dedupe before endpoints are added.
-                        item.save(dedupe_option=False)
-                        logger.debug('%i: reimport creating new finding as no existing finding match: %i:%s:%s:%s', i, item.id, item, item.component_name, item.component_version)
-                        finding_added_count += 1
-                        # Add it to the new items
-                        new_items.append(item)
-                        finding = item
-
-                        if hasattr(item, 'unsaved_req_resp') and len(item.unsaved_req_resp) > 0:
-                            for req_resp in item.unsaved_req_resp:
-                                burp_rr = BurpRawRequestResponse(
-                                    finding=item,
-                                    burpRequestBase64=base64.b64encode(req_resp["req"].encode("utf-8")),
-                                    burpResponseBase64=base64.b64encode(req_resp["resp"].encode("utf-8")),
-                                )
-                                burp_rr.clean()
-                                burp_rr.save()
-
-                        if item.unsaved_request is not None and item.unsaved_response is not None:
-                            burp_rr = BurpRawRequestResponse(finding=finding,
-                                                             burpRequestBase64=base64.b64encode(item.unsaved_request.encode()),
-                                                             burpResponseBase64=base64.b64encode(item.unsaved_response.encode()),
-                                                             )
-                            burp_rr.clean()
-                            burp_rr.save()
-
-                    if finding:
-                        finding_count += 1
-                        for endpoint in item.unsaved_endpoints:
-                            try:
-                                ep, created = Endpoint.objects.get_or_create(protocol=endpoint.protocol,
-                                                                            userinfo=endpoint.userinfo,
-                                                                            host=endpoint.host,
-                                                                            fqdn=endpoint.fqdn,
-                                                                            port=endpoint.port,
-                                                                            path=endpoint.path,
-                                                                            query=endpoint.query,
-                                                                            fragment=endpoint.fragment,
-                                                                            product=test.engagement.product)
-                            except (MultipleObjectsReturned):
-                                pass
-                            try:
-                                eps, created = Endpoint_Status.objects.get_or_create(
-                                    finding=finding,
-                                    endpoint=ep)
-                            except (MultipleObjectsReturned):
-                                pass
-
-                            ep.endpoint_status.add(eps)
-                            finding.endpoints.add(ep)
-                            finding.endpoint_status.add(eps)
-
-                        for endpoint in form.cleaned_data['endpoints']:
-                            try:
-                                ep, created = Endpoint.objects.get_or_create(protocol=endpoint.protocol,
-                                                                            userinfo=endpoint.userinfo,
-                                                                            host=endpoint.host,
-                                                                            fqdn=endpoint.fqdn,
-                                                                            port=endpoint.port,
-                                                                            path=endpoint.path,
-                                                                            query=endpoint.query,
-                                                                            fragment=endpoint.fragment,
-                                                                            product=test.engagement.product)
-                            except (MultipleObjectsReturned):
-                                pass
-                            try:
-                                eps, created = Endpoint_Status.objects.get_or_create(
-                                    finding=finding,
-                                    endpoint=ep)
-                            except (MultipleObjectsReturned):
-                                pass
-
-                            ep.endpoint_status.add(eps)
-                            finding.endpoints.add(ep)
-                            finding.endpoint_status.add(eps)
-
-                        if item.unsaved_tags:
-                            finding.tags = item.unsaved_tags
-
-                    # Save it. This may be the second time we save it in this function.
-                    finding.save(push_to_jira=push_to_jira)
-                    i += 1
-                # calculate the difference
-                to_mitigate = set(original_items) - set(reactivated_items) - set(unchanged_items)
-                mitigated_findings = []
-                if close_old_findings:
-                    logger.debug('STEP 2: Mitigating existing findings that are not present anymore in the report')
-                    for finding in to_mitigate:
-                        # finding = Finding.objects.get(id=finding_id)
-                        if not finding.mitigated or not finding.is_Mitigated:
-                            logger.debug('mitigating finding: %i:%s', finding.id, finding)
-                            finding.mitigated = scan_date_time
-                            finding.is_Mitigated = True
-                            finding.mitigated_by = request.user
-                            finding.active = False
-
-                            # if we're mitigating a finding, we don't want to run dedupe
-                            # finding.save(push_to_jira=push_to_jira)
-                            finding.save(push_to_jira=push_to_jira, dedupe_option=False)
-                            note = Notes(entry="Mitigated by %s re-upload." % scan_type,
-                                        author=request.user)
-                            note.save()
-                            finding.notes.add(note)
-                            mitigated_findings.append(finding)
-                            mitigated_count += 1
-
-                            endpoint_status = finding.endpoint_status.all()
-                            for status in endpoint_status:
-                                status.mitigated_by = request.user
-                                status.mitigated_time = timezone.now()
-                                status.mitigated = True
-                                status.last_modified = timezone.now()
-                                status.save()
-
-                untouched = set(unchanged_items) - set(to_mitigate)
-
-                test.updated = max_safe([scan_date_time, test.updated])
-                test.engagement.updated = max_safe([scan_date_time, test.engagement.updated])
-
-                if version:
-                    test.version = version
-
-                if branch_tag:
-                    test.branch_tag = branch_tag
-
-                if build_id:
-                    test.build_id = build_id
-
-                if branch_tag:
-                    test.commit_hash = commit_hash
-
-                test.save()
-                test.engagement.save()
-=======
             if not error:
                 message = construct_imported_message(scan_type, finding_count, new_finding_count=new_finding_count,
                                                         closed_finding_count=closed_finding_count,
                                                         reactivated_finding_count=reactivated_finding_count,
                                                         untouched_finding_count=untouched_finding_count)
                 add_success_message_to_response(message)
->>>>>>> 3957c7d7
 
             return HttpResponseRedirect(reverse('view_test', args=(test.id,)))
 
