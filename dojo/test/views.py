--- conflicted
+++ resolved
@@ -51,109 +51,6 @@
 deduplicationLogger = logging.getLogger("dojo.specific-loggers.deduplication")
 
 
-<<<<<<< HEAD
-=======
-@sensitive_variables('service_account_info', 'credentials')
-@user_is_authorized(Test, Permissions.Test_View, 'tid')
-def view_test(request, tid):
-    test_prefetched = get_authorized_tests(Permissions.Test_View)
-    test_prefetched = test_prefetched.annotate(total_reimport_count=Count('test_import__id', distinct=True))
-    # tests_prefetched = test_prefetched.prefetch_related(Prefetch('test_import_set', queryset=Test_Import.objects.filter(~Q(findings_affected=None))))
-    # tests_prefetched = test_prefetched.prefetch_related('test_import_set')
-    # test_prefetched = test_prefetched.prefetch_related('test_import_set__test_import_finding_action_set')
-
-    test = get_object_or_404(test_prefetched, pk=tid)
-    # test = get_object_or_404(Test, pk=tid)
-
-    prod = test.engagement.product
-    notes = test.notes.all()
-    note_type_activation = Note_Type.objects.filter(is_active=True).count()
-    if note_type_activation:
-        available_note_types = find_available_notetypes(notes)
-    files = test.files.all()
-    person = request.user.username
-    findings = Finding.objects.filter(test=test).order_by('numerical_severity')
-    findings = FindingFilter(request.GET, queryset=findings)
-    stub_findings = Stub_Finding.objects.filter(test=test)
-    cred_test = Cred_Mapping.objects.filter(test=test).select_related('cred_id').order_by('cred_id')
-    creds = Cred_Mapping.objects.filter(engagement=test.engagement).select_related('cred_id').order_by('cred_id')
-    if request.method == 'POST':
-        user_has_permission_or_403(request.user, test, Permissions.Note_Add)
-        if note_type_activation:
-            form = TypedNoteForm(request.POST, available_note_types=available_note_types)
-        else:
-            form = NoteForm(request.POST)
-        if form.is_valid():
-            new_note = form.save(commit=False)
-            new_note.author = request.user
-            new_note.date = timezone.now()
-            new_note.save()
-            test.notes.add(new_note)
-            if note_type_activation:
-                form = TypedNoteForm(available_note_types=available_note_types)
-            else:
-                form = NoteForm()
-            url = request.build_absolute_uri(reverse("view_test", args=(test.id,)))
-            title = "Test: %s on %s" % (test.test_type.name, test.engagement.product.name)
-            process_notifications(request, new_note, url, title)
-            messages.add_message(request,
-                                 messages.SUCCESS,
-                                 _('Note added successfully.'),
-                                 extra_tags='alert-success')
-    else:
-        if note_type_activation:
-            form = TypedNoteForm(available_note_types=available_note_types)
-        else:
-            form = NoteForm()
-
-    title_words = get_words_for_field(Finding, 'title')
-    component_words = get_words_for_field(Finding, 'component_name')
-
-    # test_imports = test.test_import_set.all()
-    test_imports = Test_Import.objects.filter(test=test)
-    test_import_filter = TestImportFilter(request.GET, test_imports)
-
-    paged_test_imports = get_page_items_and_count(request, test_import_filter.qs, 5, prefix='test_imports')
-    paged_test_imports.object_list = paged_test_imports.object_list.prefetch_related('test_import_finding_action_set')
-
-    paged_findings = get_page_items_and_count(request, prefetch_for_findings(findings.qs), 25, prefix='findings')
-    paged_stub_findings = get_page_items(request, stub_findings, 25)
-    show_re_upload = any(test.test_type.name in code for code in get_choices_sorted())
-
-    product_tab = Product_Tab(prod, title=_("Test"), tab="engagements")
-    product_tab.setEngagement(test.engagement)
-    jira_project = jira_helper.get_jira_project(test)
-
-    finding_groups = test.finding_group_set.all().prefetch_related('findings', 'jira_issue', 'creator', 'findings__vulnerability_id_set')
-
-    bulk_edit_form = FindingBulkUpdateForm(request.GET)
-    return render(request, 'dojo/view_test.html',
-                  {'test': test,
-                   'prod': prod,
-                   'product_tab': product_tab,
-                   'findings': paged_findings,
-                   'filtered': findings,
-                   'stub_findings': paged_stub_findings,
-                   'title_words': title_words,
-                   'component_words': component_words,
-                   'form': form,
-                   'notes': notes,
-                   'files': files,
-                   'person': person,
-                   'request': request,
-                   'show_re_upload': show_re_upload,
-                   'creds': creds,
-                   'cred_test': cred_test,
-                   'jira_project': jira_project,
-                   'bulk_edit_form': bulk_edit_form,
-                   'paged_test_imports': paged_test_imports,
-                   'test_import_filter': test_import_filter,
-                   'finding_groups': finding_groups,
-                   'finding_group_by_options': Finding_Group.GROUP_BY_OPTIONS,
-                   })
-
-
->>>>>>> 103eeedd
 def prefetch_for_findings(findings):
     prefetched_findings = findings
     if isinstance(findings, QuerySet):  # old code can arrive here with prods being a list because the query was already executed
