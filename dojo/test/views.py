--- conflicted
+++ resolved
@@ -784,11 +784,7 @@
                                                                  'mitigated') + '. Please manually verify each one.',
                                          extra_tags='alert-success')
 
-<<<<<<< HEAD
-                create_notification(event='findings_updated', title=str(finding_count) + " findings for " + test.engagement.product.name, finding_count=finding_count, test=test, engagement=test.engagement, url=reverse('view_test', args=(test.id,)))
-=======
                 create_notification(event='scan_added', title=str(finding_count) + " findings for " + test.engagement.product.name, finding_count=finding_count, test=test, engagement=test.engagement, url=reverse('view_test', args=(test.id,)))
->>>>>>> f5babb33
 
                 return HttpResponseRedirect(reverse('view_test', args=(test.id,)))
             except SyntaxError:
