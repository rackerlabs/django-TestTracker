from crum import get_current_user
from django.conf import settings
from django.db.models import Exists, OuterRef, Q
from dojo.models import Test, Product_Member, Product_Type_Member, Test_Import, \
    Product_Group, Product_Type_Group
from dojo.authorization.authorization import get_roles_for_permission


def get_authorized_tests(permission, product=None):
    user = get_current_user()

    if user is None:
        return Test.objects.none()

    tests = Test.objects.all()
    if product:
        tests = tests.filter(engagement__product=product)

    if user.is_superuser:
        return tests

    if settings.FEATURE_AUTHORIZATION_V2:
        if user.is_staff and settings.AUTHORIZATION_STAFF_OVERRIDE:
            return Test.objects.all()

        roles = get_roles_for_permission(permission)
        authorized_product_type_roles = Product_Type_Member.objects.filter(
            product_type=OuterRef('engagement__product__prod_type_id'),
            user=user,
            role__in=roles)
        authorized_product_roles = Product_Member.objects.filter(
            product=OuterRef('engagement__product_id'),
            user=user,
            role__in=roles)
<<<<<<< HEAD

        tests = tests.annotate(
=======
        authorized_product_type_groups = Product_Type_Group.objects.filter(
            product_type=OuterRef('engagement__product__prod_type_id'),
            group__users=user,
            role__in=roles)
        authorized_product_groups = Product_Group.objects.filter(
            product=OuterRef('engagement__product_id'),
            group__users=user,
            role__in=roles)
        tests = Test.objects.annotate(
>>>>>>> 2310287d
            engagement__product__prod_type__member=Exists(authorized_product_type_roles),
            engagement__product__member=Exists(authorized_product_roles),
            engagement__product__prod_type__authorized_group=Exists(authorized_product_type_groups),
            engagement__product__authorized_group=Exists(authorized_product_groups))
        tests = tests.filter(
            Q(engagement__product__prod_type__member=True) |
            Q(engagement__product__member=True) |
            Q(engagement__product__prod_type__authorized_group=True) |
            Q(engagement__product__authorized_group=True))
    else:
        if not user.is_staff:
            tests = tests.filter(
                Q(engagement__product__authorized_users__in=[user]) |
                Q(engagement__product__prod_type__authorized_users__in=[user]))
    return tests


def get_authorized_test_imports(permission):
    user = get_current_user()

    if user is None:
        return Test_Import.objects.none()

    if user.is_superuser:
        return Test_Import.objects.all()

    if settings.FEATURE_AUTHORIZATION_V2:
        if user.is_staff and settings.AUTHORIZATION_STAFF_OVERRIDE:
            return Test_Import.objects.all()

        roles = get_roles_for_permission(permission)
        authorized_product_type_roles = Product_Type_Member.objects.filter(
            product_type=OuterRef('test__engagement__product__prod_type_id'),
            user=user,
            role__in=roles)
        authorized_product_roles = Product_Member.objects.filter(
            product=OuterRef('test__engagement__product_id'),
            user=user,
            role__in=roles)
        authorized_product_type_groups = Product_Type_Group.objects.filter(
            product_type=OuterRef('test__engagement__product__prod_type_id'),
            group__users=user,
            role__in=roles)
        authorized_product_groups = Product_Group.objects.filter(
            product=OuterRef('test__engagement__product_id'),
            group__users=user,
            role__in=roles)
        test_imports = Test_Import.objects.annotate(
            test__engagement__product__prod_type__member=Exists(authorized_product_type_roles),
            test__engagement__product__member=Exists(authorized_product_roles),
            test__engagement__product__prod_type__authorized_group=Exists(authorized_product_type_groups),
            test__engagement__product__authorized_group=Exists(authorized_product_groups))
        test_imports = test_imports.filter(
            Q(test__engagement__product__prod_type__member=True) |
            Q(test__engagement__product__member=True) |
            Q(test__engagement__product__prod_type__authorized_group=True) |
            Q(test__engagement__product__authorized_group=True))
    else:
        if user.is_staff:
            test_imports = Test_Import.objects.all()
        else:
            test_imports = Test_Import.objects.filter(
                Q(test__engagement__product__authorized_users__in=[user]) |
                Q(test__engagement__product__prod_type__authorized_users__in=[user]))
    return test_imports<|MERGE_RESOLUTION|>--- conflicted
+++ resolved
@@ -32,10 +32,7 @@
             product=OuterRef('engagement__product_id'),
             user=user,
             role__in=roles)
-<<<<<<< HEAD
 
-        tests = tests.annotate(
-=======
         authorized_product_type_groups = Product_Type_Group.objects.filter(
             product_type=OuterRef('engagement__product__prod_type_id'),
             group__users=user,
@@ -44,12 +41,13 @@
             product=OuterRef('engagement__product_id'),
             group__users=user,
             role__in=roles)
-        tests = Test.objects.annotate(
->>>>>>> 2310287d
+
+        tests = tests.annotate(
             engagement__product__prod_type__member=Exists(authorized_product_type_roles),
             engagement__product__member=Exists(authorized_product_roles),
             engagement__product__prod_type__authorized_group=Exists(authorized_product_type_groups),
             engagement__product__authorized_group=Exists(authorized_product_groups))
+
         tests = tests.filter(
             Q(engagement__product__prod_type__member=True) |
             Q(engagement__product__member=True) |
