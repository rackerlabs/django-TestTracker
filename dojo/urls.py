--- conflicted
+++ resolved
@@ -29,12 +29,8 @@
     ToolConfigurationsViewSet, ToolProductSettingsViewSet, ToolTypesViewSet, \
     UsersViewSet, ImportScanView, ReImportScanView, ProductTypeViewSet, DojoMetaViewSet, \
     DevelopmentEnvironmentViewSet, NotesViewSet, NoteTypeViewSet, SystemSettingsViewSet, \
-<<<<<<< HEAD
-    AppAnalysisViewSet, EndpointStatusViewSet, RegulationsViewSet
-=======
     AppAnalysisViewSet, EndpointStatusViewSet, SonarqubeIssueViewSet, SonarqubeIssueTransitionViewSet, \
-    SonarqubeProductViewSet
->>>>>>> b3cc7ea0
+    SonarqubeProductViewSet, RegulationsViewSet
 
 from dojo.utils import get_system_setting
 from dojo.development_environment.urls import urlpatterns as dev_env_urls
