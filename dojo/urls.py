--- conflicted
+++ resolved
@@ -202,10 +202,7 @@
 
 if settings.DEBUG:
     urlpatterns += static(settings.MEDIA_URL, document_root=settings.MEDIA_ROOT)
-<<<<<<< HEAD
 #    urlpatterns += [url(r'^silk/', include('silk.urls', namespace='silk'))]
-=======
->>>>>>> f5babb33
 
 import debug_toolbar
 urlpatterns += [url(r"^__debug__/", include(debug_toolbar.urls))]