import logging

from django.conf import settings
from django.conf.urls import include
from django.contrib import admin
from django.http import HttpResponse
<<<<<<< HEAD
from dojo import views
from dojo.api_v2.views import EndPointViewSet, EngagementViewSet, \
    FindingTemplatesViewSet, FindingViewSet, JiraInstanceViewSet, \
    JiraIssuesViewSet, JiraProjectViewSet, ProductViewSet, CredentialsViewSet, CredentialsMappingViewSet, \
    SLAConfigurationViewset, StubFindingsViewSet, TestImportViewSet, TestsViewSet, TestTypesViewSet, \
    ToolConfigurationsViewSet, ToolProductSettingsViewSet, ToolTypesViewSet, \
    UsersViewSet, ImportScanView, ReImportScanView, ProductTypeViewSet, DojoMetaViewSet, \
    DevelopmentEnvironmentViewSet, NotesViewSet, NoteTypeViewSet, SystemSettingsViewSet, \
    AppAnalysisViewSet, EndpointStatusViewSet, SonarqubeIssueViewSet, SonarqubeIssueTransitionViewSet, \
    RegulationsViewSet, ProductTypeMemberViewSet, ProductMemberViewSet, RiskAcceptanceViewSet, \
    DojoGroupViewSet, ProductGroupViewSet, ProductTypeGroupViewSet, RoleViewSet, GlobalRoleViewSet, \
    DojoGroupMemberViewSet, ImportLanguagesView, LanguageTypeViewSet, LanguageViewSet, \
    NotificationsViewSet, EngagementPresetsViewset, NetworkLocationsViewset, UserContactInfoViewSet, \
    ProductAPIScanConfigurationViewSet, UserProfileView, EndpointMetaImporterView, \
    ConfigurationPermissionViewSet, QuestionnaireQuestionViewSet, QuestionnaireAnswerViewSet, \
    QuestionnaireGeneralSurveyViewSet, QuestionnaireEngagementSurveyViewSet, QuestionnaireAnsweredSurveyViewSet, \
    TransferFindingViewSet, TransferFindingFindingsViewSet, AnnouncementViewSet
=======
from django.urls import re_path
from drf_spectacular.views import SpectacularSwaggerView
from rest_framework.authtoken import views as tokenviews
from rest_framework.routers import DefaultRouter
>>>>>>> 81c123e8

from dojo import views
from dojo.announcement.urls import urlpatterns as announcement_urls
from dojo.api_v2.views import (
    AnnouncementViewSet,
    AppAnalysisViewSet,
    ConfigurationPermissionViewSet,
    CredentialsMappingViewSet,
    CredentialsViewSet,
    DevelopmentEnvironmentViewSet,
    DojoGroupMemberViewSet,
    DojoGroupViewSet,
    DojoMetaViewSet,
    EndpointMetaImporterView,
    EndpointStatusViewSet,
    EndPointViewSet,
    EngagementPresetsViewset,
    EngagementViewSet,
    FindingTemplatesViewSet,
    FindingViewSet,
    GlobalRoleViewSet,
    ImportLanguagesView,
    ImportScanView,
    JiraInstanceViewSet,
    JiraIssuesViewSet,
    JiraProjectViewSet,
    LanguageTypeViewSet,
    LanguageViewSet,
    NetworkLocationsViewset,
    NotesViewSet,
    NoteTypeViewSet,
    NotificationsViewSet,
    ProductAPIScanConfigurationViewSet,
    ProductGroupViewSet,
    ProductMemberViewSet,
    ProductTypeGroupViewSet,
    ProductTypeMemberViewSet,
    ProductTypeViewSet,
    ProductViewSet,
    QuestionnaireAnsweredSurveyViewSet,
    QuestionnaireAnswerViewSet,
    QuestionnaireEngagementSurveyViewSet,
    QuestionnaireGeneralSurveyViewSet,
    QuestionnaireQuestionViewSet,
    RegulationsViewSet,
    ReImportScanView,
    RiskAcceptanceViewSet,
    RoleViewSet,
    SLAConfigurationViewset,
    SonarqubeIssueTransitionViewSet,
    SonarqubeIssueViewSet,
    StubFindingsViewSet,
    SystemSettingsViewSet,
    TestImportViewSet,
    TestsViewSet,
    TestTypesViewSet,
    ToolConfigurationsViewSet,
    ToolProductSettingsViewSet,
    ToolTypesViewSet,
    UserContactInfoViewSet,
    UserProfileView,
    UsersViewSet,
)
from dojo.api_v2.views import DojoSpectacularAPIView as SpectacularAPIView
from dojo.banner.urls import urlpatterns as banner_urls
from dojo.benchmark.urls import urlpatterns as benchmark_urls
from dojo.components.urls import urlpatterns as component_urls
from dojo.cred.urls import urlpatterns as cred_urls
from dojo.development_environment.urls import urlpatterns as dev_env_urls
from dojo.endpoint.urls import urlpatterns as endpoint_urls
from dojo.engagement.urls import urlpatterns as eng_urls
from dojo.finding.urls import urlpatterns as finding_urls
from dojo.finding_group.urls import urlpatterns as finding_group_urls
from dojo.github_issue_link.urls import urlpatterns as github_urls
from dojo.group.urls import urlpatterns as group_urls
from dojo.home.urls import urlpatterns as home_urls
from dojo.jira_link.urls import urlpatterns as jira_urls
from dojo.metrics.urls import urlpatterns as metrics_urls
from dojo.note_type.urls import urlpatterns as note_type_urls
from dojo.notes.urls import urlpatterns as notes_urls
from dojo.notifications.urls import urlpatterns as notifications_urls
from dojo.object.urls import urlpatterns as object_urls
from dojo.product.urls import urlpatterns as prod_urls
from dojo.product_type.urls import urlpatterns as pt_urls
from dojo.regulations.urls import urlpatterns as regulations
from dojo.reports.urls import urlpatterns as reports_urls
from dojo.search.urls import urlpatterns as search_urls
from dojo.sla_config.urls import urlpatterns as sla_urls
from dojo.survey.urls import urlpatterns as survey_urls
from dojo.system_settings.urls import urlpatterns as system_settings_urls
from dojo.test.urls import urlpatterns as test_urls
from dojo.test_type.urls import urlpatterns as test_type_urls
from dojo.tool_config.urls import urlpatterns as tool_config_urls
from dojo.tool_product.urls import urlpatterns as tool_product_urls
from dojo.tool_type.urls import urlpatterns as tool_type_urls
from dojo.user.urls import urlpatterns as user_urls
from dojo.utils import get_system_setting

logger = logging.getLogger(__name__)

admin.autodiscover()

# custom handlers
handler500 = 'dojo.views.custom_error_view'
handler400 = 'dojo.views.custom_bad_request_view'

# v2 api written in django-rest-framework
v2_api = DefaultRouter()
v2_api.register(r'technologies', AppAnalysisViewSet)
v2_api.register(r'configuration_permissions', ConfigurationPermissionViewSet)
v2_api.register(r'credentials', CredentialsViewSet)
v2_api.register(r'credential_mappings', CredentialsMappingViewSet)
v2_api.register(r'endpoints', EndPointViewSet)
v2_api.register(r'endpoint_meta_import', EndpointMetaImporterView, basename='endpointmetaimport')
v2_api.register(r'endpoint_status', EndpointStatusViewSet)
v2_api.register(r'engagements', EngagementViewSet)
v2_api.register(r'development_environments', DevelopmentEnvironmentViewSet)
v2_api.register(r'finding_templates', FindingTemplatesViewSet)
v2_api.register(r'findings', FindingViewSet, basename='finding')
v2_api.register(r'jira_configurations', JiraInstanceViewSet)  # backwards compatibility
v2_api.register(r'jira_instances', JiraInstanceViewSet)
v2_api.register(r'jira_finding_mappings', JiraIssuesViewSet)
v2_api.register(r'jira_product_configurations', JiraProjectViewSet)  # backwards compatibility
v2_api.register(r'jira_projects', JiraProjectViewSet)
v2_api.register(r'products', ProductViewSet)
v2_api.register(r'product_types', ProductTypeViewSet)
v2_api.register(r'dojo_groups', DojoGroupViewSet)
v2_api.register(r'dojo_group_members', DojoGroupMemberViewSet)
v2_api.register(r'product_type_members', ProductTypeMemberViewSet)
v2_api.register(r'product_members', ProductMemberViewSet)
v2_api.register(r'product_type_groups', ProductTypeGroupViewSet)
v2_api.register(r'product_groups', ProductGroupViewSet)
v2_api.register(r'roles', RoleViewSet)
v2_api.register(r'global_roles', GlobalRoleViewSet)
v2_api.register(r'sla_configurations', SLAConfigurationViewset)
v2_api.register(r'sonarqube_issues', SonarqubeIssueViewSet)
v2_api.register(r'sonarqube_transitions', SonarqubeIssueTransitionViewSet)
v2_api.register(r'product_api_scan_configurations', ProductAPIScanConfigurationViewSet)
v2_api.register(r'stub_findings', StubFindingsViewSet)
v2_api.register(r'tests', TestsViewSet)
v2_api.register(r'test_types', TestTypesViewSet)
v2_api.register(r'test_imports', TestImportViewSet)
v2_api.register(r'tool_configurations', ToolConfigurationsViewSet)
v2_api.register(r'tool_product_settings', ToolProductSettingsViewSet)
v2_api.register(r'tool_types', ToolTypesViewSet)
v2_api.register(r'users', UsersViewSet)
v2_api.register(r'user_contact_infos', UserContactInfoViewSet)
v2_api.register(r'import-scan', ImportScanView, basename='importscan')
v2_api.register(r'reimport-scan', ReImportScanView, basename='reimportscan')
v2_api.register(r'metadata', DojoMetaViewSet, basename='metadata')
v2_api.register(r'notes', NotesViewSet)
v2_api.register(r'note_type', NoteTypeViewSet)
v2_api.register(r'system_settings', SystemSettingsViewSet)
v2_api.register(r'regulations', RegulationsViewSet)
v2_api.register(r'risk_acceptance', RiskAcceptanceViewSet)
v2_api.register(r'language_types', LanguageTypeViewSet)
v2_api.register(r'languages', LanguageViewSet)
v2_api.register(r'import-languages', ImportLanguagesView, basename='importlanguages')
v2_api.register(r'notifications', NotificationsViewSet, basename='notifications')
v2_api.register(r'engagement_presets', EngagementPresetsViewset)
v2_api.register(r'network_locations', NetworkLocationsViewset)
v2_api.register(r'questionnaire_answers', QuestionnaireAnswerViewSet)
v2_api.register(r'questionnaire_answered_questionnaires', QuestionnaireAnsweredSurveyViewSet)
v2_api.register(r'questionnaire_engagement_questionnaires', QuestionnaireEngagementSurveyViewSet)
v2_api.register(r'questionnaire_general_questionnaires', QuestionnaireGeneralSurveyViewSet)
v2_api.register(r'questionnaire_questions', QuestionnaireQuestionViewSet)
v2_api.register(r'transfer_finding', TransferFindingViewSet)
v2_api.register(r'transfer_finding_findings', TransferFindingFindingsViewSet)
v2_api.register(r'announcements', AnnouncementViewSet)
ur = []
ur += dev_env_urls
ur += endpoint_urls
ur += eng_urls
ur += finding_urls
ur += finding_group_urls
ur += home_urls
ur += metrics_urls
ur += prod_urls
ur += pt_urls
ur += reports_urls
ur += search_urls
ur += test_type_urls
ur += test_urls
ur += user_urls
ur += group_urls
ur += jira_urls
ur += github_urls
ur += tool_type_urls
ur += tool_config_urls
ur += tool_product_urls
ur += cred_urls
ur += sla_urls
ur += system_settings_urls
ur += notifications_urls
ur += object_urls
ur += benchmark_urls
ur += notes_urls
ur += note_type_urls
ur += banner_urls
ur += component_urls
ur += regulations
ur += announcement_urls

api_v2_urls = [
    #  Django Rest Framework API v2
    re_path(r'^{}api/v2/'.format(get_system_setting('url_prefix')), include(v2_api.urls)),
    re_path(r'^{}api/v2/user_profile/'.format(get_system_setting('url_prefix')), UserProfileView.as_view(), name='user_profile'),
]

if hasattr(settings, 'API_TOKENS_ENABLED'):
    if settings.API_TOKENS_ENABLED:
        api_v2_urls += [
            re_path(
                f"^{get_system_setting('url_prefix')}api/v2/api-token-auth/",
                tokenviews.obtain_auth_token,
                name='api-token-auth',
            )
        ]

urlpatterns = []

# sometimes urlpatterns needed be added from local_settings.py before other URLs of core dojo
if hasattr(settings, 'PRELOAD_URL_PATTERNS'):
    urlpatterns += settings.PRELOAD_URL_PATTERNS

urlpatterns += [
    # action history
    re_path(r'^{}history/(?P<cid>\d+)/(?P<oid>\d+)$'.format(get_system_setting('url_prefix')), views.action_history, name='action_history'),
    re_path(r'^{}'.format(get_system_setting('url_prefix')), include(ur)),

    # drf-spectacular = OpenAPI3
    re_path(r'^{}api/v2/oa3/schema/'.format(get_system_setting('url_prefix')), SpectacularAPIView.as_view(), name='schema_oa3'),
    re_path(r'^{}api/v2/oa3/swagger-ui/'.format(get_system_setting('url_prefix')), SpectacularSwaggerView.as_view(url=get_system_setting('url_prefix') + '/api/v2/oa3/schema/?format=json'), name='swagger-ui_oa3'),

    re_path(r'^robots.txt', lambda x: HttpResponse("User-Agent: *\nDisallow: /", content_type="text/plain"), name="robots_file"),
    re_path(r'^manage_files/(?P<oid>\d+)/(?P<obj_type>\w+)$', views.manage_files, name='manage_files'),
    re_path(r'^access_file/(?P<fid>\d+)/(?P<oid>\d+)/(?P<obj_type>\w+)$', views.access_file, name='access_file'),
    re_path(r'^{}/(?P<path>.*)$'.format(settings.MEDIA_URL.strip('/')), views.protected_serve, {'document_root': settings.MEDIA_ROOT})
]

urlpatterns += api_v2_urls
urlpatterns += survey_urls

if hasattr(settings, 'DJANGO_METRICS_ENABLED'):
    if settings.DJANGO_METRICS_ENABLED:
        urlpatterns += [re_path(r'^{}django_metrics/'.format(get_system_setting('url_prefix')), include('django_prometheus.urls'))]

if hasattr(settings, 'SAML2_ENABLED'):
    if settings.SAML2_ENABLED:
        # django saml2
        urlpatterns += [re_path(r'^saml2/', include('djangosaml2.urls'))]

if hasattr(settings, 'DJANGO_ADMIN_ENABLED'):
    if settings.DJANGO_ADMIN_ENABLED:
        #  django admin
        urlpatterns += [re_path(r'^{}admin/'.format(get_system_setting('url_prefix')), admin.site.urls)]

# sometimes urlpatterns needed be added from local_settings.py to avoid having to modify core defect dojo files
if hasattr(settings, 'EXTRA_URL_PATTERNS'):
    urlpatterns += settings.EXTRA_URL_PATTERNS


# Remove any other endpoints that drf-spectacular is guessing should be in the swagger
def drf_spectacular_preprocessing_filter_spec(endpoints):
    filtered = []
    for (path, path_regex, method, callback) in endpoints:
        # Remove all but DRF API endpoints
        if path.startswith("/api/v2/"):
            filtered.append((path, path_regex, method, callback))
    return filtered<|MERGE_RESOLUTION|>--- conflicted
+++ resolved
@@ -4,30 +4,10 @@
 from django.conf.urls import include
 from django.contrib import admin
 from django.http import HttpResponse
-<<<<<<< HEAD
-from dojo import views
-from dojo.api_v2.views import EndPointViewSet, EngagementViewSet, \
-    FindingTemplatesViewSet, FindingViewSet, JiraInstanceViewSet, \
-    JiraIssuesViewSet, JiraProjectViewSet, ProductViewSet, CredentialsViewSet, CredentialsMappingViewSet, \
-    SLAConfigurationViewset, StubFindingsViewSet, TestImportViewSet, TestsViewSet, TestTypesViewSet, \
-    ToolConfigurationsViewSet, ToolProductSettingsViewSet, ToolTypesViewSet, \
-    UsersViewSet, ImportScanView, ReImportScanView, ProductTypeViewSet, DojoMetaViewSet, \
-    DevelopmentEnvironmentViewSet, NotesViewSet, NoteTypeViewSet, SystemSettingsViewSet, \
-    AppAnalysisViewSet, EndpointStatusViewSet, SonarqubeIssueViewSet, SonarqubeIssueTransitionViewSet, \
-    RegulationsViewSet, ProductTypeMemberViewSet, ProductMemberViewSet, RiskAcceptanceViewSet, \
-    DojoGroupViewSet, ProductGroupViewSet, ProductTypeGroupViewSet, RoleViewSet, GlobalRoleViewSet, \
-    DojoGroupMemberViewSet, ImportLanguagesView, LanguageTypeViewSet, LanguageViewSet, \
-    NotificationsViewSet, EngagementPresetsViewset, NetworkLocationsViewset, UserContactInfoViewSet, \
-    ProductAPIScanConfigurationViewSet, UserProfileView, EndpointMetaImporterView, \
-    ConfigurationPermissionViewSet, QuestionnaireQuestionViewSet, QuestionnaireAnswerViewSet, \
-    QuestionnaireGeneralSurveyViewSet, QuestionnaireEngagementSurveyViewSet, QuestionnaireAnsweredSurveyViewSet, \
-    TransferFindingViewSet, TransferFindingFindingsViewSet, AnnouncementViewSet
-=======
 from django.urls import re_path
 from drf_spectacular.views import SpectacularSwaggerView
 from rest_framework.authtoken import views as tokenviews
 from rest_framework.routers import DefaultRouter
->>>>>>> 81c123e8
 
 from dojo import views
 from dojo.announcement.urls import urlpatterns as announcement_urls
@@ -81,6 +61,8 @@
     SonarqubeIssueViewSet,
     StubFindingsViewSet,
     SystemSettingsViewSet,
+    TransferFindingViewSet, 
+    TransferFindingFindingsViewSet,
     TestImportViewSet,
     TestsViewSet,
     TestTypesViewSet,
