import logging
import crum
import requests
from azure.devops.connection import Connection
from msrest.authentication import BasicAuthentication
from django.conf import settings

from dateutil.relativedelta import relativedelta
from django.core.exceptions import PermissionDenied
from django.urls import reverse
from django.utils import timezone

from retry import retry
from dojo.celery import app
import dojo.jira_link.helper as jira_helper
from dojo.jira_link.helper import escape_for_jira
from dojo.models import Finding, Risk_Acceptance, System_Settings
from dojo.transfer_findings import helper as hp_transfer_finding
from dojo.risk_acceptance.notification import Notification
from dojo.utils import get_full_url, get_system_setting, get_remote_json_config

logger = logging.getLogger(__name__)


def expire_now(risk_acceptance):
    logger.info("Expiring risk acceptance %i:%s with %i findings", risk_acceptance.id, risk_acceptance, len(risk_acceptance.accepted_findings.all()))

    reactivated_findings = []
    if risk_acceptance.reactivate_expired:
        for finding in risk_acceptance.accepted_findings.all():
            if not finding.active:
                logger.debug("%i:%s: unaccepting a.k.a reactivating finding.", finding.id, finding)
                finding.active = True
                finding.risk_accepted = False
                finding.risk_status = "Risk Expired"
                finding.acceptances_confirmed = 0
                finding.accepted_by = ""
                
                # Update any endpoint statuses on each of the findings
                update_endpoint_statuses(finding, False)

                if risk_acceptance.restart_sla_expired:
                    finding.sla_start_date = timezone.now().date()

                finding.save(dedupe_option=False)
                # reactivate finding realted (transfer finding)
                system_settings = System_Settings.objects.get()
                if system_settings.enable_transfer_finding:
                    hp_transfer_finding.close_or_reactive_related_finding(event="reactive",
                                                    parent_finding=finding,
                                                    notes=f"The finding expired by the parent finding {finding.id} (policies for the transfer of findings)",
                                                    send_notification=True)
                reactivated_findings.append(finding)
                # findings remain in this risk acceptance for reporting / metrics purposes
            else:
                logger.debug("%i:%s already active, no changes made.", finding.id, finding)

        # best effort JIRA integration, no status changes
        post_jira_comments(risk_acceptance, risk_acceptance.accepted_findings.all(), expiration_message_creator)

    risk_acceptance.expiration_date = timezone.now()
    risk_acceptance.expiration_date_handled = timezone.now()
    risk_acceptance.save()
<<<<<<< HEAD
    Notification.risk_acceptance_expiration(risk_acceptance, reactivated_findings)
=======

    accepted_findings = risk_acceptance.accepted_findings.all()
    title = "Risk acceptance with " + str(len(accepted_findings)) + " accepted findings has expired for " + \
            str(risk_acceptance.engagement.product) + ": " + str(risk_acceptance.engagement.name)

    create_notification(event="risk_acceptance_expiration", title=title, risk_acceptance=risk_acceptance, accepted_findings=accepted_findings,
                         reactivated_findings=reactivated_findings, engagement=risk_acceptance.engagement,
                         product=risk_acceptance.engagement.product,
                         url=reverse("view_risk_acceptance", args=(risk_acceptance.engagement.id, risk_acceptance.id)))
>>>>>>> 51cea97b


def reinstate(risk_acceptance, old_expiration_date):
    if risk_acceptance.expiration_date_handled:
        logger.info("Reinstating risk acceptance %i:%s with %i findings", risk_acceptance.id, risk_acceptance, len(risk_acceptance.accepted_findings.all()))

        expiration_delta_days = get_system_setting("risk_acceptance_form_default_days", 90)
        risk_acceptance.expiration_date = timezone.now() + relativedelta(days=expiration_delta_days)

        reinstated_findings = []
        for finding in risk_acceptance.accepted_findings.all():
            if finding.active:
                logger.debug("%i:%s: accepting a.k.a. deactivating finding", finding.id, finding)
                finding.active = False
                finding.risk_accepted = True
                # Update any endpoint statuses on each of the findings
                update_endpoint_statuses(finding, True)
                finding.save(dedupe_option=False)
                reinstated_findings.append(finding)
            else:
                logger.debug("%i:%s: already inactive, not making any changes", finding.id, finding)

        # best effort JIRA integration, no status changes
        post_jira_comments(risk_acceptance, risk_acceptance.accepted_findings.all(), reinstation_message_creator)

    risk_acceptance.expiration_date_handled = None
    risk_acceptance.expiration_date_warned = None
    risk_acceptance.save()


def delete(eng, risk_acceptance):
    findings = risk_acceptance.accepted_findings.all()
    for finding in findings:
        finding.active = True
        finding.risk_accepted = False
        # Update any endpoint statuses on each of the findings
        update_endpoint_statuses(finding, False)
        finding.save(dedupe_option=False)

    # best effort jira integration, no status changes
    post_jira_comments(risk_acceptance, findings, unaccepted_message_creator)

    risk_acceptance.accepted_findings.clear()
    eng.risk_acceptance.remove(risk_acceptance)
    eng.save()

    risk_acceptance.path.delete()
    risk_acceptance.delete()


def remove_finding_from_risk_acceptance(risk_acceptance, finding):
    logger.debug("removing finding %i from risk acceptance %i", finding.id, risk_acceptance.id)
    risk_acceptance.accepted_findings.remove(finding)
    finding.active = True
    finding.risk_accepted = False
    # Update any endpoint statuses on each of the findings
    update_endpoint_statuses(finding, False)
    finding.save(dedupe_option=False)
    # best effort jira integration, no status changes
    post_jira_comments(risk_acceptance, [finding], unaccepted_message_creator)


def add_findings_to_risk_pending(risk_pending: Risk_Acceptance, findings):
    for finding in findings:
        add_severity_to_risk_acceptance(risk_pending, finding.severity)
        if not finding.duplicate:
            finding.risk_status = "Risk Pending"
            finding.acceptend_by = ""
            finding.save(dedupe_option=False)
            risk_pending.accepted_findings.add(finding)
    risk_pending.save()
    Notification.risk_acceptance_request(risk_pending)
    post_jira_comments(risk_pending, findings, accepted_message_creator)


def add_severity_to_risk_acceptance(risk_acceptance: Risk_Acceptance, severity: str):
    if risk_acceptance.severity is None:
        risk_acceptance.severity = severity
        risk_acceptance.save()


def add_findings_to_risk_acceptance(risk_acceptance: Risk_Acceptance, findings):
    user = crum.get_current_user()
    for finding in findings:
        if not finding.duplicate or finding.risk_accepted:
            add_severity_to_risk_acceptance(risk_acceptance, finding.severity)
            finding.active = False
            finding.risk_accepted = True
            finding.accepted_by = user.username
            finding.risk_status = "Risk Accepted"
            finding.save(dedupe_option=False)
            # Update any endpoint statuses on each of the findings
            update_endpoint_statuses(finding, True)
            risk_acceptance.accepted_findings.add(finding)
    risk_acceptance.save()

    post_jira_comments(risk_acceptance, findings, accepted_message_creator)


@app.task
def expiration_handler(*args, **kwargs):
    """
    Creates a notification upon risk expiration and X days beforehand if configured.
    This notification is 1 per risk acceptance.

    If configured also sends a JIRA comment in both case to each jira issue.
    This is per finding.
    """

    try:
        system_settings = System_Settings.objects.get()
    except System_Settings.DoesNotExist:
        logger.warning("Unable to get system_settings, skipping risk acceptance expiration job")

    risk_acceptances = get_expired_risk_acceptances_to_handle()

    logger.info("expiring %i risk acceptances that are past expiration date", len(risk_acceptances))
    for risk_acceptance in risk_acceptances:
        expire_now(risk_acceptance)
        # notification created by expire_now code

    heads_up_days = system_settings.risk_acceptance_notify_before_expiration
    if heads_up_days > 0:
        risk_acceptances = get_almost_expired_risk_acceptances_to_handle(heads_up_days)

        logger.info("notifying for %i risk acceptances that are expiring within %i days", len(risk_acceptances), heads_up_days)
        for risk_acceptance in risk_acceptances:
            logger.debug("notifying for risk acceptance %i:%s with %i findings", risk_acceptance.id, risk_acceptance, len(risk_acceptance.accepted_findings.all()))

            notification_title = "Risk acceptance with " + str(len(risk_acceptance.accepted_findings.all())) + " accepted findings will expire on " + \
                timezone.localtime(risk_acceptance.expiration_date).strftime("%b %d, %Y") + " for " + \
                str(risk_acceptance.engagement.product) + ": " + str(risk_acceptance.engagement.name)

<<<<<<< HEAD
            Notification.risk_acceptance_expiration(risk_acceptance, notification_title)
=======
            create_notification(event="risk_acceptance_expiration", title=notification_title, risk_acceptance=risk_acceptance,
                                accepted_findings=risk_acceptance.accepted_findings.all(), engagement=risk_acceptance.engagement,
                                product=risk_acceptance.engagement.product,
                                url=reverse("view_risk_acceptance", args=(risk_acceptance.engagement.id, risk_acceptance.id)))

>>>>>>> 51cea97b
            post_jira_comments(risk_acceptance, expiration_warning_message_creator, heads_up_days)

            risk_acceptance.expiration_date_warned = timezone.now()
            risk_acceptance.save()


def expiration_message_creator(risk_acceptance, heads_up_days=0):
    return "Risk acceptance [(%s)|%s] with %i findings has expired" % \
        (escape_for_jira(risk_acceptance.name),
        get_full_url(reverse("view_risk_acceptance", args=(risk_acceptance.engagement.id, risk_acceptance.id))),
        len(risk_acceptance.accepted_findings.all()))


def expiration_warning_message_creator(risk_acceptance, heads_up_days=0):
    return "Risk acceptance [(%s)|%s] with %i findings will expire in %i days" % \
        (escape_for_jira(risk_acceptance.name),
        get_full_url(reverse("view_risk_acceptance", args=(risk_acceptance.engagement.id, risk_acceptance.id))),
        len(risk_acceptance.accepted_findings.all()), heads_up_days)


def reinstation_message_creator(risk_acceptance, heads_up_days=0):
    return "Risk acceptance [(%s)|%s] with %i findings has been reinstated (expires on %s)" % \
        (escape_for_jira(risk_acceptance.name),
        get_full_url(reverse("view_risk_acceptance", args=(risk_acceptance.engagement.id, risk_acceptance.id))),
        len(risk_acceptance.accepted_findings.all()), timezone.localtime(risk_acceptance.expiration_date).strftime("%b %d, %Y"))


def accepted_message_creator(risk_acceptance, heads_up_days=0):
    if risk_acceptance:
        return "Finding has been added to risk acceptance [(%s)|%s] with %i findings (expires on %s)" % \
            (escape_for_jira(risk_acceptance.name),
            get_full_url(reverse("view_risk_acceptance", args=(risk_acceptance.engagement.id, risk_acceptance.id))),
            len(risk_acceptance.accepted_findings.all()), timezone.localtime(risk_acceptance.expiration_date).strftime("%b %d, %Y"))
    else:
        return "Finding has been risk accepted"


def unaccepted_message_creator(risk_acceptance, heads_up_days=0):
    if risk_acceptance:
        return "finding was unaccepted/deleted from risk acceptance [({})|{}]".format(escape_for_jira(risk_acceptance.name),
            get_full_url(reverse("view_risk_acceptance", args=(risk_acceptance.engagement.id, risk_acceptance.id))))
    else:
        return "Finding is no longer risk accepted"


def post_jira_comment(finding, message_factory, heads_up_days=0):
    if not finding or not finding.has_jira_issue:
        return

    jira_project = jira_helper.get_jira_project(finding)

    if jira_project and jira_project.risk_acceptance_expiration_notification:
        jira_instance = jira_helper.get_jira_instance(finding)

        if jira_instance:

            jira_comment = message_factory(None, heads_up_days)

            logger.debug("Creating JIRA comment for something risk acceptance related")
            jira_helper.add_simple_jira_comment(jira_instance, finding.jira_issue, jira_comment)


def post_jira_comments(risk_acceptance, findings, message_factory, heads_up_days=0):
    if not risk_acceptance:
        return

    jira_project = jira_helper.get_jira_project(risk_acceptance.engagement)

    if jira_project and jira_project.risk_acceptance_expiration_notification:
        jira_instance = jira_helper.get_jira_instance(risk_acceptance.engagement)

        if jira_instance:
            jira_comment = message_factory(risk_acceptance, heads_up_days)

            for finding in findings:
                if finding.has_jira_issue:
                    logger.debug("Creating JIRA comment for something risk acceptance related")
                    jira_helper.add_simple_jira_comment(jira_instance, finding.jira_issue, jira_comment)


def get_expired_risk_acceptances_to_handle():
    risk_acceptances = Risk_Acceptance.objects.filter(expiration_date__isnull=False, expiration_date_handled__isnull=True, expiration_date__date__lte=timezone.now().date())
    return prefetch_for_expiration(risk_acceptances)


def get_almost_expired_risk_acceptances_to_handle(heads_up_days):
    risk_acceptances = Risk_Acceptance.objects.filter(expiration_date__isnull=False, expiration_date_handled__isnull=True, expiration_date_warned__isnull=True,
            expiration_date__date__lte=timezone.now().date() + relativedelta(days=heads_up_days), expiration_date__date__gte=timezone.now().date())
    return prefetch_for_expiration(risk_acceptances)


def prefetch_for_expiration(risk_acceptances):
    return risk_acceptances.prefetch_related("accepted_findings", "accepted_findings__jira_issue",
                                                "engagement_set",
                                                "engagement__jira_project",
                                                "engagement__jira_project__jira_instance",
                                             )


def simple_risk_accept(finding, perform_save=True):
    if not finding.test.engagement.product.enable_simple_risk_acceptance:
        raise PermissionDenied

    logger.debug("accepting finding %i:%s", finding.id, finding)
    finding.risk_accepted = True
    # risk accepted, so finding no longer considered active
    finding.active = False
    # Update any endpoint statuses on each of the findings
    update_endpoint_statuses(finding, True)
    if perform_save:
        finding.save(dedupe_option=False)
    # post_jira_comment might reload from database so see unaccepted finding. but the comment
    # only contains some text so that's ok
    post_jira_comment(finding, accepted_message_creator)


def risk_unaccept(finding, perform_save=True):
    logger.debug("unaccepting finding %i:%s if it is currently risk accepted", finding.id, finding)
    if finding.risk_accepted:
        logger.debug("unaccepting finding %i:%s", finding.id, finding)
        # removing from ManyToMany will not fail for non-existing entries
        remove_from_any_risk_acceptance(finding)
        if not finding.mitigated and not finding.false_p and not finding.out_of_scope:
            finding.active = True
        finding.risk_accepted = False
        # Update any endpoint statuses on each of the findings
        update_endpoint_statuses(finding, False)
        if perform_save:
            logger.debug("saving unaccepted finding %i:%s", finding.id, finding)
            finding.save(dedupe_option=False)

        # post_jira_comment might reload from database so see unaccepted finding. but the comment
        # only contains some text so that's ok
        post_jira_comment(finding, unaccepted_message_creator)


def remove_from_any_risk_acceptance(finding):
    for r in finding.risk_acceptance_set.all():
        r.accepted_findings.remove(finding)


def update_endpoint_statuses(finding: Finding, accept_risk: bool) -> None:
    for status in finding.status_finding.all():
        if accept_risk:
            status.active = False
            status.mitigated = True
            status.risk_accepted = True
        else:
            status.active = True
            status.mitigated = False
            status.risk_accepted = False
        status.last_modified = timezone.now()
        status.save()

@retry(tries=100, delay=10)
def risk_accept_provider(
        finding_id: str,
        provider: str,
        acceptance_days: int,
        url: str,
        header: str,
        token: str
    ):
    logger.info(f"Making risk accept for {finding_id} provider: {provider}")
    formatted_url = url + f'{provider}?vulnerabilityId={finding_id}&acceptanceDays={acceptance_days}'
    headers = {}
    headers[header] = token
    try:
        response = requests.post(url=formatted_url, headers=headers, verify=False)
    except Exception as ex:
        logger.error(ex)
        raise(ex)
    if response.status_code == 200:
        logger.info(f"Risk accept response from provider: {provider}, response: {response.text}")
    logger.error(f"Error for provider: {provider}, response: {response.text}")


def get_matching_value(list_a, list_b):
    matches = [item for item in list_a if item in list_b]
    return matches[0] if matches else None


def get_config_risk():
    credentials = BasicAuthentication("", settings.AZURE_DEVOPS_TOKEN)
    connection = Connection(base_url=settings.AZURE_DEVOPS_ORGANIZATION_URL, creds=credentials)
    return get_remote_json_config(connection, settings.AZURE_DEVOPS_REMOTE_CONFIG_FILE_PATH.split(",")[1])<|MERGE_RESOLUTION|>--- conflicted
+++ resolved
@@ -61,19 +61,7 @@
     risk_acceptance.expiration_date = timezone.now()
     risk_acceptance.expiration_date_handled = timezone.now()
     risk_acceptance.save()
-<<<<<<< HEAD
     Notification.risk_acceptance_expiration(risk_acceptance, reactivated_findings)
-=======
-
-    accepted_findings = risk_acceptance.accepted_findings.all()
-    title = "Risk acceptance with " + str(len(accepted_findings)) + " accepted findings has expired for " + \
-            str(risk_acceptance.engagement.product) + ": " + str(risk_acceptance.engagement.name)
-
-    create_notification(event="risk_acceptance_expiration", title=title, risk_acceptance=risk_acceptance, accepted_findings=accepted_findings,
-                         reactivated_findings=reactivated_findings, engagement=risk_acceptance.engagement,
-                         product=risk_acceptance.engagement.product,
-                         url=reverse("view_risk_acceptance", args=(risk_acceptance.engagement.id, risk_acceptance.id)))
->>>>>>> 51cea97b
 
 
 def reinstate(risk_acceptance, old_expiration_date):
@@ -207,15 +195,7 @@
                 timezone.localtime(risk_acceptance.expiration_date).strftime("%b %d, %Y") + " for " + \
                 str(risk_acceptance.engagement.product) + ": " + str(risk_acceptance.engagement.name)
 
-<<<<<<< HEAD
             Notification.risk_acceptance_expiration(risk_acceptance, notification_title)
-=======
-            create_notification(event="risk_acceptance_expiration", title=notification_title, risk_acceptance=risk_acceptance,
-                                accepted_findings=risk_acceptance.accepted_findings.all(), engagement=risk_acceptance.engagement,
-                                product=risk_acceptance.engagement.product,
-                                url=reverse("view_risk_acceptance", args=(risk_acceptance.engagement.id, risk_acceptance.id)))
-
->>>>>>> 51cea97b
             post_jira_comments(risk_acceptance, expiration_warning_message_creator, heads_up_days)
 
             risk_acceptance.expiration_date_warned = timezone.now()
