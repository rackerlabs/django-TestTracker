--- conflicted
+++ resolved
@@ -534,18 +534,15 @@
         obj_tags = obj.tags.all()
         if obj_tags:
             for tag in obj_tags:
-<<<<<<< HEAD
-                tags.append(str(tag.name))
+                tags.append(str(tag.name.replace(' ', '-')))
     if type(obj) == Finding_Group:
         for finding in obj.findings.all():
             obj_tags = finding.tags.all()
             if obj_tags:
                 for tag in obj_tags:
                     if tag not in tags:
-                        tags.append(str(tag.name))
-=======
-                tags.append(str(tag.name.replace(' ', '-')))
->>>>>>> 0ff293fe
+                        tags.append(str(tag.name.replace(' ', '-')))
+     
     return tags
 
 
