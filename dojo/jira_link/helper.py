import logging
from dojo.utils import get_system_setting
import os
import io
import json
import requests
from django.conf import settings
from django.template.loader import render_to_string
from django.utils import timezone
from jira import JIRA
from jira.exceptions import JIRAError
from dojo.models import Finding, Test, Engagement, Product, JIRA_Issue, JIRA_Project, \
    System_Settings, Notes, JIRA_Instance
from requests.auth import HTTPBasicAuth
from dojo.notifications.helper import create_notification
from django.contrib import messages
from celery.decorators import task
from dojo.decorators import dojo_async_task, dojo_model_from_id, dojo_model_to_id
from dojo.utils import get_current_request, truncate_with_dots
from django.urls import reverse
from dojo.forms import JIRAProjectForm, JIRAEngagementForm

logger = logging.getLogger(__name__)


def is_jira_enabled():
    if not get_system_setting('enable_jira'):
        logger.debug('JIRA is disabled, not doing anything')
        return False

    return True


def is_jira_configured_and_enabled(obj):
    if not is_jira_enabled():
        return False

    if get_jira_project(obj) is None:
        logger.debug('JIRA project not found for: "%s" not doing anything', obj)
        return False

    return True


def is_push_to_jira(instance, push_to_jira_parameter=None):
    if not is_jira_configured_and_enabled(instance):
        return False

    jira_project = get_jira_project(instance)

    # caller explicitly stated true or false (False is different from None!)
    if push_to_jira_parameter is not None:
        return push_to_jira_parameter

    # push_to_jira was not specified, so look at push_all_issues in JIRA_Project
    return jira_project.push_all_issues


def is_push_all_issues(instance):
    if not is_jira_configured_and_enabled(instance):
        return False

    jira_project = get_jira_project(instance)
    if jira_project:
        return jira_project.push_all_issues


# use_inheritance=True means get jira_project config from product if engagement itself has none
def get_jira_project(obj, use_inheritance=True):
    if not is_jira_enabled():
        return None

    if obj is None:
        return None

    if isinstance(obj, JIRA_Project):
        return obj

    if isinstance(obj, JIRA_Issue):
        return obj.jira_project

    if isinstance(obj, Finding):
        finding = obj
        return get_jira_project(finding.test)

    if isinstance(obj, Test):
        test = obj
        return get_jira_project(test.engagement)

    if isinstance(obj, Engagement):
        engagement = obj
        jira_project = None
        try:
            jira_project = engagement.jira_project  # first() doesn't work with prefetching
            if jira_project:
                logger.debug('found jira_project %s for %s', jira_project, engagement)
                return jira_project
        except JIRA_Project.DoesNotExist:
            pass  # leave jira_project as None

        if use_inheritance:
            logger.debug('delegating to product %s for %s', engagement.product, engagement)
            return get_jira_project(engagement.product)
        else:
            logger.debug('not delegating to product %s for %s', engagement.product, engagement)
            return None

    if isinstance(obj, Product):
        # TODO refactor relationships, but now this would brake APIv1 (and v2?)
        product = obj
        jira_projects = product.jira_project_set.all()  # first() doesn't work with prefetching
        jira_project = jira_projects[0] if len(jira_projects) > 0 else None
        if jira_project:
            logger.debug('found jira_project %s for %s', jira_project, product)
            return jira_project

    logger.debug('no jira_project found for %s', obj)
    return None


def get_jira_instance(instance):
    if not is_jira_enabled():
        return None

    jira_project = get_jira_project(instance)
    if jira_project:
        logger.debug('found jira_instance %s for %s', jira_project.jira_instance, instance)
        return jira_project.jira_instance

    return None


def get_jira_url(obj):
    logger.debug('getting jira url')

    # finding + engagement
    issue = get_jira_issue(obj)
    if issue is not None:
        return get_jira_issue_url(issue)
    elif isinstance(obj, Finding):
        # finding must only have url if there is a jira_issue
        # engagement can continue to show url of jiraproject instead of jira issue
        return None

    if isinstance(obj, JIRA_Project):
        return get_jira_project_url(obj)

    return get_jira_project_url(get_jira_project(obj))


def get_jira_issue_url(issue):
    logger.debug('getting jira issue url')
    jira_project = get_jira_project(issue)
    jira_instance = get_jira_instance(jira_project)
    if jira_instance is None:
        return None

    # example http://jira.com/browser/SEC-123
    return jira_instance.url + '/browse/' + issue.jira_key


def get_jira_project_url(obj):
    logger.debug('getting jira project url')
    if not isinstance(obj, JIRA_Project):
        jira_project = get_jira_project(obj)
    else:
        jira_project = obj

    if jira_project:
        logger.debug('getting jira project url2')
        jira_instance = get_jira_instance(obj)
        if jira_project and jira_instance:
            logger.debug('getting jira project url3')
            return jira_project.jira_instance.url + '/browse/' + jira_project.project_key

    return None


def get_jira_key(obj):
    if hasattr(obj, 'has_jira_issue') and obj.has_jira_issue:
        return get_jira_issue_key(obj)

    if isinstance(obj, JIRA_Project):
        return get_jira_project_key(obj)

    return get_jira_project_key(get_jira_project(obj))


def get_jira_issue_key(obj):
    if obj.has_jira_issue:
        return obj.jira_issue.jira_key

    return None


def get_jira_project_key(obj):
    jira_project = get_jira_project(obj)

    if not get_jira_project:
        return None

    return jira_project.project_key


def get_jira_creation(obj):
    if isinstance(obj, Finding) or isinstance(obj, Engagement):
        if obj.has_jira_issue:
            return obj.jira_issue.jira_creation
    return None


def get_jira_change(obj):
    # logger.debug('get_jira_change')
    if isinstance(obj, Finding) or isinstance(obj, Engagement):
        # logger.debug('get_jira_change2')
        if obj.has_jira_issue:
            # logger.debug('get_jira_change3')
            return obj.jira_issue.jira_change
    else:
        logger.debug('get_jira_change unsupported object type: %s', obj)
    return None


def has_jira_issue(obj):
    return get_jira_issue(obj) is not None


def get_jira_issue(obj):
    if isinstance(obj, Finding) or isinstance(obj, Engagement):
        try:
            return obj.jira_issue
        except JIRA_Issue.DoesNotExist:
            return None


def has_jira_configured(obj):
    return get_jira_project(obj) is not None


def get_jira_connection_raw(jira_server, jira_username, jira_password):
    try:
        jira = JIRA(server=jira_server,
                basic_auth=(jira_username, jira_password),
                options={"verify": settings.JIRA_SSL_VERIFY},
                max_retries=0)

        logger.debug('logged in to JIRA ''%s'' successfully', jira_server)

        return jira
    except JIRAError as e:
        logger.exception(e)

        if e.status_code in [401, 403]:
            log_jira_generic_alert('JIRA Authentication Error', e)
        else:
            log_jira_generic_alert('Unknown JIRA Connection Error', e)

        messages.add_message(get_current_request(),
                            messages.ERROR,
                            'Unable to authenticate. Please check the URL, username, password, captcha challenge, Network connection. Details in alert on top right. ' + e.text,
                            extra_tags='alert-danger')
        raise e

    except requests.exceptions.RequestException as re:
        logger.exception(re)
        log_jira_generic_alert('Unknown JIRA Connection Error', re)

        messages.add_message(get_current_request(),
                            messages.ERROR,
                            'Unable to authenticate. Please check the URL, username, password, IP whitelist, Network connection. Details in alert on top right.',
                            extra_tags='alert-danger')
        raise re

    # except RequestException as re:
    #     logger.exception(re)


# Gets a connection to a Jira server based on the finding
def get_jira_connection(obj):
    jira = None

    jira_instance = obj
    if not isinstance(jira_instance, JIRA_Instance):
        jira_instance = get_jira_instance(obj)

    if jira_instance is not None:
        return get_jira_connection_raw(jira_instance.url, jira_instance.username, jira_instance.password)


def jira_get_resolution_id(jira, issue, status):
    transitions = jira.transitions(issue)
    resolution_id = None
    for t in transitions:
        if t['name'] == "Resolve Issue":
            resolution_id = t['id']
            break
        if t['name'] == "Reopen Issue":
            resolution_id = t['id']
            break

    return resolution_id


def jira_change_resolution_id(jira, issue, id):
    jira.transition_issue(issue, id)


# Logs the error to the alerts table, which appears in the notification toolbar
def log_jira_generic_alert(title, description):
    create_notification(
        event='jira_update',
        title=title,
        description=description,
        icon='bullseye',
        source='JIRA')


# Logs the error to the alerts table, which appears in the notification toolbar
def log_jira_alert(error, finding):
    prod_name = finding.test.engagement.product.name if finding else 'unknown'

    create_notification(
        event='jira_update',
        title='Error pushing to JIRA ' + '(' + truncate_with_dots(prod_name, 25) + ')',
        description='Finding: ' + str(finding.id if finding else 'unknown') + ', ' + error,
        url=reverse('view_finding', args=(finding.id, )) if finding else None,
        icon='bullseye',
        source='Push to JIRA',
        finding=finding)


# Displays an alert for Jira notifications
def log_jira_message(text, finding):
    create_notification(
        event='jira_update',
        title='Pushing to JIRA: ',
        description=text + " Finding: " + str(finding.id),
        url=reverse('view_finding', args=(finding.id, )),
        icon='bullseye',
        source='JIRA', finding=finding)


def get_labels(find):
    # Update Label with system setttings label
    labels = []
    system_settings = System_Settings.objects.get()
    system_labels = system_settings.jira_labels
    if system_labels is None:
        return
    else:
        system_labels = system_labels.split()
    if len(system_labels) > 0:
        for system_label in system_labels:
            labels.append(system_label)
    # Update the label with the product name (underscore)
    prod_name = find.test.engagement.product.name.replace(" ", "_")
    labels.append(prod_name)
    return labels


def jira_description(find):
    template = 'issue-trackers/jira-description.tpl'
    kwargs = {}
    kwargs['finding'] = find
    kwargs['jira_instance'] = get_jira_instance(find)
    return render_to_string(template, kwargs)


def push_to_jira(obj):
    if isinstance(obj, Finding):
        finding = obj
        if finding.has_jira_issue:
            return update_jira_issue(finding)
        else:
            return add_jira_issue(finding)

    elif isinstance(obj, Engagement):
        engagement = obj
        if engagement.has_jira_issue:
            return update_epic(engagement)
        else:
            return add_epic(engagement)

    else:
        logger.error('unsupported object passed to push_to_jira: %s %i %s', obj.__name__, obj.id, obj)


@dojo_model_to_id
@dojo_async_task
@task
@dojo_model_from_id
def add_jira_issue(find):
    logger.info('trying to create a new jira issue for %d:%s', find.id, find.title)

    if not is_jira_enabled():
        return

    if not is_jira_configured_and_enabled(find):
        logger.error("Finding {} cannot be pushed to JIRA as there is no JIRA configuration for this product.".format(find.id))
        log_jira_alert('Finding cannot be pushed to JIRA as there is no JIRA configuration for this product.', find)
        return

    jira_minimum_threshold = None
    if System_Settings.objects.get().jira_minimum_severity:
        jira_minimum_threshold = Finding.get_number_severity(System_Settings.objects.get().jira_minimum_severity)

    jira_project = get_jira_project(find)
    jira_instance = get_jira_instance(find)

    if 'Active' in find.status() and 'Verified' in find.status():
        if jira_minimum_threshold and jira_minimum_threshold > Finding.get_number_severity(find.severity):
            log_jira_alert('Finding below the minimum JIRA severity threshold.', find)
            logger.warn("Finding {} is below the minimum JIRA severity threshold.".format(find.id))
            logger.warn("The JIRA issue will NOT be created.")
            return

        logger.debug('Trying to create a new JIRA issue for finding {}...'.format(find.id))
        meta = None
        try:
            JIRAError.log_to_tempfile = False
            jira = get_jira_connection(jira_instance)

            fields = {
                    'project': {
                        'key': jira_project.project_key
                    },
                    'summary': find.title,
                    'description': jira_description(find),
                    'issuetype': {
                        'name': jira_instance.default_issue_type
                    },
            }

            if jira_project.component:
                fields['components'] = [
                        {
                            'name': jira_project.component
                        },
                ]

            # populate duedate field, but only if it's available for this project + issuetype
            if not meta:
                meta = get_jira_meta(jira, jira_project)

            if 'priority' in meta['projects'][0]['issuetypes'][0]['fields']:
                fields['priority'] = {
                                        'name': jira_instance.get_priority(find.severity)
                                    }

            labels = get_labels(find)
            if labels:
                if 'labels' in meta['projects'][0]['issuetypes'][0]['fields']:
                    fields['labels'] = labels

            if System_Settings.objects.get().enable_finding_sla:

                if 'duedate' in meta['projects'][0]['issuetypes'][0]['fields']:
                    # jira wants YYYY-MM-DD
                    duedate = find.sla_deadline()
                    if duedate:
                        fields['duedate'] = duedate.strftime('%Y-%m-%d')

            if len(find.endpoints.all()) > 0:
                if not meta:
                    meta = get_jira_meta(jira, jira_project)

                if 'environment' in meta['projects'][0]['issuetypes'][0]['fields']:
                    environment = "\n".join([str(endpoint) for endpoint in find.endpoints.all()])
                    fields['environment'] = environment

            logger.debug('sending fields to JIRA: %s', fields)

            new_issue = jira.create_issue(fields)

            j_issue = JIRA_Issue(
                jira_id=new_issue.id, jira_key=new_issue.key, finding=find, jira_project=jira_project)
            j_issue.jira_creation = timezone.now()
            j_issue.jira_change = timezone.now()
            j_issue.save()
            issue = jira.issue(new_issue.id)

            find.save(push_to_jira=False, dedupe_option=False, issue_updater_option=False)

<<<<<<< HEAD
            # commented out as it creates too much noise and clutters the search for issue for which 'has_notes==True'
            # new_note = Notes()
            # new_note.entry = 'created JIRA issue %s for finding' % (jira_issue_url)
            # new_note.author, created = User.objects.get_or_create(username='JIRA')  # quick hack copied from webhook because we don't have request.user here
            # new_note.save()
            # find.notes.add(new_note)
=======
            jira_issue_url = get_jira_issue_url(find)
>>>>>>> febd68a3

            # Upload dojo finding screenshots to Jira
            for pic in find.images.all():
                jira_attachment(
                    find, jira, issue,
                    settings.MEDIA_ROOT + pic.image_large.name)

                # if jira_project.enable_engagement_epic_mapping:
                #      epic = get_jira_issue(eng)
                #      issue_list = [j_issue.jira_id,]
                #      jira.add_jira_issues_to_epic(epic_id=epic.jira_id, issue_keys=[str(j_issue.jira_id)], ignore_epics=True)

            return True
        except JIRAError as e:
            logger.exception(e)
            logger.error("jira_meta for project: %s and url: %s meta: %s", jira_project.project_key, jira_project.jira_instance.url, json.dumps(meta, indent=4))  # this is None safe
            log_jira_alert(e.text, find)
            return False
    else:
        log_jira_alert("A Finding needs to be both Active and Verified to be pushed to JIRA.", find)
        logger.warning("A Finding needs to be both Active and Verified to be pushed to JIRA: %s", find)
        return False


@dojo_model_to_id
@dojo_async_task
@task
@dojo_model_from_id
def update_jira_issue(find):
    logger.info('trying to update a linked jira issue for %d:%s', find.id, find.title)

    if not is_jira_enabled():
        return False

    jira_project = get_jira_project(find)
    jira_instance = get_jira_instance(find)

    if not jira_project:
        logger.error("Finding {} cannot be pushed to JIRA as there is no JIRA configuration for this product.".format(find.id))
        log_jira_alert('Finding cannot be pushed to JIRA as there is no JIRA configuration for this product.', find)
        return False

    j_issue = find.jira_issue
    meta = None
    try:
        JIRAError.log_to_tempfile = False
        jira = get_jira_connection(jira_instance)

        issue = jira.issue(j_issue.jira_id)

        fields = {}
        # Only update the component if it didn't exist earlier in Jira, this is to avoid assigning multiple components to an item
        if issue.fields.components:
            log_jira_alert(
                "Component not updated, exists in Jira already. Update from Jira instead.",
                find)
        elif jira_project.component:
            # Add component to the Jira issue
            component = [
                {
                    'name': jira_project.component
                },
            ]
            fields = {"components": component}

        if not meta:
            meta = get_jira_meta(jira, jira_project)

        labels = get_labels(find)
        if labels:
            if 'labels' in meta['projects'][0]['issuetypes'][0]['fields']:
                fields['labels'] = labels

        if len(find.endpoints.all()) > 0:
            if 'environment' in meta['projects'][0]['issuetypes'][0]['fields']:
                environment = "\n".join([str(endpoint) for endpoint in find.endpoints.all()])
                fields['environment'] = environment

        # Upload dojo finding screenshots to Jira
        for pic in find.images.all():
            jira_attachment(find, jira, issue,
                            settings.MEDIA_ROOT + pic.image_large.name)

        logger.debug('sending fields to JIRA: %s', fields)

        issue.update(
            summary=find.title,
            description=jira_description(find),
            priority={'name': jira_instance.get_priority(find.severity)},
            fields=fields)

        find.jira_issue.jira_change = timezone.now()
        find.jira_issue.save()
        find.save(push_to_jira=False, dedupe_option=False, issue_updater_option=False)
        return True

    except JIRAError as e:
        logger.exception(e)
        logger.error("jira_meta for project: %s and url: %s meta: %s", jira_project.project_key, jira_project.jira_instance.url, json.dumps(meta, indent=4))  # this is None safe
        log_jira_alert(e.text, find)
        return False

    req_url = jira_instance.url + '/rest/api/latest/issue/' + \
        j_issue.jira_id + '/transitions'
    if 'Inactive' in find.status() or 'Mitigated' in find.status(
    ) or 'False Positive' in find.status(
    ) or 'Out of Scope' in find.status() or 'Duplicate' in find.status():
        # if 'Active' in old_status:
        json_data = {'transition': {'id': jira_instance.close_status_key}}
        r = requests.post(
            url=req_url,
            auth=HTTPBasicAuth(jira_instance.username, jira_instance.password),
            json=json_data)
        if r.status_code != 204:
            logger.warn("JIRA transition failed with error: {}".format(r.text))
        find.jira_issue.jira_change = timezone.now()
        find.jira_issue.save()
        find.save()
    elif 'Active' in find.status() and 'Verified' in find.status():
        # if 'Inactive' in old_status:
        json_data = {'transition': {'id': jira_instance.open_status_key}}
        r = requests.post(
            url=req_url,
            auth=HTTPBasicAuth(jira_instance.username, jira_instance.password),
            json=json_data)
        if r.status_code != 204:
            logger.warn("JIRA transition failed with error: {}".format(r.text))
        find.jira_issue.jira_change = timezone.now()
        find.jira_issue.save()
        find.save()


# gets the metadata for the default issue type in this jira project
def get_jira_meta(jira, jira_project):
    meta = jira.createmeta(projectKeys=jira_project.project_key, issuetypeNames=jira_project.jira_instance.default_issue_type, expand="projects.issuetypes.fields")
    # logger.debug("get_jira_meta: %s", json.dumps(meta, indent=4))  # this is None safe
    # meta['projects'][0]['issuetypes'][0]['fields']:

    meta_data_error = False
    if len(meta['projects']) == 0:
        # non-existent project, or no permissions
        # [09/Nov/2020 21:04:22] DEBUG [dojo.jira_link.helper:595] get_jira_meta: {
        #     "expand": "projects",
        #     "projects": []
        # }
        meta_data_error = True
        message = 'unable to retrieve metadata from JIRA %s for project %s. Invalid project key or no permissions to this project?' % (jira_project.jira_instance, jira_project.project_key)

    elif len(meta['projects'][0]['issuetypes']) == 0:
        # default issue type doesn't exist in project
        # [09/Nov/2020 21:09:03] DEBUG [dojo.jira_link.helper:595] get_jira_meta: {
        #     "expand": "projects",
        #     "projects": [
        #         {
        #             "expand": "issuetypes",
        #             "self": "https://jira-uat.com/rest/api/2/project/1212",
        #             "id": "1212",
        #             "key": "ISO",
        #             "name": "ISO ISMS",
        #             "avatarUrls": {
        #                 "48x48": "https://jira-uat.com/secure/projectavatar?pid=14431&avatarId=17200",
        #                 "24x24": "https://jira-uat.com/secure/projectavatar?size=small&pid=14431&avatarId=17200",
        #                 "16x16": "https://jira-uat.com/secure/projectavatar?size=xsmall&pid=14431&avatarId=17200",
        #                 "32x32": "https://jira-uat.com/secure/projectavatar?size=medium&pid=14431&avatarId=17200"
        #             },
        #             "issuetypes": []
        #         }
        #     ]
        # }
        meta_data_error = True
        message = 'unable to retrieve metadata from JIRA %s for issuetype %s in project %s. Invalid default issue type configured in Defect Dojo?' % (jira_project.jira_instance, jira_project.jira_instance.default_issue_type, jira_project.project_key)

    if meta_data_error:
        logger.warn(message)
        logger.warn("get_jira_meta: %s", json.dumps(meta, indent=4))  # this is None safe

        messages.add_message(get_current_request(),
                            messages.ERROR,
                            message,
                            extra_tags='alert-danger')
        raise JIRAError(text=message)
    else:
        return meta


def is_jira_project_valid(jira_project):
    try:
        meta = get_jira_meta(get_jira_connection(jira_project), jira_project)
        return True
    except JIRAError as e:
        logger.debug('invalid JIRA Project Config, can''t retrieve metadata for: ''%s''', jira_project)
        return False


def jira_attachment(finding, jira, issue, file, jira_filename=None):
    basename = file
    if jira_filename is None:
        basename = os.path.basename(file)

    # Check to see if the file has been uploaded to Jira
    # TODO: JIRA: check for local existince of attachment as it currently crashes if local attachment doesn't exist
    if jira_check_attachment(issue, basename) is False:
        try:
            if jira_filename is not None:
                attachment = io.StringIO()
                attachment.write(jira_filename)
                jira.add_attachment(
                    issue=issue, attachment=attachment, filename=jira_filename)
            else:
                # read and upload a file
                with open(file, 'rb') as f:
                    jira.add_attachment(issue=issue, attachment=f)
            return True
        except JIRAError as e:
            logger.exception(e)
            log_jira_alert("Attachment: " + e.text, finding)
            return False


def jira_check_attachment(issue, source_file_name):
    file_exists = False
    for attachment in issue.fields.attachment:
        filename = attachment.filename

        if filename == source_file_name:
            file_exists = True
            break

    return file_exists


@dojo_model_to_id
@dojo_async_task
@task
@dojo_model_from_id(model=Engagement)
def close_epic(eng, push_to_jira):
    engagement = eng
    if not is_jira_enabled():
        return False

    if not is_jira_configured_and_enabled(engagement):
        return False

    jira_project = get_jira_project(engagement)
    jira_instance = get_jira_instance(engagement)
    if jira_project.enable_engagement_epic_mapping:
        if push_to_jira:
            try:
                jissue = get_jira_issue(eng)
                if jissue is None:
                    logger.warn("JIRA close epic failed: no issue found")
                    return False

                req_url = jira_instance.url + '/rest/api/latest/issue/' + \
                    jissue.jira_id + '/transitions'
                json_data = {'transition': {'id': jira_instance.close_status_key}}
                r = requests.post(
                    url=req_url,
                    auth=HTTPBasicAuth(jira_instance.username, jira_instance.password),
                    json=json_data)
                if r.status_code != 204:
                    logger.warn("JIRA close epic failed with error: {}".format(r.text))
                    return False
                return True
            except JIRAError as e:
                logger.exception(e)
                log_jira_generic_alert('Jira Engagement/Epic Close Error', str(e))
                return False
    else:
        messages.add_message(
            get_current_request(),
            messages.ERROR,
            'Push to JIRA for Epic skipped because enable_engagement_epic_mapping is not checked for this engagement',
            extra_tags='alert-danger')
        return False


@dojo_model_to_id
@dojo_async_task
@task
@dojo_model_from_id(model=Engagement)
def update_epic(engagement):
    logger.info('trying to update jira EPIC for %d:%s', engagement.id, engagement.name)

    if not is_jira_configured_and_enabled(engagement):
        return False

    logger.debug('config found')

    jira_project = get_jira_project(engagement)
    jira_instance = get_jira_instance(engagement)
    if jira_project.enable_engagement_epic_mapping:
        try:
            jira = get_jira_connection(jira_instance)
            j_issue = get_jira_issue(engagement)
            issue = jira.issue(j_issue.jira_id)
            issue.update(summary=engagement.name, description=engagement.name)
            return True
        except JIRAError as e:
            logger.exception(e)
            log_jira_generic_alert('Jira Engagement/Epic Update Error', str(e))
            return False
    else:
        messages.add_message(
            get_current_request(),
            messages.ERROR,
            'Push to JIRA for Epic skipped because enable_engagement_epic_mapping is not checked for this engagement',
            extra_tags='alert-danger')
        return False


@dojo_model_to_id
@dojo_async_task
@task
@dojo_model_from_id(model=Engagement)
def add_epic(engagement):
    logger.info('trying to create a new jira EPIC for %d:%s', engagement.id, engagement.name)

    if not is_jira_configured_and_enabled(engagement):
        return False

    logger.debug('config found')

    jira_project = get_jira_project(engagement)
    jira_instance = get_jira_instance(engagement)
    if jira_project.enable_engagement_epic_mapping:
        issue_dict = {
            'project': {
                'key': jira_project.project_key
            },
            'summary': engagement.name,
            'description': engagement.name,
            'issuetype': {
                'name': 'Epic'
            },
            'customfield_' + str(jira_instance.epic_name_id): engagement.name,
        }
        try:
            jira = get_jira_connection(jira_instance)
            logger.debug('add_epic: %s', issue_dict)
            new_issue = jira.create_issue(fields=issue_dict)
            j_issue = JIRA_Issue(
                jira_id=new_issue.id,
                jira_key=new_issue.key,
                engagement=engagement,
                jira_project=jira_project)
            j_issue.save()
            return True
        except JIRAError as e:
            # should we try to parse the errors as JIRA is very strange in how it responds.
            # for example a non existent project_key leads to "project key is required" which sounds like something is missing
            # but it's just a non-existent project (or maybe a project for which the account has no create permission?)
            #
            # {"errorMessages":[],"errors":{"project":"project is required"}}
            logger.exception(e)
            error = str(e)
            message = ""
            if "customfield" in error:
                message = "The 'Epic name id' in your DefectDojo Jira Configuration does not appear to be correct. Please visit, " + jira_instance.url + \
                    "/rest/api/2/field and search for Epic Name. Copy the number out of cf[number] and place in your DefectDojo settings for Jira and try again. For example, if your results are cf[100001] then copy 100001 and place it in 'Epic name id'. (Your Epic Id will be different.) \n\n"

            log_jira_generic_alert('Jira Engagement/Epic Creation Error',
                                   message + error)
            return False
    else:
        messages.add_message(
            get_current_request(),
            messages.ERROR,
            'Push to JIRA for Epic skipped because enable_engagement_epic_mapping is not checked for this engagement',
            extra_tags='alert-danger')
        return False


def jira_get_issue(jira_project, issue_key):
    try:
        jira_instance = jira_project.jira_instance
        jira = get_jira_connection(jira_instance)
        issue = jira.issue(issue_key)

        return issue
    except JIRAError as jira_error:
        logger.debug('error retrieving jira issue ' + issue_key + ' ' + str(jira_error))
        logger.exception(jira_error)
        log_jira_generic_alert('error retrieving jira issue ' + issue_key, str(jira_error))
        return None


@dojo_model_to_id(parameter=1)
@dojo_model_to_id
@dojo_async_task
@task
@dojo_model_from_id(model=Notes, parameter=1)
@dojo_model_from_id
def add_comment(find, note, force_push=False):
    if not is_jira_configured_and_enabled(find):
        return False

    logger.debug('trying to add a comment to a linked jira issue for: %d:%s', find.id, find.title)
    if not note.private:
        jira_project = get_jira_project(find)
        jira_instance = get_jira_instance(find)

        if jira_project.push_notes or force_push is True:
            try:
                jira = get_jira_connection(jira_instance)
                j_issue = find.jira_issue
                jira.add_comment(
                    j_issue.jira_id,
                    '(%s): %s' % (note.author.get_full_name() if note.author.get_full_name() else note.author.username, note.entry))
                return True
            except JIRAError as e:
                log_jira_generic_alert('Jira Add Comment Error', str(e))
                return False


def add_simple_jira_comment(jira_instance, jira_issue, comment):
    try:
        jira = get_jira_connection(jira_instance)

        jira.add_comment(
            jira_issue.jira_id, comment
        )
        return True
    except Exception as e:
        log_jira_generic_alert('Jira Add Comment Error', str(e))
        return False


def finding_link_jira(request, finding, new_jira_issue_key):
    logger.debug('linking existing jira issue %s for finding %i', new_jira_issue_key, finding.id)

    existing_jira_issue = jira_get_issue(get_jira_project(finding), new_jira_issue_key)

    jira_project = get_jira_project(finding)

    if not existing_jira_issue:
        raise ValueError('JIRA issue not found or cannot be retrieved: ' + new_jira_issue_key)

    jira_issue = JIRA_Issue(
        jira_id=existing_jira_issue.id,
        jira_key=existing_jira_issue.key,
        finding=finding,
        jira_project=jira_project)

    jira_issue.jira_key = new_jira_issue_key
    # jira timestampe are in iso format: 'updated': '2020-07-17T09:49:51.447+0200'
    # seems to be a pain to parse these in python < 3.7, so for now just record the curent time as
    # as the timestamp the jira link was created / updated in DD
    jira_issue.jira_creation = timezone.now()
    jira_issue.jira_change = timezone.now()

    jira_issue.save()

    finding.save(push_to_jira=False, dedupe_option=False, issue_updater_option=False)

    jira_issue_url = get_jira_url(finding)

    return True


def finding_unlink_jira(request, finding):
    logger.debug('removing linked jira issue %s for finding %i', finding.jira_issue.jira_key, finding.id)
    finding.jira_issue.delete()
    finding.save(push_to_jira=False, dedupe_option=False, issue_updater_option=False)

    jira_issue_url = get_jira_url(finding)

    return True


# return True if no errors
def process_jira_project_form(request, instance=None, product=None, engagement=None):
    if not get_system_setting('enable_jira'):
        return True, None

    error = False
    jira_project = None
    # supply empty instance to form so it has default values needed to make has_changed() work
    # jform = JIRAProjectForm(request.POST, instance=instance if instance else JIRA_Project(), product=product)
    jform = JIRAProjectForm(request.POST, instance=instance, product=product, engagement=engagement)
    # logging has_changed because it sometimes doesn't do what we expect
    logger.debug('jform has changed: ' + str(jform.has_changed()))

    if jform.has_changed():  # if no data was changed, no need to do anything!
        if jform.is_valid():
            try:
                jira_project = jform.save(commit=False)
                # could be a new jira_project, so set product_id
                if engagement:
                    jira_project.engagement_id = engagement.id
                elif product:
                    jira_project.product_id = product.id

                if not jira_project.product_id and not jira_project.engagement_id:
                    raise ValueError('encountered JIRA_Project without product_id and without engagement_id')

                # only check jira project if form is sufficiently populated
                if jira_project.jira_instance and jira_project.project_key:
                    # is_jira_project_valid already adds messages if not a valid jira project
                    if not is_jira_project_valid(jira_project):
                        logger.debug('unable to retrieve jira project from jira instance, invalid?!')
                        error = True
                    else:
                        jira_project.save()

                        messages.add_message(request,
                                                messages.SUCCESS,
                                                'JIRA Project config stored successfully.',
                                                extra_tags='alert-success')
                        error = False
                        logger.debug('stored JIRA_Project succesfully')
            except Exception as e:
                error = True
                logger.exception(e)
                pass
        else:
            logger.debug(jform.errors)
            error = True

        if error:
            messages.add_message(request,
                                    messages.ERROR,
                                    'JIRA Project config not stored due to errors.',
                                    extra_tags='alert-danger')
    return not error, jform


# return True if no errors
def process_jira_epic_form(request, engagement=None):
    if not get_system_setting('enable_jira'):
        return True, None

    logger.debug('checking jira epic form for engagement: %i:%s', engagement.id if engagement else 0, engagement)
    # push epic
    error = False
    jira_epic_form = JIRAEngagementForm(request.POST, instance=engagement)

    jira_project = get_jira_project(engagement)  # uses inheritance to get from product if needed

    if jira_project:
        if jira_epic_form.is_valid():
            if jira_epic_form.cleaned_data.get('push_to_jira'):
                logger.debug('pushing engagement to JIRA')
                if push_to_jira(engagement):
                    messages.add_message(
                        request,
                        messages.SUCCESS,
                        'Push to JIRA for Epic queued succesfully, check alerts on the top right for errors',
                        extra_tags='alert-success')
                else:
                    error = True

                    messages.add_message(
                        request,
                        messages.ERROR,
                        'Push to JIRA for Epic failed, check alerts on the top right for errors',
                        extra_tags='alert-danger')
        else:
            logger.debug('invalid jira epic form')
    else:
        logger.debug('no jira_project for this engagement, skipping epic push')

    return not error, jira_epic_form<|MERGE_RESOLUTION|>--- conflicted
+++ resolved
@@ -481,16 +481,7 @@
 
             find.save(push_to_jira=False, dedupe_option=False, issue_updater_option=False)
 
-<<<<<<< HEAD
-            # commented out as it creates too much noise and clutters the search for issue for which 'has_notes==True'
-            # new_note = Notes()
-            # new_note.entry = 'created JIRA issue %s for finding' % (jira_issue_url)
-            # new_note.author, created = User.objects.get_or_create(username='JIRA')  # quick hack copied from webhook because we don't have request.user here
-            # new_note.save()
-            # find.notes.add(new_note)
-=======
             jira_issue_url = get_jira_issue_url(find)
->>>>>>> febd68a3
 
             # Upload dojo finding screenshots to Jira
             for pic in find.images.all():
