--- conflicted
+++ resolved
@@ -55,11 +55,7 @@
 
 OPEN_STATUS = [
     'Active',
-    'Verified',
-<<<<<<< HEAD
-    'Under Review'
-=======
->>>>>>> 9e2f02b6
+    'Verified'
 ]
 
 
