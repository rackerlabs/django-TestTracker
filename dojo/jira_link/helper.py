--- conflicted
+++ resolved
@@ -10,12 +10,8 @@
 from django.utils import timezone
 from jira import JIRA
 from jira.exceptions import JIRAError
-<<<<<<< HEAD
-from dojo.models import Finding, Finding_Group, Risk_Acceptance, Test, Engagement, Product, JIRA_Issue, JIRA_Project, \
-=======
-from dojo.models import Finding, Risk_Acceptance, Stub_Finding, Test, Engagement, Product, JIRA_Issue, JIRA_Project, \
->>>>>>> 3b447599
-    System_Settings, Notes, JIRA_Instance, User
+from dojo.models import Finding, Finding_Group, Risk_Acceptance, Stub_Finding, Test, Engagement, Product, \
+    JIRA_Issue, JIRA_Project, System_Settings, Notes, JIRA_Instance, User
 from requests.auth import HTTPBasicAuth
 from dojo.notifications.helper import create_notification
 from django.contrib import messages
@@ -92,18 +88,14 @@
     if not get_jira_project(obj):
         return False, '%s cannot be pushed to jira as there is no jira project configuration for this product.' % to_str_typed(obj), 'error_no_jira_project'
 
-<<<<<<< HEAD
     if not hasattr(obj, 'has_jira_issue'):
         return False, '%s cannot be pushed to jira as there is no jira_issue attribute.' % to_str_typed(obj), 'error_no_jira_issue_attribute'
 
-    if obj.has_jira_issue:
-=======
-    if isinstance(finding, Stub_Finding):
+    if isinstance(obj, Stub_Finding):
         # stub findings don't have active/verified/etc and can always be pushed
         return True, None, None
 
-    if finding.has_jira_issue:
->>>>>>> 3b447599
+    if obj.has_jira_issue:
         return True, None, None
 
     if type(obj) == Finding:
