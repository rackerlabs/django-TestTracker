import base64
import hashlib
import logging
import os
import re
from uuid import uuid4
from django.conf import settings
from watson import search as watson
from auditlog.registry import auditlog
from django.contrib import admin
from django.contrib.auth import get_user_model
from django.urls import reverse
from django.core.validators import RegexValidator
from django.core.exceptions import ValidationError
from django.db import models
from django.utils.deconstruct import deconstructible
from django.utils.timezone import now
from django.utils.functional import cached_property
from imagekit.models import ImageSpecField
from imagekit.processors import ResizeToCover
from django.utils import timezone
from pytz import all_timezones
from tagging.registry import register as tag_register
from multiselectfield import MultiSelectField
from django import forms
from django.utils.translation import gettext as _
from dojo.signals import dedupe_signal
from django.core.cache import cache
from dojo.tag.prefetching_tag_descriptor import PrefetchingTagDescriptor
from django.contrib.contenttypes.fields import GenericRelation
from tagging.models import TaggedItem
from dateutil.relativedelta import relativedelta

fmt = getattr(settings, 'LOG_FORMAT', None)
lvl = getattr(settings, 'LOG_LEVEL', logging.DEBUG)

logging.basicConfig(format=fmt, level=lvl)
import logging
logger = logging.getLogger(__name__)
deduplicationLogger = logging.getLogger("dojo.specific-loggers.deduplication")


@deconstructible
class UniqueUploadNameProvider:
    """
    A callable to be passed as upload_to parameter to FileField.

    Uploaded files will get random names based on UUIDs inside the given directory;
    strftime-style formatting is supported within the directory path. If keep_basename
    is True, the original file name is prepended to the UUID. If keep_ext is disabled,
    the filename extension will be dropped.
    """

    def __init__(self, directory=None, keep_basename=False, keep_ext=True):
        self.directory = directory
        self.keep_basename = keep_basename
        self.keep_ext = keep_ext

    def __call__(self, model_instance, filename):
        base, ext = os.path.splitext(filename)
        filename = "%s_%s" % (base, uuid4()) if self.keep_basename else str(uuid4())
        if self.keep_ext:
            filename += ext
        if self.directory is None:
            return filename
        return os.path.join(now().strftime(self.directory), filename)


class Regulation(models.Model):
    PRIVACY_CATEGORY = 'privacy'
    FINANCE_CATEGORY = 'finance'
    EDUCATION_CATEGORY = 'education'
    MEDICAL_CATEGORY = 'medical'
    OTHER_CATEGORY = 'other'
    CATEGORY_CHOICES = (
        (PRIVACY_CATEGORY, _('Privacy')),
        (FINANCE_CATEGORY, _('Finance')),
        (EDUCATION_CATEGORY, _('Education')),
        (MEDICAL_CATEGORY, _('Medical')),
        (OTHER_CATEGORY, _('Other')),
    )

    name = models.CharField(max_length=128, help_text=_('The name of the legislation.'))
    acronym = models.CharField(max_length=20, unique=True, help_text=_('A shortened representation of the name.'))
    category = models.CharField(max_length=9, choices=CATEGORY_CHOICES, help_text=_('The subject of the regulation.'))
    jurisdiction = models.CharField(max_length=64, help_text=_('The territory over which the regulation applies.'))
    description = models.TextField(blank=True, help_text=_('Information about the regulation\'s purpose.'))
    reference = models.URLField(blank=True, help_text=_('An external URL for more information.'))

    class Meta:
        ordering = ['name']

    def __str__(self):
        return self.acronym + ' (' + self.jurisdiction + ')'


class SystemSettingsManager(models.Manager):
    CACHE_KEY = 'defect_dojo_cache.system_settings'

    def get_from_super(self, *args, **kwargs):
        logger.debug('getting system_settings from super because cache was empty')
        return super(SystemSettingsManager, self).get(*args, **kwargs)

    def get(self, no_cache=False, *args, **kwargs):
        # cache only 30s because django default cache backend is local per process
        if no_cache:
            logger.debug('no cache specified, retrieving system settings from super()')
            return super(SystemSettingsManager, self).get(*args, **kwargs)
        return cache.get_or_set(self.CACHE_KEY, lambda: self.get_from_super(*args, **kwargs), timeout=30)


class System_Settings(models.Model):
    enable_auditlog = models.BooleanField(
        default=True,
        blank=False,
        verbose_name='Enable audit logging',
        help_text="With this setting turned on, Dojo maintains an audit log "
                  "of changes made to entities (Findings, Tests, Engagements, Procuts, ...)"
                  "If you run big import you may want to disable this "
                  "because the way django-auditlog currently works, there's a "
                  "big performance hit. Especially during (re-)imports.")
    enable_deduplication = models.BooleanField(
        default=False,
        blank=False,
        verbose_name='Deduplicate findings',
        help_text="With this setting turned on, Dojo deduplicates findings by "
                  "comparing endpoints, cwe fields, and titles. "
                  "If two findings share a URL and have the same CWE or "
                  "title, Dojo marks the less recent finding as a duplicate. "
                  "When deduplication is enabled, a list of "
                  "deduplicated findings is added to the engagement view.")
    delete_dupulicates = models.BooleanField(default=False, blank=False)
    max_dupes = models.IntegerField(blank=True, null=True,
                                    verbose_name='Max Duplicates',
                                    help_text="When enabled, if a single "
                                              "issue reaches the maximum "
                                              "number of duplicates, the "
                                              "oldest will be deleted.")
    enable_jira = models.BooleanField(default=False,
                                      verbose_name='Enable JIRA integration',
                                      blank=False)
    enable_jira_web_hook = models.BooleanField(default=False,
                                      verbose_name='Enable JIRA web hook. Please note: It is strongly recommended to whitelist the Jira server using a proxy such as Nginx.',
                                      blank=False)
    jira_choices = (('Critical', 'Critical'),
                    ('High', 'High'),
                    ('Medium', 'Medium'),
                    ('Low', 'Low'),
                    ('Info', 'Info'))
    jira_minimum_severity = models.CharField(max_length=20, blank=True,
                                             null=True, choices=jira_choices,
                                             default='None')
    jira_labels = models.CharField(max_length=200, blank=True, null=True,
                                   help_text='JIRA issue labels space seperated')

    enable_github = models.BooleanField(default=False,
                                      verbose_name='Enable GITHUB integration',
                                      blank=False)

    enable_slack_notifications = \
        models.BooleanField(default=False,
                            verbose_name='Enable Slack notifications',
                            blank=False)
    slack_channel = models.CharField(max_length=100, default='', blank=True)
    slack_token = models.CharField(max_length=100, default='', blank=True,
                                   help_text='Token required for interacting '
                                             'with Slack. Get one at '
                                             'https://api.slack.com/tokens')
    slack_username = models.CharField(max_length=100, default='', blank=True)
    enable_hipchat_notifications = \
        models.BooleanField(default=False,
                            verbose_name='Enable HipChat notifications',
                            blank=False)
    hipchat_site = models.CharField(max_length=100, default='', blank=True,
                                    help_text='The full fqdn of your '
                                              'hipchat site, e.g. '
                                              '"yoursite.hipchat.com"')
    hipchat_channel = models.CharField(max_length=100, default='', blank=True)
    hipchat_token = \
        models.CharField(max_length=100, default='', blank=True,
                         help_text='Token required for interacting with '
                                   'HipChat. Get one at '
                                   'https://patriktest.hipchat.com/addons/')
    enable_mail_notifications = models.BooleanField(default=False, blank=False)
    mail_notifications_from = models.CharField(max_length=200,
                                               default='from@example.com',
                                               blank=True)
    mail_notifications_to = models.CharField(max_length=200, default='',
                                             blank=True)
    s_finding_severity_naming = \
        models.BooleanField(default=False, blank=False,
                            help_text='With this setting turned on, Dojo '
                                      'will display S0, S1, S2, etc in most '
                                      'places, whereas if turned off '
                                      'Critical, High, Medium, etc will '
                                      'be displayed.')
    false_positive_history = models.BooleanField(default=False, help_text="DefectDojo will automatically mark the finding as a false positive if the finding has been previously marked as a false positive.")

    url_prefix = models.CharField(max_length=300, default='', blank=True, help_text="URL prefix if DefectDojo is installed in it's own virtual subdirectory.")
    team_name = models.CharField(max_length=100, default='', blank=True)
    time_zone = models.CharField(max_length=50,
                                 choices=[(tz, tz) for tz in all_timezones],
                                 default='UTC', blank=False)
    display_endpoint_uri = models.BooleanField(default=False, verbose_name="Display Endpoint Full URI", help_text="Displays the full endpoint URI in the endpoint view.")
    enable_product_grade = models.BooleanField(default=False, verbose_name="Enable Product Grading", help_text="Displays a grade letter next to a product to show the overall health.")
    product_grade = models.CharField(max_length=800, blank=True)
    product_grade_a = models.IntegerField(default=90,
                                          verbose_name="Grade A",
                                          help_text="Percentage score for an "
                                                    "'A' >=")
    product_grade_b = models.IntegerField(default=80,
                                          verbose_name="Grade B",
                                          help_text="Percentage score for a "
                                                    "'B' >=")
    product_grade_c = models.IntegerField(default=70,
                                          verbose_name="Grade C",
                                          help_text="Percentage score for a "
                                                    "'C' >=")
    product_grade_d = models.IntegerField(default=60,
                                          verbose_name="Grade D",
                                          help_text="Percentage score for a "
                                                    "'D' >=")
    product_grade_f = models.IntegerField(default=59,
                                          verbose_name="Grade F",
                                          help_text="Percentage score for an "
                                                    "'F' <=")
    enable_benchmark = models.BooleanField(
        default=True,
        blank=False,
        verbose_name="Enable Benchmarks",
        help_text="Enables Benchmarks such as the OWASP ASVS "
                  "(Application Security Verification Standard)")

    enable_template_match = models.BooleanField(
        default=False,
        blank=False,
        verbose_name="Enable Remediation Advice",
        help_text="Enables global remediation advice and matching on CWE and Title. The text will be replaced for mitigation, impact and references on a finding. Useful for providing consistent impact and remediation advice regardless of the scanner.")

    engagement_auto_close = models.BooleanField(
        default=False,
        blank=False,
        verbose_name="Enable Engagement Auto-Close",
        help_text="Closes an engagement after 3 days (default) past due date including last update.")

    engagement_auto_close_days = models.IntegerField(
        default=3,
        blank=False,
        verbose_name="Engagement Auto-Close Days",
        help_text="Closes an engagement after the specified number of days past due date including last update.")

    enable_finding_sla = models.BooleanField(
        default=True,
        blank=False,
        verbose_name="Enable Finding SLA's",
        help_text="Enables Finding SLA's for time to remediate.")

    sla_critical = models.IntegerField(default=7,
                                          verbose_name="Crital Finding SLA Days",
                                          help_text="# of days to remediate a critical finding.")

    sla_high = models.IntegerField(default=30,
                                          verbose_name="High Finding SLA Days",
                                          help_text="# of days to remediate a high finding.")
    sla_medium = models.IntegerField(default=90,
                                          verbose_name="Medium Finding SLA Days",
                                          help_text="# of days to remediate a medium finding.")

    sla_low = models.IntegerField(default=120,
                                          verbose_name="Low Finding SLA Days",
                                          help_text="# of days to remediate a low finding.")
    allow_anonymous_survey_repsonse = models.BooleanField(
        default=False,
        blank=False,
        verbose_name="Allow Anonymous Survey Responses",
        help_text="Enable anyone with a link to the survey to answer a survey"
    )
    credentials = models.CharField(max_length=3000, blank=True)
    column_widths = models.CharField(max_length=1500, blank=True)
    drive_folder_ID = models.CharField(max_length=100, blank=True)
    enable_google_sheets = models.BooleanField(default=False, null=True, blank=True)

    objects = SystemSettingsManager()

    def save(self, *args, **kwargs):
        super(System_Settings, self).save(*args, **kwargs)
        logger.debug('deleting system settings from cache after save')
        cache.delete(SystemSettingsManager.CACHE_KEY)


class SystemSettingsFormAdmin(forms.ModelForm):
    product_grade = forms.CharField(widget=forms.Textarea)

    class Meta:
        model = System_Settings
        fields = ['product_grade']


class System_SettingsAdmin(admin.ModelAdmin):
    form = SystemSettingsFormAdmin
    fields = ('product_grade',)


def get_current_date():
    return timezone.now().date()


def get_current_datetime():
    return timezone.now()


User = get_user_model()


# proxy class for convenience and UI
class Dojo_User(User):
    class Meta:
        proxy = True

    def get_full_name(self):
        """
        Returns the first_name plus the last_name, with a space in between.
        """
        full_name = '%s %s (%s)' % (self.first_name,
                                    self.last_name,
                                    self.username)
        return full_name.strip()

    def __unicode__(self):
        return self.get_full_name()

    def __str__(self):
        return self.get_full_name()


class UserContactInfo(models.Model):
    user = models.OneToOneField(User, on_delete=models.CASCADE)
    title = models.CharField(blank=True, null=True, max_length=150)
    phone_regex = RegexValidator(regex=r'^\+?1?\d{9,15}$',
                                 message="Phone number must be entered in the format: '+999999999'. "
                                         "Up to 15 digits allowed.")
    phone_number = models.CharField(validators=[phone_regex], blank=True,
                                    max_length=15,
                                    help_text="Phone number must be entered in the format: '+999999999'. "
                                              "Up to 15 digits allowed.")
    cell_number = models.CharField(validators=[phone_regex], blank=True,
                                   max_length=15,
                                   help_text="Phone number must be entered in the format: '+999999999'. "
                                             "Up to 15 digits allowed.")
    twitter_username = models.CharField(blank=True, null=True, max_length=150)
    github_username = models.CharField(blank=True, null=True, max_length=150)
    slack_username = models.CharField(blank=True, null=True, max_length=150, help_text="Email address associated with your slack account", verbose_name="Slack Email Address")
    slack_user_id = models.CharField(blank=True, null=True, max_length=25)
    hipchat_username = models.CharField(blank=True, null=True, max_length=150)
    block_execution = models.BooleanField(default=False, help_text="Instead of async deduping a finding the findings will be deduped synchronously and will 'block' the user until completion.")


class Contact(models.Model):
    name = models.CharField(max_length=100)
    email = models.EmailField()
    team = models.CharField(max_length=100)
    is_admin = models.BooleanField(default=False)
    is_globally_read_only = models.BooleanField(default=False)
    updated = models.DateTimeField(editable=False)


class Note_Type(models.Model):
    name = models.CharField(max_length=100, unique=True)
    description = models.CharField(max_length=200)
    is_single = models.BooleanField(default=False, null=False)
    is_active = models.BooleanField(default=True, null=False)
    is_mandatory = models.BooleanField(default=True, null=False)

    def __unicode__(self):
        return self.name

    def __str__(self):
        return self.name


class Product_Type(models.Model):
    name = models.CharField(max_length=255, unique=True)
    critical_product = models.BooleanField(default=False)
    key_product = models.BooleanField(default=False)
    updated = models.DateTimeField(auto_now=True, null=True)
    created = models.DateTimeField(auto_now_add=True, null=True)

    @cached_property
    def critical_present(self):
        c_findings = Finding.objects.filter(
            test__engagement__product__prod_type=self, severity='Critical')
        if c_findings.count() > 0:
            return True

    @cached_property
    def high_present(self):
        c_findings = Finding.objects.filter(
            test__engagement__product__prod_type=self, severity='High')
        if c_findings.count() > 0:
            return True

    @cached_property
    def calc_health(self):
        h_findings = Finding.objects.filter(
            test__engagement__product__prod_type=self, severity='High')
        c_findings = Finding.objects.filter(
            test__engagement__product__prod_type=self, severity='Critical')
        health = 100
        if c_findings.count() > 0:
            health = 40
            health = health - ((c_findings.count() - 1) * 5)
        if h_findings.count() > 0:
            if health == 100:
                health = 60
            health = health - ((h_findings.count() - 1) * 2)
        if health < 5:
            return 5
        else:
            return health

    # def findings_count(self):
    #     return Finding.objects.filter(mitigated__isnull=True,
    #                                   verified=True,
    #                                   false_p=False,
    #                                   duplicate=False,
    #                                   out_of_scope=False,
    #                                   test__engagement__product__prod_type=self).filter(
    #         Q(severity="Critical") |
    #         Q(severity="High") |
    #         Q(severity="Medium") |
    #         Q(severity="Low")).count()

    @property
    def unaccepted_open_findings(self):
        engagements = Engagement.objects.filter(product__prod_type=self)
        accepted_findings = Finding.objects.filter(risk_acceptance__engagement__in=engagements)
        accepted_ids = [f.id for f in accepted_findings.only('id')]
        return Finding.objects.filter(active=True, verified=True, duplicate=False,
                                      test__engagement__product__prod_type=self).exclude(id__in=accepted_ids)

    # def products_count(self):
    #     return Product.objects.filter(prod_type=self).count()

    class Meta:
        ordering = ('name',)

    def __unicode__(self):
        return self.name

    def __str__(self):
        return self.name

    def get_breadcrumbs(self):
        bc = [{'title': self.__unicode__(),
               'url': reverse('edit_product_type', args=(self.id,))}]
        return bc


class Product_Line(models.Model):
    name = models.CharField(max_length=300)
    description = models.CharField(max_length=2000)

    def __unicode__(self):
        return self.name

    def __str__(self):
        return self.name


class Report_Type(models.Model):
    name = models.CharField(max_length=255)


class Test_Type(models.Model):
    name = models.CharField(max_length=200, unique=True)
    static_tool = models.BooleanField(default=False)
    dynamic_tool = models.BooleanField(default=False)

    def __unicode__(self):
        return self.name

    def __str__(self):
        return self.name

    class Meta:
        ordering = ('name',)

    def get_breadcrumbs(self):
        bc = [{'title': self.__unicode__(),
               'url': None}]
        return bc


class DojoMeta(models.Model):
    name = models.CharField(max_length=120)
    value = models.CharField(max_length=300)
    product = models.ForeignKey('Product',
                                on_delete=models.CASCADE,
                                null=True,
                                editable=False,
                                related_name='product_meta')
    endpoint = models.ForeignKey('Endpoint',
                                 on_delete=models.CASCADE,
                                 null=True,
                                 editable=False,
                                 related_name='endpoint_meta')

    """
    Verify that this metadata entry belongs only to one object.
    """
    def clean(self):
        if self.product_id is None and self.endpoint_id is None:
            raise ValidationError('Metadata entries need either a product or an endpoint')
        if self.product_id is not None and self.endpoint_id is not None:
            raise ValidationError('Metadata entries may not have both a product and an endpoint')

    def __unicode__(self):
        return "%s: %s" % (self.name, self.value)

    def __str__(self):
        return "%s: %s" % (self.name, self.value)

    class Meta:
        unique_together = (('product', 'name'),
                           ('endpoint', 'name'))


class Product(models.Model):
    WEB_PLATFORM = 'web'
    IOT = 'iot'
    DESKTOP_PLATFORM = 'desktop'
    MOBILE_PLATFORM = 'mobile'
    WEB_SERVICE_PLATFORM = 'web service'
    PLATFORM_CHOICES = (
        (WEB_SERVICE_PLATFORM, _('API')),
        (DESKTOP_PLATFORM, _('Desktop')),
        (IOT, _('Internet of Things')),
        (MOBILE_PLATFORM, _('Mobile')),
        (WEB_PLATFORM, _('Web')),
    )

    CONSTRUCTION = 'construction'
    PRODUCTION = 'production'
    RETIREMENT = 'retirement'
    LIFECYCLE_CHOICES = (
        (CONSTRUCTION, _('Construction')),
        (PRODUCTION, _('Production')),
        (RETIREMENT, _('Retirement')),
    )

    THIRD_PARTY_LIBRARY_ORIGIN = 'third party library'
    PURCHASED_ORIGIN = 'purchased'
    CONTRACTOR_ORIGIN = 'contractor'
    INTERNALLY_DEVELOPED_ORIGIN = 'internal'
    OPEN_SOURCE_ORIGIN = 'open source'
    OUTSOURCED_ORIGIN = 'outsourced'
    ORIGIN_CHOICES = (
        (THIRD_PARTY_LIBRARY_ORIGIN, _('Third Party Library')),
        (PURCHASED_ORIGIN, _('Purchased')),
        (CONTRACTOR_ORIGIN, _('Contractor Developed')),
        (INTERNALLY_DEVELOPED_ORIGIN, _('Internally Developed')),
        (OPEN_SOURCE_ORIGIN, _('Open Source')),
        (OUTSOURCED_ORIGIN, _('Outsourced')),
    )

    VERY_HIGH_CRITICALITY = 'very high'
    HIGH_CRITICALITY = 'high'
    MEDIUM_CRITICALITY = 'medium'
    LOW_CRITICALITY = 'low'
    VERY_LOW_CRITICALITY = 'very low'
    NONE_CRITICALITY = 'none'
    BUSINESS_CRITICALITY_CHOICES = (
        (VERY_HIGH_CRITICALITY, _('Very High')),
        (HIGH_CRITICALITY, _('High')),
        (MEDIUM_CRITICALITY, _('Medium')),
        (LOW_CRITICALITY, _('Low')),
        (VERY_LOW_CRITICALITY, _('Very Low')),
        (NONE_CRITICALITY, _('None')),
    )

    name = models.CharField(max_length=255, unique=True)
    description = models.CharField(max_length=4000)

    '''
    The following three fields are deprecated and no longer in use.
    They remain in model for backwards compatibility and will be removed
    in a future release.  prod_manager, tech_contact, manager

    The admin script migrate_product_contacts should be used to migrate data
    from these fields to their replacements.
    ./manage.py migrate_product_contacts
    '''
    prod_manager = models.CharField(default=0, max_length=200, null=True, blank=True)  # unused
    tech_contact = models.CharField(default=0, max_length=200, null=True, blank=True)  # unused
    manager = models.CharField(default=0, max_length=200, null=True, blank=True)  # unused

    product_manager = models.ForeignKey(Dojo_User, null=True, blank=True,
                                        related_name='product_manager', on_delete=models.CASCADE)
    technical_contact = models.ForeignKey(Dojo_User, null=True, blank=True,
                                          related_name='technical_contact', on_delete=models.CASCADE)
    team_manager = models.ForeignKey(Dojo_User, null=True, blank=True,
                                     related_name='team_manager', on_delete=models.CASCADE)

    created = models.DateTimeField(editable=False, null=True, blank=True)
    prod_type = models.ForeignKey(Product_Type, related_name='prod_type',
                                  null=True, blank=True, on_delete=models.CASCADE)
    updated = models.DateTimeField(editable=False, null=True, blank=True)
    tid = models.IntegerField(default=0, editable=False)
    authorized_users = models.ManyToManyField(User, blank=True)
    prod_numeric_grade = models.IntegerField(null=True, blank=True)

    # Metadata
    business_criticality = models.CharField(max_length=9, choices=BUSINESS_CRITICALITY_CHOICES, blank=True, null=True)
    platform = models.CharField(max_length=11, choices=PLATFORM_CHOICES, blank=True, null=True)
    lifecycle = models.CharField(max_length=12, choices=LIFECYCLE_CHOICES, blank=True, null=True)
    origin = models.CharField(max_length=19, choices=ORIGIN_CHOICES, blank=True, null=True)
    user_records = models.PositiveIntegerField(blank=True, null=True, help_text=_('Estimate the number of user records within the application.'))
    revenue = models.DecimalField(max_digits=15, decimal_places=2, blank=True, null=True, help_text=_('Estimate the application\'s revenue.'))
    external_audience = models.BooleanField(default=False, help_text=_('Specify if the application is used by people outside the organization.'))
    internet_accessible = models.BooleanField(default=False, help_text=_('Specify if the application is accessible from the public internet.'))
    regulations = models.ManyToManyField(Regulation, blank=True)

    # used for prefetching tags because django-tagging doesn't support that out of the box
    tagged_items = GenericRelation(TaggedItem)

    def __unicode__(self):
        return self.name

    def __str__(self):
        return self.name

    class Meta:
        ordering = ('name',)

    @cached_property
    def findings_count(self):
        try:
            # if prefetched, it's already there
            return self.active_finding_count
        except AttributeError:
            # ideally it's always prefetched and we can remove this code in the future
            self.active_finding_count = Finding.objects.filter(mitigated__isnull=True,
                                            active=True,
                                            false_p=False,
                                            duplicate=False,
                                            out_of_scope=False,
                                            test__engagement__product=self).count()
            return self.active_finding_count

    # @property
    # def active_engagement_count(self):
    #     return Engagement.objects.filter(active=True, product=self).count()

    # @property
    # def closed_engagement_count(self):
    #     return Engagement.objects.filter(active=False, product=self).count()

    # @property
    # def last_engagement_date(self):
    #     return Engagement.objects.filter(product=self).first()

    @cached_property
    def endpoint_count(self):
        # endpoints = Endpoint.objects.filter(
        #     finding__test__engagement__product=self,
        #     finding__active=True,
        #     finding__verified=True,
        #     finding__mitigated__isnull=True)

        endpoints = self.active_endpoints

        hosts = []
        ids = []
        for e in endpoints:
            if ":" in e.host:
                host_no_port = e.host[:e.host.index(':')]
            else:
                host_no_port = e.host

            if host_no_port in hosts:
                continue
            else:
                hosts.append(host_no_port)
                ids.append(e.id)

        return len(hosts)

    def open_findings(self, start_date=None, end_date=None):
        if start_date is None or end_date is None:
            return {}
        else:
            critical = Finding.objects.filter(test__engagement__product=self,
                                              mitigated__isnull=True,
                                              verified=True,
                                              false_p=False,
                                              duplicate=False,
                                              out_of_scope=False,
                                              severity="Critical",
                                              date__range=[start_date,
                                                           end_date]).count()
            high = Finding.objects.filter(test__engagement__product=self,
                                          mitigated__isnull=True,
                                          verified=True,
                                          false_p=False,
                                          duplicate=False,
                                          out_of_scope=False,
                                          severity="High",
                                          date__range=[start_date,
                                                       end_date]).count()
            medium = Finding.objects.filter(test__engagement__product=self,
                                            mitigated__isnull=True,
                                            verified=True,
                                            false_p=False,
                                            duplicate=False,
                                            out_of_scope=False,
                                            severity="Medium",
                                            date__range=[start_date,
                                                         end_date]).count()
            low = Finding.objects.filter(test__engagement__product=self,
                                         mitigated__isnull=True,
                                         verified=True,
                                         false_p=False,
                                         duplicate=False,
                                         out_of_scope=False,
                                         severity="Low",
                                         date__range=[start_date,
                                                      end_date]).count()
            return {'Critical': critical,
                    'High': high,
                    'Medium': medium,
                    'Low': low,
                    'Total': (critical + high + medium + low)}

    def get_breadcrumbs(self):
        bc = [{'title': self.__unicode__(),
               'url': reverse('view_product', args=(self.id,))}]
        return bc

    @property
    def get_product_type(self):
        return self.prod_type if self.prod_type is not None else 'unknown'

    def open_findings_list(self):
        findings = Finding.objects.filter(test__engagement__product=self,
                                          mitigated__isnull=True,
                                          verified=True,
                                          false_p=False,
                                          duplicate=False,
                                          out_of_scope=False
                                          )
        findings_list = []
        for i in findings:
            findings_list.append(i.id)
        return findings_list


class ScanSettings(models.Model):
    product = models.ForeignKey(Product, default=1, editable=False, on_delete=models.CASCADE)
    addresses = models.TextField(default="none")
    user = models.ForeignKey(User, editable=False, on_delete=models.CASCADE)
    date = models.DateTimeField(editable=False, blank=True,
                                default=get_current_datetime)
    frequency = models.CharField(max_length=10000, null=True,
                                 blank=True)
    email = models.CharField(max_length=512)
    protocol = models.CharField(max_length=10, default='TCP')

    def addresses_as_list(self):
        if self.addresses:
            return [a.strip() for a in self.addresses.split(',')]
        return []

    def get_breadcrumbs(self):
        bc = self.product.get_breadcrumbs()
        bc += [{'title': "Scan Settings",
                'url': reverse('view_scan_settings',
                               args=(self.product.id, self.id,))}]
        return bc


"""
Modified by Fatimah and Micheal
removed ip_scans field
"""


class Scan(models.Model):
    scan_settings = models.ForeignKey(ScanSettings, default=1, editable=False, on_delete=models.CASCADE)
    date = models.DateTimeField(editable=False, blank=True,
                                default=get_current_datetime)
    protocol = models.CharField(max_length=10, default='TCP')
    status = models.CharField(max_length=10, default='Pending', editable=False)
    baseline = models.BooleanField(default=False, verbose_name="Current Baseline")

    def __unicode__(self):
        return self.scan_settings.protocol + " Scan " + str(self.date)

    def __str__(self):
        return self.scan_settings.protocol + " Scan " + str(self.date)

    def get_breadcrumbs(self):
        bc = self.scan_settings.get_breadcrumbs()
        bc += [{'title': self.__unicode__(),
                'url': reverse('view_scan', args=(self.id,))}]
        return bc


"""
Modified by Fatimah and Micheal
Changed services from a ManytToMany field to a formatted string
"port,protocol,status"
Added scan_id
"""


class IPScan(models.Model):
    address = models.TextField(editable=False, default="none")
    services = models.CharField(max_length=800, null=True)
    scan = models.ForeignKey(Scan, default=1, editable=False, on_delete=models.CASCADE)


class Tool_Type(models.Model):
    name = models.CharField(max_length=200)
    description = models.CharField(max_length=2000, null=True)

    class Meta:
        ordering = ['name']

    def __unicode__(self):
        return self.name

    def __str__(self):
        return self.name


class Tool_Configuration(models.Model):
    name = models.CharField(max_length=200, null=False)
    description = models.CharField(max_length=2000, null=True, blank=True)
    url = models.CharField(max_length=2000, null=True)
    tool_type = models.ForeignKey(Tool_Type, related_name='tool_type', on_delete=models.CASCADE)
    authentication_type = models.CharField(max_length=15,
                                           choices=(
                                               ('API', 'API Key'),
                                               ('Password',
                                                'Username/Password'),
                                               ('SSH', 'SSH')),
                                           null=True, blank=True)
    username = models.CharField(max_length=200, null=True, blank=True)
    password = models.CharField(max_length=600, null=True, blank=True)
    auth_title = models.CharField(max_length=200, null=True, blank=True,
                                  verbose_name="Title for SSH/API Key")
    ssh = models.CharField(max_length=6000, null=True, blank=True)
    api_key = models.CharField(max_length=600, null=True, blank=True,
                               verbose_name="API Key")

    class Meta:
        ordering = ['name']

    def __unicode__(self):
        return self.name

    def __str__(self):
        return self.name


class Network_Locations(models.Model):
    location = models.CharField(max_length=500, help_text="Location of network testing: Examples: VPN, Internet or Internal.")

    def __unicode__(self):
        return self.location

    def __str__(self):
        return self.location


class Engagement_Presets(models.Model):
    title = models.CharField(max_length=500, default=None, help_text="Brief description of preset.")
    test_type = models.ManyToManyField(Test_Type, default=None, blank=True)
    network_locations = models.ManyToManyField(Network_Locations, default=None, blank=True)
    notes = models.CharField(max_length=2000, help_text="Description of what needs to be tested or setting up environment for testing", null=True, blank=True)
    scope = models.CharField(max_length=800, help_text="Scope of Engagement testing, IP's/Resources/URL's)", default=None, blank=True)
    product = models.ForeignKey(Product, on_delete=models.CASCADE)
    created = models.DateTimeField(auto_now_add=True, null=False)

    def __unicode__(self):
        return self.title

    def __str__(self):
        return self.title

    class Meta:
        ordering = ['title']


class Engagement_Type(models.Model):
    name = models.CharField(max_length=200)

    def __unicode__(self):
        return self.name

    def __str__(self):
        return self.name


class Engagement(models.Model):
    name = models.CharField(max_length=300, null=True, blank=True)
    description = models.CharField(max_length=2000, null=True, blank=True)
    version = models.CharField(max_length=100, null=True, blank=True, help_text="Version of the product the engagement tested.")
    eng_type = models.ForeignKey(Engagement_Type, null=True, blank=True, on_delete=models.CASCADE)
    first_contacted = models.DateField(null=True, blank=True)
    target_start = models.DateField(null=False, blank=False)
    target_end = models.DateField(null=False, blank=False)
    lead = models.ForeignKey(User, editable=True, null=True, on_delete=models.CASCADE)
    requester = models.ForeignKey(Contact, null=True, blank=True, on_delete=models.CASCADE)
    preset = models.ForeignKey(Engagement_Presets, null=True, blank=True, help_text="Settings and notes for performing this engagement.", on_delete=models.CASCADE)
    reason = models.CharField(max_length=2000, null=True, blank=True)
    report_type = models.ForeignKey(Report_Type, null=True, blank=True, on_delete=models.CASCADE)
    product = models.ForeignKey(Product, on_delete=models.CASCADE)
    updated = models.DateTimeField(auto_now=True, null=True)
    created = models.DateTimeField(auto_now_add=True, null=True)
    active = models.BooleanField(default=True, editable=False)
    tracker = models.URLField(max_length=200, help_text="Link to epic or ticket system with changes to version.", editable=True, blank=True, null=True)
    test_strategy = models.URLField(editable=True, blank=True, null=True)
    threat_model = models.BooleanField(default=True)
    api_test = models.BooleanField(default=True)
    pen_test = models.BooleanField(default=True)
    check_list = models.BooleanField(default=True)
    status = models.CharField(editable=True, max_length=2000, default='',
                              null=True,
                              choices=(('Not Started', 'Not Started'),
                                       ('Blocked', 'Blocked'),
                                       ('Cancelled', 'Cancelled'),
                                       ('Completed', 'Completed'),
                                       ('In Progress', 'In Progress'),
                                       ('On Hold', 'On Hold'),
                                       ('Waiting for Resource', 'Waiting for Resource')))
    progress = models.CharField(max_length=100,
                                default='threat_model', editable=False)
    tmodel_path = models.CharField(max_length=1000, default='none',
                                   editable=False, blank=True, null=True)
    risk_path = models.CharField(max_length=1000, default='none',
                                 editable=False, blank=True, null=True)
    risk_acceptance = models.ManyToManyField("Risk_Acceptance",
                                             default=None,
                                             editable=False,
                                             blank=True)
    done_testing = models.BooleanField(default=False, editable=False)
    engagement_type = models.CharField(editable=True, max_length=30, default='Interactive',
                                       null=True,
                                       choices=(('Interactive', 'Interactive'),
                                                ('CI/CD', 'CI/CD')))
    build_id = models.CharField(editable=True, max_length=150,
                                   null=True, blank=True, help_text="Build ID of the product the engagement tested.", verbose_name="Build ID")
    commit_hash = models.CharField(editable=True, max_length=150,
                                   null=True, blank=True, help_text="Commit hash from repo", verbose_name="Commit Hash")
    branch_tag = models.CharField(editable=True, max_length=150,
                                   null=True, blank=True, help_text="Tag or branch of the product the engagement tested.", verbose_name="Branch/Tag")
    build_server = models.ForeignKey(Tool_Configuration, verbose_name="Build Server", help_text="Build server responsible for CI/CD test", null=True, blank=True, related_name='build_server', on_delete=models.CASCADE)
    source_code_management_server = models.ForeignKey(Tool_Configuration, null=True, blank=True, verbose_name="SCM Server", help_text="Source code server for CI/CD test", related_name='source_code_management_server', on_delete=models.CASCADE)
    source_code_management_uri = models.URLField(max_length=600, null=True, blank=True, editable=True, verbose_name="Repo", help_text="Resource link to source code")
    orchestration_engine = models.ForeignKey(Tool_Configuration, verbose_name="Orchestration Engine", help_text="Orchestration service responsible for CI/CD test", null=True, blank=True, related_name='orchestration', on_delete=models.CASCADE)
    deduplication_on_engagement = models.BooleanField(default=False)

    # used for prefetching tags because django-tagging doesn't support that out of the box
    tagged_items = GenericRelation(TaggedItem)

    class Meta:
        ordering = ['-target_start']

    def is_overdue(self):
        if self.engagement_type == 'CI/CD':
            overdue_grace_days = 10
        else:
            overdue_grace_days = 0

        max_end_date = timezone.now() - relativedelta(days=overdue_grace_days)

        if self.target_end < max_end_date.date():
            return True

        return False

    def __unicode__(self):
        return "Engagement: %s (%s)" % (self.name if self.name else '',
                                        self.target_start.strftime(
                                            "%b %d, %Y"))

    def __str__(self):
        return "Engagement: %s (%s)" % (self.name if self.name else '',
                                        self.target_start.strftime(
                                            "%b %d, %Y"))

    def get_breadcrumbs(self):
        bc = self.product.get_breadcrumbs()
        bc += [{'title': self.__unicode__(),
                'url': reverse('view_engagement', args=(self.id,))}]
        return bc

    @property
    def unaccepted_open_findings(self):
        accepted_findings = Finding.objects.filter(risk_acceptance__engagement=self)
        accepted_ids = [f.id for f in accepted_findings.only('id')]
        return Finding.objects.filter(active=True, verified=True, duplicate=False,
                                      test__engagement=self).exclude(id__in=accepted_ids)

    def accept_risks(self, accepted_risks):
        self.risk_acceptance.add(*accepted_risks)


class CWE(models.Model):
    url = models.CharField(max_length=1000)
    description = models.CharField(max_length=2000)
    number = models.IntegerField()


class Endpoint_Params(models.Model):
    param = models.CharField(max_length=150)
    value = models.CharField(max_length=150)
    method_type = (('GET', 'GET'),
                   ('POST', 'POST'))
    method = models.CharField(max_length=20, blank=False, null=True, choices=method_type)


class Endpoint(models.Model):
    protocol = models.CharField(null=True, blank=True, max_length=10,
                                help_text="The communication protocol such as 'http', 'ftp', etc.")
    host = models.CharField(null=True, blank=True, max_length=500,
                            help_text="The host name or IP address, you can also include the port number. For example"
                                      "'127.0.0.1', '127.0.0.1:8080', 'localhost', 'yourdomain.com'.")
    fqdn = models.CharField(null=True, blank=True, max_length=500)
    port = models.IntegerField(null=True, blank=True,
                               help_text="The network port associated with the endpoint.")
    path = models.CharField(null=True, blank=True, max_length=500,
                            help_text="The location of the resource, it should start with a '/'. For example"
                                      "/endpoint/420/edit")
    query = models.CharField(null=True, blank=True, max_length=1000,
                             help_text="The query string, the question mark should be omitted."
                                       "For example 'group=4&team=8'")
    fragment = models.CharField(null=True, blank=True, max_length=500,
                                help_text="The fragment identifier which follows the hash mark. The hash mark should "
                                          "be omitted. For example 'section-13', 'paragraph-2'.")
    product = models.ForeignKey(Product, null=True, blank=True, on_delete=models.CASCADE)
    endpoint_params = models.ManyToManyField(Endpoint_Params, blank=True,
                                             editable=False)
    remediated = models.BooleanField(default=False, blank=True)

    # used for prefetching tags because django-tagging doesn't support that out of the box
    tagged_items = GenericRelation(TaggedItem)

    class Meta:
        ordering = ['product', 'protocol', 'host', 'path', 'query', 'fragment']

    def __unicode__(self):
        from urllib.parse import uses_netloc

        netloc = self.host
        port = self.port
        scheme = self.protocol
        url = self.path if self.path else ''
        query = self.query
        fragment = self.fragment

        if port:
            # If http or https on standard ports then don't tack on the port number
            if (port != 443 and scheme == "https") or (port != 80 and scheme == "http"):
                netloc += ':%s' % port

        if netloc or (scheme and scheme in uses_netloc and url[:2] != '//'):
            if url and url[:1] != '/':
                url = '/' + url
            if scheme and scheme in uses_netloc and url[:2] != '//':
                url = '//' + (netloc or '') + url
            else:
                url = (netloc or '') + url
        if scheme:
            url = scheme + ':' + url
        if query:
            url = url + '?' + query
        if fragment:
            url = url + '#' + fragment
        return url

    def __str__(self):
        from urllib.parse import uses_netloc

        netloc = self.host
        port = self.port
        scheme = self.protocol
        url = self.path if self.path else ''
        query = self.query
        fragment = self.fragment

        if port:
            # If http or https on standard ports then don't tack on the port number
            if (port != 443 and scheme == "https") or (port != 80 and scheme == "http"):
                netloc += ':%s' % port

        if netloc or (scheme and scheme in uses_netloc and url[:2] != '//'):
            if url and url[:1] != '/':
                url = '/' + url
            if scheme and scheme in uses_netloc and url[:2] != '//':
                url = '//' + (netloc or '') + url
            else:
                url = (netloc or '') + url
        if scheme:
            url = scheme + ':' + url
        if query:
            url = url + '?' + query
        if fragment:
            url = url + '#' + fragment
        return url

    def __hash__(self):
        return self.__str__().__hash__()

    def __eq__(self, other):
        if isinstance(other, Endpoint):
            return self.__unicode__() == other.__unicode__()
        else:
            return NotImplemented

    @cached_property
    def finding_count(self):
        host = self.host_no_port

        endpoints = Endpoint.objects.filter(host__regex="^" + host + ":?",
                                            product=self.product).distinct()

        findings = Finding.objects.filter(endpoints__in=endpoints,
                                          active=True,
                                          verified=True,
                                          out_of_scope=False).distinct()

        return findings.count()

    def active_findings(self):
        host = self.host_no_port

        endpoints = Endpoint.objects.filter(host__regex="^" + host + ":?",
                                            product=self.product).distinct()
        return Finding.objects.filter(endpoints__in=endpoints,
                                      active=True,
                                      verified=True,
                                      mitigated__isnull=True,
                                      false_p=False,
                                      duplicate=False).distinct().order_by(
            'numerical_severity')

    @cached_property
    def finding_count_endpoint(self):
        findings = Finding.objects.filter(endpoints=self,
                                          active=True,
                                          verified=True,
                                          duplicate=False,
                                          out_of_scope=False).distinct()

        return findings.count()

    def get_breadcrumbs(self):
        bc = self.product.get_breadcrumbs()
        bc += [{'title': self.host_no_port,
                'url': reverse('view_endpoint', args=(self.id,))}]
        return bc

    @staticmethod
    def from_uri(uri):
        return Endpoint()

    @property
    def host_no_port(self):
        if ":" in self.host:
            return self.host[:self.host.index(":")]
        else:
            return self.host

    @property
    def host_with_port(self):
        host = self.host
        port = self.port
        scheme = self.protocol
        if ":" in host:
            return host
        elif (port is None) and (scheme == "https"):
            return host + ':443'
        elif (port is None) and (scheme == "http"):
            return host + ':80'
        else:
            return str(self)


class NoteHistory(models.Model):
    note_type = models.ForeignKey(Note_Type, null=True, blank=True, on_delete=models.CASCADE)
    data = models.TextField()
    time = models.DateTimeField(null=True, editable=False,
                                default=get_current_datetime)
    current_editor = models.ForeignKey(User, editable=False, null=True, on_delete=models.CASCADE)


class Notes(models.Model):
    note_type = models.ForeignKey(Note_Type, related_name='note_type', null=True, blank=True, on_delete=models.CASCADE)
    entry = models.TextField()
    date = models.DateTimeField(null=False, editable=False,
                                default=get_current_datetime)
    author = models.ForeignKey(User, related_name='editor_notes_set', editable=False, on_delete=models.CASCADE)
    private = models.BooleanField(default=False)
    edited = models.BooleanField(default=False)
    editor = models.ForeignKey(User, related_name='author_notes_set', editable=False, null=True, on_delete=models.CASCADE)
    edit_time = models.DateTimeField(null=True, editable=False,
                                default=get_current_datetime)
    history = models.ManyToManyField(NoteHistory, blank=True,
                                   editable=False)

    class Meta:
        ordering = ['-date']

    def __unicode__(self):
        return self.entry

    def __str__(self):
        return self.entry


class Development_Environment(models.Model):
    name = models.CharField(max_length=200)

    def __unicode__(self):
        return self.name

    def __str__(self):
        return self.name

    def get_breadcrumbs(self):
        return [{"title": self.__unicode__(),
                 "url": reverse("edit_dev_env", args=(self.id,))}]


class Test(models.Model):
    engagement = models.ForeignKey(Engagement, editable=False, on_delete=models.CASCADE)
    lead = models.ForeignKey(User, editable=True, null=True, on_delete=models.CASCADE)
    test_type = models.ForeignKey(Test_Type, on_delete=models.CASCADE)
    title = models.CharField(max_length=255, null=True, blank=True)
    description = models.TextField(null=True, blank=True)
    target_start = models.DateTimeField()
    target_end = models.DateTimeField()
    estimated_time = models.TimeField(null=True, blank=True, editable=False)
    actual_time = models.TimeField(null=True, blank=True, editable=False, )
    percent_complete = models.IntegerField(null=True, blank=True,
                                           editable=True)
    notes = models.ManyToManyField(Notes, blank=True,
                                   editable=False)
    environment = models.ForeignKey(Development_Environment, null=True,
                                    blank=False, on_delete=models.CASCADE)

    updated = models.DateTimeField(auto_now=True, null=True)
    created = models.DateTimeField(auto_now_add=True, null=True)

    # used for prefetching tags because django-tagging doesn't support that out of the box
    tagged_items = GenericRelation(TaggedItem)

    def test_type_name(self):
        return self.test_type.name

    def __unicode__(self):
        if self.title:
            return "%s (%s)" % (self.title, self.test_type)
        return str(self.test_type)

    def __str__(self):
        if self.title:
            return "%s (%s)" % (self.title, self.test_type)
        return str(self.test_type)

    def get_breadcrumbs(self):
        bc = self.engagement.get_breadcrumbs()
        bc += [{'title': self.__unicode__(),
                'url': reverse('view_test', args=(self.id,))}]
        return bc

    def verified_finding_count(self):
        return self.finding_set.filter(verified=True).count()

    @property
    def unaccepted_open_findings(self):
        accepted_findings = Finding.objects.filter(risk_acceptance__engagement=self.engagement)
        accepted_ids = [f.id for f in accepted_findings.only('id')]
        return Finding.objects.filter(active=True, verified=True, duplicate=False, test=self).exclude(
            id__in=accepted_ids)

    def accept_risks(self, accepted_risks):
        self.engagement.risk_acceptance.add(*accepted_risks)


class VA(models.Model):
    address = models.TextField(editable=False, default="none")
    user = models.ForeignKey(User, editable=False, on_delete=models.CASCADE)
    result = models.ForeignKey(Test, editable=False, null=True, blank=True, on_delete=models.CASCADE)
    status = models.BooleanField(default=False, editable=False)
    start = models.CharField(max_length=100)


class Sonarqube_Issue(models.Model):
    key = models.CharField(max_length=30, unique=True, help_text="SonarQube issue key")
    status = models.CharField(max_length=20, help_text="SonarQube issue status")
    type = models.CharField(max_length=15, help_text="SonarQube issue type")

    def __str__(self):
        return self.key


class Sonarqube_Issue_Transition(models.Model):
    sonarqube_issue = models.ForeignKey(Sonarqube_Issue, on_delete=models.CASCADE, db_index=True)
    created = models.DateTimeField(null=False, editable=False, default=now)
    finding_status = models.CharField(max_length=100)
    sonarqube_status = models.CharField(max_length=50)
    transitions = models.CharField(max_length=100)

    class Meta:
        ordering = ('-created', )


class Sonarqube_Product(models.Model):
    product = models.ForeignKey(Product, on_delete=models.CASCADE)
    sonarqube_project_key = models.CharField(
        max_length=200, null=True, blank=True, verbose_name="SonarQube Project Key"
    )
    sonarqube_tool_config = models.ForeignKey(
        Tool_Configuration, verbose_name="SonarQube Configuration",
        null=True, blank=True, on_delete=models.CASCADE
    )

    def __unicode__(self):
        return '{} | {}'.format(self.product.name, self.sonarqube_project_key)

    def __str__(self):
        return '{} | {}'.format(self.product.name, self.sonarqube_project_key)


class Finding(models.Model):
    title = models.CharField(max_length=511)
    date = models.DateField(default=get_current_date)
    cwe = models.IntegerField(default=0, null=True, blank=True)
    cve_regex = RegexValidator(regex=r'^[A-Z]{1,10}(-\d+)+$',
                               message="Vulnerability ID must be entered in the format: 'ABC-9999-9999'.")
    cve = models.CharField(validators=[cve_regex], max_length=28, null=True,
                           help_text="CVE or other vulnerability identifier")
    url = models.TextField(null=True, blank=True, editable=False)
    severity = models.CharField(max_length=200, help_text="The severity level of this flaw (Critical, High, Medium, Low, Informational)")
    description = models.TextField()
    mitigation = models.TextField()
    impact = models.TextField()
    steps_to_reproduce = models.TextField(null=True, blank=True)
    severity_justification = models.TextField(null=True, blank=True)
    endpoints = models.ManyToManyField(Endpoint, blank=True)
    unsaved_endpoints = []
    unsaved_request = None
    unsaved_response = None
    unsaved_tags = None
    references = models.TextField(null=True, blank=True, db_column="refs")
    test = models.ForeignKey(Test, editable=False, on_delete=models.CASCADE)
    # TODO: Will be deprecated soon
    is_template = models.BooleanField(default=False)
    active = models.BooleanField(default=True)
    verified = models.BooleanField(default=True)
    false_p = models.BooleanField(default=False, verbose_name="False Positive")
    duplicate = models.BooleanField(default=False)
    duplicate_finding = models.ForeignKey('self', editable=False, null=True,
                                          related_name='original_finding',
                                          blank=True, on_delete=models.CASCADE)
    out_of_scope = models.BooleanField(default=False)
    under_review = models.BooleanField(default=False)
    review_requested_by = models.ForeignKey(Dojo_User, null=True, blank=True,
                                            related_name='review_requested_by', on_delete=models.CASCADE)
    reviewers = models.ManyToManyField(User, blank=True)

    # Defect Tracking Review
    under_defect_review = models.BooleanField(default=False)
    defect_review_requested_by = models.ForeignKey(Dojo_User, null=True, blank=True,
                                                   related_name='defect_review_requested_by', on_delete=models.CASCADE)
    is_Mitigated = models.BooleanField(default=False)
    thread_id = models.IntegerField(default=0, editable=False)
    mitigated = models.DateTimeField(editable=False, null=True, blank=True)
    mitigated_by = models.ForeignKey(User, null=True, editable=False,
                                     related_name="mitigated_by", on_delete=models.CASCADE)
    reporter = models.ForeignKey(User, editable=False, default=1, related_name='reporter', on_delete=models.CASCADE)
    notes = models.ManyToManyField(Notes, blank=True,
                                   editable=False)
    numerical_severity = models.CharField(max_length=4)
    last_reviewed = models.DateTimeField(null=True, editable=False)
    last_reviewed_by = models.ForeignKey(User, null=True, editable=False,
                                         related_name='last_reviewed_by', on_delete=models.CASCADE)
    images = models.ManyToManyField('FindingImage', blank=True)

    line_number = models.CharField(null=True, blank=True, max_length=200,
                                   editable=False)  # Deprecated will be removed, use line
    sourcefilepath = models.TextField(null=True, blank=True, editable=False)  # Not used? to remove
    sourcefile = models.TextField(null=True, blank=True, editable=False)
    param = models.TextField(null=True, blank=True, editable=False)
    payload = models.TextField(null=True, blank=True, editable=False)
    hash_code = models.TextField(null=True, blank=True, editable=False)

    line = models.IntegerField(null=True, blank=True,
                               verbose_name="Line number",
                               help_text="Line number. For SAST, when source (start of the attack vector) and sink (end of the attack vector) information are available, put sink information here")
    file_path = models.CharField(
        null=True,
        blank=True,
        max_length=4000,
        help_text="File name with path. For SAST, when source (start of the attack vector) and sink (end of the attack vector) information are available, put sink information here")
    component_name = models.CharField(null=True, blank=True, max_length=200,
                                     help_text="Name of the component containing the finding. ")
    component_version = models.CharField(null=True, blank=True, max_length=100,
                                        help_text="Version of the component.")
    found_by = models.ManyToManyField(Test_Type, editable=False)
    static_finding = models.BooleanField(default=False)
    dynamic_finding = models.BooleanField(default=True)
    created = models.DateTimeField(auto_now_add=True, null=True)
    jira_creation = models.DateTimeField(editable=True, null=True)
    jira_change = models.DateTimeField(editable=True, null=True)
    scanner_confidence = models.IntegerField(null=True, blank=True, default=None, editable=False, help_text="Confidence level of vulnerability which is supplied by the scannner.")
    sonarqube_issue = models.ForeignKey(Sonarqube_Issue, null=True, blank=True, help_text="SonarQube issue", on_delete=models.CASCADE)
    unique_id_from_tool = models.CharField(null=True, blank=True, max_length=500, help_text="Vulnerability technical id from the source tool. Allows to track unique vulnerabilities")
    sast_source_object = models.CharField(null=True, blank=True, max_length=500, help_text="Source object (variable, function...) of the attack vector")
    sast_sink_object = models.CharField(null=True, blank=True, max_length=500, help_text="Sink object (variable, function...) of the attack vector")
    sast_source_line = models.IntegerField(null=True, blank=True,
                               verbose_name="Line number",
                               help_text="Source line number of the attack vector")
    sast_source_file_path = models.CharField(null=True, blank=True, max_length=4000, help_text="Source filepath of the attack vector")
    nb_occurences = models.IntegerField(null=True, blank=True,
                               verbose_name="Number of occurences",
                               help_text="Number of occurences in the source tool when several vulnerabilites were found and aggregated by the scanner")

    # used for prefetching tags because django-tagging doesn't support that out of the box
    tagged_items = GenericRelation(TaggedItem)

    SEVERITIES = {'Info': 4, 'Low': 3, 'Medium': 2,
                  'High': 1, 'Critical': 0}

    class Meta:
        ordering = ('numerical_severity', '-date', 'title')
        indexes = [
            models.Index(fields=['cve']),
            models.Index(fields=['out_of_scope']),
            models.Index(fields=['false_p']),
            models.Index(fields=['verified']),
            models.Index(fields=['mitigated']),
            models.Index(fields=['active']),
            models.Index(fields=['numerical_severity']),
            models.Index(fields=['date']),
            models.Index(fields=['title']),
        ]

    @classmethod
    def unaccepted_open_findings(cls):
        return cls.objects.filter(active=True, verified=True, duplicate=False, risk_acceptance__isnull=True)

    @property
    def similar_findings(self):
        filtered = Finding.objects.all()

        if self.test.engagement.deduplication_on_engagement:
            filtered = filtered.filter(test__engagement=self.test.engagement)
        else:
            filtered = filtered.filter(test__engagement__product=self.test.engagement.product)

        if self.cve:
            filtered = filtered.filter(cve=self.cve)
        if self.cwe:
            filtered = filtered.filter(cwe=self.cwe)
        if self.file_path:
            filtered = filtered.filter(file_path=self.file_path)
        if self.line:
            filtered = filtered.filter(line=self.line)
        if self.unique_id_from_tool:
            filtered = filtered.filter(unique_id_from_tool=self.unique_id_from_tool)
        return filtered.exclude(pk=self.pk)[:10]

    def compute_hash_code(self):
        if hasattr(settings, 'HASHCODE_FIELDS_PER_SCANNER') and hasattr(settings, 'HASHCODE_ALLOWS_NULL_CWE') and hasattr(settings, 'HASHCODE_ALLOWED_FIELDS'):
            # Default fields
            if self.dynamic_finding:
                hashcodeFields = ['title', 'cwe', 'line', 'file_path', 'description', 'endpoints']
            else:
                hashcodeFields = ['title', 'cwe', 'line', 'file_path', 'description']

            # Check for an override for this scan_type in the deduplication configuration
            scan_type = self.test.test_type.name
            if (scan_type in settings.HASHCODE_FIELDS_PER_SCANNER):
                hashcodeFieldsCandidate = settings.HASHCODE_FIELDS_PER_SCANNER[scan_type]
                # check that the configuration is valid: all elements of HASHCODE_FIELDS_PER_SCANNER should be in HASHCODE_ALLOWED_FIELDS
                if (all(elem in settings.HASHCODE_ALLOWED_FIELDS for elem in hashcodeFieldsCandidate)):
                    # Makes sure that we have a cwe if we need one
                    if (scan_type in settings.HASHCODE_ALLOWS_NULL_CWE):
                        if (settings.HASHCODE_ALLOWS_NULL_CWE[scan_type] or self.cwe != 0):
                            hashcodeFields = hashcodeFieldsCandidate
                        else:
                            deduplicationLogger.warn(
                                "Cannot compute hash_code based on configured fields because cwe is 0 for finding of title '" + self.title + "' found in file '" + str(self.file_path) +
                                "'. Fallback to legacy mode for this finding.")
                    else:
                        # no configuration found for this scanner: defaulting to accepting null cwe when we find one
                        hashcodeFields = hashcodeFieldsCandidate
                        if(self.cwe == 0):
                            deduplicationLogger.debug(
                                "Accepting null cwe by default for finding of title '" + self.title + "' found in file '" + str(self.file_path) +
                                "'. This is because no configuration was found for scanner " + scan_type + " in HASHCODE_ALLOWS_NULL_CWE")
                else:
                    deduplicationLogger.debug(
                        "compute_hash_code - configuration error: some elements of HASHCODE_FIELDS_PER_SCANNER are not in the allowed list HASHCODE_ALLOWED_FIELDS. "
                        "Using default fields")
            else:
                deduplicationLogger.debug(
                    "No configuration for hash_code computation found; using default fields for " + ('dynamic' if self.dynamic_finding else 'static') + ' scanners')
            deduplicationLogger.debug("computing hash_code for finding id " + str(self.id) + " for scan_type " + scan_type + " based on: " + ', '.join(hashcodeFields))
            fields_to_hash = ''
            for hashcodeField in hashcodeFields:
                if(hashcodeField != 'endpoints'):
                    # Generically use the finding attribute having the same name, converts to str in case it's integer
                    fields_to_hash = fields_to_hash + str(getattr(self, hashcodeField))
                    deduplicationLogger.debug(hashcodeField + ' : ' + str(getattr(self, hashcodeField)))
                else:
                    # For endpoints, need to compute the field
                    myEndpoints = self.get_endpoints()
                    fields_to_hash = fields_to_hash + myEndpoints
                    deduplicationLogger.debug(hashcodeField + ' : ' + myEndpoints)
            deduplicationLogger.debug("compute_hash_code - fields_to_hash = " + fields_to_hash)
            return self.hash_fields(fields_to_hash)
        else:
            deduplicationLogger.debug("no or incomplete configuration per hash_code found; using legacy algorithm")
            return self.compute_hash_code_legacy()

    def compute_hash_code_legacy(self):
        fields_to_hash = self.title + str(self.cwe) + str(self.line) + str(self.file_path) + self.description
        if self.dynamic_finding:
            fields_to_hash = fields_to_hash + self.get_endpoints()
        deduplicationLogger.debug("compute_hash_code_legacy - fields_to_hash = " + fields_to_hash)
        return self.hash_fields(fields_to_hash)

    # Get endpoints from self.unsaved_endpoints
    # This sometimes reports "None" for some endpoints but we keep it to avoid hash_code change due to this historically behavior
    def get_endpoints(self):
        endpoint_str = ''
        if len(self.unsaved_endpoints) > 0 and self.id is None:
            deduplicationLogger.debug("get_endpoints: there are unsaved_endpoints and self.id is None")
            for e in self.unsaved_endpoints:
                endpoint_str += str(e.host_with_port)
        else:
            deduplicationLogger.debug("get_endpoints: there aren't unsaved_endpoints or self.id is not None. endpoints count: " + str(self.endpoints.count()))
            for e in self.endpoints.all():
                endpoint_str += str(e.host_with_port)
        return endpoint_str

    # Compute the hash_code from the fields to hash
    def hash_fields(self, fields_to_hash):
        # get bytes to hash
        if(isinstance(fields_to_hash, str)):
            hash_string = fields_to_hash.encode('utf-8').strip()
        elif(isinstance(fields_to_hash, bytes)):
            hash_string = fields_to_hash.strip()
        else:
            deduplicationLogger.debug("trying to convert hash_string of type " + str(type(fields_to_hash)) + " to str and then bytes")
            hash_string = str(fields_to_hash).encode('utf-8').strip()
        return hashlib.sha256(hash_string).hexdigest()

    def remove_from_any_risk_acceptance(self):
        for r in self.risk_acceptance_set.all():
            r.accepted_findings.remove(self)
            if not r.accepted_findings.exists():
                r.delete()

    def duplicate_finding_set(self):
        if self.duplicate:
            return Finding.objects.get(id=self.duplicate_finding.id).original_finding.all().order_by('title')
        else:
            return self.original_finding.all().order_by('title')

    def get_scanner_confidence_text(self):
        scanner_confidence_text = ""
        scanner_confidence = self.scanner_confidence
        if scanner_confidence:
            if scanner_confidence <= 2:
                scanner_confidence_text = "Certain"
            elif scanner_confidence >= 3 and scanner_confidence <= 5:
                scanner_confidence_text = "Firm"
            elif scanner_confidence >= 6:
                scanner_confidence_text = "Tentative"

        return scanner_confidence_text

    @staticmethod
    def get_numerical_severity(severity):
        if severity == 'Critical':
            return 'S0'
        elif severity == 'High':
            return 'S1'
        elif severity == 'Medium':
            return 'S2'
        elif severity == 'Low':
            return 'S3'
        elif severity == 'Info':
            return 'S4'
        else:
            return 'S5'

    @staticmethod
    def get_number_severity(severity):
        if severity == 'Critical':
            return 4
        elif severity == 'High':
            return 3
        elif severity == 'Medium':
            return 2
        elif severity == 'Low':
            return 1
        elif severity == 'Info':
            return 0
        else:
            return 5

    def __unicode__(self):
        return self.title

    def __str__(self):
        return self.title

    def status(self):
        status = []
        if self.active:
            status += ['Active']
        else:
            status += ['Inactive']
        if self.verified:
            status += ['Verified']
        if self.mitigated or self.is_Mitigated:
            status += ['Mitigated']
        if self.false_p:
            status += ['False Positive']
        if self.out_of_scope:
            status += ['Out Of Scope']
        if self.duplicate:
            status += ['Duplicate']
        if self.risk_acceptance_set.exists():
            status += ['Accepted']

        if not len(status):
            status += ['Initial']

        return ", ".join([str(s) for s in status])

    @property
    def age(self):
        if self.mitigated:
            diff = self.mitigated.date() - self.date
        else:
            diff = get_current_date() - self.date
        days = diff.days
        return days if days > 0 else 0

    def sla(self):
        sla_calculation = None
        severity = self.severity
        from dojo.utils import get_system_setting
        sla_age = get_system_setting('sla_' + self.severity.lower())
        if sla_age and self.active:
            sla_calculation = sla_age - self.age
        elif sla_age and self.mitigated:
            age = self.age
            if age < sla_age:
                sla_calculation = 0
            else:
                sla_calculation = sla_age - age
        return sla_calculation

    def github(self):
        try:
            return self.github_issue
        except GITHUB_Issue.DoesNotExist:
            return None

    def has_github_issue(self):
        try:
            issue = self.jira_issue
            return True
        except GITHUB_Issue.DoesNotExist:
            return False

    def github_conf(self):
        try:
            jpkey = GITHUB_PKey.objects.get(product=self.test.engagement.product)
            jconf = jpkey.conf
        except:
            jconf = None
            pass
        return jconf

    # newer version that can work with prefetching
    def github_conf_new(self):
        try:
            return self.test.engagement.product.github_pkey_set.all()[0].conf
        except:
            return None
            pass

    def jira(self):
        try:
            return self.jira_issue
        except JIRA_Issue.DoesNotExist:
            return None

    def has_jira_issue(self):
        try:
            issue = self.jira_issue
            return True
        except JIRA_Issue.DoesNotExist:
            return False

    def jira_conf(self):
        try:
            jpkey = JIRA_PKey.objects.get(product=self.test.engagement.product)
            jconf = jpkey.conf
        except:
            jconf = None
            pass
        return jconf

    # newer version that can work with prefetching
    def jira_conf_new(self):
        try:
            return self.test.engagement.product.jira_pkey_set.all()[0].conf
        except:
            return None
            pass

    def long_desc(self):
        long_desc = ''
        long_desc += '*' + self.title + '*\n\n'
        long_desc += '*Severity:* ' + str(self.severity) + '\n\n'
        long_desc += '*Cve:* ' + str(self.cve) + '\n\n'
        long_desc += '*Product/Engagement:* ' + self.test.engagement.product.name + ' / ' + self.test.engagement.name + '\n\n'
        if self.test.engagement.branch_tag:
            long_desc += '*Branch/Tag:* ' + self.test.engagement.branch_tag + '\n\n'
        if self.test.engagement.build_id:
            long_desc += '*BuildID:* ' + self.test.engagement.build_id + '\n\n'
        if self.test.engagement.commit_hash:
            long_desc += '*Commit hash:* ' + self.test.engagement.commit_hash + '\n\n'
        long_desc += '*Systems*: \n\n'

        for e in self.endpoints.all():
            long_desc += str(e) + '\n\n'
        long_desc += '*Description*: \n' + self.description + '\n\n'
        long_desc += '*Mitigation*: \n' + self.mitigation + '\n\n'
        long_desc += '*Impact*: \n' + self.impact + '\n\n'
        long_desc += '*References*:' + self.references
        return long_desc

    def save(self, dedupe_option=True, false_history=False, rules_option=True,
             issue_updater_option=True, push_to_jira=False, *args, **kwargs):
        # Make changes to the finding before it's saved to add a CWE template
        new_finding = False

        jira_issue_exists = JIRA_Issue.objects.filter(finding=self).exists()
        if push_to_jira:
            self.jira_change = timezone.now()
            if not jira_issue_exists:
                self.jira_creation = timezone.now()
        # If the product has "Push_all_issues" enabled,
        # then we're pushing this to JIRA no matter what
        if not push_to_jira:
<<<<<<< HEAD
            try:
                push_to_jira = JIRA_PKey.objects.get(
                    product=self.test.engagement.product).push_all_issues
            except models.JIRA_PKey.DoesNotExist:
=======
            # only if there is a JIRA configuration
            try:
                push_to_jira = JIRA_PKey.objects.get(
                    product=self.test.engagement.product).push_all_issues
            except JIRA_PKey.DoesNotExist:
>>>>>>> f01192b5
                logger.info("There is no JIRA configuration, cannot push all issues!")

        if self.pk is None:
            # We enter here during the first call from serializers.py
            logger.debug("Saving finding of id " + str(self.id) + " dedupe_option:" + str(dedupe_option) + " (self.pk is None)")
            false_history = True
            from dojo.utils import apply_cwe_to_template
            self = apply_cwe_to_template(self)
            # calling django.db.models superclass save method
            super(Finding, self).save(*args, **kwargs)
        else:
            # We enter here during the second call from serializers.py
            logger.debug("Saving finding of id " + str(self.id) + " dedupe_option:" + str(dedupe_option) + " (self.pk is not None)")
            # calling django.db.models superclass save method
            super(Finding, self).save(*args, **kwargs)

            # Run async the tool issue update to update original issue with Defect Dojo updates
            if issue_updater_option:
                from dojo.tools import tool_issue_updater
                tool_issue_updater.async_tool_issue_update(self)
        if (self.file_path is not None) and (self.endpoints.count() == 0):
            self.static_finding = True
            self.dynamic_finding = False
        elif (self.file_path is not None):
            self.static_finding = True

        # Finding.save is called once from serializers.py with dedupe_option=False because the finding is not ready yet, for example the endpoints are not built
        # It is then called a second time with dedupe_option defaulted to true; now we can compute the hash_code and run the deduplication
        if(dedupe_option):
            if (self.hash_code is not None):
                deduplicationLogger.debug("Hash_code already computed for finding")
            else:
                self.hash_code = self.compute_hash_code()
        self.found_by.add(self.test.test_type)

        if rules_option:
            from dojo.tasks import async_rules
            from dojo.utils import sync_rules
            try:
                if self.reporter.usercontactinfo.block_execution:
                    sync_rules(self, *args, **kwargs)
                else:
                    async_rules(self, *args, **kwargs)
            except UserContactInfo.DoesNotExist:
                async_rules(self, *args, **kwargs)
                pass
        from dojo.utils import calculate_grade
        calculate_grade(self.test.engagement.product)
        # Assign the numerical severity for correct sorting order
        self.numerical_severity = Finding.get_numerical_severity(self.severity)
        super(Finding, self).save()
        system_settings = System_Settings.objects.get()
        if dedupe_option and self.hash_code is not None:
            if system_settings.enable_deduplication:
                from dojo.tasks import async_dedupe
                try:
                    if self.reporter.usercontactinfo.block_execution:
                        dedupe_signal.send(sender=self.__class__, new_finding=self)
                    else:
                        async_dedupe.delay(self, *args, **kwargs)
                except:
                    async_dedupe.delay(self, *args, **kwargs)
                    pass
            else:
                deduplicationLogger.debug("skipping dedupe because it's disabled in system settings")
        if system_settings.false_positive_history and false_history:
            from dojo.tasks import async_false_history
            from dojo.utils import sync_false_history
            try:
                if self.reporter.usercontactinfo.block_execution:
                    sync_false_history(self, *args, **kwargs)
                else:
                    async_false_history.delay(self, *args, **kwargs)
            except:
                async_false_history.delay(self, *args, **kwargs)
                pass

        # Title Casing
        from titlecase import titlecase
        self.title = titlecase(self.title)

        from dojo.utils import calculate_grade
        calculate_grade(self.test.engagement.product)

        # Adding a snippet here for push to JIRA so that it's in one place
        if push_to_jira:
            from dojo.tasks import update_issue_task, add_issue_task
            if jira_issue_exists:
                update_issue_task.delay(self, True)
            else:
                add_issue_task.delay(self, True)

    def delete(self, *args, **kwargs):
        for find in self.original_finding.all():
            # Explicitely delete the duplicates
            super(Finding, find).delete()
        super(Finding, self).delete(*args, **kwargs)
        from dojo.utils import calculate_grade
        calculate_grade(self.test.engagement.product)

    def clean(self):
        no_check = ["test", "reporter"]
        bigfields = ["description", "mitigation", "references", "impact",
                     "url"]
        for field_obj in self._meta.fields:
            field = field_obj.name
            if field not in no_check:
                val = getattr(self, field)
                if not val and field == "title":
                    setattr(self, field, "No title given")
                if not val and field in bigfields:
                    setattr(self, field, "No %s given" % field)

    def severity_display(self):
        try:
            system_settings = System_Settings.objects.get()
            if system_settings.s_finding_severity_naming:
                return self.numerical_severity
            else:
                return self.severity

        except:
            return self.severity

    def get_breadcrumbs(self):
        bc = self.test.get_breadcrumbs()
        bc += [{'title': self.__unicode__(),
                'url': reverse('view_finding', args=(self.id,))}]
        return bc

    def get_report_requests(self):
        if self.burprawrequestresponse_set.count() >= 3:
            return BurpRawRequestResponse.objects.filter(finding=self)[0:3]
        elif self.burprawrequestresponse_set.count() > 0:
            return BurpRawRequestResponse.objects.filter(finding=self)

    def get_request(self):
        if self.burprawrequestresponse_set.count() > 0:
            reqres = BurpRawRequestResponse.objects.filter(finding=self)[0]
        return base64.b64decode(reqres.burpRequestBase64)

    def get_response(self):
        if self.burprawrequestresponse_set.count() > 0:
            reqres = BurpRawRequestResponse.objects.filter(finding=self)[0]
        res = base64.b64decode(reqres.burpResponseBase64)
        # Removes all blank lines
        res = re.sub(r'\n\s*\n', '\n', res)
        return res


Finding.endpoints.through.__unicode__ = lambda \
    x: "Endpoint: " + x.endpoint.host


class Stub_Finding(models.Model):
    title = models.TextField(max_length=1000, blank=False, null=False)
    date = models.DateField(default=get_current_date, blank=False, null=False)
    severity = models.CharField(max_length=200, blank=True, null=True)
    description = models.TextField(blank=True, null=True)
    test = models.ForeignKey(Test, editable=False, on_delete=models.CASCADE)
    reporter = models.ForeignKey(User, editable=False, default=1, on_delete=models.CASCADE)

    class Meta:
        ordering = ('-date', 'title')

    def __unicode__(self):
        return self.title

    def __str__(self):
        return self.title

    def get_breadcrumbs(self):
        bc = self.test.get_breadcrumbs()
        bc += [{'title': "Potential Finding: " + self.__unicode__(),
                'url': reverse('view_potential_finding', args=(self.id,))}]
        return bc


class Finding_Template(models.Model):
    title = models.TextField(max_length=1000)
    cwe = models.IntegerField(default=None, null=True, blank=True)
    cve_regex = RegexValidator(regex=r'^[A-Z]{1,10}(-\d+)+$',
                               message="Vulnerability ID must be entered in the format: 'ABC-9999-9999'.")
    cve = models.CharField(validators=[cve_regex], max_length=28, null=True)
    severity = models.CharField(max_length=200, null=True, blank=True)
    description = models.TextField(null=True, blank=True)
    mitigation = models.TextField(null=True, blank=True)
    impact = models.TextField(null=True, blank=True)
    references = models.TextField(null=True, blank=True, db_column="refs")
    last_used = models.DateTimeField(null=True, editable=False)
    numerical_severity = models.CharField(max_length=4, null=True, blank=True, editable=False)
    template_match = models.BooleanField(default=False, verbose_name='Template Match Enabled', help_text="Enables this template for matching remediation advice. Match will be applied to all active, verified findings by CWE.")
    template_match_title = models.BooleanField(default=False, verbose_name='Match Template by Title and CWE', help_text="Matches by title text (contains search) and CWE.")

    # used for prefetching tags because django-tagging doesn't support that out of the box
    tagged_items = GenericRelation(TaggedItem)

    SEVERITIES = {'Info': 4, 'Low': 3, 'Medium': 2,
                  'High': 1, 'Critical': 0}

    class Meta:
        ordering = ['-cwe']

    def __unicode__(self):
        return self.title

    def __str__(self):
        return self.title

    def get_breadcrumbs(self):
        bc = [{'title': self.__unicode__(),
               'url': reverse('view_template', args=(self.id,))}]
        return bc


class Check_List(models.Model):
    session_management = models.CharField(max_length=50, default='none')
    session_issues = models.ManyToManyField(Finding,
                                            related_name='session_issues',
                                            blank=True)
    encryption_crypto = models.CharField(max_length=50, default='none')
    crypto_issues = models.ManyToManyField(Finding,
                                           related_name='crypto_issues',
                                           blank=True)
    configuration_management = models.CharField(max_length=50, default='')
    config_issues = models.ManyToManyField(Finding,
                                           related_name='config_issues',
                                           blank=True)
    authentication = models.CharField(max_length=50, default='none')
    auth_issues = models.ManyToManyField(Finding,
                                         related_name='auth_issues',
                                         blank=True)
    authorization_and_access_control = models.CharField(max_length=50,
                                                        default='none')
    author_issues = models.ManyToManyField(Finding,
                                           related_name='author_issues',
                                           blank=True)
    data_input_sanitization_validation = models.CharField(max_length=50,
                                                          default='none')
    data_issues = models.ManyToManyField(Finding, related_name='data_issues',
                                         blank=True)
    sensitive_data = models.CharField(max_length=50, default='none')
    sensitive_issues = models.ManyToManyField(Finding,
                                              related_name='sensitive_issues',
                                              blank=True)
    other = models.CharField(max_length=50, default='none')
    other_issues = models.ManyToManyField(Finding, related_name='other_issues',
                                          blank=True)
    engagement = models.ForeignKey(Engagement, editable=False,
                                   related_name='eng_for_check', on_delete=models.CASCADE)

    @staticmethod
    def get_status(pass_fail):
        if pass_fail == 'Pass':
            return 'success'
        elif pass_fail == 'Fail':
            return 'danger'
        else:
            return 'warning'

    def get_breadcrumb(self):
        bc = self.engagement.get_breadcrumb()
        bc += [{'title': "Check List",
                'url': reverse('complete_checklist',
                               args=(self.engagement.id,))}]
        return bc


class BurpRawRequestResponse(models.Model):
    finding = models.ForeignKey(Finding, blank=True, null=True, on_delete=models.CASCADE)
    burpRequestBase64 = models.BinaryField()
    burpResponseBase64 = models.BinaryField()

    def get_request(self):
        return str(base64.b64decode(self.burpRequestBase64), errors='ignore')

    def get_response(self):
        res = str(base64.b64decode(self.burpResponseBase64), errors='ignore')
        # Removes all blank lines
        res = re.sub(r'\n\s*\n', '\n', res)
        return res


class Risk_Acceptance(models.Model):
    path = models.FileField(upload_to='risk/%Y/%m/%d',
                            editable=False, null=False,
                            blank=False, verbose_name="Risk Acceptance File")
    accepted_findings = models.ManyToManyField(Finding)
    expiration_date = models.DateTimeField(default=None, null=True, blank=True)
    accepted_by = models.CharField(max_length=200, default=None, null=True, blank=True, verbose_name='Accepted By', help_text="The entity or person that accepts the risk.")
    reporter = models.ForeignKey(User, editable=False, on_delete=models.CASCADE)
    notes = models.ManyToManyField(Notes, editable=False)
    compensating_control = models.TextField(default=None, blank=True, null=True, help_text="If a compensating control exists to mitigate the finding or reduce risk, then list the compensating control(s).")
    created = models.DateTimeField(null=False, editable=False, default=now)
    updated = models.DateTimeField(editable=False, default=now)

    def __unicode__(self):
        return "Risk Acceptance added on %s" % self.created.strftime(
            "%b %d, %Y")

    def __str__(self):
        return "Risk Acceptance added on %s" % self.created.strftime(
            "%b %d, %Y")

    def filename(self):
        return os.path.basename(self.path.name) \
            if self.path is not None else ''

    def get_breadcrumbs(self):
        bc = self.engagement_set.first().get_breadcrumbs()
        bc += [{'title': self.__unicode__(),
                'url': reverse('view_risk', args=(
                    self.engagement_set.first().product.id, self.id,))}]
        return bc


class Report(models.Model):
    name = models.CharField(max_length=200)
    type = models.CharField(max_length=100, default='Finding')
    format = models.CharField(max_length=15, default='AsciiDoc')
    requester = models.ForeignKey(User, on_delete=models.CASCADE)
    task_id = models.CharField(max_length=50)
    file = models.FileField(upload_to='reports/%Y/%m/%d',
                            verbose_name='Report File', null=True)
    status = models.CharField(max_length=10, default='requested')
    options = models.TextField()
    datetime = models.DateTimeField(auto_now_add=True)
    done_datetime = models.DateTimeField(null=True)

    def __unicode__(self):
        return self.name

    def __str__(self):
        return self.name

    def get_url(self):
        return reverse('download_report', args=(self.id,))

    class Meta:
        ordering = ['-datetime']


class FindingImage(models.Model):
    image = models.ImageField(upload_to=UniqueUploadNameProvider('finding_images'))
    caption = models.CharField(max_length=500, blank=True)
    image_thumbnail = ImageSpecField(source='image',
                                     processors=[ResizeToCover(100, 100)],
                                     format='JPEG',
                                     options={'quality': 70})
    image_small = ImageSpecField(source='image',
                                 processors=[ResizeToCover(640, 480)],
                                 format='JPEG',
                                 options={'quality': 100})
    image_medium = ImageSpecField(source='image',
                                  processors=[ResizeToCover(800, 600)],
                                  format='JPEG',
                                  options={'quality': 100})
    image_large = ImageSpecField(source='image',
                                 processors=[ResizeToCover(1024, 768)],
                                 format='JPEG',
                                 options={'quality': 100})

    def __unicode__(self):
        return self.image.name or 'No Image'

    def __str__(self):
        return self.image.name or 'No Image'


class FindingImageAccessToken(models.Model):
    """This will allow reports to request the images without exposing the
    media root to the world without
    authentication"""
    user = models.ForeignKey(User, null=False, blank=False, on_delete=models.CASCADE)
    image = models.ForeignKey(FindingImage, null=False, blank=False, on_delete=models.CASCADE)
    token = models.CharField(max_length=255)
    size = models.CharField(max_length=9,
                            choices=(
                                ('small', 'Small'),
                                ('medium', 'Medium'),
                                ('large', 'Large'),
                                ('thumbnail', 'Thumbnail'),
                                ('original', 'Original')),
                            default='medium')

    def save(self, *args, **kwargs):
        if not self.token:
            self.token = uuid4()
        return super(FindingImageAccessToken, self).save(*args, **kwargs)


class BannerConf(models.Model):
    banner_enable = models.BooleanField(default=False, null=True, blank=True)
    banner_message = models.CharField(max_length=500, help_text="This message will be displayed on the login page", default='')


class GITHUB_Conf(models.Model):
    configuration_name = models.CharField(max_length=2000, help_text="Enter a name to give to this configuration", default='')
    api_key = models.CharField(max_length=2000, help_text="Enter your Github API Key", default='')

    def __unicode__(self):
        return self.configuration_name

    def __str__(self):
        return self.configuration_name


class GITHUB_Issue(models.Model):
    issue_id = models.CharField(max_length=200)
    issue_url = models.URLField(max_length=2000, verbose_name="GitHub issue URL")
    finding = models.OneToOneField(Finding, null=True, blank=True, on_delete=models.CASCADE)

    def __unicode__(self):
        return str(self.github_issue_id) + '| GitHub Issue URL: ' + str(self.github_issue_url)

    def __str__(self):
        return str(self.github_issue_id) + '| GitHub Issue URL: ' + str(self.github_issue_url)


class GITHUB_Clone(models.Model):
    github_id = models.CharField(max_length=200)
    github_clone_id = models.CharField(max_length=200)


class GITHUB_Details_Cache(models.Model):
    github_id = models.CharField(max_length=200)
    github_key = models.CharField(max_length=200)
    github_status = models.CharField(max_length=200)
    github_resolution = models.CharField(max_length=200)


class GITHUB_PKey(models.Model):
    product = models.ForeignKey(Product, on_delete=models.CASCADE)

    project_key = models.CharField(max_length=200, blank=True, verbose_name="Github project", help_text="Specify your project location. (:user/:repo)")
    conf = models.ForeignKey(GITHUB_Conf, verbose_name="Github Configuration",
                             null=True, blank=True, on_delete=models.CASCADE)
    push_notes = models.BooleanField(default=False, blank=True, help_text="Notes added to findings will be automatically added to the corresponding github issue")

    def __unicode__(self):
        return self.product.name + " | " + self.project_key

    def __str__(self):
        return self.product.name + " | " + self.project_key


class JIRA_Conf(models.Model):
    configuration_name = models.CharField(max_length=2000, help_text="Enter a name to give to this configuration", default='')
    url = models.URLField(max_length=2000, verbose_name="JIRA URL", help_text="For configuring Jira, view: https://defectdojo.readthedocs.io/en/latest/features.html#jira-integration")
    #    product = models.ForeignKey(Product)
    username = models.CharField(max_length=2000)
    password = models.CharField(max_length=2000)
    #    project_key = models.CharField(max_length=200,null=True, blank=True)
    #    enabled = models.BooleanField(default=True)
    if hasattr(settings, 'JIRA_ISSUE_TYPE_CHOICES_CONFIG'):
        default_issue_type_choices = settings.JIRA_ISSUE_TYPE_CHOICES_CONFIG
    else:
        default_issue_type_choices = (
                                        ('Task', 'Task'),
                                        ('Story', 'Story'),
                                        ('Epic', 'Epic'),
                                        ('Spike', 'Spike'),
                                        ('Bug', 'Bug'),
                                        ('Security', 'Security')
                                    )
    default_issue_type = models.CharField(max_length=15,
                                          choices=default_issue_type_choices,
                                          default='Bug',
                                          help_text='You can define extra issue types in settings.py')
    epic_name_id = models.IntegerField(help_text="To obtain the 'Epic name id' visit https://<YOUR JIRA URL>/rest/api/2/field and search for Epic Name. Copy the number out of cf[number] and paste it here.")
    open_status_key = models.IntegerField(help_text="To obtain the 'open status key' visit https://<YOUR JIRA URL>/rest/api/latest/issue/<ANY VALID ISSUE KEY>/transitions?expand=transitions.fields")
    close_status_key = models.IntegerField(help_text="To obtain the 'open status key' visit https://<YOUR JIRA URL>/rest/api/latest/issue/<ANY VALID ISSUE KEY>/transitions?expand=transitions.fields")
    info_mapping_severity = models.CharField(max_length=200, help_text="Maps to the 'Priority' field in Jira. For example: Info")
    low_mapping_severity = models.CharField(max_length=200, help_text="Maps to the 'Priority' field in Jira. For example: Low")
    medium_mapping_severity = models.CharField(max_length=200, help_text="Maps to the 'Priority' field in Jira. For example: Medium")
    high_mapping_severity = models.CharField(max_length=200, help_text="Maps to the 'Priority' field in Jira. For example: High")
    critical_mapping_severity = models.CharField(max_length=200, help_text="Maps to the 'Priority' field in Jira. For example: Critical")
    finding_text = models.TextField(null=True, blank=True, help_text="Additional text that will be added to the finding in Jira. For example including how the finding was created or who to contact for more information.")
    accepted_mapping_resolution = models.CharField(null=True, blank=True, max_length=300, help_text="JIRA resolution names (comma-separated values) that maps to an Accepted Finding")
    false_positive_mapping_resolution = models.CharField(null=True, blank=True, max_length=300, help_text="JIRA resolution names (comma-separated values) that maps to a False Positive Finding")

    @property
    def accepted_resolutions(self):
        return [m.strip() for m in (self.accepted_mapping_resolution or '').split(',')]

    @property
    def false_positive_resolutions(self):
        return [m.strip() for m in (self.false_positive_mapping_resolution or '').split(',')]

    def __unicode__(self):
        return self.url + " | " + self.username

    def __str__(self):
        return self.url + " | " + self.username

    def get_priority(self, status):
        if status == 'Info':
            return self.info_mapping_severity
        elif status == 'Low':
            return self.low_mapping_severity
        elif status == 'Medium':
            return self.medium_mapping_severity
        elif status == 'High':
            return self.high_mapping_severity
        elif status == 'Critical':
            return self.critical_mapping_severity
        else:
            return 'N/A'


class JIRA_Issue(models.Model):
    jira_id = models.CharField(max_length=200)
    jira_key = models.CharField(max_length=200)
    finding = models.OneToOneField(Finding, null=True, blank=True, on_delete=models.CASCADE)
    engagement = models.OneToOneField(Engagement, null=True, blank=True, on_delete=models.CASCADE)

    def __unicode__(self):
        text = ""
        if self.finding:
            text = self.finding.test.engagement.product.name + " | Finding: " + self.finding.title + ", ID: " + str(self.finding.id)
        elif self.engagement:
            text = self.engagement.product.name + " | Engagement: " + self.engagement.name + ", ID: " + str(self.engagement.id)
        return text + " | Jira Key: " + str(self.jira_key)

    def __str__(self):
        text = ""
        if self.finding:
            text = self.finding.test.engagement.product.name + " | Finding: " + self.finding.title + ", ID: " + str(self.finding.id)
        elif self.engagement:
            text = self.engagement.product.name + " | Engagement: " + self.engagement.name + ", ID: " + str(self.engagement.id)
        return text + " | Jira Key: " + str(self.jira_key)


class JIRA_Clone(models.Model):
    jira_id = models.CharField(max_length=200)
    jira_clone_id = models.CharField(max_length=200)


class JIRA_Details_Cache(models.Model):
    jira_id = models.CharField(max_length=200)
    jira_key = models.CharField(max_length=200)
    jira_status = models.CharField(max_length=200)
    jira_resolution = models.CharField(max_length=200)


class JIRA_PKey(models.Model):
    project_key = models.CharField(max_length=200, blank=True)
    product = models.ForeignKey(Product, on_delete=models.CASCADE)
    conf = models.ForeignKey(JIRA_Conf, verbose_name="JIRA Configuration",
                             null=True, blank=True, on_delete=models.CASCADE)
    component = models.CharField(max_length=200, blank=True)
    push_all_issues = models.BooleanField(default=False, blank=True,
         help_text="Automatically maintain parity with JIRA. Always create and update JIRA tickets for findings in this Product.")
    enable_engagement_epic_mapping = models.BooleanField(default=False,
                                                         blank=True)
    push_notes = models.BooleanField(default=False, blank=True)

    def __unicode__(self):
        return self.product.name + " | " + self.project_key

    def __str__(self):
        return self.product.name + " | " + self.project_key


NOTIFICATION_CHOICES = (
    ("slack", "slack"), ("hipchat", "hipchat"), ("mail", "mail"),
    ("alert", "alert"))


class Notifications(models.Model):
    product_added = MultiSelectField(choices=NOTIFICATION_CHOICES, default='alert', blank=True)
    engagement_added = MultiSelectField(choices=NOTIFICATION_CHOICES, default='alert', blank=True)
    test_added = MultiSelectField(choices=NOTIFICATION_CHOICES, default='alert', blank=True)
    results_added = MultiSelectField(choices=NOTIFICATION_CHOICES, default='alert', blank=True)
    report_created = MultiSelectField(choices=NOTIFICATION_CHOICES, default='alert', blank=True)
    jira_update = MultiSelectField(choices=NOTIFICATION_CHOICES, default='alert', blank=True)
    upcoming_engagement = MultiSelectField(choices=NOTIFICATION_CHOICES, default='alert', blank=True)
    stale_engagement = MultiSelectField(choices=NOTIFICATION_CHOICES, default='alert', blank=True)
    auto_close_engagement = MultiSelectField(choices=NOTIFICATION_CHOICES, default='alert', blank=True)
    user_mentioned = MultiSelectField(choices=NOTIFICATION_CHOICES, default='alert', blank=True)
    code_review = MultiSelectField(choices=NOTIFICATION_CHOICES, default='alert', blank=True)
    review_requested = MultiSelectField(choices=NOTIFICATION_CHOICES, default='alert', blank=True)
    other = MultiSelectField(choices=NOTIFICATION_CHOICES, default='alert', blank=True)
    user = models.ForeignKey(User, default=None, null=True, editable=False, on_delete=models.CASCADE)


class Tool_Product_Settings(models.Model):
    name = models.CharField(max_length=200, null=False)
    description = models.CharField(max_length=2000, null=True, blank=True)
    url = models.CharField(max_length=2000, null=True, blank=True)
    product = models.ForeignKey(Product, default=1, editable=False, on_delete=models.CASCADE)
    tool_configuration = models.ForeignKey(Tool_Configuration, null=False,
                                           related_name='tool_configuration', on_delete=models.CASCADE)
    tool_project_id = models.CharField(max_length=200, null=True, blank=True)
    notes = models.ManyToManyField(Notes, blank=True, editable=False)

    class Meta:
        ordering = ['name']


class Tool_Product_History(models.Model):
    product = models.ForeignKey(Tool_Product_Settings, editable=False, on_delete=models.CASCADE)
    last_scan = models.DateTimeField(null=False, editable=False, default=now)
    succesfull = models.BooleanField(default=True, verbose_name="Succesfully")
    configuration_details = models.CharField(max_length=2000, null=True,
                                             blank=True)


class Alerts(models.Model):
    title = models.CharField(max_length=100, default='', null=False)
    description = models.CharField(max_length=2000, null=True)
    url = models.URLField(max_length=2000, null=True)
    source = models.CharField(max_length=100, default='Generic')
    icon = models.CharField(max_length=25, default='icon-user-check')
    user_id = models.ForeignKey(User, null=True, editable=False, on_delete=models.CASCADE)
    created = models.DateTimeField(null=False, editable=False, default=now)

    class Meta:
        ordering = ['-created']


class Cred_User(models.Model):
    name = models.CharField(max_length=200, null=False)
    username = models.CharField(max_length=200, null=False)
    password = models.CharField(max_length=600, null=False)
    role = models.CharField(max_length=200, null=False)
    authentication = models.CharField(max_length=15,
                                      choices=(
                                          ('Form', 'Form Authentication'),
                                          ('SSO', 'SSO Redirect')),
                                      default='Form')
    http_authentication = models.CharField(max_length=15,
                                           choices=(
                                               ('Basic', 'Basic'),
                                               ('NTLM', 'NTLM')),
                                           null=True, blank=True)
    description = models.CharField(max_length=2000, null=True, blank=True)
    url = models.URLField(max_length=2000, null=False)
    environment = models.ForeignKey(Development_Environment, null=False, on_delete=models.CASCADE)
    login_regex = models.CharField(max_length=200, null=True, blank=True)
    logout_regex = models.CharField(max_length=200, null=True, blank=True)
    notes = models.ManyToManyField(Notes, blank=True, editable=False)
    is_valid = models.BooleanField(default=True, verbose_name="Login is valid")

    # selenium_script = models.CharField(max_length=1000, default='none',
    #    editable=False, blank=True, null=True,
    #    verbose_name="Selenium Script File")

    class Meta:
        ordering = ['name']

    def __unicode__(self):
        return self.name + " (" + self.role + ")"

    def __str__(self):
        return self.name + " (" + self.role + ")"


class Cred_Mapping(models.Model):
    cred_id = models.ForeignKey(Cred_User, null=False,
                                related_name="cred_user",
                                verbose_name="Credential", on_delete=models.CASCADE)
    product = models.ForeignKey(Product, null=True, blank=True,
                                related_name="product", on_delete=models.CASCADE)
    finding = models.ForeignKey(Finding, null=True, blank=True,
                                related_name="finding", on_delete=models.CASCADE)
    engagement = models.ForeignKey(Engagement, null=True, blank=True,
                                   related_name="engagement", on_delete=models.CASCADE)
    test = models.ForeignKey(Test, null=True, blank=True, related_name="test", on_delete=models.CASCADE)
    is_authn_provider = models.BooleanField(default=False,
                                            verbose_name="Authentication Provider")
    url = models.URLField(max_length=2000, null=True, blank=True)

    def __unicode__(self):
        return self.cred_id.name + " (" + self.cred_id.role + ")"

    def __str__(self):
        return self.cred_id.name + " (" + self.cred_id.role + ")"


class Language_Type(models.Model):
    language = models.CharField(max_length=100, null=False)
    color = models.CharField(max_length=7, null=True, verbose_name='HTML color')

    def __unicode__(self):
        return self.language

    def __str__(self):
        return self.language


class Languages(models.Model):
    language = models.ForeignKey(Language_Type, on_delete=models.CASCADE)
    product = models.ForeignKey(Product, on_delete=models.CASCADE)
    user = models.ForeignKey(User, editable=True, blank=True, null=True, on_delete=models.CASCADE)
    files = models.IntegerField(blank=True, null=True, verbose_name='Number of files')
    blank = models.IntegerField(blank=True, null=True, verbose_name='Number of blank lines')
    comment = models.IntegerField(blank=True, null=True, verbose_name='Number of comment lines')
    code = models.IntegerField(blank=True, null=True, verbose_name='Number of code lines')
    created = models.DateTimeField(null=False, editable=False, default=now)

    def __unicode__(self):
        return self.language.language

    def __str__(self):
        return self.language.language

    class Meta:
        unique_together = [('language', 'product')]


class App_Analysis(models.Model):
    product = models.ForeignKey(Product, on_delete=models.CASCADE)
    name = models.CharField(max_length=200, null=False)
    user = models.ForeignKey(User, editable=True, on_delete=models.CASCADE)
    confidence = models.IntegerField(blank=True, null=True, verbose_name='Confidence level')
    version = models.CharField(max_length=200, null=True, blank=True, verbose_name='Version Number')
    icon = models.CharField(max_length=200, null=True, blank=True)
    website = models.URLField(max_length=400, null=True, blank=True)
    website_found = models.URLField(max_length=400, null=True, blank=True)
    created = models.DateTimeField(null=False, editable=False, default=now)

    # used for prefetching tags because django-tagging doesn't support that out of the box
    tagged_items = GenericRelation(TaggedItem)

    def __unicode__(self):
        return self.name + " | " + self.product.name

    def __str__(self):
        return self.name + " | " + self.product.name


class Objects_Review(models.Model):
    name = models.CharField(max_length=100, null=True)
    created = models.DateTimeField(null=False, editable=False, default=now)

    def __unicode__(self):
        return self.name

    def __str__(self):
        return self.name


class Objects(models.Model):
    product = models.ForeignKey(Product, on_delete=models.CASCADE)
    name = models.CharField(max_length=100, null=True, blank=True)
    path = models.CharField(max_length=600, verbose_name='Full file path',
                            null=True, blank=True)
    folder = models.CharField(max_length=400, verbose_name='Folder',
                              null=True, blank=True)
    artifact = models.CharField(max_length=400, verbose_name='Artifact',
                                null=True, blank=True)
    review_status = models.ForeignKey(Objects_Review, on_delete=models.CASCADE)
    created = models.DateTimeField(null=False, editable=False, default=now)

    # used for prefetching tags because django-tagging doesn't support that out of the box
    tagged_items = GenericRelation(TaggedItem)

    def __unicode__(self):
        name = None
        if self.path is not None:
            name = self.path
        elif self.folder is not None:
            name = self.folder
        elif self.artifact is not None:
            name = self.artifact

        return name

    def __str__(self):
        name = None
        if self.path is not None:
            name = self.path
        elif self.folder is not None:
            name = self.folder
        elif self.artifact is not None:
            name = self.artifact

        return name


class Objects_Engagement(models.Model):
    engagement = models.ForeignKey(Engagement, on_delete=models.CASCADE)
    object_id = models.ForeignKey(Objects, on_delete=models.CASCADE)
    build_id = models.CharField(max_length=150, null=True)
    created = models.DateTimeField(null=False, editable=False, default=now)
    full_url = models.URLField(max_length=400, null=True, blank=True)
    type = models.CharField(max_length=30, null=True)
    percentUnchanged = models.CharField(max_length=10, null=True)

    def __unicode__(self):
        data = ""
        if self.object_id.path:
            data = self.object_id.path
        elif self.object_id.folder:
            data = self.object_id.folder
        elif self.object_id.artifact:
            data = self.object_id.artifact

        return data + " | " + self.engagement.name + " | " + str(self.engagement.id)

    def __str__(self):
        data = ""
        if self.object_id.path:
            data = self.object_id.path
        elif self.object_id.folder:
            data = self.object_id.folder
        elif self.object_id.artifact:
            data = self.object_id.artifact

        return data + " | " + self.engagement.name + " | " + str(self.engagement.id)


class Testing_Guide_Category(models.Model):
    name = models.CharField(max_length=300)
    created = models.DateTimeField(null=False, editable=False, default=now)
    updated = models.DateTimeField(editable=False, default=now)

    class Meta:
        ordering = ('name',)

    def __unicode__(self):
        return self.name

    def __str__(self):
        return self.name


class Testing_Guide(models.Model):
    testing_guide_category = models.ForeignKey(Testing_Guide_Category, on_delete=models.CASCADE)
    identifier = models.CharField(max_length=20, blank=True, null=True, help_text="Test Unique Identifier")
    name = models.CharField(max_length=400, help_text="Name of the test")
    summary = models.CharField(max_length=800, help_text="Summary of the test")
    objective = models.CharField(max_length=800, help_text="Objective of the test")
    how_to_test = models.TextField(default=None, help_text="How to test the objective")
    results_expected = models.CharField(max_length=800, help_text="What the results look like for a test")
    created = models.DateTimeField(null=False, editable=False, default=now)
    updated = models.DateTimeField(editable=False, default=now)

    def __unicode__(self):
        return self.testing_guide_category.name + ': ' + self.name

    def __str__(self):
        return self.testing_guide_category.name + ': ' + self.name


class Benchmark_Type(models.Model):
    name = models.CharField(max_length=300)
    version = models.CharField(max_length=15)
    source = (('PCI', 'PCI'),
              ('OWASP ASVS', 'OWASP ASVS'),
              ('OWASP Mobile ASVS', 'OWASP Mobile ASVS'))
    benchmark_source = models.CharField(max_length=20, blank=False,
                                        null=True, choices=source,
                                        default='OWASP ASVS')
    created = models.DateTimeField(null=False, editable=False, default=now)
    updated = models.DateTimeField(editable=False, default=now)
    enabled = models.BooleanField(default=True)

    def __unicode__(self):
        return self.name + " " + self.version

    def __str__(self):
        return self.name + " " + self.version


class Benchmark_Category(models.Model):
    type = models.ForeignKey(Benchmark_Type, verbose_name='Benchmark Type', on_delete=models.CASCADE)
    name = models.CharField(max_length=300)
    objective = models.TextField()
    references = models.TextField(blank=True, null=True)
    enabled = models.BooleanField(default=True)
    created = models.DateTimeField(null=False, editable=False, default=now)
    updated = models.DateTimeField(editable=False, default=now)

    class Meta:
        ordering = ('name',)

    def __unicode__(self):
        return self.name + ': ' + self.type.name

    def __str__(self):
        return self.name + ': ' + self.type.name


class Benchmark_Requirement(models.Model):
    category = models.ForeignKey(Benchmark_Category, on_delete=models.CASCADE)
    objective_number = models.CharField(max_length=15, null=True)
    objective = models.TextField()
    references = models.TextField(blank=True, null=True)
    level_1 = models.BooleanField(default=False)
    level_2 = models.BooleanField(default=False)
    level_3 = models.BooleanField(default=False)
    enabled = models.BooleanField(default=True)
    cwe_mapping = models.ManyToManyField(CWE, blank=True)
    testing_guide = models.ManyToManyField(Testing_Guide, blank=True)
    created = models.DateTimeField(null=False, editable=False, default=now)
    updated = models.DateTimeField(editable=False, default=now)

    def __unicode__(self):
        return str(self.objective_number) + ': ' + self.category.name

    def __str__(self):
        return str(self.objective_number) + ': ' + self.category.name


class Benchmark_Product(models.Model):
    product = models.ForeignKey(Product, on_delete=models.CASCADE)
    control = models.ForeignKey(Benchmark_Requirement, on_delete=models.CASCADE)
    pass_fail = models.BooleanField(default=False, verbose_name='Pass',
                                    help_text='Does the product meet the requirement?')
    enabled = models.BooleanField(default=True,
                                  help_text='Applicable for this specific product.')
    notes = models.ManyToManyField(Notes, blank=True, editable=False)
    created = models.DateTimeField(null=False, editable=False, default=now)
    updated = models.DateTimeField(editable=False, default=now)

    def __unicode__(self):
        return self.product.name + ': ' + self.control.objective_number + ': ' + self.control.category.name

    def __str__(self):
        return self.product.name + ': ' + self.control.objective_number + ': ' + self.control.category.name

    class Meta:
        unique_together = [('product', 'control')]


class Benchmark_Product_Summary(models.Model):
    product = models.ForeignKey(Product, on_delete=models.CASCADE)
    benchmark_type = models.ForeignKey(Benchmark_Type, on_delete=models.CASCADE)
    asvs_level = (('Level 1', 'Level 1'),
                    ('Level 2', 'Level 2'),
                    ('Level 3', 'Level 3'))
    desired_level = models.CharField(max_length=15,
                                     null=False, choices=asvs_level,
                                     default='Level 1')
    current_level = models.CharField(max_length=15, blank=True,
                                     null=True, choices=asvs_level,
                                     default='None')
    asvs_level_1_benchmark = models.IntegerField(null=False, default=0, help_text="Total number of active benchmarks for this application.")
    asvs_level_1_score = models.IntegerField(null=False, default=0, help_text="ASVS Level 1 Score")
    asvs_level_2_benchmark = models.IntegerField(null=False, default=0, help_text="Total number of active benchmarks for this application.")
    asvs_level_2_score = models.IntegerField(null=False, default=0, help_text="ASVS Level 2 Score")
    asvs_level_3_benchmark = models.IntegerField(null=False, default=0, help_text="Total number of active benchmarks for this application.")
    asvs_level_3_score = models.IntegerField(null=False, default=0, help_text="ASVS Level 3 Score")
    publish = models.BooleanField(default=False, help_text='Publish score to Product.')
    created = models.DateTimeField(null=False, editable=False, default=now)
    updated = models.DateTimeField(editable=False, default=now)

    def __unicode__(self):
        return self.product.name + ': ' + self.benchmark_type.name

    def __str__(self):
        return self.product.name + ': ' + self.benchmark_type.name

    class Meta:
        unique_together = [('product', 'benchmark_type')]


# product_opts = [f.name for f in Product._meta.fields]
# test_opts = [f.name for f in Test._meta.fields]
# test_type_opts = [f.name for f in Test_Type._meta.fields]
finding_opts = [f.name for f in Finding._meta.fields]
# endpoint_opts = [f.name for f in Endpoint._meta.fields]
# engagement_opts = [f.name for f in Engagement._meta.fields]
# product_type_opts = [f.name for f in Product_Type._meta.fields]
# single_options = product_opts + test_opts + test_type_opts + finding_opts + \
#                  endpoint_opts + engagement_opts + product_type_opts
all_options = []
for x in finding_opts:
    all_options.append((x, x))
operator_options = (('Matches', 'Matches'),
                    ('Contains', 'Contains'))
application_options = (('Append', 'Append'),
                      ('Replace', 'Replace'))
blank_options = (('', ''),)


class Rule(models.Model):
    # add UI notification to let people know what rules were applied

    name = models.CharField(max_length=200)
    enabled = models.BooleanField(default=True)
    text = models.TextField()
    operator = models.CharField(max_length=30, choices=operator_options)
    """
    model_object_options = (('Product', 'Product'),
                            ('Engagement', 'Engagement'), ('Test', 'Test'),
                            ('Finding', 'Finding'), ('Endpoint', 'Endpoint'),
                            ('Product Type', 'Product_Type'), ('Test Type', 'Test_Type'))
    """
    model_object_options = (('Finding', 'Finding'),)
    model_object = models.CharField(max_length=30, choices=model_object_options)
    match_field = models.CharField(max_length=200, choices=all_options)
    match_text = models.TextField()
    application = models.CharField(max_length=200, choices=application_options)
    applies_to = models.CharField(max_length=30, choices=model_object_options)
    # TODO: Add or ?
    # and_rules = models.ManyToManyField('self')
    applied_field = models.CharField(max_length=200, choices=(all_options))
    child_rules = models.ManyToManyField('self', editable=False)
    parent_rule = models.ForeignKey('self', editable=False, null=True, on_delete=models.CASCADE)


class Child_Rule(models.Model):
    # add UI notification to let people know what rules were applied
    operator = models.CharField(max_length=30, choices=operator_options)
    """
    model_object_options = (('Product', 'Product'),
                            ('Engagement', 'Engagement'), ('Test', 'Test'),
                            ('Finding', 'Finding'), ('Endpoint', 'Endpoint'),
                            ('Product Type', 'Product_Type'), ('Test Type', 'Test_Type'))
    """
    model_object_options = (('Finding', 'Finding'),)
    model_object = models.CharField(max_length=30, choices=model_object_options)
    match_field = models.CharField(max_length=200, choices=all_options)
    match_text = models.TextField()
    # TODO: Add or ?
    # and_rules = models.ManyToManyField('self')
    parent_rule = models.ForeignKey(Rule, editable=False, null=True, on_delete=models.CASCADE)


class FieldRule(models.Model):
    field = models.CharField(max_length=200)
    update_options = (('Append', 'Append'),
                        ('Replace', 'Replace'))
    update_type = models.CharField(max_length=30, choices=update_options)
    text = models.CharField(max_length=200)


def enable_disable_auditlog(enable=True):
    if enable:
        # Register for automatic logging to database
        logger.info('enabling audit logging')
        auditlog.register(Dojo_User)
        auditlog.register(Endpoint)
        auditlog.register(Engagement)
        auditlog.register(Finding)
        auditlog.register(Product)
        auditlog.register(Test)
        auditlog.register(Risk_Acceptance)
        auditlog.register(Finding_Template)
        auditlog.register(Cred_User)
    else:
        logger.info('disabling audit logging')
        auditlog.unregister(Dojo_User)
        auditlog.unregister(Endpoint)
        auditlog.unregister(Engagement)
        auditlog.unregister(Finding)
        auditlog.unregister(Product)
        auditlog.unregister(Test)
        auditlog.unregister(Risk_Acceptance)
        auditlog.unregister(Finding_Template)
        auditlog.unregister(Cred_User)


from dojo.utils import get_system_setting
enable_disable_auditlog(enable=get_system_setting('enable_auditlog'))  # on startup choose safe to retrieve system settiung)


# Register tagging for models
tag_register(Product)
tag_register(Test)
tag_register(Finding)
tag_register(Engagement)
tag_register(Endpoint)
tag_register(Finding_Template)
tag_register(App_Analysis)
tag_register(Objects)

# Patch to support prefetching
PrefetchingTagDescriptor.patch()

# Benchmarks
admin.site.register(Benchmark_Type)
admin.site.register(Benchmark_Requirement)
admin.site.register(Benchmark_Category)
admin.site.register(Benchmark_Product)
admin.site.register(Benchmark_Product_Summary)

# Testing
admin.site.register(Testing_Guide_Category)
admin.site.register(Testing_Guide)

admin.site.register(Engagement_Presets)
admin.site.register(Network_Locations)
admin.site.register(Objects)
admin.site.register(Objects_Review)
admin.site.register(Objects_Engagement)
admin.site.register(Languages)
admin.site.register(Language_Type)
admin.site.register(App_Analysis)
admin.site.register(Test)
admin.site.register(Finding)
admin.site.register(FindingImage)
admin.site.register(FindingImageAccessToken)
admin.site.register(Stub_Finding)
admin.site.register(Engagement)
admin.site.register(Risk_Acceptance)
admin.site.register(Check_List)
admin.site.register(Test_Type)
admin.site.register(Endpoint)
admin.site.register(Product)
admin.site.register(Product_Type)
admin.site.register(Dojo_User)
admin.site.register(UserContactInfo)
admin.site.register(Notes)
admin.site.register(Note_Type)
admin.site.register(Report)
admin.site.register(Scan)
admin.site.register(ScanSettings)
admin.site.register(IPScan)
admin.site.register(Alerts)
admin.site.register(JIRA_Issue)
admin.site.register(JIRA_Conf)
admin.site.register(JIRA_PKey)
admin.site.register(GITHUB_Conf)
admin.site.register(GITHUB_PKey)
admin.site.register(Tool_Configuration)
admin.site.register(Tool_Product_Settings)
admin.site.register(Tool_Type)
admin.site.register(Cred_User)
admin.site.register(Cred_Mapping)
admin.site.register(System_Settings, System_SettingsAdmin)
admin.site.register(CWE)
admin.site.register(Regulation)

# Watson
watson.register(Product)
watson.register(Test)
watson.register(Finding)
watson.register(Finding_Template)
watson.register(Endpoint)
watson.register(Engagement)
watson.register(App_Analysis)

# SonarQube Integration
admin.site.register(Sonarqube_Issue)
admin.site.register(Sonarqube_Issue_Transition)
admin.site.register(Sonarqube_Product)<|MERGE_RESOLUTION|>--- conflicted
+++ resolved
@@ -1765,18 +1765,11 @@
         # If the product has "Push_all_issues" enabled,
         # then we're pushing this to JIRA no matter what
         if not push_to_jira:
-<<<<<<< HEAD
             try:
                 push_to_jira = JIRA_PKey.objects.get(
                     product=self.test.engagement.product).push_all_issues
             except models.JIRA_PKey.DoesNotExist:
-=======
-            # only if there is a JIRA configuration
-            try:
-                push_to_jira = JIRA_PKey.objects.get(
-                    product=self.test.engagement.product).push_all_issues
-            except JIRA_PKey.DoesNotExist:
->>>>>>> f01192b5
+                # only if there is a JIRA configuration
                 logger.info("There is no JIRA configuration, cannot push all issues!")
 
         if self.pk is None:
