import base64
import hashlib
import logging
import os
import re
from uuid import uuid4
from django.conf import settings
from watson import search as watson
from auditlog.registry import auditlog
from django.contrib import admin
from django.contrib.auth import get_user_model
from django.urls import reverse
from django.core.validators import RegexValidator
from django.core.exceptions import ValidationError
from django.db import models
from django.utils.deconstruct import deconstructible
from django.utils.timezone import now
from django.utils.functional import cached_property
from imagekit.models import ImageSpecField
from imagekit.processors import ResizeToCover
from django.utils import timezone
from pytz import all_timezones
from tagging.registry import register as tag_register
from multiselectfield import MultiSelectField
from django import forms
from django.utils.translation import gettext as _
from dojo.signals import dedupe_signal
from dateutil.relativedelta import relativedelta
from django.core.cache import cache
from dojo.tag.prefetching_tag_descriptor import PrefetchingTagDescriptor
<<<<<<< HEAD
=======
from django.contrib.contenttypes.fields import GenericRelation
from tagging.models import TaggedItem
>>>>>>> 309c2cdc

fmt = getattr(settings, 'LOG_FORMAT', None)
lvl = getattr(settings, 'LOG_LEVEL', logging.DEBUG)

logging.basicConfig(format=fmt, level=lvl)
import logging
logger = logging.getLogger(__name__)
deduplicationLogger = logging.getLogger("dojo.specific-loggers.deduplication")


@deconstructible
class UniqueUploadNameProvider:
    """
    A callable to be passed as upload_to parameter to FileField.

    Uploaded files will get random names based on UUIDs inside the given directory;
    strftime-style formatting is supported within the directory path. If keep_basename
    is True, the original file name is prepended to the UUID. If keep_ext is disabled,
    the filename extension will be dropped.
    """

    def __init__(self, directory=None, keep_basename=False, keep_ext=True):
        self.directory = directory
        self.keep_basename = keep_basename
        self.keep_ext = keep_ext

    def __call__(self, model_instance, filename):
        base, ext = os.path.splitext(filename)
        filename = "%s_%s" % (base, uuid4()) if self.keep_basename else str(uuid4())
        if self.keep_ext:
            filename += ext
        if self.directory is None:
            return filename
        return os.path.join(now().strftime(self.directory), filename)


class Regulation(models.Model):
    PRIVACY_CATEGORY = 'privacy'
    FINANCE_CATEGORY = 'finance'
    EDUCATION_CATEGORY = 'education'
    MEDICAL_CATEGORY = 'medical'
    OTHER_CATEGORY = 'other'
    CATEGORY_CHOICES = (
        (PRIVACY_CATEGORY, _('Privacy')),
        (FINANCE_CATEGORY, _('Finance')),
        (EDUCATION_CATEGORY, _('Education')),
        (MEDICAL_CATEGORY, _('Medical')),
        (OTHER_CATEGORY, _('Other')),
    )

    name = models.CharField(max_length=128, help_text=_('The name of the legislation.'))
    acronym = models.CharField(max_length=20, unique=True, help_text=_('A shortened representation of the name.'))
    category = models.CharField(max_length=9, choices=CATEGORY_CHOICES, help_text=_('The subject of the regulation.'))
    jurisdiction = models.CharField(max_length=64, help_text=_('The territory over which the regulation applies.'))
    description = models.TextField(blank=True, help_text=_('Information about the regulation\'s purpose.'))
    reference = models.URLField(blank=True, help_text=_('An external URL for more information.'))

    class Meta:
        ordering = ['name']

    def __str__(self):
        return self.acronym + ' (' + self.jurisdiction + ')'


class SystemSettingsManager(models.Manager):
    CACHE_KEY = 'defect_dojo_cache.system_settings'

    def get(self, no_cache=False, *args, **kwargs):
        # cache only 30s because django default cache backend is local per process
        if no_cache:
            return super(SystemSettingsManager, self).get(*args, **kwargs)
        return cache.get_or_set(self.CACHE_KEY, lambda: super(SystemSettingsManager, self).get(*args, **kwargs), timeout=30)


class System_Settings(models.Model):
    enable_deduplication = models.BooleanField(
        default=False,
        blank=False,
        verbose_name='Deduplicate findings',
        help_text="With this setting turned on, Dojo deduplicates findings by "
                  "comparing endpoints, cwe fields, and titles. "
                  "If two findings share a URL and have the same CWE or "
                  "title, Dojo marks the less recent finding as a duplicate. "
                  "When deduplication is enabled, a list of "
                  "deduplicated findings is added to the engagement view.")
    delete_dupulicates = models.BooleanField(default=False, blank=False)
    max_dupes = models.IntegerField(blank=True, null=True,
                                    verbose_name='Max Duplicates',
                                    help_text="When enabled, if a single "
                                              "issue reaches the maximum "
                                              "number of duplicates, the "
                                              "oldest will be deleted.")
    enable_jira = models.BooleanField(default=False,
                                      verbose_name='Enable JIRA integration',
                                      blank=False)
    enable_jira_web_hook = models.BooleanField(default=False,
                                      verbose_name='Enable JIRA web hook. Please note: It is strongly recommended to whitelist the Jira server using a proxy such as Nginx.',
                                      blank=False)
    jira_choices = (('Critical', 'Critical'),
                    ('High', 'High'),
                    ('Medium', 'Medium'),
                    ('Low', 'Low'),
                    ('Info', 'Info'))
    jira_minimum_severity = models.CharField(max_length=20, blank=True,
                                             null=True, choices=jira_choices,
                                             default='None')
    jira_labels = models.CharField(max_length=200, blank=True, null=True,
                                   help_text='JIRA issue labels space seperated')
    enable_slack_notifications = \
        models.BooleanField(default=False,
                            verbose_name='Enable Slack notifications',
                            blank=False)
    slack_channel = models.CharField(max_length=100, default='', blank=True)
    slack_token = models.CharField(max_length=100, default='', blank=True,
                                   help_text='Token required for interacting '
                                             'with Slack. Get one at '
                                             'https://api.slack.com/tokens')
    slack_username = models.CharField(max_length=100, default='', blank=True)
    enable_hipchat_notifications = \
        models.BooleanField(default=False,
                            verbose_name='Enable HipChat notifications',
                            blank=False)
    hipchat_site = models.CharField(max_length=100, default='', blank=True,
                                    help_text='The full fqdn of your '
                                              'hipchat site, e.g. '
                                              '"yoursite.hipchat.com"')
    hipchat_channel = models.CharField(max_length=100, default='', blank=True)
    hipchat_token = \
        models.CharField(max_length=100, default='', blank=True,
                         help_text='Token required for interacting with '
                                   'HipChat. Get one at '
                                   'https://patriktest.hipchat.com/addons/')
    enable_mail_notifications = models.BooleanField(default=False, blank=False)
    mail_notifications_from = models.CharField(max_length=200,
                                               default='from@example.com',
                                               blank=True)
    mail_notifications_to = models.CharField(max_length=200, default='',
                                             blank=True)
    s_finding_severity_naming = \
        models.BooleanField(default=False, blank=False,
                            help_text='With this setting turned on, Dojo '
                                      'will display S0, S1, S2, etc in most '
                                      'places, whereas if turned off '
                                      'Critical, High, Medium, etc will '
                                      'be displayed.')
    false_positive_history = models.BooleanField(default=False, help_text="DefectDojo will automatically mark the finding as a false positive if the finding has been previously marked as a false positive.")

    url_prefix = models.CharField(max_length=300, default='', blank=True, help_text="URL prefix if DefectDojo is installed in it's own virtual subdirectory.")
    team_name = models.CharField(max_length=100, default='', blank=True)
    time_zone = models.CharField(max_length=50,
                                 choices=[(tz, tz) for tz in all_timezones],
                                 default='UTC', blank=False)
    display_endpoint_uri = models.BooleanField(default=False, verbose_name="Display Endpoint Full URI", help_text="Displays the full endpoint URI in the endpoint view.")
    enable_product_grade = models.BooleanField(default=False, verbose_name="Enable Product Grading", help_text="Displays a grade letter next to a product to show the overall health.")
    product_grade = models.CharField(max_length=800, blank=True)
    product_grade_a = models.IntegerField(default=90,
                                          verbose_name="Grade A",
                                          help_text="Percentage score for an "
                                                    "'A' >=")
    product_grade_b = models.IntegerField(default=80,
                                          verbose_name="Grade B",
                                          help_text="Percentage score for a "
                                                    "'B' >=")
    product_grade_c = models.IntegerField(default=70,
                                          verbose_name="Grade C",
                                          help_text="Percentage score for a "
                                                    "'C' >=")
    product_grade_d = models.IntegerField(default=60,
                                          verbose_name="Grade D",
                                          help_text="Percentage score for a "
                                                    "'D' >=")
    product_grade_f = models.IntegerField(default=59,
                                          verbose_name="Grade F",
                                          help_text="Percentage score for an "
                                                    "'F' <=")
    enable_benchmark = models.BooleanField(
        default=True,
        blank=False,
        verbose_name="Enable Benchmarks",
        help_text="Enables Benchmarks such as the OWASP ASVS "
                  "(Application Security Verification Standard)")

    enable_template_match = models.BooleanField(
        default=False,
        blank=False,
        verbose_name="Enable Remediation Advice",
        help_text="Enables global remediation advice and matching on CWE and Title. The text will be replaced for mitigation, impact and references on a finding. Useful for providing consistent impact and remediation advice regardless of the scanner.")

    engagement_auto_close = models.BooleanField(
        default=False,
        blank=False,
        verbose_name="Enable Engagement Auto-Close",
        help_text="Closes an engagement after 3 days (default) past due date including last update.")

    engagement_auto_close_days = models.IntegerField(
        default=3,
        blank=False,
        verbose_name="Engagement Auto-Close Days",
        help_text="Closes an engagement after the specified number of days past due date including last update.")

    enable_finding_sla = models.BooleanField(
        default=True,
        blank=False,
        verbose_name="Enable Finding SLA's",
        help_text="Enables Finding SLA's for time to remediate.")

    sla_critical = models.IntegerField(default=7,
                                          verbose_name="Crital Finding SLA Days",
                                          help_text="# of days to remediate a critical finding.")

    sla_high = models.IntegerField(default=30,
                                          verbose_name="High Finding SLA Days",
                                          help_text="# of days to remediate a high finding.")
    sla_medium = models.IntegerField(default=90,
                                          verbose_name="Medium Finding SLA Days",
                                          help_text="# of days to remediate a medium finding.")

    sla_low = models.IntegerField(default=120,
                                          verbose_name="Low Finding SLA Days",
                                          help_text="# of days to remediate a low finding.")
    allow_anonymous_survey_repsonse = models.BooleanField(
        default=False,
        blank=False,
        verbose_name="Allow Anonymous Survey Responses",
        help_text="Enable anyone with a link to the survey to answer a survey"
    )
    credentials = models.CharField(max_length=3000, blank=True)
    column_widths = models.CharField(max_length=1500, blank=True)
    drive_folder_ID = models.CharField(max_length=100, blank=True)
    enable_google_sheets = models.BooleanField(default=False, null=True, blank=True)

    objects = SystemSettingsManager()

    def save(self, *args, **kwargs):
        super(System_Settings, self).save(*args, **kwargs)
        cache.delete(SystemSettingsManager.CACHE_KEY)


class SystemSettingsFormAdmin(forms.ModelForm):
    product_grade = forms.CharField(widget=forms.Textarea)

    class Meta:
        model = System_Settings
        fields = ['product_grade']


class System_SettingsAdmin(admin.ModelAdmin):
    form = SystemSettingsFormAdmin
    fields = ('product_grade',)


def get_current_date():
    return timezone.now().date()


def get_current_datetime():
    return timezone.now()


User = get_user_model()


# proxy class for convenience and UI
class Dojo_User(User):
    class Meta:
        proxy = True

    def get_full_name(self):
        """
        Returns the first_name plus the last_name, with a space in between.
        """
        full_name = '%s %s (%s)' % (self.first_name,
                                    self.last_name,
                                    self.username)
        return full_name.strip()

    def __unicode__(self):
        return self.get_full_name()

    def __str__(self):
        return self.get_full_name()


class UserContactInfo(models.Model):
    user = models.OneToOneField(User, on_delete=models.CASCADE)
    title = models.CharField(blank=True, null=True, max_length=150)
    phone_regex = RegexValidator(regex=r'^\+?1?\d{9,15}$',
                                 message="Phone number must be entered in the format: '+999999999'. "
                                         "Up to 15 digits allowed.")
    phone_number = models.CharField(validators=[phone_regex], blank=True,
                                    max_length=15,
                                    help_text="Phone number must be entered in the format: '+999999999'. "
                                              "Up to 15 digits allowed.")
    cell_number = models.CharField(validators=[phone_regex], blank=True,
                                   max_length=15,
                                   help_text="Phone number must be entered in the format: '+999999999'. "
                                             "Up to 15 digits allowed.")
    twitter_username = models.CharField(blank=True, null=True, max_length=150)
    github_username = models.CharField(blank=True, null=True, max_length=150)
    slack_username = models.CharField(blank=True, null=True, max_length=150, help_text="Email address associated with your slack account", verbose_name="Slack Email Address")
    slack_user_id = models.CharField(blank=True, null=True, max_length=25)
    hipchat_username = models.CharField(blank=True, null=True, max_length=150)
    block_execution = models.BooleanField(default=False, help_text="Instead of async deduping a finding the findings will be deduped synchronously and will 'block' the user until completion.")


class Contact(models.Model):
    name = models.CharField(max_length=100)
    email = models.EmailField()
    team = models.CharField(max_length=100)
    is_admin = models.BooleanField(default=False)
    is_globally_read_only = models.BooleanField(default=False)
    updated = models.DateTimeField(editable=False)


class Note_Type(models.Model):
    name = models.CharField(max_length=100, unique=True)
    description = models.CharField(max_length=200)
    is_single = models.BooleanField(default=False, null=False)
    is_active = models.BooleanField(default=True, null=False)
    is_mandatory = models.BooleanField(default=True, null=False)

    def __unicode__(self):
        return self.name

    def __str__(self):
        return self.name


class Product_Type(models.Model):
    name = models.CharField(max_length=255, unique=True)
    critical_product = models.BooleanField(default=False)
    key_product = models.BooleanField(default=False)
    updated = models.DateTimeField(auto_now=True, null=True)
    created = models.DateTimeField(auto_now_add=True, null=True)

    @cached_property
    def critical_present(self):
        c_findings = Finding.objects.filter(
            test__engagement__product__prod_type=self, severity='Critical')
        if c_findings.count() > 0:
            return True

    @cached_property
    def high_present(self):
        c_findings = Finding.objects.filter(
            test__engagement__product__prod_type=self, severity='High')
        if c_findings.count() > 0:
            return True

    @cached_property
    def calc_health(self):
        h_findings = Finding.objects.filter(
            test__engagement__product__prod_type=self, severity='High')
        c_findings = Finding.objects.filter(
            test__engagement__product__prod_type=self, severity='Critical')
        health = 100
        if c_findings.count() > 0:
            health = 40
            health = health - ((c_findings.count() - 1) * 5)
        if h_findings.count() > 0:
            if health == 100:
                health = 60
            health = health - ((h_findings.count() - 1) * 2)
        if health < 5:
            return 5
        else:
            return health

    # def findings_count(self):
    #     return Finding.objects.filter(mitigated__isnull=True,
    #                                   verified=True,
    #                                   false_p=False,
    #                                   duplicate=False,
    #                                   out_of_scope=False,
    #                                   test__engagement__product__prod_type=self).filter(
    #         Q(severity="Critical") |
    #         Q(severity="High") |
    #         Q(severity="Medium") |
    #         Q(severity="Low")).count()

    # def products_count(self):
    #     return Product.objects.filter(prod_type=self).count()

    class Meta:
        ordering = ('name',)

    def __unicode__(self):
        return self.name

    def __str__(self):
        return self.name

    def get_breadcrumbs(self):
        bc = [{'title': self.__unicode__(),
               'url': reverse('edit_product_type', args=(self.id,))}]
        return bc


class Product_Line(models.Model):
    name = models.CharField(max_length=300)
    description = models.CharField(max_length=2000)

    def __unicode__(self):
        return self.name

    def __str__(self):
        return self.name


class Report_Type(models.Model):
    name = models.CharField(max_length=255)


class Test_Type(models.Model):
    name = models.CharField(max_length=200, unique=True)
    static_tool = models.BooleanField(default=False)
    dynamic_tool = models.BooleanField(default=False)

    def __unicode__(self):
        return self.name

    def __str__(self):
        return self.name

    class Meta:
        ordering = ('name',)

    def get_breadcrumbs(self):
        bc = [{'title': self.__unicode__(),
               'url': None}]
        return bc


class DojoMeta(models.Model):
    name = models.CharField(max_length=120)
    value = models.CharField(max_length=300)
    product = models.ForeignKey('Product',
                                on_delete=models.CASCADE,
                                null=True,
                                editable=False,
                                related_name='product_meta')
    endpoint = models.ForeignKey('Endpoint',
                                 on_delete=models.CASCADE,
                                 null=True,
                                 editable=False,
                                 related_name='endpoint_meta')

    """
    Verify that this metadata entry belongs only to one object.
    """
    def clean(self):
        if self.product_id is None and self.endpoint_id is None:
            raise ValidationError('Metadata entries need either a product or an endpoint')
        if self.product_id is not None and self.endpoint_id is not None:
            raise ValidationError('Metadata entries may not have both a product and an endpoint')

    def __unicode__(self):
        return "%s: %s" % (self.name, self.value)

    def __str__(self):
        return "%s: %s" % (self.name, self.value)

    class Meta:
        unique_together = (('product', 'name'),
                           ('endpoint', 'name'))


class Product(models.Model):
    WEB_PLATFORM = 'web'
    IOT = 'iot'
    DESKTOP_PLATFORM = 'desktop'
    MOBILE_PLATFORM = 'mobile'
    WEB_SERVICE_PLATFORM = 'web service'
    PLATFORM_CHOICES = (
        (WEB_SERVICE_PLATFORM, _('API')),
        (DESKTOP_PLATFORM, _('Desktop')),
        (IOT, _('Internet of Things')),
        (MOBILE_PLATFORM, _('Mobile')),
        (WEB_PLATFORM, _('Web')),
    )

    CONSTRUCTION = 'construction'
    PRODUCTION = 'production'
    RETIREMENT = 'retirement'
    LIFECYCLE_CHOICES = (
        (CONSTRUCTION, _('Construction')),
        (PRODUCTION, _('Production')),
        (RETIREMENT, _('Retirement')),
    )

    THIRD_PARTY_LIBRARY_ORIGIN = 'third party library'
    PURCHASED_ORIGIN = 'purchased'
    CONTRACTOR_ORIGIN = 'contractor'
    INTERNALLY_DEVELOPED_ORIGIN = 'internal'
    OPEN_SOURCE_ORIGIN = 'open source'
    OUTSOURCED_ORIGIN = 'outsourced'
    ORIGIN_CHOICES = (
        (THIRD_PARTY_LIBRARY_ORIGIN, _('Third Party Library')),
        (PURCHASED_ORIGIN, _('Purchased')),
        (CONTRACTOR_ORIGIN, _('Contractor Developed')),
        (INTERNALLY_DEVELOPED_ORIGIN, _('Internally Developed')),
        (OPEN_SOURCE_ORIGIN, _('Open Source')),
        (OUTSOURCED_ORIGIN, _('Outsourced')),
    )

    VERY_HIGH_CRITICALITY = 'very high'
    HIGH_CRITICALITY = 'high'
    MEDIUM_CRITICALITY = 'medium'
    LOW_CRITICALITY = 'low'
    VERY_LOW_CRITICALITY = 'very low'
    NONE_CRITICALITY = 'none'
    BUSINESS_CRITICALITY_CHOICES = (
        (VERY_HIGH_CRITICALITY, _('Very High')),
        (HIGH_CRITICALITY, _('High')),
        (MEDIUM_CRITICALITY, _('Medium')),
        (LOW_CRITICALITY, _('Low')),
        (VERY_LOW_CRITICALITY, _('Very Low')),
        (NONE_CRITICALITY, _('None')),
    )

    name = models.CharField(max_length=255, unique=True)
    description = models.CharField(max_length=4000)

    '''
    The following three fields are deprecated and no longer in use.
    They remain in model for backwards compatibility and will be removed
    in a future release.  prod_manager, tech_contact, manager

    The admin script migrate_product_contacts should be used to migrate data
    from these fields to their replacements.
    ./manage.py migrate_product_contacts
    '''
    prod_manager = models.CharField(default=0, max_length=200, null=True, blank=True)  # unused
    tech_contact = models.CharField(default=0, max_length=200, null=True, blank=True)  # unused
    manager = models.CharField(default=0, max_length=200, null=True, blank=True)  # unused

    product_manager = models.ForeignKey(Dojo_User, null=True, blank=True,
                                        related_name='product_manager', on_delete=models.CASCADE)
    technical_contact = models.ForeignKey(Dojo_User, null=True, blank=True,
                                          related_name='technical_contact', on_delete=models.CASCADE)
    team_manager = models.ForeignKey(Dojo_User, null=True, blank=True,
                                     related_name='team_manager', on_delete=models.CASCADE)

    created = models.DateTimeField(editable=False, null=True, blank=True)
    prod_type = models.ForeignKey(Product_Type, related_name='prod_type',
                                  null=True, blank=True, on_delete=models.CASCADE)
    updated = models.DateTimeField(editable=False, null=True, blank=True)
    tid = models.IntegerField(default=0, editable=False)
    authorized_users = models.ManyToManyField(User, blank=True)
    prod_numeric_grade = models.IntegerField(null=True, blank=True)

    # Metadata
    business_criticality = models.CharField(max_length=9, choices=BUSINESS_CRITICALITY_CHOICES, blank=True, null=True)
    platform = models.CharField(max_length=11, choices=PLATFORM_CHOICES, blank=True, null=True)
    lifecycle = models.CharField(max_length=12, choices=LIFECYCLE_CHOICES, blank=True, null=True)
    origin = models.CharField(max_length=19, choices=ORIGIN_CHOICES, blank=True, null=True)
    user_records = models.PositiveIntegerField(blank=True, null=True, help_text=_('Estimate the number of user records within the application.'))
    revenue = models.DecimalField(max_digits=15, decimal_places=2, blank=True, null=True, help_text=_('Estimate the application\'s revenue.'))
    external_audience = models.BooleanField(default=False, help_text=_('Specify if the application is used by people outside the organization.'))
    internet_accessible = models.BooleanField(default=False, help_text=_('Specify if the application is accessible from the public internet.'))
    regulations = models.ManyToManyField(Regulation, blank=True)

    # used for prefetching tags because django-tagging doesn't support that out of the box
    tagged_items = GenericRelation(TaggedItem)

    def __unicode__(self):
        return self.name

    def __str__(self):
        return self.name

    class Meta:
        ordering = ('name',)

    @cached_property
    def findings_count(self):
        try:
            # if prefetched, it's already there
            return self.active_finding_count
        except AttributeError:
            # ideally it's always prefetched and we can remove this code in the future
            self.active_finding_count = Finding.objects.filter(mitigated__isnull=True,
                                            active=True,
                                            false_p=False,
                                            duplicate=False,
                                            out_of_scope=False,
                                            test__engagement__product=self).count()
            return self.active_finding_count

    # @property
    # def active_engagement_count(self):
    #     return Engagement.objects.filter(active=True, product=self).count()

    # @property
    # def closed_engagement_count(self):
    #     return Engagement.objects.filter(active=False, product=self).count()

    # @property
    # def last_engagement_date(self):
    #     return Engagement.objects.filter(product=self).first()

    @cached_property
    def endpoint_count(self):
        # endpoints = Endpoint.objects.filter(
        #     finding__test__engagement__product=self,
        #     finding__active=True,
        #     finding__verified=True,
        #     finding__mitigated__isnull=True)

        endpoints = self.active_endpoints

        hosts = []
        ids = []
        for e in endpoints:
            if ":" in e.host:
                host_no_port = e.host[:e.host.index(':')]
            else:
                host_no_port = e.host

            if host_no_port in hosts:
                continue
            else:
                hosts.append(host_no_port)
                ids.append(e.id)

        return len(hosts)

    def open_findings(self, start_date=None, end_date=None):
        if start_date is None or end_date is None:
            return {}
        else:
            critical = Finding.objects.filter(test__engagement__product=self,
                                              mitigated__isnull=True,
                                              verified=True,
                                              false_p=False,
                                              duplicate=False,
                                              out_of_scope=False,
                                              severity="Critical",
                                              date__range=[start_date,
                                                           end_date]).count()
            high = Finding.objects.filter(test__engagement__product=self,
                                          mitigated__isnull=True,
                                          verified=True,
                                          false_p=False,
                                          duplicate=False,
                                          out_of_scope=False,
                                          severity="High",
                                          date__range=[start_date,
                                                       end_date]).count()
            medium = Finding.objects.filter(test__engagement__product=self,
                                            mitigated__isnull=True,
                                            verified=True,
                                            false_p=False,
                                            duplicate=False,
                                            out_of_scope=False,
                                            severity="Medium",
                                            date__range=[start_date,
                                                         end_date]).count()
            low = Finding.objects.filter(test__engagement__product=self,
                                         mitigated__isnull=True,
                                         verified=True,
                                         false_p=False,
                                         duplicate=False,
                                         out_of_scope=False,
                                         severity="Low",
                                         date__range=[start_date,
                                                      end_date]).count()
            return {'Critical': critical,
                    'High': high,
                    'Medium': medium,
                    'Low': low,
                    'Total': (critical + high + medium + low)}

    def get_breadcrumbs(self):
        bc = [{'title': self.__unicode__(),
               'url': reverse('view_product', args=(self.id,))}]
        return bc

    @property
    def get_product_type(self):
        return self.prod_type if self.prod_type is not None else 'unknown'

    def open_findings_list(self):
        findings = Finding.objects.filter(test__engagement__product=self,
                                          mitigated__isnull=True,
                                          verified=True,
                                          false_p=False,
                                          duplicate=False,
                                          out_of_scope=False
                                          )
        findings_list = []
        for i in findings:
            findings_list.append(i.id)
        return findings_list


class ScanSettings(models.Model):
    product = models.ForeignKey(Product, default=1, editable=False, on_delete=models.CASCADE)
    addresses = models.TextField(default="none")
    user = models.ForeignKey(User, editable=False, on_delete=models.CASCADE)
    date = models.DateTimeField(editable=False, blank=True,
                                default=get_current_datetime)
    frequency = models.CharField(max_length=10000, null=True,
                                 blank=True)
    email = models.CharField(max_length=512)
    protocol = models.CharField(max_length=10, default='TCP')

    def addresses_as_list(self):
        if self.addresses:
            return [a.strip() for a in self.addresses.split(',')]
        return []

    def get_breadcrumbs(self):
        bc = self.product.get_breadcrumbs()
        bc += [{'title': "Scan Settings",
                'url': reverse('view_scan_settings',
                               args=(self.product.id, self.id,))}]
        return bc


"""
Modified by Fatimah and Micheal
removed ip_scans field
"""


class Scan(models.Model):
    scan_settings = models.ForeignKey(ScanSettings, default=1, editable=False, on_delete=models.CASCADE)
    date = models.DateTimeField(editable=False, blank=True,
                                default=get_current_datetime)
    protocol = models.CharField(max_length=10, default='TCP')
    status = models.CharField(max_length=10, default='Pending', editable=False)
    baseline = models.BooleanField(default=False, verbose_name="Current Baseline")

    def __unicode__(self):
        return self.scan_settings.protocol + " Scan " + str(self.date)

    def __str__(self):
        return self.scan_settings.protocol + " Scan " + str(self.date)

    def get_breadcrumbs(self):
        bc = self.scan_settings.get_breadcrumbs()
        bc += [{'title': self.__unicode__(),
                'url': reverse('view_scan', args=(self.id,))}]
        return bc


"""
Modified by Fatimah and Micheal
Changed services from a ManytToMany field to a formatted string
"port,protocol,status"
Added scan_id
"""


class IPScan(models.Model):
    address = models.TextField(editable=False, default="none")
    services = models.CharField(max_length=800, null=True)
    scan = models.ForeignKey(Scan, default=1, editable=False, on_delete=models.CASCADE)


class Tool_Type(models.Model):
    name = models.CharField(max_length=200)
    description = models.CharField(max_length=2000, null=True)

    class Meta:
        ordering = ['name']

    def __unicode__(self):
        return self.name

    def __str__(self):
        return self.name


class Tool_Configuration(models.Model):
    name = models.CharField(max_length=200, null=False)
    description = models.CharField(max_length=2000, null=True, blank=True)
    url = models.CharField(max_length=2000, null=True)
    tool_type = models.ForeignKey(Tool_Type, related_name='tool_type', on_delete=models.CASCADE)
    authentication_type = models.CharField(max_length=15,
                                           choices=(
                                               ('API', 'API Key'),
                                               ('Password',
                                                'Username/Password'),
                                               ('SSH', 'SSH')),
                                           null=True, blank=True)
    username = models.CharField(max_length=200, null=True, blank=True)
    password = models.CharField(max_length=600, null=True, blank=True)
    auth_title = models.CharField(max_length=200, null=True, blank=True,
                                  verbose_name="Title for SSH/API Key")
    ssh = models.CharField(max_length=6000, null=True, blank=True)
    api_key = models.CharField(max_length=600, null=True, blank=True,
                               verbose_name="API Key")

    class Meta:
        ordering = ['name']

    def __unicode__(self):
        return self.name

    def __str__(self):
        return self.name


class Network_Locations(models.Model):
    location = models.CharField(max_length=500, help_text="Location of network testing: Examples: VPN, Internet or Internal.")

    def __unicode__(self):
        return self.location

    def __str__(self):
        return self.location


class Engagement_Presets(models.Model):
    title = models.CharField(max_length=500, default=None, help_text="Brief description of preset.")
    test_type = models.ManyToManyField(Test_Type, default=None, blank=True)
    network_locations = models.ManyToManyField(Network_Locations, default=None, blank=True)
    notes = models.CharField(max_length=2000, help_text="Description of what needs to be tested or setting up environment for testing", null=True, blank=True)
    scope = models.CharField(max_length=800, help_text="Scope of Engagement testing, IP's/Resources/URL's)", default=None, blank=True)
    product = models.ForeignKey(Product, on_delete=models.CASCADE)
    created = models.DateTimeField(auto_now_add=True, null=False)

    def __unicode__(self):
        return self.title

    def __str__(self):
        return self.title

    class Meta:
        ordering = ['title']


class Engagement_Type(models.Model):
    name = models.CharField(max_length=200)

    def __unicode__(self):
        return self.name

    def __str__(self):
        return self.name


class Engagement(models.Model):
    name = models.CharField(max_length=300, null=True, blank=True)
    description = models.CharField(max_length=2000, null=True, blank=True)
    version = models.CharField(max_length=100, null=True, blank=True, help_text="Version of the product the engagement tested.")
    eng_type = models.ForeignKey(Engagement_Type, null=True, blank=True, on_delete=models.CASCADE)
    first_contacted = models.DateField(null=True, blank=True)
    target_start = models.DateField(null=False, blank=False)
    target_end = models.DateField(null=False, blank=False)
    lead = models.ForeignKey(User, editable=True, null=True, on_delete=models.CASCADE)
    requester = models.ForeignKey(Contact, null=True, blank=True, on_delete=models.CASCADE)
    preset = models.ForeignKey(Engagement_Presets, null=True, blank=True, help_text="Settings and notes for performing this engagement.", on_delete=models.CASCADE)
    reason = models.CharField(max_length=2000, null=True, blank=True)
    report_type = models.ForeignKey(Report_Type, null=True, blank=True, on_delete=models.CASCADE)
    # product = models.ForeignKey(Product, on_delete=models.CASCADE, related_name='product_engagement')
    product = models.ForeignKey(Product, on_delete=models.CASCADE)
    updated = models.DateTimeField(auto_now=True, null=True)
    created = models.DateTimeField(auto_now_add=True, null=True)
    active = models.BooleanField(default=True, editable=False)
    tracker = models.URLField(max_length=200, help_text="Link to epic or ticket system with changes to version.", editable=True, blank=True, null=True)
    test_strategy = models.URLField(editable=True, blank=True, null=True)
    threat_model = models.BooleanField(default=True)
    api_test = models.BooleanField(default=True)
    pen_test = models.BooleanField(default=True)
    check_list = models.BooleanField(default=True)
    status = models.CharField(editable=True, max_length=2000, default='',
                              null=True,
                              choices=(('Not Started', 'Not Started'),
                                       ('Blocked', 'Blocked'),
                                       ('Cancelled', 'Cancelled'),
                                       ('Completed', 'Completed'),
                                       ('In Progress', 'In Progress'),
                                       ('On Hold', 'On Hold'),
                                       ('Waiting for Resource', 'Waiting for Resource')))
    progress = models.CharField(max_length=100,
                                default='threat_model', editable=False)
    tmodel_path = models.CharField(max_length=1000, default='none',
                                   editable=False, blank=True, null=True)
    risk_path = models.CharField(max_length=1000, default='none',
                                 editable=False, blank=True, null=True)
    risk_acceptance = models.ManyToManyField("Risk_Acceptance",
                                             default=None,
                                             editable=False,
                                             blank=True)
    done_testing = models.BooleanField(default=False, editable=False)
    engagement_type = models.CharField(editable=True, max_length=30, default='Interactive',
                                       null=True,
                                       choices=(('Interactive', 'Interactive'),
                                                ('CI/CD', 'CI/CD')))
    build_id = models.CharField(editable=True, max_length=150,
                                   null=True, blank=True, help_text="Build ID of the product the engagement tested.", verbose_name="Build ID")
    commit_hash = models.CharField(editable=True, max_length=150,
                                   null=True, blank=True, help_text="Commit hash from repo", verbose_name="Commit Hash")
    branch_tag = models.CharField(editable=True, max_length=150,
                                   null=True, blank=True, help_text="Tag or branch of the product the engagement tested.", verbose_name="Branch/Tag")
    build_server = models.ForeignKey(Tool_Configuration, verbose_name="Build Server", help_text="Build server responsible for CI/CD test", null=True, blank=True, related_name='build_server', on_delete=models.CASCADE)
    source_code_management_server = models.ForeignKey(Tool_Configuration, null=True, blank=True, verbose_name="SCM Server", help_text="Source code server for CI/CD test", related_name='source_code_management_server', on_delete=models.CASCADE)
    source_code_management_uri = models.URLField(max_length=600, null=True, blank=True, editable=True, verbose_name="Repo", help_text="Resource link to source code")
    orchestration_engine = models.ForeignKey(Tool_Configuration, verbose_name="Orchestration Engine", help_text="Orchestration service responsible for CI/CD test", null=True, blank=True, related_name='orchestration', on_delete=models.CASCADE)
    deduplication_on_engagement = models.BooleanField(default=False)

    # used for prefetching tags because django-tagging doesn't support that out of the box
    tagged_items = GenericRelation(TaggedItem)

    class Meta:
        ordering = ['-target_start']

    def is_overdue(self):
        if self.engagement_type == 'CI/CD':
            overdue_grace_days = 10
        else:
            overdue_grace_days = 0

        max_end_date = timezone.now() - relativedelta(days=overdue_grace_days)

        if self.target_end < max_end_date.date():
            return True

        return False

    def __unicode__(self):
        return "Engagement: %s (%s)" % (self.name if self.name else '',
                                        self.target_start.strftime(
                                            "%b %d, %Y"))

    def __str__(self):
        return "Engagement: %s (%s)" % (self.name if self.name else '',
                                        self.target_start.strftime(
                                            "%b %d, %Y"))

    def get_breadcrumbs(self):
        bc = self.product.get_breadcrumbs()
        bc += [{'title': self.__unicode__(),
                'url': reverse('view_engagement', args=(self.id,))}]
        return bc


class CWE(models.Model):
    url = models.CharField(max_length=1000)
    description = models.CharField(max_length=2000)
    number = models.IntegerField()


class Endpoint_Params(models.Model):
    param = models.CharField(max_length=150)
    value = models.CharField(max_length=150)
    method_type = (('GET', 'GET'),
                   ('POST', 'POST'))
    method = models.CharField(max_length=20, blank=False, null=True, choices=method_type)


class Endpoint(models.Model):
    protocol = models.CharField(null=True, blank=True, max_length=10,
                                help_text="The communication protocol such as 'http', 'ftp', etc.")
    host = models.CharField(null=True, blank=True, max_length=500,
                            help_text="The host name or IP address, you can also include the port number. For example"
                                      "'127.0.0.1', '127.0.0.1:8080', 'localhost', 'yourdomain.com'.")
    fqdn = models.CharField(null=True, blank=True, max_length=500)
    port = models.IntegerField(null=True, blank=True,
                               help_text="The network port associated with the endpoint.")
    path = models.CharField(null=True, blank=True, max_length=500,
                            help_text="The location of the resource, it should start with a '/'. For example"
                                      "/endpoint/420/edit")
    query = models.CharField(null=True, blank=True, max_length=1000,
                             help_text="The query string, the question mark should be omitted."
                                       "For example 'group=4&team=8'")
    fragment = models.CharField(null=True, blank=True, max_length=500,
                                help_text="The fragment identifier which follows the hash mark. The hash mark should "
                                          "be omitted. For example 'section-13', 'paragraph-2'.")
    product = models.ForeignKey(Product, null=True, blank=True, on_delete=models.CASCADE)
    endpoint_params = models.ManyToManyField(Endpoint_Params, blank=True,
                                             editable=False)
    remediated = models.BooleanField(default=False, blank=True)

    # used for prefetching tags because django-tagging doesn't support that out of the box
    tagged_items = GenericRelation(TaggedItem)

    class Meta:
        ordering = ['product', 'protocol', 'host', 'path', 'query', 'fragment']

    def __unicode__(self):
        from urllib.parse import uses_netloc

        netloc = self.host
        port = self.port
        scheme = self.protocol
        url = self.path if self.path else ''
        query = self.query
        fragment = self.fragment

        if port:
            # If http or https on standard ports then don't tack on the port number
            if (port != 443 and scheme == "https") or (port != 80 and scheme == "http"):
                netloc += ':%s' % port

        if netloc or (scheme and scheme in uses_netloc and url[:2] != '//'):
            if url and url[:1] != '/':
                url = '/' + url
            if scheme and scheme in uses_netloc and url[:2] != '//':
                url = '//' + (netloc or '') + url
            else:
                url = (netloc or '') + url
        if scheme:
            url = scheme + ':' + url
        if query:
            url = url + '?' + query
        if fragment:
            url = url + '#' + fragment
        return url

    def __str__(self):
        from urllib.parse import uses_netloc

        netloc = self.host
        port = self.port
        scheme = self.protocol
        url = self.path if self.path else ''
        query = self.query
        fragment = self.fragment

        if port:
            # If http or https on standard ports then don't tack on the port number
            if (port != 443 and scheme == "https") or (port != 80 and scheme == "http"):
                netloc += ':%s' % port

        if netloc or (scheme and scheme in uses_netloc and url[:2] != '//'):
            if url and url[:1] != '/':
                url = '/' + url
            if scheme and scheme in uses_netloc and url[:2] != '//':
                url = '//' + (netloc or '') + url
            else:
                url = (netloc or '') + url
        if scheme:
            url = scheme + ':' + url
        if query:
            url = url + '?' + query
        if fragment:
            url = url + '#' + fragment
        return url

    def __hash__(self):
        return self.__str__().__hash__()

    def __eq__(self, other):
        if isinstance(other, Endpoint):
            return self.__unicode__() == other.__unicode__()
        else:
            return NotImplemented

    @cached_property
    def finding_count(self):
        host = self.host_no_port

        endpoints = Endpoint.objects.filter(host__regex="^" + host + ":?",
                                            product=self.product).distinct()

        findings = Finding.objects.filter(endpoints__in=endpoints,
                                          active=True,
                                          verified=True,
                                          out_of_scope=False).distinct()

        return findings.count()

    def active_findings(self):
        host = self.host_no_port

        endpoints = Endpoint.objects.filter(host__regex="^" + host + ":?",
                                            product=self.product).distinct()
        return Finding.objects.filter(endpoints__in=endpoints,
                                      active=True,
                                      verified=True,
                                      mitigated__isnull=True,
                                      false_p=False,
                                      duplicate=False).distinct().order_by(
            'numerical_severity')

    @cached_property
    def finding_count_endpoint(self):
        findings = Finding.objects.filter(endpoints=self,
                                          active=True,
                                          verified=True,
                                          duplicate=False,
                                          out_of_scope=False).distinct()

        return findings.count()

    def get_breadcrumbs(self):
        bc = self.product.get_breadcrumbs()
        bc += [{'title': self.host_no_port,
                'url': reverse('view_endpoint', args=(self.id,))}]
        return bc

    @staticmethod
    def from_uri(uri):
        return Endpoint()

    @property
    def host_no_port(self):
        if ":" in self.host:
            return self.host[:self.host.index(":")]
        else:
            return self.host

    @property
    def host_with_port(self):
        host = self.host
        port = self.port
        scheme = self.protocol
        if ":" in host:
            return host
        elif (port is None) and (scheme == "https"):
            return host + ':443'
        elif (port is None) and (scheme == "http"):
            return host + ':80'
        else:
            return str(self)


class NoteHistory(models.Model):
    note_type = models.ForeignKey(Note_Type, null=True, blank=True, on_delete=models.CASCADE)
    data = models.TextField()
    time = models.DateTimeField(null=True, editable=False,
                                default=get_current_datetime)
    current_editor = models.ForeignKey(User, editable=False, null=True, on_delete=models.CASCADE)


class Notes(models.Model):
    note_type = models.ForeignKey(Note_Type, related_name='note_type', null=True, blank=True, on_delete=models.CASCADE)
    entry = models.TextField()
    date = models.DateTimeField(null=False, editable=False,
                                default=get_current_datetime)
    author = models.ForeignKey(User, related_name='editor_notes_set', editable=False, on_delete=models.CASCADE)
    private = models.BooleanField(default=False)
    edited = models.BooleanField(default=False)
    editor = models.ForeignKey(User, related_name='author_notes_set', editable=False, null=True, on_delete=models.CASCADE)
    edit_time = models.DateTimeField(null=True, editable=False,
                                default=get_current_datetime)
    history = models.ManyToManyField(NoteHistory, blank=True,
                                   editable=False)

    class Meta:
        ordering = ['-date']

    def __unicode__(self):
        return self.entry

    def __str__(self):
        return self.entry


class Development_Environment(models.Model):
    name = models.CharField(max_length=200)

    def __unicode__(self):
        return self.name

    def __str__(self):
        return self.name

    def get_breadcrumbs(self):
        return [{"title": self.__unicode__(),
                 "url": reverse("edit_dev_env", args=(self.id,))}]


class Test(models.Model):
    engagement = models.ForeignKey(Engagement, editable=False, on_delete=models.CASCADE)
    lead = models.ForeignKey(User, editable=True, null=True, on_delete=models.CASCADE)
    test_type = models.ForeignKey(Test_Type, on_delete=models.CASCADE)
    title = models.CharField(max_length=255, null=True, blank=True)
    description = models.TextField(null=True, blank=True)
    target_start = models.DateTimeField()
    target_end = models.DateTimeField()
    estimated_time = models.TimeField(null=True, blank=True, editable=False)
    actual_time = models.TimeField(null=True, blank=True, editable=False, )
    percent_complete = models.IntegerField(null=True, blank=True,
                                           editable=True)
    notes = models.ManyToManyField(Notes, blank=True,
                                   editable=False)
    environment = models.ForeignKey(Development_Environment, null=True,
                                    blank=False, on_delete=models.CASCADE)

    updated = models.DateTimeField(auto_now=True, null=True)
    created = models.DateTimeField(auto_now_add=True, null=True)

    # used for prefetching tags because django-tagging doesn't support that out of the box
    tagged_items = GenericRelation(TaggedItem)

    def test_type_name(self):
        return self.test_type.name

    def __unicode__(self):
        if self.title:
            return "%s (%s)" % (self.title, self.test_type)
        return str(self.test_type)

    def __str__(self):
        if self.title:
            return "%s (%s)" % (self.title, self.test_type)
        return str(self.test_type)

    def get_breadcrumbs(self):
        bc = self.engagement.get_breadcrumbs()
        bc += [{'title': self.__unicode__(),
                'url': reverse('view_test', args=(self.id,))}]
        return bc

    def verified_finding_count(self):
        return self.finding_set.filter(verified=True).count()


class VA(models.Model):
    address = models.TextField(editable=False, default="none")
    user = models.ForeignKey(User, editable=False, on_delete=models.CASCADE)
    result = models.ForeignKey(Test, editable=False, null=True, blank=True, on_delete=models.CASCADE)
    status = models.BooleanField(default=False, editable=False)
    start = models.CharField(max_length=100)


class Sonarqube_Issue(models.Model):
    key = models.CharField(max_length=30, unique=True, help_text="SonarQube issue key")
    status = models.CharField(max_length=20, help_text="SonarQube issue status")
    type = models.CharField(max_length=15, help_text="SonarQube issue type")

    def __str__(self):
        return self.key


class Sonarqube_Issue_Transition(models.Model):
    sonarqube_issue = models.ForeignKey(Sonarqube_Issue, on_delete=models.CASCADE, db_index=True)
    created = models.DateTimeField(null=False, editable=False, default=now)
    finding_status = models.CharField(max_length=100)
    sonarqube_status = models.CharField(max_length=50)
    transitions = models.CharField(max_length=100)

    class Meta:
        ordering = ('-created', )


class Sonarqube_Product(models.Model):
    product = models.ForeignKey(Product, on_delete=models.CASCADE)
    sonarqube_project_key = models.CharField(
        max_length=200, null=True, blank=True, verbose_name="SonarQube Project Key"
    )
    sonarqube_tool_config = models.ForeignKey(
        Tool_Configuration, verbose_name="SonarQube Configuration",
        null=True, blank=True, on_delete=models.CASCADE
    )

    def __unicode__(self):
        return '{} | {}'.format(self.product.name, self.sonarqube_project_key)

    def __str__(self):
        return '{} | {}'.format(self.product.name, self.sonarqube_project_key)


class Finding(models.Model):
    title = models.CharField(max_length=511)
    date = models.DateField(default=get_current_date)
    cwe = models.IntegerField(default=0, null=True, blank=True)
    cve_regex = RegexValidator(regex=r'^[A-Z]{1,10}(-\d+)+$',
                               message="Vulnerability ID must be entered in the format: 'ABC-9999-9999'.")
    cve = models.CharField(validators=[cve_regex], max_length=28, null=True,
                           help_text="CVE or other vulnerability identifier")
    url = models.TextField(null=True, blank=True, editable=False)
    severity = models.CharField(max_length=200, help_text="The severity level of this flaw (Critical, High, Medium, Low, Informational)")
    description = models.TextField()
    mitigation = models.TextField()
    impact = models.TextField()
    steps_to_reproduce = models.TextField(null=True, blank=True)
    severity_justification = models.TextField(null=True, blank=True)
    endpoints = models.ManyToManyField(Endpoint, blank=True)
    unsaved_endpoints = []
    unsaved_request = None
    unsaved_response = None
    unsaved_tags = None
    references = models.TextField(null=True, blank=True, db_column="refs")
    test = models.ForeignKey(Test, editable=False, on_delete=models.CASCADE)
    # TODO: Will be deprecated soon
    is_template = models.BooleanField(default=False)
    active = models.BooleanField(default=True)
    verified = models.BooleanField(default=True)
    false_p = models.BooleanField(default=False, verbose_name="False Positive")
    duplicate = models.BooleanField(default=False)
    duplicate_finding = models.ForeignKey('self', editable=False, null=True,
                                          related_name='original_finding',
                                          blank=True, on_delete=models.CASCADE)
    duplicate_list = models.ManyToManyField("self", editable=False, blank=True)
    out_of_scope = models.BooleanField(default=False)
    under_review = models.BooleanField(default=False)
    review_requested_by = models.ForeignKey(Dojo_User, null=True, blank=True,
                                            related_name='review_requested_by', on_delete=models.CASCADE)
    reviewers = models.ManyToManyField(User, blank=True)

    # Defect Tracking Review
    under_defect_review = models.BooleanField(default=False)
    defect_review_requested_by = models.ForeignKey(Dojo_User, null=True, blank=True,
                                                   related_name='defect_review_requested_by', on_delete=models.CASCADE)
    is_Mitigated = models.BooleanField(default=False)
    thread_id = models.IntegerField(default=0, editable=False)
    mitigated = models.DateTimeField(editable=False, null=True, blank=True)
    mitigated_by = models.ForeignKey(User, null=True, editable=False,
                                     related_name="mitigated_by", on_delete=models.CASCADE)
    reporter = models.ForeignKey(User, editable=False, default=1, related_name='reporter', on_delete=models.CASCADE)
    notes = models.ManyToManyField(Notes, blank=True,
                                   editable=False)
    numerical_severity = models.CharField(max_length=4)
    last_reviewed = models.DateTimeField(null=True, editable=False)
    last_reviewed_by = models.ForeignKey(User, null=True, editable=False,
                                         related_name='last_reviewed_by', on_delete=models.CASCADE)
    images = models.ManyToManyField('FindingImage', blank=True)

    line_number = models.CharField(null=True, blank=True, max_length=200,
                                   editable=False)  # Deprecated will be removed, use line
    sourcefilepath = models.TextField(null=True, blank=True, editable=False)  # Not used? to remove
    sourcefile = models.TextField(null=True, blank=True, editable=False)
    param = models.TextField(null=True, blank=True, editable=False)
    payload = models.TextField(null=True, blank=True, editable=False)
    hash_code = models.TextField(null=True, blank=True, editable=False)

    line = models.IntegerField(null=True, blank=True,
                               verbose_name="Line number",
                               help_text="Line number. For SAST, when source (start of the attack vector) and sink (end of the attack vector) information are available, put sink information here")
    file_path = models.CharField(
        null=True,
        blank=True,
        max_length=4000,
        help_text="File name with path. For SAST, when source (start of the attack vector) and sink (end of the attack vector) information are available, put sink information here")
    component_name = models.CharField(null=True, blank=True, max_length=200,
                                     help_text="Name of the component containing the finding. ")
    component_version = models.CharField(null=True, blank=True, max_length=100,
                                        help_text="Version of the component.")
    found_by = models.ManyToManyField(Test_Type, editable=False)
    static_finding = models.BooleanField(default=False)
    dynamic_finding = models.BooleanField(default=True)
    created = models.DateTimeField(auto_now_add=True, null=True)
    jira_creation = models.DateTimeField(editable=True, null=True)
    jira_change = models.DateTimeField(editable=True, null=True)
    scanner_confidence = models.IntegerField(null=True, blank=True, default=None, editable=False, help_text="Confidence level of vulnerability which is supplied by the scannner.")
    sonarqube_issue = models.ForeignKey(Sonarqube_Issue, null=True, blank=True, help_text="SonarQube issue", on_delete=models.CASCADE)
    unique_id_from_tool = models.CharField(null=True, blank=True, max_length=500, help_text="Vulnerability technical id from the source tool. Allows to track unique vulnerabilities")
    sast_source_object = models.CharField(null=True, blank=True, max_length=500, help_text="Source object (variable, function...) of the attack vector")
    sast_sink_object = models.CharField(null=True, blank=True, max_length=500, help_text="Sink object (variable, function...) of the attack vector")
    sast_source_line = models.IntegerField(null=True, blank=True,
                               verbose_name="Line number",
                               help_text="Source line number of the attack vector")
    sast_source_file_path = models.CharField(null=True, blank=True, max_length=4000, help_text="Source filepath of the attack vector")
    nb_occurences = models.IntegerField(null=True, blank=True,
                               verbose_name="Number of occurences",
                               help_text="Number of occurences in the source tool when several vulnerabilites were found and aggregated by the scanner")

    # used for prefetching tags because django-tagging doesn't support that out of the box
    tagged_items = GenericRelation(TaggedItem)

    SEVERITIES = {'Info': 4, 'Low': 3, 'Medium': 2,
                  'High': 1, 'Critical': 0}

    class Meta:
        ordering = ('numerical_severity', '-date', 'title')
        indexes = [
            models.Index(fields=['cve']),
            models.Index(fields=['out_of_scope']),
            models.Index(fields=['false_p']),
            models.Index(fields=['verified']),
            models.Index(fields=['mitigated']),
            models.Index(fields=['active']),
            models.Index(fields=['numerical_severity']),
            models.Index(fields=['date']),
            models.Index(fields=['title']),
        ]

    @property
    def similar_findings(self):
        filtered = Finding.objects.all()

        if self.test.engagement.deduplication_on_engagement:
            filtered = filtered.filter(test__engagement=self.test.engagement)
        else:
            filtered = filtered.filter(test__engagement__product=self.test.engagement.product)

        if self.cve:
            filtered = filtered.filter(cve=self.cve)
        if self.cwe:
            filtered = filtered.filter(cwe=self.cwe)
        if self.file_path:
            filtered = filtered.filter(file_path=self.file_path)
        if self.line:
            filtered = filtered.filter(line=self.line)
        if self.unique_id_from_tool:
            filtered = filtered.filter(unique_id_from_tool=self.unique_id_from_tool)
        return filtered.exclude(pk=self.pk)[:10]

    def compute_hash_code(self):
        if hasattr(settings, 'HASHCODE_FIELDS_PER_SCANNER') and hasattr(settings, 'HASHCODE_ALLOWS_NULL_CWE') and hasattr(settings, 'HASHCODE_ALLOWED_FIELDS'):
            # Default fields
            if self.dynamic_finding:
                hashcodeFields = ['title', 'cwe', 'line', 'file_path', 'description', 'endpoints']
            else:
                hashcodeFields = ['title', 'cwe', 'line', 'file_path', 'description']

            # Check for an override for this scan_type in the deduplication configuration
            scan_type = self.test.test_type.name
            if (scan_type in settings.HASHCODE_FIELDS_PER_SCANNER):
                hashcodeFieldsCandidate = settings.HASHCODE_FIELDS_PER_SCANNER[scan_type]
                # check that the configuration is valid: all elements of HASHCODE_FIELDS_PER_SCANNER should be in HASHCODE_ALLOWED_FIELDS
                if (all(elem in settings.HASHCODE_ALLOWED_FIELDS for elem in hashcodeFieldsCandidate)):
                    # Makes sure that we have a cwe if we need one
                    if (scan_type in settings.HASHCODE_ALLOWS_NULL_CWE):
                        if (settings.HASHCODE_ALLOWS_NULL_CWE[scan_type] or self.cwe != 0):
                            hashcodeFields = hashcodeFieldsCandidate
                        else:
                            deduplicationLogger.warn(
                                "Cannot compute hash_code based on configured fields because cwe is 0 for finding of title '" + self.title + "' found in file '" + str(self.file_path) +
                                "'. Fallback to legacy mode for this finding.")
                    else:
                        # no configuration found for this scanner: defaulting to accepting null cwe when we find one
                        hashcodeFields = hashcodeFieldsCandidate
                        if(self.cwe == 0):
                            deduplicationLogger.debug(
                                "Accepting null cwe by default for finding of title '" + self.title + "' found in file '" + str(self.file_path) +
                                "'. This is because no configuration was found for scanner " + scan_type + " in HASHCODE_ALLOWS_NULL_CWE")
                else:
                    deduplicationLogger.debug(
                        "compute_hash_code - configuration error: some elements of HASHCODE_FIELDS_PER_SCANNER are not in the allowed list HASHCODE_ALLOWED_FIELDS. "
                        "Using default fields")
            else:
                deduplicationLogger.debug(
                    "No configuration for hash_code computation found; using default fields for " + ('dynamic' if self.dynamic_finding else 'static') + ' scanners')
            deduplicationLogger.debug("computing hash_code for finding id " + str(self.id) + " for scan_type " + scan_type + " based on: " + ', '.join(hashcodeFields))
            fields_to_hash = ''
            for hashcodeField in hashcodeFields:
                if(hashcodeField != 'endpoints'):
                    # Generically use the finding attribute having the same name, converts to str in case it's integer
                    fields_to_hash = fields_to_hash + str(getattr(self, hashcodeField))
                    deduplicationLogger.debug(hashcodeField + ' : ' + str(getattr(self, hashcodeField)))
                else:
                    # For endpoints, need to compute the field
                    myEndpoints = self.get_endpoints()
                    fields_to_hash = fields_to_hash + myEndpoints
                    deduplicationLogger.debug(hashcodeField + ' : ' + myEndpoints)
            deduplicationLogger.debug("compute_hash_code - fields_to_hash = " + fields_to_hash)
            return self.hash_fields(fields_to_hash)
        else:
            deduplicationLogger.debug("no or incomplete configuration per hash_code found; using legacy algorithm")
            return self.compute_hash_code_legacy()

    def compute_hash_code_legacy(self):
        fields_to_hash = self.title + str(self.cwe) + str(self.line) + str(self.file_path) + self.description
        if self.dynamic_finding:
            fields_to_hash = fields_to_hash + self.get_endpoints()
        deduplicationLogger.debug("compute_hash_code_legacy - fields_to_hash = " + fields_to_hash)
        return self.hash_fields(fields_to_hash)

    # Get endpoints from self.unsaved_endpoints
    # This sometimes reports "None" for some endpoints but we keep it to avoid hash_code change due to this historically behavior
    def get_endpoints(self):
        endpoint_str = ''
        if len(self.unsaved_endpoints) > 0 and self.id is None:
            deduplicationLogger.debug("get_endpoints: there are unsaved_endpoints and self.id is None")
            for e in self.unsaved_endpoints:
                endpoint_str += str(e.host_with_port)
        else:
            deduplicationLogger.debug("get_endpoints: there aren't unsaved_endpoints or self.id is not None. endpoints count: " + str(self.endpoints.count()))
            for e in self.endpoints.all():
                endpoint_str += str(e.host_with_port)
        return endpoint_str

    # Compute the hash_code from the fields to hash
    def hash_fields(self, fields_to_hash):
        # get bytes to hash
        if(isinstance(fields_to_hash, str)):
            hash_string = fields_to_hash.encode('utf-8').strip()
        elif(isinstance(fields_to_hash, bytes)):
            hash_string = fields_to_hash.strip()
        else:
            deduplicationLogger.debug("trying to convert hash_string of type " + str(type(fields_to_hash)) + " to str and then bytes")
            hash_string = str(fields_to_hash).encode('utf-8').strip()
        return hashlib.sha256(hash_string).hexdigest()

    def remove_from_any_risk_acceptance(self):
        for r in self.risk_acceptance_set.all():
            r.accepted_findings.remove(self)
            if not r.accepted_findings.exists():
                r.delete()

    def duplicate_finding_set(self):
        return self.duplicate_list.all().order_by('title')

    def get_scanner_confidence_text(self):
        scanner_confidence_text = ""
        scanner_confidence = self.scanner_confidence
        if scanner_confidence:
            if scanner_confidence <= 2:
                scanner_confidence_text = "Certain"
            elif scanner_confidence >= 3 and scanner_confidence <= 5:
                scanner_confidence_text = "Firm"
            elif scanner_confidence >= 6:
                scanner_confidence_text = "Tentative"

        return scanner_confidence_text

    @staticmethod
    def get_numerical_severity(severity):
        if severity == 'Critical':
            return 'S0'
        elif severity == 'High':
            return 'S1'
        elif severity == 'Medium':
            return 'S2'
        elif severity == 'Low':
            return 'S3'
        elif severity == 'Info':
            return 'S4'
        else:
            return 'S5'

    @staticmethod
    def get_number_severity(severity):
        if severity == 'Critical':
            return 4
        elif severity == 'High':
            return 3
        elif severity == 'Medium':
            return 2
        elif severity == 'Low':
            return 1
        elif severity == 'Info':
            return 0
        else:
            return 5

    def __unicode__(self):
        return self.title

    def __str__(self):
        return self.title

    def status(self):
        status = []
        if self.active:
            status += ['Active']
        else:
            status += ['Inactive']
        if self.verified:
            status += ['Verified']
        if self.mitigated or self.is_Mitigated:
            status += ['Mitigated']
        if self.false_p:
            status += ['False Positive']
        if self.out_of_scope:
            status += ['Out Of Scope']
        if self.duplicate:
            status += ['Duplicate']
        if self.risk_acceptance_set.exists():
            status += ['Accepted']

        if not len(status):
            status += ['Initial']

        return ", ".join([str(s) for s in status])

    @property
    def age(self):
        if self.mitigated:
            diff = self.mitigated.date() - self.date
        else:
            diff = get_current_date() - self.date
        days = diff.days
        return days if days > 0 else 0

    def sla(self):
        sla_calculation = None
        severity = self.severity
        from dojo.utils import get_system_setting
        sla_age = get_system_setting('sla_' + self.severity.lower())
        if sla_age and self.active:
            sla_calculation = sla_age - self.age
        elif sla_age and self.mitigated:
            age = self.age
            if age < sla_age:
                sla_calculation = 0
            else:
                sla_calculation = sla_age - age
        return sla_calculation

    def jira(self):
        try:
            return self.jira_issue
        except JIRA_Issue.DoesNotExist:
            return None

    def has_jira_issue(self):
        try:
            issue = self.jira_issue
            return True
        except JIRA_Issue.DoesNotExist:
            return False

    def has_jira_issue(self):
        try:
            issue = self.jira_issue
            return True
        except JIRA_Issue.DoesNotExist:
            return False

    def jira_conf(self):
        try:
            jpkey = JIRA_PKey.objects.get(product=self.test.engagement.product)
            jconf = jpkey.conf
        except:
            jconf = None
            pass
        return jconf

    # newer version that can work with prefetching
    def jira_conf_new(self):
        try:
            return self.test.engagement.product.jira_pkey_set.all()[0].conf
        except:
            return None
            pass

    def long_desc(self):
        long_desc = ''
        long_desc += '*' + self.title + '*\n\n'
        long_desc += '*Severity:* ' + str(self.severity) + '\n\n'
        long_desc += '*Cve:* ' + str(self.cve) + '\n\n'
        long_desc += '*Product/Engagement:* ' + self.test.engagement.product.name + ' / ' + self.test.engagement.name + '\n\n'
        if self.test.engagement.branch_tag:
            long_desc += '*Branch/Tag:* ' + self.test.engagement.branch_tag + '\n\n'
        if self.test.engagement.build_id:
            long_desc += '*BuildID:* ' + self.test.engagement.build_id + '\n\n'
        if self.test.engagement.commit_hash:
            long_desc += '*Commit hash:* ' + self.test.engagement.commit_hash + '\n\n'
        long_desc += '*Systems*: \n\n'

        for e in self.endpoints.all():
            long_desc += str(e) + '\n\n'
        long_desc += '*Description*: \n' + self.description + '\n\n'
        long_desc += '*Mitigation*: \n' + self.mitigation + '\n\n'
        long_desc += '*Impact*: \n' + self.impact + '\n\n'
        long_desc += '*References*:' + self.references
        return long_desc

    def save(self, dedupe_option=True, false_history=False, rules_option=True, issue_updater_option=True, *args, **kwargs):
        # Make changes to the finding before it's saved to add a CWE template
        new_finding = False
        if self.pk is None:
            # We enter here during the first call from serializers.py
            logger.debug("Saving finding of id " + str(self.id) + " dedupe_option:" + str(dedupe_option) + " (self.pk is None)")
            false_history = True
            from dojo.utils import apply_cwe_to_template
            self = apply_cwe_to_template(self)
            # calling django.db.models superclass save method
            super(Finding, self).save(*args, **kwargs)
        else:
            # We enter here during the second call from serializers.py
            logger.debug("Saving finding of id " + str(self.id) + " dedupe_option:" + str(dedupe_option) + " (self.pk is not None)")
            # calling django.db.models superclass save method
            super(Finding, self).save(*args, **kwargs)

            # Run async the tool issue update to update original issue with Defect Dojo updates
            if issue_updater_option:
                from dojo.tools import tool_issue_updater
                tool_issue_updater.async_tool_issue_update(self)
        if (self.file_path is not None) and (self.endpoints.count() == 0):
            self.static_finding = True
            self.dynamic_finding = False
        elif (self.file_path is not None):
            self.static_finding = True

        # Finding.save is called once from serializers.py with dedupe_option=False because the finding is not ready yet, for example the endpoints are not built
        # It is then called a second time with dedupe_option defaulted to true; now we can compute the hash_code and run the deduplication
        if(dedupe_option):
            if (self.hash_code is not None):
                deduplicationLogger.debug("Hash_code already computed for finding")
            else:
                self.hash_code = self.compute_hash_code()
        self.found_by.add(self.test.test_type)

        if rules_option:
            from dojo.tasks import async_rules
            from dojo.utils import sync_rules
            try:
                if self.reporter.usercontactinfo.block_execution:
                    sync_rules(self, *args, **kwargs)
                else:
                    async_rules(self, *args, **kwargs)
            except UserContactInfo.DoesNotExist:
                async_rules(self, *args, **kwargs)
                pass
        from dojo.utils import calculate_grade
        calculate_grade(self.test.engagement.product)
        # Assign the numerical severity for correct sorting order
        self.numerical_severity = Finding.get_numerical_severity(self.severity)
        super(Finding, self).save()
        system_settings = System_Settings.objects.get()
        if dedupe_option and self.hash_code is not None:
            if system_settings.enable_deduplication:
                from dojo.tasks import async_dedupe
                try:
                    if self.reporter.usercontactinfo.block_execution:
                        dedupe_signal.send(sender=self.__class__, new_finding=self)
                    else:
                        async_dedupe.delay(self, *args, **kwargs)
                except:
                    async_dedupe.delay(self, *args, **kwargs)
                    pass
        if system_settings.false_positive_history and false_history:
            from dojo.tasks import async_false_history
            from dojo.utils import sync_false_history
            try:
                if self.reporter.usercontactinfo.block_execution:
                    sync_false_history(self, *args, **kwargs)
                else:
                    async_false_history.delay(self, *args, **kwargs)
            except:
                async_false_history.delay(self, *args, **kwargs)
                pass

        # Title Casing
        from titlecase import titlecase
        self.title = titlecase(self.title)

        from dojo.utils import calculate_grade
        calculate_grade(self.test.engagement.product)

    def delete(self, *args, **kwargs):
        super(Finding, self).delete(*args, **kwargs)
        from dojo.utils import calculate_grade
        calculate_grade(self.test.engagement.product)

    def clean(self):
        no_check = ["test", "reporter"]
        bigfields = ["description", "mitigation", "references", "impact",
                     "url"]
        for field_obj in self._meta.fields:
            field = field_obj.name
            if field not in no_check:
                val = getattr(self, field)
                if not val and field == "title":
                    setattr(self, field, "No title given")
                if not val and field in bigfields:
                    setattr(self, field, "No %s given" % field)

    def severity_display(self):
        try:
            system_settings = System_Settings.objects.get()
            if system_settings.s_finding_severity_naming:
                return self.numerical_severity
            else:
                return self.severity

        except:
            return self.severity

    def get_breadcrumbs(self):
        bc = self.test.get_breadcrumbs()
        bc += [{'title': self.__unicode__(),
                'url': reverse('view_finding', args=(self.id,))}]
        return bc

    def get_report_requests(self):
        if self.burprawrequestresponse_set.count() >= 3:
            return BurpRawRequestResponse.objects.filter(finding=self)[0:3]
        elif self.burprawrequestresponse_set.count() > 0:
            return BurpRawRequestResponse.objects.filter(finding=self)

    def get_request(self):
        if self.burprawrequestresponse_set.count() > 0:
            reqres = BurpRawRequestResponse.objects.filter(finding=self)[0]
        return base64.b64decode(reqres.burpRequestBase64)

    def get_response(self):
        if self.burprawrequestresponse_set.count() > 0:
            reqres = BurpRawRequestResponse.objects.filter(finding=self)[0]
        res = base64.b64decode(reqres.burpResponseBase64)
        # Removes all blank lines
        res = re.sub(r'\n\s*\n', '\n', res)
        return res


Finding.endpoints.through.__unicode__ = lambda \
    x: "Endpoint: " + x.endpoint.host


class Stub_Finding(models.Model):
    title = models.TextField(max_length=1000, blank=False, null=False)
    date = models.DateField(default=get_current_date, blank=False, null=False)
    severity = models.CharField(max_length=200, blank=True, null=True)
    description = models.TextField(blank=True, null=True)
    test = models.ForeignKey(Test, editable=False, on_delete=models.CASCADE)
    reporter = models.ForeignKey(User, editable=False, default=1, on_delete=models.CASCADE)

    class Meta:
        ordering = ('-date', 'title')

    def __unicode__(self):
        return self.title

    def __str__(self):
        return self.title

    def get_breadcrumbs(self):
        bc = self.test.get_breadcrumbs()
        bc += [{'title': "Potential Finding: " + self.__unicode__(),
                'url': reverse('view_potential_finding', args=(self.id,))}]
        return bc


class Finding_Template(models.Model):
    title = models.TextField(max_length=1000)
    cwe = models.IntegerField(default=None, null=True, blank=True)
    cve_regex = RegexValidator(regex=r'^[A-Z]{1,10}(-\d+)+$',
                               message="Vulnerability ID must be entered in the format: 'ABC-9999-9999'.")
    cve = models.CharField(validators=[cve_regex], max_length=28, null=True)
    severity = models.CharField(max_length=200, null=True, blank=True)
    description = models.TextField(null=True, blank=True)
    mitigation = models.TextField(null=True, blank=True)
    impact = models.TextField(null=True, blank=True)
    references = models.TextField(null=True, blank=True, db_column="refs")
    last_used = models.DateTimeField(null=True, editable=False)
    numerical_severity = models.CharField(max_length=4, null=True, blank=True, editable=False)
    template_match = models.BooleanField(default=False, verbose_name='Template Match Enabled', help_text="Enables this template for matching remediation advice. Match will be applied to all active, verified findings by CWE.")
    template_match_title = models.BooleanField(default=False, verbose_name='Match Template by Title and CWE', help_text="Matches by title text (contains search) and CWE.")

    # used for prefetching tags because django-tagging doesn't support that out of the box
    tagged_items = GenericRelation(TaggedItem)

    SEVERITIES = {'Info': 4, 'Low': 3, 'Medium': 2,
                  'High': 1, 'Critical': 0}

    class Meta:
        ordering = ['-cwe']

    def __unicode__(self):
        return self.title

    def __str__(self):
        return self.title

    def get_breadcrumbs(self):
        bc = [{'title': self.__unicode__(),
               'url': reverse('view_template', args=(self.id,))}]
        return bc


class Check_List(models.Model):
    session_management = models.CharField(max_length=50, default='none')
    session_issues = models.ManyToManyField(Finding,
                                            related_name='session_issues',
                                            blank=True)
    encryption_crypto = models.CharField(max_length=50, default='none')
    crypto_issues = models.ManyToManyField(Finding,
                                           related_name='crypto_issues',
                                           blank=True)
    configuration_management = models.CharField(max_length=50, default='')
    config_issues = models.ManyToManyField(Finding,
                                           related_name='config_issues',
                                           blank=True)
    authentication = models.CharField(max_length=50, default='none')
    auth_issues = models.ManyToManyField(Finding,
                                         related_name='auth_issues',
                                         blank=True)
    authorization_and_access_control = models.CharField(max_length=50,
                                                        default='none')
    author_issues = models.ManyToManyField(Finding,
                                           related_name='author_issues',
                                           blank=True)
    data_input_sanitization_validation = models.CharField(max_length=50,
                                                          default='none')
    data_issues = models.ManyToManyField(Finding, related_name='data_issues',
                                         blank=True)
    sensitive_data = models.CharField(max_length=50, default='none')
    sensitive_issues = models.ManyToManyField(Finding,
                                              related_name='sensitive_issues',
                                              blank=True)
    other = models.CharField(max_length=50, default='none')
    other_issues = models.ManyToManyField(Finding, related_name='other_issues',
                                          blank=True)
    engagement = models.ForeignKey(Engagement, editable=False,
                                   related_name='eng_for_check', on_delete=models.CASCADE)

    @staticmethod
    def get_status(pass_fail):
        if pass_fail == 'Pass':
            return 'success'
        elif pass_fail == 'Fail':
            return 'danger'
        else:
            return 'warning'

    def get_breadcrumb(self):
        bc = self.engagement.get_breadcrumb()
        bc += [{'title': "Check List",
                'url': reverse('complete_checklist',
                               args=(self.engagement.id,))}]
        return bc


class BurpRawRequestResponse(models.Model):
    finding = models.ForeignKey(Finding, blank=True, null=True, on_delete=models.CASCADE)
    burpRequestBase64 = models.BinaryField()
    burpResponseBase64 = models.BinaryField()

    def get_request(self):
        return str(base64.b64decode(self.burpRequestBase64), errors='ignore')

    def get_response(self):
        res = str(base64.b64decode(self.burpResponseBase64), errors='ignore')
        # Removes all blank lines
        res = re.sub(r'\n\s*\n', '\n', res)
        return res


class Risk_Acceptance(models.Model):
    path = models.FileField(upload_to='risk/%Y/%m/%d',
                            editable=False, null=False,
                            blank=False, verbose_name="Risk Acceptance File")
    accepted_findings = models.ManyToManyField(Finding)
    expiration_date = models.DateTimeField(default=None, null=True, blank=True)
    accepted_by = models.CharField(max_length=200, default=None, null=True, blank=True, verbose_name='Accepted By', help_text="The entity or person that accepts the risk.")
    reporter = models.ForeignKey(User, editable=False, on_delete=models.CASCADE)
    notes = models.ManyToManyField(Notes, editable=False)
    compensating_control = models.TextField(default=None, blank=True, null=True, help_text="If a compensating control exists to mitigate the finding or reduce risk, then list the compensating control(s).")
    created = models.DateTimeField(null=False, editable=False, default=now)
    updated = models.DateTimeField(editable=False, default=now)

    def __unicode__(self):
        return "Risk Acceptance added on %s" % self.created.strftime(
            "%b %d, %Y")

    def __str__(self):
        return "Risk Acceptance added on %s" % self.created.strftime(
            "%b %d, %Y")

    def filename(self):
        return os.path.basename(self.path.name) \
            if self.path is not None else ''

    def get_breadcrumbs(self):
        bc = self.engagement_set.first().get_breadcrumbs()
        bc += [{'title': self.__unicode__(),
                'url': reverse('view_risk', args=(
                    self.engagement_set.first().product.id, self.id,))}]
        return bc


class Report(models.Model):
    name = models.CharField(max_length=200)
    type = models.CharField(max_length=100, default='Finding')
    format = models.CharField(max_length=15, default='AsciiDoc')
    requester = models.ForeignKey(User, on_delete=models.CASCADE)
    task_id = models.CharField(max_length=50)
    file = models.FileField(upload_to='reports/%Y/%m/%d',
                            verbose_name='Report File', null=True)
    status = models.CharField(max_length=10, default='requested')
    options = models.TextField()
    datetime = models.DateTimeField(auto_now_add=True)
    done_datetime = models.DateTimeField(null=True)

    def __unicode__(self):
        return self.name

    def __str__(self):
        return self.name

    def get_url(self):
        return reverse('download_report', args=(self.id,))

    class Meta:
        ordering = ['-datetime']


class FindingImage(models.Model):
    image = models.ImageField(upload_to=UniqueUploadNameProvider('finding_images'))
    caption = models.CharField(max_length=500, blank=True)
    image_thumbnail = ImageSpecField(source='image',
                                     processors=[ResizeToCover(100, 100)],
                                     format='JPEG',
                                     options={'quality': 70})
    image_small = ImageSpecField(source='image',
                                 processors=[ResizeToCover(640, 480)],
                                 format='JPEG',
                                 options={'quality': 100})
    image_medium = ImageSpecField(source='image',
                                  processors=[ResizeToCover(800, 600)],
                                  format='JPEG',
                                  options={'quality': 100})
    image_large = ImageSpecField(source='image',
                                 processors=[ResizeToCover(1024, 768)],
                                 format='JPEG',
                                 options={'quality': 100})

    def __unicode__(self):
        return self.image.name or 'No Image'

    def __str__(self):
        return self.image.name or 'No Image'


class FindingImageAccessToken(models.Model):
    """This will allow reports to request the images without exposing the
    media root to the world without
    authentication"""
    user = models.ForeignKey(User, null=False, blank=False, on_delete=models.CASCADE)
    image = models.ForeignKey(FindingImage, null=False, blank=False, on_delete=models.CASCADE)
    token = models.CharField(max_length=255)
    size = models.CharField(max_length=9,
                            choices=(
                                ('small', 'Small'),
                                ('medium', 'Medium'),
                                ('large', 'Large'),
                                ('thumbnail', 'Thumbnail'),
                                ('original', 'Original')),
                            default='medium')

    def save(self, *args, **kwargs):
        if not self.token:
            self.token = uuid4()
        return super(FindingImageAccessToken, self).save(*args, **kwargs)


class BannerConf(models.Model):
    banner_enable = models.BooleanField(default=False, null=True, blank=True)
    banner_message = models.CharField(max_length=500, help_text="This message will be displayed on the login page", default='')


class JIRA_Conf(models.Model):
    configuration_name = models.CharField(max_length=2000, help_text="Enter a name to give to this configuration", default='')
    url = models.URLField(max_length=2000, verbose_name="JIRA URL", help_text="For configuring Jira, view: https://defectdojo.readthedocs.io/en/latest/features.html#jira-integration")
    #    product = models.ForeignKey(Product)
    username = models.CharField(max_length=2000)
    password = models.CharField(max_length=2000)
    #    project_key = models.CharField(max_length=200,null=True, blank=True)
    #    enabled = models.BooleanField(default=True)
    if hasattr(settings, 'JIRA_ISSUE_TYPE_CHOICES_CONFIG'):
        default_issue_type_choices = settings.JIRA_ISSUE_TYPE_CHOICES_CONFIG
    else:
        default_issue_type_choices = (
                                        ('Task', 'Task'),
                                        ('Story', 'Story'),
                                        ('Epic', 'Epic'),
                                        ('Spike', 'Spike'),
                                        ('Bug', 'Bug'),
                                        ('Security', 'Security')
                                    )
    default_issue_type = models.CharField(max_length=15,
                                          choices=default_issue_type_choices,
                                          default='Bug',
                                          help_text='You can define extra issue types in settings.py')
    epic_name_id = models.IntegerField(help_text="To obtain the 'Epic name id' visit https://<YOUR JIRA URL>/rest/api/2/field and search for Epic Name. Copy the number out of cf[number] and paste it here.")
    open_status_key = models.IntegerField(help_text="To obtain the 'open status key' visit https://<YOUR JIRA URL>/rest/api/latest/issue/<ANY VALID ISSUE KEY>/transitions?expand=transitions.fields")
    close_status_key = models.IntegerField(help_text="To obtain the 'open status key' visit https://<YOUR JIRA URL>/rest/api/latest/issue/<ANY VALID ISSUE KEY>/transitions?expand=transitions.fields")
    info_mapping_severity = models.CharField(max_length=200, help_text="Maps to the 'Priority' field in Jira. For example: Info")
    low_mapping_severity = models.CharField(max_length=200, help_text="Maps to the 'Priority' field in Jira. For example: Low")
    medium_mapping_severity = models.CharField(max_length=200, help_text="Maps to the 'Priority' field in Jira. For example: Medium")
    high_mapping_severity = models.CharField(max_length=200, help_text="Maps to the 'Priority' field in Jira. For example: High")
    critical_mapping_severity = models.CharField(max_length=200, help_text="Maps to the 'Priority' field in Jira. For example: Critical")
    finding_text = models.TextField(null=True, blank=True, help_text="Additional text that will be added to the finding in Jira. For example including how the finding was created or who to contact for more information.")
    accepted_mapping_resolution = models.CharField(null=True, blank=True, max_length=300, help_text="JIRA resolution names (comma-separated values) that maps to an Accepted Finding")
    false_positive_mapping_resolution = models.CharField(null=True, blank=True, max_length=300, help_text="JIRA resolution names (comma-separated values) that maps to a False Positive Finding")

    @property
    def accepted_resolutions(self):
        return [m.strip() for m in (self.accepted_mapping_resolution or '').split(',')]

    @property
    def false_positive_resolutions(self):
        return [m.strip() for m in (self.false_positive_mapping_resolution or '').split(',')]

    def __unicode__(self):
        return self.url + " | " + self.username

    def __str__(self):
        return self.url + " | " + self.username

    def get_priority(self, status):
        if status == 'Info':
            return self.info_mapping_severity
        elif status == 'Low':
            return self.low_mapping_severity
        elif status == 'Medium':
            return self.medium_mapping_severity
        elif status == 'High':
            return self.high_mapping_severity
        elif status == 'Critical':
            return self.critical_mapping_severity
        else:
            return 'N/A'


class JIRA_Issue(models.Model):
    jira_id = models.CharField(max_length=200)
    jira_key = models.CharField(max_length=200)
    finding = models.OneToOneField(Finding, null=True, blank=True, on_delete=models.CASCADE)
    engagement = models.OneToOneField(Engagement, null=True, blank=True, on_delete=models.CASCADE)

    def __unicode__(self):
        text = ""
        if self.finding:
            text = self.finding.test.engagement.product.name + " | Finding: " + self.finding.title + ", ID: " + str(self.finding.id)
        elif self.engagement:
            text = self.engagement.product.name + " | Engagement: " + self.engagement.name + ", ID: " + str(self.engagement.id)
        return text + " | Jira Key: " + str(self.jira_key)

    def __str__(self):
        text = ""
        if self.finding:
            text = self.finding.test.engagement.product.name + " | Finding: " + self.finding.title + ", ID: " + str(self.finding.id)
        elif self.engagement:
            text = self.engagement.product.name + " | Engagement: " + self.engagement.name + ", ID: " + str(self.engagement.id)
        return text + " | Jira Key: " + str(self.jira_key)


class JIRA_Clone(models.Model):
    jira_id = models.CharField(max_length=200)
    jira_clone_id = models.CharField(max_length=200)


class JIRA_Details_Cache(models.Model):
    jira_id = models.CharField(max_length=200)
    jira_key = models.CharField(max_length=200)
    jira_status = models.CharField(max_length=200)
    jira_resolution = models.CharField(max_length=200)


class JIRA_PKey(models.Model):
    project_key = models.CharField(max_length=200, blank=True)
    product = models.ForeignKey(Product, on_delete=models.CASCADE)
    conf = models.ForeignKey(JIRA_Conf, verbose_name="JIRA Configuration",
                             null=True, blank=True, on_delete=models.CASCADE)
    component = models.CharField(max_length=200, blank=True)
    push_all_issues = models.BooleanField(default=False, blank=True)
    enable_engagement_epic_mapping = models.BooleanField(default=False,
                                                         blank=True)
    push_notes = models.BooleanField(default=False, blank=True)

    def __unicode__(self):
        return self.product.name + " | " + self.project_key

    def __str__(self):
        return self.product.name + " | " + self.project_key


NOTIFICATION_CHOICES = (
    ("slack", "slack"), ("hipchat", "hipchat"), ("mail", "mail"),
    ("alert", "alert"))


class Notifications(models.Model):
    product_added = MultiSelectField(choices=NOTIFICATION_CHOICES, default='alert', blank=True)
    engagement_added = MultiSelectField(choices=NOTIFICATION_CHOICES, default='alert', blank=True)
    test_added = MultiSelectField(choices=NOTIFICATION_CHOICES, default='alert', blank=True)
    results_added = MultiSelectField(choices=NOTIFICATION_CHOICES, default='alert', blank=True)
    report_created = MultiSelectField(choices=NOTIFICATION_CHOICES, default='alert', blank=True)
    jira_update = MultiSelectField(choices=NOTIFICATION_CHOICES, default='alert', blank=True)
    upcoming_engagement = MultiSelectField(choices=NOTIFICATION_CHOICES, default='alert', blank=True)
    stale_engagement = MultiSelectField(choices=NOTIFICATION_CHOICES, default='alert', blank=True)
    auto_close_engagement = MultiSelectField(choices=NOTIFICATION_CHOICES, default='alert', blank=True)
    user_mentioned = MultiSelectField(choices=NOTIFICATION_CHOICES, default='alert', blank=True)
    code_review = MultiSelectField(choices=NOTIFICATION_CHOICES, default='alert', blank=True)
    review_requested = MultiSelectField(choices=NOTIFICATION_CHOICES, default='alert', blank=True)
    other = MultiSelectField(choices=NOTIFICATION_CHOICES, default='alert', blank=True)
    user = models.ForeignKey(User, default=None, null=True, editable=False, on_delete=models.CASCADE)


class Tool_Product_Settings(models.Model):
    name = models.CharField(max_length=200, null=False)
    description = models.CharField(max_length=2000, null=True, blank=True)
    url = models.CharField(max_length=2000, null=True, blank=True)
    product = models.ForeignKey(Product, default=1, editable=False, on_delete=models.CASCADE)
    tool_configuration = models.ForeignKey(Tool_Configuration, null=False,
                                           related_name='tool_configuration', on_delete=models.CASCADE)
    tool_project_id = models.CharField(max_length=200, null=True, blank=True)
    notes = models.ManyToManyField(Notes, blank=True, editable=False)

    class Meta:
        ordering = ['name']


class Tool_Product_History(models.Model):
    product = models.ForeignKey(Tool_Product_Settings, editable=False, on_delete=models.CASCADE)
    last_scan = models.DateTimeField(null=False, editable=False, default=now)
    succesfull = models.BooleanField(default=True, verbose_name="Succesfully")
    configuration_details = models.CharField(max_length=2000, null=True,
                                             blank=True)


class Alerts(models.Model):
    title = models.CharField(max_length=200, default='', null=False)
    description = models.CharField(max_length=2000, null=True)
    url = models.URLField(max_length=2000, null=True)
    source = models.CharField(max_length=100, default='Generic')
    icon = models.CharField(max_length=25, default='icon-user-check')
    user_id = models.ForeignKey(User, null=True, editable=False, on_delete=models.CASCADE)
    created = models.DateTimeField(null=False, editable=False, default=now)

    class Meta:
        ordering = ['-created']

    def save(self, *args, **kwargs):
        self.title = self.title[:200]
        super(Alerts, self).save(*args, **kwargs)


class Cred_User(models.Model):
    name = models.CharField(max_length=200, null=False)
    username = models.CharField(max_length=200, null=False)
    password = models.CharField(max_length=600, null=False)
    role = models.CharField(max_length=200, null=False)
    authentication = models.CharField(max_length=15,
                                      choices=(
                                          ('Form', 'Form Authentication'),
                                          ('SSO', 'SSO Redirect')),
                                      default='Form')
    http_authentication = models.CharField(max_length=15,
                                           choices=(
                                               ('Basic', 'Basic'),
                                               ('NTLM', 'NTLM')),
                                           null=True, blank=True)
    description = models.CharField(max_length=2000, null=True, blank=True)
    url = models.URLField(max_length=2000, null=False)
    environment = models.ForeignKey(Development_Environment, null=False, on_delete=models.CASCADE)
    login_regex = models.CharField(max_length=200, null=True, blank=True)
    logout_regex = models.CharField(max_length=200, null=True, blank=True)
    notes = models.ManyToManyField(Notes, blank=True, editable=False)
    is_valid = models.BooleanField(default=True, verbose_name="Login is valid")

    # selenium_script = models.CharField(max_length=1000, default='none',
    #    editable=False, blank=True, null=True,
    #    verbose_name="Selenium Script File")

    class Meta:
        ordering = ['name']

    def __unicode__(self):
        return self.name + " (" + self.role + ")"

    def __str__(self):
        return self.name + " (" + self.role + ")"


class Cred_Mapping(models.Model):
    cred_id = models.ForeignKey(Cred_User, null=False,
                                related_name="cred_user",
                                verbose_name="Credential", on_delete=models.CASCADE)
    product = models.ForeignKey(Product, null=True, blank=True,
                                related_name="product", on_delete=models.CASCADE)
    finding = models.ForeignKey(Finding, null=True, blank=True,
                                related_name="finding", on_delete=models.CASCADE)
    engagement = models.ForeignKey(Engagement, null=True, blank=True,
                                   related_name="engagement", on_delete=models.CASCADE)
    test = models.ForeignKey(Test, null=True, blank=True, related_name="test", on_delete=models.CASCADE)
    is_authn_provider = models.BooleanField(default=False,
                                            verbose_name="Authentication Provider")
    url = models.URLField(max_length=2000, null=True, blank=True)

    def __unicode__(self):
        return self.cred_id.name + " (" + self.cred_id.role + ")"

    def __str__(self):
        return self.cred_id.name + " (" + self.cred_id.role + ")"


class Language_Type(models.Model):
    language = models.CharField(max_length=100, null=False)
    color = models.CharField(max_length=7, null=True, verbose_name='HTML color')

    def __unicode__(self):
        return self.language

    def __str__(self):
        return self.language


class Languages(models.Model):
    language = models.ForeignKey(Language_Type, on_delete=models.CASCADE)
    product = models.ForeignKey(Product, on_delete=models.CASCADE)
    user = models.ForeignKey(User, editable=True, blank=True, null=True, on_delete=models.CASCADE)
    files = models.IntegerField(blank=True, null=True, verbose_name='Number of files')
    blank = models.IntegerField(blank=True, null=True, verbose_name='Number of blank lines')
    comment = models.IntegerField(blank=True, null=True, verbose_name='Number of comment lines')
    code = models.IntegerField(blank=True, null=True, verbose_name='Number of code lines')
    created = models.DateTimeField(null=False, editable=False, default=now)

    def __unicode__(self):
        return self.language.language

    def __str__(self):
        return self.language.language

    class Meta:
        unique_together = [('language', 'product')]


class App_Analysis(models.Model):
    product = models.ForeignKey(Product, on_delete=models.CASCADE)
    name = models.CharField(max_length=200, null=False)
    user = models.ForeignKey(User, editable=True, on_delete=models.CASCADE)
    confidence = models.IntegerField(blank=True, null=True, verbose_name='Confidence level')
    version = models.CharField(max_length=200, null=True, blank=True, verbose_name='Version Number')
    icon = models.CharField(max_length=200, null=True, blank=True)
    website = models.URLField(max_length=400, null=True, blank=True)
    website_found = models.URLField(max_length=400, null=True, blank=True)
    created = models.DateTimeField(null=False, editable=False, default=now)

    # used for prefetching tags because django-tagging doesn't support that out of the box
    tagged_items = GenericRelation(TaggedItem)

    def __unicode__(self):
        return self.name + " | " + self.product.name

    def __str__(self):
        return self.name + " | " + self.product.name


class Objects_Review(models.Model):
    name = models.CharField(max_length=100, null=True)
    created = models.DateTimeField(null=False, editable=False, default=now)

    def __unicode__(self):
        return self.name

    def __str__(self):
        return self.name


class Objects(models.Model):
    product = models.ForeignKey(Product, on_delete=models.CASCADE)
    name = models.CharField(max_length=100, null=True, blank=True)
    path = models.CharField(max_length=600, verbose_name='Full file path',
                            null=True, blank=True)
    folder = models.CharField(max_length=400, verbose_name='Folder',
                              null=True, blank=True)
    artifact = models.CharField(max_length=400, verbose_name='Artifact',
                                null=True, blank=True)
    review_status = models.ForeignKey(Objects_Review, on_delete=models.CASCADE)
    created = models.DateTimeField(null=False, editable=False, default=now)

    # used for prefetching tags because django-tagging doesn't support that out of the box
    tagged_items = GenericRelation(TaggedItem)

    def __unicode__(self):
        name = None
        if self.path is not None:
            name = self.path
        elif self.folder is not None:
            name = self.folder
        elif self.artifact is not None:
            name = self.artifact

        return name

    def __str__(self):
        name = None
        if self.path is not None:
            name = self.path
        elif self.folder is not None:
            name = self.folder
        elif self.artifact is not None:
            name = self.artifact

        return name


class Objects_Engagement(models.Model):
    engagement = models.ForeignKey(Engagement, on_delete=models.CASCADE)
    object_id = models.ForeignKey(Objects, on_delete=models.CASCADE)
    build_id = models.CharField(max_length=150, null=True)
    created = models.DateTimeField(null=False, editable=False, default=now)
    full_url = models.URLField(max_length=400, null=True, blank=True)
    type = models.CharField(max_length=30, null=True)
    percentUnchanged = models.CharField(max_length=10, null=True)

    def __unicode__(self):
        data = ""
        if self.object_id.path:
            data = self.object_id.path
        elif self.object_id.folder:
            data = self.object_id.folder
        elif self.object_id.artifact:
            data = self.object_id.artifact

        return data + " | " + self.engagement.name + " | " + str(self.engagement.id)

    def __str__(self):
        data = ""
        if self.object_id.path:
            data = self.object_id.path
        elif self.object_id.folder:
            data = self.object_id.folder
        elif self.object_id.artifact:
            data = self.object_id.artifact

        return data + " | " + self.engagement.name + " | " + str(self.engagement.id)


class Testing_Guide_Category(models.Model):
    name = models.CharField(max_length=300)
    created = models.DateTimeField(null=False, editable=False, default=now)
    updated = models.DateTimeField(editable=False, default=now)

    class Meta:
        ordering = ('name',)

    def __unicode__(self):
        return self.name

    def __str__(self):
        return self.name


class Testing_Guide(models.Model):
    testing_guide_category = models.ForeignKey(Testing_Guide_Category, on_delete=models.CASCADE)
    identifier = models.CharField(max_length=20, blank=True, null=True, help_text="Test Unique Identifier")
    name = models.CharField(max_length=400, help_text="Name of the test")
    summary = models.CharField(max_length=800, help_text="Summary of the test")
    objective = models.CharField(max_length=800, help_text="Objective of the test")
    how_to_test = models.TextField(default=None, help_text="How to test the objective")
    results_expected = models.CharField(max_length=800, help_text="What the results look like for a test")
    created = models.DateTimeField(null=False, editable=False, default=now)
    updated = models.DateTimeField(editable=False, default=now)

    def __unicode__(self):
        return self.testing_guide_category.name + ': ' + self.name

    def __str__(self):
        return self.testing_guide_category.name + ': ' + self.name


class Benchmark_Type(models.Model):
    name = models.CharField(max_length=300)
    version = models.CharField(max_length=15)
    source = (('PCI', 'PCI'),
              ('OWASP ASVS', 'OWASP ASVS'),
              ('OWASP Mobile ASVS', 'OWASP Mobile ASVS'))
    benchmark_source = models.CharField(max_length=20, blank=False,
                                        null=True, choices=source,
                                        default='OWASP ASVS')
    created = models.DateTimeField(null=False, editable=False, default=now)
    updated = models.DateTimeField(editable=False, default=now)
    enabled = models.BooleanField(default=True)

    def __unicode__(self):
        return self.name + " " + self.version

    def __str__(self):
        return self.name + " " + self.version


class Benchmark_Category(models.Model):
    type = models.ForeignKey(Benchmark_Type, verbose_name='Benchmark Type', on_delete=models.CASCADE)
    name = models.CharField(max_length=300)
    objective = models.TextField()
    references = models.TextField(blank=True, null=True)
    enabled = models.BooleanField(default=True)
    created = models.DateTimeField(null=False, editable=False, default=now)
    updated = models.DateTimeField(editable=False, default=now)

    class Meta:
        ordering = ('name',)

    def __unicode__(self):
        return self.name + ': ' + self.type.name

    def __str__(self):
        return self.name + ': ' + self.type.name


class Benchmark_Requirement(models.Model):
    category = models.ForeignKey(Benchmark_Category, on_delete=models.CASCADE)
    objective_number = models.CharField(max_length=15, null=True)
    objective = models.TextField()
    references = models.TextField(blank=True, null=True)
    level_1 = models.BooleanField(default=False)
    level_2 = models.BooleanField(default=False)
    level_3 = models.BooleanField(default=False)
    enabled = models.BooleanField(default=True)
    cwe_mapping = models.ManyToManyField(CWE, blank=True)
    testing_guide = models.ManyToManyField(Testing_Guide, blank=True)
    created = models.DateTimeField(null=False, editable=False, default=now)
    updated = models.DateTimeField(editable=False, default=now)

    def __unicode__(self):
        return str(self.objective_number) + ': ' + self.category.name

    def __str__(self):
        return str(self.objective_number) + ': ' + self.category.name


class Benchmark_Product(models.Model):
    product = models.ForeignKey(Product, on_delete=models.CASCADE)
    control = models.ForeignKey(Benchmark_Requirement, on_delete=models.CASCADE)
    pass_fail = models.BooleanField(default=False, verbose_name='Pass',
                                    help_text='Does the product meet the requirement?')
    enabled = models.BooleanField(default=True,
                                  help_text='Applicable for this specific product.')
    notes = models.ManyToManyField(Notes, blank=True, editable=False)
    created = models.DateTimeField(null=False, editable=False, default=now)
    updated = models.DateTimeField(editable=False, default=now)

    def __unicode__(self):
        return self.product.name + ': ' + self.control.objective_number + ': ' + self.control.category.name

    def __str__(self):
        return self.product.name + ': ' + self.control.objective_number + ': ' + self.control.category.name

    class Meta:
        unique_together = [('product', 'control')]


class Benchmark_Product_Summary(models.Model):
    product = models.ForeignKey(Product, on_delete=models.CASCADE)
    benchmark_type = models.ForeignKey(Benchmark_Type, on_delete=models.CASCADE)
    asvs_level = (('Level 1', 'Level 1'),
                    ('Level 2', 'Level 2'),
                    ('Level 3', 'Level 3'))
    desired_level = models.CharField(max_length=15,
                                     null=False, choices=asvs_level,
                                     default='Level 1')
    current_level = models.CharField(max_length=15, blank=True,
                                     null=True, choices=asvs_level,
                                     default='None')
    asvs_level_1_benchmark = models.IntegerField(null=False, default=0, help_text="Total number of active benchmarks for this application.")
    asvs_level_1_score = models.IntegerField(null=False, default=0, help_text="ASVS Level 1 Score")
    asvs_level_2_benchmark = models.IntegerField(null=False, default=0, help_text="Total number of active benchmarks for this application.")
    asvs_level_2_score = models.IntegerField(null=False, default=0, help_text="ASVS Level 2 Score")
    asvs_level_3_benchmark = models.IntegerField(null=False, default=0, help_text="Total number of active benchmarks for this application.")
    asvs_level_3_score = models.IntegerField(null=False, default=0, help_text="ASVS Level 3 Score")
    publish = models.BooleanField(default=False, help_text='Publish score to Product.')
    created = models.DateTimeField(null=False, editable=False, default=now)
    updated = models.DateTimeField(editable=False, default=now)

    def __unicode__(self):
        return self.product.name + ': ' + self.benchmark_type.name

    def __str__(self):
        return self.product.name + ': ' + self.benchmark_type.name

    class Meta:
        unique_together = [('product', 'benchmark_type')]


# product_opts = [f.name for f in Product._meta.fields]
# test_opts = [f.name for f in Test._meta.fields]
# test_type_opts = [f.name for f in Test_Type._meta.fields]
finding_opts = [f.name for f in Finding._meta.fields]
# endpoint_opts = [f.name for f in Endpoint._meta.fields]
# engagement_opts = [f.name for f in Engagement._meta.fields]
# product_type_opts = [f.name for f in Product_Type._meta.fields]
# single_options = product_opts + test_opts + test_type_opts + finding_opts + \
#                  endpoint_opts + engagement_opts + product_type_opts
all_options = []
for x in finding_opts:
    all_options.append((x, x))
operator_options = (('Matches', 'Matches'),
                    ('Contains', 'Contains'))
application_options = (('Append', 'Append'),
                      ('Replace', 'Replace'))
blank_options = (('', ''),)


class Rule(models.Model):
    # add UI notification to let people know what rules were applied

    name = models.CharField(max_length=200)
    enabled = models.BooleanField(default=True)
    text = models.TextField()
    operator = models.CharField(max_length=30, choices=operator_options)
    """
    model_object_options = (('Product', 'Product'),
                            ('Engagement', 'Engagement'), ('Test', 'Test'),
                            ('Finding', 'Finding'), ('Endpoint', 'Endpoint'),
                            ('Product Type', 'Product_Type'), ('Test Type', 'Test_Type'))
    """
    model_object_options = (('Finding', 'Finding'),)
    model_object = models.CharField(max_length=30, choices=model_object_options)
    match_field = models.CharField(max_length=200, choices=all_options)
    match_text = models.TextField()
    application = models.CharField(max_length=200, choices=application_options)
    applies_to = models.CharField(max_length=30, choices=model_object_options)
    # TODO: Add or ?
    # and_rules = models.ManyToManyField('self')
    applied_field = models.CharField(max_length=200, choices=(all_options))
    child_rules = models.ManyToManyField('self', editable=False)
    parent_rule = models.ForeignKey('self', editable=False, null=True, on_delete=models.CASCADE)


class Child_Rule(models.Model):
    # add UI notification to let people know what rules were applied
    operator = models.CharField(max_length=30, choices=operator_options)
    """
    model_object_options = (('Product', 'Product'),
                            ('Engagement', 'Engagement'), ('Test', 'Test'),
                            ('Finding', 'Finding'), ('Endpoint', 'Endpoint'),
                            ('Product Type', 'Product_Type'), ('Test Type', 'Test_Type'))
    """
    model_object_options = (('Finding', 'Finding'),)
    model_object = models.CharField(max_length=30, choices=model_object_options)
    match_field = models.CharField(max_length=200, choices=all_options)
    match_text = models.TextField()
    # TODO: Add or ?
    # and_rules = models.ManyToManyField('self')
    parent_rule = models.ForeignKey(Rule, editable=False, null=True, on_delete=models.CASCADE)


class FieldRule(models.Model):
    field = models.CharField(max_length=200)
    update_options = (('Append', 'Append'),
                        ('Replace', 'Replace'))
    update_type = models.CharField(max_length=30, choices=update_options)
    text = models.CharField(max_length=200)


# Register for automatic logging to database
auditlog.register(Dojo_User)
auditlog.register(Endpoint)
auditlog.register(Engagement)
auditlog.register(Finding)
auditlog.register(Product)
auditlog.register(Test)
auditlog.register(Risk_Acceptance)
auditlog.register(Finding_Template)
auditlog.register(Cred_User)

# Register tagging for models
tag_register(Product)
tag_register(Test)
tag_register(Finding)
tag_register(Engagement)
tag_register(Endpoint)
tag_register(Finding_Template)
tag_register(App_Analysis)
tag_register(Objects)

# Patch to support prefetching
PrefetchingTagDescriptor.patch()

# Benchmarks
admin.site.register(Benchmark_Type)
admin.site.register(Benchmark_Requirement)
admin.site.register(Benchmark_Category)
admin.site.register(Benchmark_Product)
admin.site.register(Benchmark_Product_Summary)

# Testing
admin.site.register(Testing_Guide_Category)
admin.site.register(Testing_Guide)

admin.site.register(Engagement_Presets)
admin.site.register(Network_Locations)
admin.site.register(Objects)
admin.site.register(Objects_Review)
admin.site.register(Objects_Engagement)
admin.site.register(Languages)
admin.site.register(Language_Type)
admin.site.register(App_Analysis)
admin.site.register(Test)
admin.site.register(Finding)
admin.site.register(FindingImage)
admin.site.register(FindingImageAccessToken)
admin.site.register(Stub_Finding)
admin.site.register(Engagement)
admin.site.register(Risk_Acceptance)
admin.site.register(Check_List)
admin.site.register(Test_Type)
admin.site.register(Endpoint)
admin.site.register(Product)
admin.site.register(Product_Type)
admin.site.register(Dojo_User)
admin.site.register(UserContactInfo)
admin.site.register(Notes)
admin.site.register(Note_Type)
admin.site.register(Report)
admin.site.register(Scan)
admin.site.register(ScanSettings)
admin.site.register(IPScan)
admin.site.register(Alerts)
admin.site.register(JIRA_Issue)
admin.site.register(JIRA_Conf)
admin.site.register(JIRA_PKey)
admin.site.register(Tool_Configuration)
admin.site.register(Tool_Product_Settings)
admin.site.register(Tool_Type)
admin.site.register(Cred_User)
admin.site.register(Cred_Mapping)
admin.site.register(System_Settings, System_SettingsAdmin)
admin.site.register(CWE)
admin.site.register(Regulation)

# Watson
watson.register(Product)
watson.register(Test)
watson.register(Finding)
watson.register(Finding_Template)
watson.register(Endpoint)
watson.register(Engagement)
watson.register(App_Analysis)

# SonarQube Integration
admin.site.register(Sonarqube_Issue)
admin.site.register(Sonarqube_Issue_Transition)
admin.site.register(Sonarqube_Product)<|MERGE_RESOLUTION|>--- conflicted
+++ resolved
@@ -28,11 +28,8 @@
 from dateutil.relativedelta import relativedelta
 from django.core.cache import cache
 from dojo.tag.prefetching_tag_descriptor import PrefetchingTagDescriptor
-<<<<<<< HEAD
-=======
 from django.contrib.contenttypes.fields import GenericRelation
 from tagging.models import TaggedItem
->>>>>>> 309c2cdc
 
 fmt = getattr(settings, 'LOG_FORMAT', None)
 lvl = getattr(settings, 'LOG_LEVEL', logging.DEBUG)
@@ -1633,13 +1630,6 @@
         except JIRA_Issue.DoesNotExist:
             return False
 
-    def has_jira_issue(self):
-        try:
-            issue = self.jira_issue
-            return True
-        except JIRA_Issue.DoesNotExist:
-            return False
-
     def jira_conf(self):
         try:
             jpkey = JIRA_PKey.objects.get(product=self.test.engagement.product)
