--- conflicted
+++ resolved
@@ -3108,12 +3108,8 @@
     other = MultiSelectField(choices=NOTIFICATION_CHOICES, default=DEFAULT_NOTIFICATION, blank=True)
     user = models.ForeignKey(Dojo_User, default=None, null=True, editable=False, on_delete=models.CASCADE)
     product = models.ForeignKey(Product, default=None, null=True, editable=False, on_delete=models.CASCADE)
-<<<<<<< HEAD
     template = models.BooleanField(default=False)
-    sla_breach = MultiSelectField(choices=NOTIFICATION_CHOICES, default='alert', blank=True,
-=======
     sla_breach = MultiSelectField(choices=NOTIFICATION_CHOICES, default=DEFAULT_NOTIFICATION, blank=True,
->>>>>>> 79b22ec1
         verbose_name="SLA breach",
         help_text="Get notified of (upcoming) SLA breaches")
     risk_acceptance_expiration = MultiSelectField(choices=NOTIFICATION_CHOICES, default='alert', blank=True,
