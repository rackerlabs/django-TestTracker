--- conflicted
+++ resolved
@@ -1543,12 +1543,8 @@
         long_desc += '*References*:' + self.references
         return long_desc
 
-<<<<<<< HEAD
-    def save(self, dedupe_option=True, false_history=False, rules_option=True, *args, **kwargs):
+    def save(self, dedupe_option=True, false_history=False, rules_option=True, issue_updater_option=True, *args, **kwargs):
         logger.debug("Saving finding of id " + str(self.id))
-=======
-    def save(self, dedupe_option=True, false_history=False, rules_option=True, issue_updater_option=True, *args, **kwargs):
->>>>>>> 77b24963
         # Make changes to the finding before it's saved to add a CWE template
         new_finding = False
         if self.pk is None:
