--- conflicted
+++ resolved
@@ -1422,7 +1422,7 @@
 class Sonarqube_Issue(models.Model):
     key = models.CharField(max_length=30, unique=True, help_text="SonarQube issue key")
     status = models.CharField(max_length=20, help_text="SonarQube issue status")
-    type = models.CharField(max_length=15, help_text="SonarQube issue type")
+    type = models.CharField(max_length=20, help_text="SonarQube issue type")
 
     def __str__(self):
         return self.key
@@ -1602,44 +1602,6 @@
     def __str__(self):
         return '%i: %s' % (self.finding.id, self.action)
 
-
-<<<<<<< HEAD
-class Sonarqube_Issue(models.Model):
-    key = models.CharField(max_length=30, unique=True, help_text="SonarQube issue key")
-    status = models.CharField(max_length=20, help_text="SonarQube issue status")
-    type = models.CharField(max_length=20, help_text="SonarQube issue type")
-
-    def __str__(self):
-        return self.key
-
-
-class Sonarqube_Issue_Transition(models.Model):
-    sonarqube_issue = models.ForeignKey(Sonarqube_Issue, on_delete=models.CASCADE, db_index=True)
-    created = models.DateTimeField(null=False, editable=False, default=now)
-    finding_status = models.CharField(max_length=100)
-    sonarqube_status = models.CharField(max_length=50)
-    transitions = models.CharField(max_length=100)
-
-    class Meta:
-        ordering = ('-created', )
-
-
-class Sonarqube_Product(models.Model):
-    product = models.ForeignKey(Product, on_delete=models.CASCADE)
-    sonarqube_project_key = models.CharField(
-        max_length=200, null=True, blank=True, verbose_name="SonarQube Project Key"
-    )
-    sonarqube_tool_config = models.ForeignKey(
-        Tool_Configuration, verbose_name="SonarQube Configuration",
-        null=True, blank=True, on_delete=models.CASCADE
-    )
-
-    def __str__(self):
-        return '{} | {}'.format(self.product.name, self.sonarqube_project_key)
-
-
-=======
->>>>>>> d990e909
 class Finding(models.Model):
 
     title = models.CharField(max_length=511,
