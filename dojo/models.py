--- conflicted
+++ resolved
@@ -28,7 +28,6 @@
 from dojo.tag.prefetching_tag_descriptor import PrefetchingTagDescriptor
 from django.contrib.contenttypes.fields import GenericRelation
 from tagging.models import TaggedItem
-from threading import local
 
 fmt = getattr(settings, 'LOG_FORMAT', None)
 lvl = getattr(settings, 'LOG_LEVEL', logging.DEBUG)
@@ -93,54 +92,6 @@
         return self.acronym + ' (' + self.jurisdiction + ')'
 
 
-<<<<<<< HEAD
-class System_Settings_Manager(models.Manager):
-    _thread_local = local()
-
-    def get_from_super(self, *args, **kwargs):
-        logger.debug('calling super() for system_settings')
-        try:
-            from_db = super(System_Settings_Manager, self).get(*args, **kwargs)
-            logger.debug('id from_db: %s', from_db.id)
-        except:
-            # this mimics the existing code that was in filters.py and utils.py.
-            # cases I have seen triggering this is for example manage.py collectstatic inside a docker build where mysql is not available
-            logger.warn('unable to get system_settings from database, constructing (new) default instance. Exception was:', exc_info=True)
-            return System_Settings()
-        return from_db
-
-    def get(self, no_cache=False, *args, **kwargs):
-        if no_cache:
-            logger.debug('no_cache specified or cached value found, loading system settings from db')
-            return self.load()
-
-        if not hasattr(self._thread_local, 'system_settings') or not self._thread_local.system_settings:
-            logger.debug('no cached value found, loading system settings from db')
-            return self.load()
-
-        from_cache = self._thread_local.system_settings
-        logger.debug('from_cache: %s', from_cache.id)
-        return from_cache
-
-    def load(self):
-        system_settings = self.get_from_super()
-
-        if not system_settings:
-            logger.debug('constructing default System_Settings')
-            return System_Settings()
-
-        self._thread_local.system_settings = system_settings
-        logger.debug('returning %s', system_settings)
-        return system_settings
-
-    def cleanup(self):
-        logger.debug('removeing thread local system_settings')
-        if hasattr(self._thread_local, 'system_settings'):
-            del self._thread_local.system_settings
-
-
-=======
->>>>>>> f8c56ada
 class System_Settings(models.Model):
     enable_auditlog = models.BooleanField(
         default=True,
@@ -307,17 +258,8 @@
     drive_folder_ID = models.CharField(max_length=100, blank=True)
     enable_google_sheets = models.BooleanField(default=False, null=True, blank=True)
 
-<<<<<<< HEAD
-    objects = System_Settings_Manager()
-
-    def save(self, *args, **kwargs):
-        super(System_Settings, self).save(*args, **kwargs)
-        logger.debug('refreshing system_settings cache after save')
-        System_Settings.objects.load()
-=======
     from dojo.middleware import System_Settings_Manager
     objects = System_Settings_Manager()
->>>>>>> f8c56ada
 
 
 class SystemSettingsFormAdmin(forms.ModelForm):
