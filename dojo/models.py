--- conflicted
+++ resolved
@@ -2190,15 +2190,12 @@
 
 
 class Finding(models.Model):
-<<<<<<< HEAD
 
     STATUS_CHOICES = (('Risk Pending', 'Risk Pending'),
                       ('Risk Rejected', 'Risk Rejected'),
                       ('Risk Accepted', 'Risk Accepted'),
                       ('Risk Active', 'Risk Active'))
 
-=======
->>>>>>> d698a7a1
     title = models.CharField(max_length=511,
                              verbose_name=_('Title'),
                              help_text=_("A short description of the flaw."))
@@ -4045,16 +4042,13 @@
     risk_acceptance_expiration = MultiSelectField(choices=NOTIFICATION_CHOICES, default=DEFAULT_NOTIFICATION, blank=True,
         verbose_name=_('Risk Acceptance Expiration'),
         help_text=_('Get notified of (upcoming) Risk Acceptance expiries'))
-<<<<<<< HEAD
     risk_acceptance_request = MultiSelectField(choices=NOTIFICATION_CHOICES, default='alert', blank=True,
         verbose_name=_('Risk Acceptance Request'),
         help_text=_('Send notification to the contacts of the product type'))
-=======
     sla_breach_combined = MultiSelectField(choices=NOTIFICATION_CHOICES, default=DEFAULT_NOTIFICATION, blank=True,
         verbose_name=_('SLA breach (combined)'),
         help_text=_('Get notified of (upcoming) SLA breaches (a message per project)'))
 
->>>>>>> d698a7a1
     class Meta:
         constraints = [
             models.UniqueConstraint(fields=['user', 'product'], name="notifications_user_product")
