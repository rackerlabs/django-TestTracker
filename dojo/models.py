--- conflicted
+++ resolved
@@ -1110,16 +1110,7 @@
     mitigated = models.BooleanField(default=False, blank=True)
     endpoint_status = models.ManyToManyField(Endpoint_Status, blank=True, related_name='endpoint_endpoint_status')
 
-<<<<<<< HEAD
-    tags_from_django_tagging = models.TextField(editable=False, blank=True,
-                                                help_text=_('Temporary archive with tags from the previous tagging '
-                                                            'library we used'))
-    tags = TagField(blank=True, force_lowercase=True, help_text="Add tags that help describe this endpoint. Choose "
-                                                                "from the list or add new tags. Press Enter key to "
-                                                                "add.")
-=======
     tags = TagField(blank=True, force_lowercase=True, help_text="Add tags that help describe this endpoint. Choose from the list or add new tags. Press Enter key to add.")
->>>>>>> 066d5ec5
 
     class Meta:
         ordering = ['product', 'host', 'protocol', 'port', 'userinfo', 'path', 'query', 'fragment']
