--- conflicted
+++ resolved
@@ -13,6 +13,7 @@
 from django.core.validators import RegexValidator
 from django.core.exceptions import ValidationError
 from django.db import models
+from django.db.models import Q
 from django.utils.deconstruct import deconstructible
 from django.utils.timezone import now
 from django.utils.functional import cached_property
@@ -389,10 +390,6 @@
     #         Q(severity="Medium") |
     #         Q(severity="Low")).count()
 
-    # def products_count(self):
-    #     return Product.objects.filter(prod_type=self).count()
-
-<<<<<<< HEAD
     @property
     def unaccepted_open_findings(self):
         engagements = Engagement.objects.filter(product__prod_type=self)
@@ -405,12 +402,11 @@
         for engagement in Engagement.objects.filter(product__prod_type=self):
             engagement.risk_acceptance.add(*accepted_risks)
 
-    def products_count(self):
-        return Product.objects.filter(prod_type=self).count()
-=======
+    # def products_count(self):
+    #     return Product.objects.filter(prod_type=self).count()
+
     class Meta:
         ordering = ('name',)
->>>>>>> 3ce06263
 
     def __unicode__(self):
         return self.name
@@ -612,7 +608,6 @@
                                             test__engagement__product=self).count()
             return self.active_finding_count
 
-<<<<<<< HEAD
     @property
     def unaccepted_open_findings(self):
         accepted_findings = Finding.objects.filter(risk_acceptance__engagement__in=self.engagement_set)
@@ -624,14 +619,9 @@
         for engagement in self.engagement_set:
             engagement.risk_acceptance.add(*accepted_risks)
 
-    @property
-    def active_engagement_count(self):
-        return Engagement.objects.filter(active=True, product=self).count()
-=======
     # @property
     # def active_engagement_count(self):
     #     return Engagement.objects.filter(active=True, product=self).count()
->>>>>>> 3ce06263
 
     # @property
     # def closed_engagement_count(self):
