import base64
import hashlib
import logging
import os
import re
import copy
from typing import Dict, Set, Optional
from uuid import uuid4
from django.conf import settings
from auditlog.registry import auditlog
from django.contrib import admin
from django.contrib.auth import get_user_model
from django.contrib.auth.models import Group
from django.db.models.expressions import Case, When
from django.urls import reverse
from django.core.validators import RegexValidator, validate_ipv46_address
from django.core.exceptions import ValidationError
from django.db import models
from django.db.models import Q, Count
from django.db.models.functions import Lower
from django_extensions.db.models import TimeStampedModel
from django.utils.deconstruct import deconstructible
from django.utils.timezone import now
from django.utils.functional import cached_property
from django.utils import timezone
from django.utils.html import escape
from pytz import all_timezones
from polymorphic.models import PolymorphicModel
from multiselectfield import MultiSelectField
from django import forms
from django.utils.translation import gettext as _
from dateutil.relativedelta import relativedelta
from tagulous.models import TagField
import tagulous.admin
from django.db.models import JSONField
import hyperlink
from cvss import CVSS3
from dojo.settings.settings import SLA_BUSINESS_DAYS
from numpy import busday_count


logger = logging.getLogger(__name__)
deduplicationLogger = logging.getLogger("dojo.specific-loggers.deduplication")

SEVERITY_CHOICES = (('Info', 'Info'), ('Low', 'Low'), ('Medium', 'Medium'),
                    ('High', 'High'), ('Critical', 'Critical'))

SEVERITIES = [s[0] for s in SEVERITY_CHOICES]

# fields returned in statistics, typically all status fields
STATS_FIELDS = ['active', 'verified', 'duplicate', 'false_p', 'out_of_scope', 'is_mitigated', 'risk_accepted', 'total']
# default template with all values set to 0
DEFAULT_STATS = {sev.lower(): {stat_field: 0 for stat_field in STATS_FIELDS} for sev in SEVERITIES}

IMPORT_CREATED_FINDING = 'N'
IMPORT_CLOSED_FINDING = 'C'
IMPORT_REACTIVATED_FINDING = 'R'
IMPORT_UNTOUCHED_FINDING = 'U'

IMPORT_ACTIONS = [
    (IMPORT_CREATED_FINDING, 'created'),
    (IMPORT_CLOSED_FINDING, 'closed'),
    (IMPORT_REACTIVATED_FINDING, 'reactivated'),
    (IMPORT_UNTOUCHED_FINDING, 'left untouched'),
]


def _get_annotations_for_statistics():
    annotations = {stats_field.lower(): Count(Case(When(**{stats_field: True}, then=1))) for stats_field in STATS_FIELDS if stats_field != 'total'}
    # add total
    annotations['total'] = Count('id')
    return annotations


def _get_statistics_for_queryset(qs, annotation_factory):
    # order by to get rid of default ordering that would mess with group_by
    # group by severity (lowercase)
    values = qs.annotate(sev=Lower('severity')).values('sev').order_by()
    # add annotation for each status field
    values = values.annotate(**annotation_factory())
    # make sure sev and total are included
    stat_fields = ['sev', 'total'] + STATS_FIELDS
    # go for it
    values = values.values(*stat_fields)

    # not sure if there's a smarter way to convert a list of dicts into a dict of dicts
    # need to copy the DEFAULT_STATS otherwise it gets overwritten
    stats = copy.copy(DEFAULT_STATS)
    for row in values:
        sev = row.pop('sev')
        stats[sev] = row

    values_total = qs.values()
    values_total = values_total.aggregate(**annotation_factory())
    stats['total'] = values_total
    return stats


@deconstructible
class UniqueUploadNameProvider:
    """
    A callable to be passed as upload_to parameter to FileField.

    Uploaded files will get random names based on UUIDs inside the given directory;
    strftime-style formatting is supported within the directory path. If keep_basename
    is True, the original file name is prepended to the UUID. If keep_ext is disabled,
    the filename extension will be dropped.
    """

    def __init__(self, directory=None, keep_basename=False, keep_ext=True):
        self.directory = directory
        self.keep_basename = keep_basename
        self.keep_ext = keep_ext

    def __call__(self, model_instance, filename):
        base, ext = os.path.splitext(filename)
        filename = "%s_%s" % (base, uuid4()) if self.keep_basename else str(uuid4())
        if self.keep_ext:
            filename += ext
        if self.directory is None:
            return filename
        return os.path.join(now().strftime(self.directory), filename)


class Regulation(models.Model):
    PRIVACY_CATEGORY = 'privacy'
    FINANCE_CATEGORY = 'finance'
    EDUCATION_CATEGORY = 'education'
    MEDICAL_CATEGORY = 'medical'
    CORPORATE_CATEGORY = 'corporate'
    OTHER_CATEGORY = 'other'
    CATEGORY_CHOICES = (
        (PRIVACY_CATEGORY, _('Privacy')),
        (FINANCE_CATEGORY, _('Finance')),
        (EDUCATION_CATEGORY, _('Education')),
        (MEDICAL_CATEGORY, _('Medical')),
        (CORPORATE_CATEGORY, _('Corporate')),
        (OTHER_CATEGORY, _('Other')),
    )

    name = models.CharField(max_length=128, unique=True, help_text=_('The name of the regulation.'))
    acronym = models.CharField(max_length=20, unique=True, help_text=_('A shortened representation of the name.'))
    category = models.CharField(max_length=9, choices=CATEGORY_CHOICES, help_text=_('The subject of the regulation.'))
    jurisdiction = models.CharField(max_length=64, help_text=_('The territory over which the regulation applies.'))
    description = models.TextField(blank=True, help_text=_('Information about the regulation\'s purpose.'))
    reference = models.URLField(blank=True, help_text=_('An external URL for more information.'))

    class Meta:
        ordering = ['name']

    def __str__(self):
        return self.acronym + ' (' + self.jurisdiction + ')'


User = get_user_model()


# proxy class for convenience and UI
class Dojo_User(User):
    class Meta:
        proxy = True
        ordering = ['first_name']

    def get_full_name(self):
        return Dojo_User.generate_full_name(self)

    def __str__(self):
        return self.get_full_name()

    @staticmethod
    def wants_block_execution(user):
        # this return False if there is no user, i.e. in celery processes, unittests, etc.
        return hasattr(user, 'usercontactinfo') and user.usercontactinfo.block_execution

    @staticmethod
    def force_password_reset(user):
        return hasattr(user, 'usercontactinfo') and user.usercontactinfo.force_password_reset

    def disable_force_password_reset(user):
        if hasattr(user, 'usercontactinfo'):
            user.usercontactinfo.force_password_reset = False
            user.usercontactinfo.save()

    def enable_force_password_reset(user):
        if hasattr(user, 'usercontactinfo'):
            user.usercontactinfo.force_password_reset = True
            user.usercontactinfo.save()

    @staticmethod
    def generate_full_name(user):
        """
        Returns the first_name plus the last_name, with a space in between.
        """
        full_name = '%s %s (%s)' % (user.first_name,
                                    user.last_name,
                                    user.username)
        return full_name.strip()


class UserContactInfo(models.Model):
    user = models.OneToOneField(User, on_delete=models.CASCADE)
    title = models.CharField(blank=True, null=True, max_length=150)
    phone_regex = RegexValidator(regex=r'^\+?1?\d{9,15}$',
                                 message=_("Phone number must be entered in the format: '+999999999'. "
                                         "Up to 15 digits allowed."))
    phone_number = models.CharField(validators=[phone_regex], blank=True,
                                    max_length=15,
                                    help_text=_("Phone number must be entered in the format: '+999999999'. "
                                              "Up to 15 digits allowed."))
    cell_number = models.CharField(validators=[phone_regex], blank=True,
                                   max_length=15,
                                   help_text=_("Phone number must be entered in the format: '+999999999'. "
                                             "Up to 15 digits allowed."))
    twitter_username = models.CharField(blank=True, null=True, max_length=150)
    github_username = models.CharField(blank=True, null=True, max_length=150)
    slack_username = models.CharField(blank=True, null=True, max_length=150, help_text=_("Email address associated with your slack account"), verbose_name=_('Slack Email Address'))
    slack_user_id = models.CharField(blank=True, null=True, max_length=25)
    block_execution = models.BooleanField(default=False, help_text=_("Instead of async deduping a finding the findings will be deduped synchronously and will 'block' the user until completion."))
    force_password_reset = models.BooleanField(default=False, help_text=_('Forces this user to reset their password on next login.'))


class Dojo_Group(models.Model):
    name = models.CharField(max_length=255, unique=True)
    description = models.CharField(max_length=4000, null=True, blank=True)
    users = models.ManyToManyField(Dojo_User, through='Dojo_Group_Member', related_name='users', blank=True)
    auth_group = models.ForeignKey(Group, null=True, blank=True, on_delete=models.CASCADE)

    def __str__(self):
        return self.name


class Role(models.Model):
    name = models.CharField(max_length=255, unique=True)
    is_owner = models.BooleanField(default=False)

    def __str__(self):
        return self.name

    class Meta:
        ordering = ('name',)


class System_Settings(models.Model):
    enable_auditlog = models.BooleanField(
        default=True,
        blank=False,
        verbose_name=_('Enable audit logging'),
        help_text=_("With this setting turned on, Dojo maintains an audit log "
                  "of changes made to entities (Findings, Tests, Engagements, Procuts, ...)"
                  "If you run big import you may want to disable this "
                  "because the way django-auditlog currently works, there's a "
                  "big performance hit. Especially during (re-)imports."))
    enable_deduplication = models.BooleanField(
        default=False,
        blank=False,
        verbose_name=_('Deduplicate findings'),
        help_text=_("With this setting turned on, Dojo deduplicates findings by "
                  "comparing endpoints, cwe fields, and titles. "
                  "If two findings share a URL and have the same CWE or "
                  "title, Dojo marks the less recent finding as a duplicate. "
                  "When deduplication is enabled, a list of "
                  "deduplicated findings is added to the engagement view."))
    delete_duplicates = models.BooleanField(default=False, blank=False, help_text=_("Requires next setting: maximum number of duplicates to retain."))
    max_dupes = models.IntegerField(blank=True, null=True, default=10,
                                    verbose_name=_('Max Duplicates'),
                                    help_text=_("When enabled, if a single "
                                              "issue reaches the maximum "
                                              "number of duplicates, the "
                                              "oldest will be deleted. Duplicate will not be deleted when left empty. A value of 0 will remove all duplicates."))

    email_from = models.CharField(max_length=200, default='no-reply@example.com', blank=True)

    enable_jira = models.BooleanField(default=False,
                                      verbose_name=_('Enable JIRA integration'),
                                      blank=False)

    enable_jira_web_hook = models.BooleanField(default=False,
                                      verbose_name=_('Enable JIRA web hook'),
                                      help_text=_('Please note: It is strongly recommended to use a secret below and / or IP whitelist the JIRA server using a proxy such as Nginx.'),
                                      blank=False)

    disable_jira_webhook_secret = models.BooleanField(default=False,
                                      verbose_name=_('Disable web hook secret'),
                                      help_text=_('Allows incoming requests without a secret (discouraged legacy behaviour)'),
                                      blank=False)

    # will be set to random / uuid by initializer so null needs to be True
    jira_webhook_secret = models.CharField(max_length=64, blank=False, null=True, verbose_name=_('JIRA Webhook URL'),
                                           help_text=_('Secret needed in URL for incoming JIRA Webhook'))

    jira_choices = (('Critical', 'Critical'),
                    ('High', 'High'),
                    ('Medium', 'Medium'),
                    ('Low', 'Low'),
                    ('Info', 'Info'))
    jira_minimum_severity = models.CharField(max_length=20, blank=True,
                                             null=True, choices=jira_choices,
                                             default='Low')
    jira_labels = models.CharField(max_length=200, blank=True, null=True,
                                   help_text=_('JIRA issue labels space seperated'))

    enable_github = models.BooleanField(default=False,
                                      verbose_name=_('Enable GITHUB integration'),
                                      blank=False)

    enable_slack_notifications = \
        models.BooleanField(default=False,
                            verbose_name=_('Enable Slack notifications'),
                            blank=False)
    slack_channel = models.CharField(max_length=100, default='', blank=True,
                    help_text=_('Optional. Needed if you want to send global notifications.'))
    slack_token = models.CharField(max_length=100, default='', blank=True,
                                   help_text=_('Token required for interacting '
                                             'with Slack. Get one at '
                                             'https://api.slack.com/tokens'))
    slack_username = models.CharField(max_length=100, default='', blank=True,
                     help_text=_('Optional. Will take your bot name otherwise.'))
    enable_msteams_notifications = \
        models.BooleanField(default=False,
                            verbose_name=_('Enable Microsoft Teams notifications'),
                            blank=False)
    msteams_url = models.CharField(max_length=400, default='', blank=True,
                                    help_text=_('The full URL of the '
                                              'incoming webhook'))
    enable_mail_notifications = models.BooleanField(default=False, blank=False)
    mail_notifications_to = models.CharField(max_length=200, default='',
                                             blank=True)
    false_positive_history = models.BooleanField(default=False, help_text=_("DefectDojo will automatically mark the finding as a false positive if the finding has been previously marked as a false positive. Not needed when using deduplication, advised to not combine these two."))

    url_prefix = models.CharField(max_length=300, default='', blank=True, help_text=_("URL prefix if DefectDojo is installed in it's own virtual subdirectory."))
    team_name = models.CharField(max_length=100, default='', blank=True)
    time_zone = models.CharField(max_length=50,
                                 choices=[(tz, tz) for tz in all_timezones],
                                 default='UTC', blank=False)
    enable_product_grade = models.BooleanField(default=False, verbose_name=_('Enable Product Grading'), help_text=_("Displays a grade letter next to a product to show the overall health."))
    product_grade = models.CharField(max_length=800, blank=True)
    product_grade_a = models.IntegerField(default=90,
                                          verbose_name=_('Grade A'),
                                          help_text=_("Percentage score for an "
                                                    "'A' >="))
    product_grade_b = models.IntegerField(default=80,
                                          verbose_name=_('Grade B'),
                                          help_text=_("Percentage score for a "
                                                    "'B' >="))
    product_grade_c = models.IntegerField(default=70,
                                          verbose_name=_('Grade C'),
                                          help_text=_("Percentage score for a "
                                                    "'C' >="))
    product_grade_d = models.IntegerField(default=60,
                                          verbose_name=_('Grade D'),
                                          help_text=_("Percentage score for a "
                                                    "'D' >="))
    product_grade_f = models.IntegerField(default=59,
                                          verbose_name=_('Grade F'),
                                          help_text=_("Percentage score for an "
                                                    "'F' <="))
    enable_benchmark = models.BooleanField(
        default=True,
        blank=False,
        verbose_name=_('Enable Benchmarks'),
        help_text=_("Enables Benchmarks such as the OWASP ASVS "
                  "(Application Security Verification Standard)"))

    enable_template_match = models.BooleanField(
        default=False,
        blank=False,
        verbose_name=_('Enable Remediation Advice'),
        help_text=_("Enables global remediation advice and matching on CWE and Title. The text will be replaced for mitigation, impact and references on a finding. Useful for providing consistent impact and remediation advice regardless of the scanner."))

    engagement_auto_close = models.BooleanField(
        default=False,
        blank=False,
        verbose_name=_("Enable Engagement Auto-Close"),
        help_text=_('Closes an engagement after 3 days (default) past due date including last update.'))

    engagement_auto_close_days = models.IntegerField(
        default=3,
        blank=False,
        verbose_name=_("Engagement Auto-Close Days"),
        help_text=_("Closes an engagement after the specified number of days past due date including last update."))

    enable_finding_sla = models.BooleanField(
        default=True,
        blank=False,
        verbose_name=_("Enable Finding SLA's"),
        help_text=_("Enables Finding SLA's for time to remediate."))

    sla_critical = models.IntegerField(default=7,
                                          verbose_name=_('Critical Finding SLA Days'),
                                          help_text=_('# of days to remediate a critical finding.'))

    sla_high = models.IntegerField(default=30,
                                          verbose_name=_('High Finding SLA Days'),
                                          help_text=_('# of days to remediate a high finding.'))
    sla_medium = models.IntegerField(default=90,
                                          verbose_name=_('Medium Finding SLA Days'),
                                          help_text=_('# of days to remediate a medium finding.'))

    sla_low = models.IntegerField(default=120,
                                          verbose_name=_('Low Finding SLA Days'),
                                          help_text=_('# of days to remediate a low finding.'))
    allow_anonymous_survey_repsonse = models.BooleanField(
        default=False,
        blank=False,
        verbose_name=_('Allow Anonymous Survey Responses'),
        help_text=_("Enable anyone with a link to the survey to answer a survey")
    )
    credentials = models.TextField(max_length=3000, blank=True)
    disclaimer = models.TextField(max_length=3000, default='', blank=True,
                                  verbose_name=_('Custom Disclaimer'),
                                  help_text=_("Include this custom disclaimer on all notifications and generated reports"))
    column_widths = models.TextField(max_length=1500, blank=True)
    drive_folder_ID = models.CharField(max_length=100, blank=True)
    email_address = models.EmailField(max_length=100, blank=True)
    risk_acceptance_form_default_days = models.IntegerField(null=True, blank=True, default=180, help_text=_("Default expiry period for risk acceptance form."))
    risk_acceptance_notify_before_expiration = models.IntegerField(null=True, blank=True, default=10,
                    verbose_name=_('Risk acceptance expiration heads up days'), help_text=_("Notify X days before risk acceptance expires. Leave empty to disable."))
    enable_credentials = models.BooleanField(
        default=True,
        blank=False,
        verbose_name=_('Enable credentials'),
        help_text=_("With this setting turned off, credentials will be disabled in the user interface."))
    enable_questionnaires = models.BooleanField(
        default=True,
        blank=False,
        verbose_name=_('Enable questionnaires'),
        help_text=_("With this setting turned off, questionnaires will be disabled in the user interface."))
    enable_checklists = models.BooleanField(
        default=True,
        blank=False,
        verbose_name=_('Enable checklists'),
        help_text=_("With this setting turned off, checklists will be disabled in the user interface."))
    enable_endpoint_metadata_import = models.BooleanField(
        default=True,
        blank=False,
        verbose_name=_('Enable Endpoint Metadata Import'),
        help_text=_("With this setting turned off, endpoint metadata import will be disabled in the user interface."))
    enable_google_sheets = models.BooleanField(
        default=False,
        blank=False,
        verbose_name=_('Enable Google Sheets Integration'),
        help_text=_("With this setting turned off, the Google sheets integration will be disabled in the user interface."))
    enable_rules_framework = models.BooleanField(
        default=False,
        blank=False,
        verbose_name=_('Enable Rules Framework'),
        help_text=_("With this setting turned off, the rules framwork will be disabled in the user interface."))
    enable_user_profile_editable = models.BooleanField(
        default=True,
        blank=False,
        verbose_name=_('Enable user profile for writing'),
        help_text=_("When turned on users can edit their profiles"))
    enable_product_tracking_files = models.BooleanField(
        default=True,
        blank=False,
        verbose_name=_('Enable Product Tracking Files'),
        help_text=_("With this setting turned off, the product tracking files will be disabled in the user interface."))
    default_group = models.ForeignKey(
        Dojo_Group,
        null=True,
        blank=True,
        help_text=_("New users will be assigned to this group."),
        on_delete=models.RESTRICT)
    default_group_role = models.ForeignKey(
        Role,
        null=True,
        blank=True,
        help_text=_("New users will be assigned to their default group with this role."),
        on_delete=models.RESTRICT)
    default_group_email_pattern = models.CharField(
        max_length=200,
        default='',
        blank=True,
        help_text=_("New users will only be assigned to the default group, when their email address matches this regex pattern. This is optional condition."))
    staff_user_email_pattern = models.CharField(
        max_length=200,
        default='',
        blank=True,
        verbose_name=_('Email pattern for staff users'),
        help_text=_("When the email address of a new user created by OAuth2 matches this regex pattern, their is_staff flag will be set to True."))

    from dojo.middleware import System_Settings_Manager
    objects = System_Settings_Manager()


class SystemSettingsFormAdmin(forms.ModelForm):
    product_grade = forms.CharField(widget=forms.Textarea)

    class Meta:
        model = System_Settings
        fields = ['product_grade']


class System_SettingsAdmin(admin.ModelAdmin):
    form = SystemSettingsFormAdmin
    fields = ('product_grade',)


def get_current_date():
    return timezone.now().date()


def get_current_datetime():
    return timezone.now()


class Dojo_Group_Member(models.Model):
    group = models.ForeignKey(Dojo_Group, on_delete=models.CASCADE)
    user = models.ForeignKey(Dojo_User, on_delete=models.CASCADE)
    role = models.ForeignKey(Role, on_delete=models.CASCADE, help_text=_("This role determines the permissions of the user to manage the group."), verbose_name=_('Group role'))


class Global_Role(models.Model):
    user = models.OneToOneField(User, null=True, blank=True, on_delete=models.CASCADE)
    group = models.OneToOneField(Dojo_Group, null=True, blank=True, on_delete=models.CASCADE)
    role = models.ForeignKey(Role, on_delete=models.CASCADE, null=True, blank=True, help_text=_("The global role will be applied to all product types and products."), verbose_name=_('Global role'))


class Contact(models.Model):
    name = models.CharField(max_length=100)
    email = models.EmailField()
    team = models.CharField(max_length=100)
    is_admin = models.BooleanField(default=False)
    is_globally_read_only = models.BooleanField(default=False)
    updated = models.DateTimeField(editable=False)


class Note_Type(models.Model):
    name = models.CharField(max_length=100, unique=True)
    description = models.CharField(max_length=200)
    is_single = models.BooleanField(default=False, null=False)
    is_active = models.BooleanField(default=True, null=False)
    is_mandatory = models.BooleanField(default=True, null=False)

    def __str__(self):
        return self.name


class NoteHistory(models.Model):
    note_type = models.ForeignKey(Note_Type, null=True, blank=True, on_delete=models.CASCADE)
    data = models.TextField()
    time = models.DateTimeField(null=True, editable=False,
                                default=get_current_datetime)
    current_editor = models.ForeignKey(User, editable=False, null=True, on_delete=models.CASCADE)


class Notes(models.Model):
    note_type = models.ForeignKey(Note_Type, related_name='note_type', null=True, blank=True, on_delete=models.CASCADE)
    entry = models.TextField()
    date = models.DateTimeField(null=False, editable=False,
                                default=get_current_datetime)
    author = models.ForeignKey(User, related_name='editor_notes_set', editable=False, on_delete=models.CASCADE)
    private = models.BooleanField(default=False)
    edited = models.BooleanField(default=False)
    editor = models.ForeignKey(User, related_name='author_notes_set', editable=False, null=True, on_delete=models.CASCADE)
    edit_time = models.DateTimeField(null=True, editable=False,
                                default=get_current_datetime)
    history = models.ManyToManyField(NoteHistory, blank=True,
                                   editable=False)

    class Meta:
        ordering = ['-date']

    def __str__(self):
        return self.entry


class FileUpload(models.Model):
    title = models.CharField(max_length=100, unique=True)
    file = models.FileField(upload_to=UniqueUploadNameProvider('uploaded_files'))


class Product_Type(models.Model):
    """Product types represent the top level model, these can be business unit divisions, different offices or locations, development teams, or any other logical way of distinguishing “types” of products.

       Examples:
         * IAM Team
         * Internal / 3rd Party
         * Main company / Acquisition
         * San Francisco / New York offices
    """
    name = models.CharField(max_length=255, unique=True)
    description = models.CharField(max_length=4000, null=True, blank=True)
    critical_product = models.BooleanField(default=False)
    key_product = models.BooleanField(default=False)
    updated = models.DateTimeField(auto_now=True, null=True)
    created = models.DateTimeField(auto_now_add=True, null=True)
    members = models.ManyToManyField(Dojo_User, through='Product_Type_Member', related_name='prod_type_members', blank=True)
    authorization_groups = models.ManyToManyField(Dojo_Group, through='Product_Type_Group', related_name='product_type_groups', blank=True)

    @cached_property
    def critical_present(self):
        c_findings = Finding.objects.filter(
            test__engagement__product__prod_type=self, severity='Critical')
        if c_findings.count() > 0:
            return True

    @cached_property
    def high_present(self):
        c_findings = Finding.objects.filter(
            test__engagement__product__prod_type=self, severity='High')
        if c_findings.count() > 0:
            return True

    @cached_property
    def calc_health(self):
        h_findings = Finding.objects.filter(
            test__engagement__product__prod_type=self, severity='High')
        c_findings = Finding.objects.filter(
            test__engagement__product__prod_type=self, severity='Critical')
        health = 100
        if c_findings.count() > 0:
            health = 40
            health = health - ((c_findings.count() - 1) * 5)
        if h_findings.count() > 0:
            if health == 100:
                health = 60
            health = health - ((h_findings.count() - 1) * 2)
        if health < 5:
            return 5
        else:
            return health

    # only used by bulk risk acceptance api
    @property
    def unaccepted_open_findings(self):
        return Finding.objects.filter(risk_accepted=False, active=True, duplicate=False, test__engagement__product__prod_type=self)

    class Meta:
        ordering = ('name',)

    def __str__(self):
        return self.name

    def get_breadcrumbs(self):
        bc = [{'title': str(self),
               'url': reverse('edit_product_type', args=(self.id,))}]
        return bc

    def get_absolute_url(self):
        from django.urls import reverse
        return reverse('product_type', args=[str(self.id)])


class Product_Line(models.Model):
    name = models.CharField(max_length=300)
    description = models.CharField(max_length=2000)

    def __str__(self):
        return self.name


class Report_Type(models.Model):
    name = models.CharField(max_length=255)


class Test_Type(models.Model):
    name = models.CharField(max_length=200, unique=True)
    static_tool = models.BooleanField(default=False)
    dynamic_tool = models.BooleanField(default=False)
    active = models.BooleanField(default=True)

    def __str__(self):
        return self.name

    class Meta:
        ordering = ('name',)

    def get_breadcrumbs(self):
        bc = [{'title': str(self),
               'url': None}]
        return bc


class DojoMeta(models.Model):
    name = models.CharField(max_length=120)
    value = models.CharField(max_length=300)
    product = models.ForeignKey('Product',
                                on_delete=models.CASCADE,
                                null=True,
                                editable=False,
                                related_name='product_meta')
    endpoint = models.ForeignKey('Endpoint',
                                 on_delete=models.CASCADE,
                                 null=True,
                                 editable=False,
                                 related_name='endpoint_meta')
    finding = models.ForeignKey('Finding',
                                 on_delete=models.CASCADE,
                                 null=True,
                                 editable=False,
                                 related_name='finding_meta')

    """
    Verify that this metadata entry belongs only to one object.
    """
    def clean(self):

        ids = [self.product_id,
               self.endpoint_id,
               self.finding_id]
        ids_count = 0

        for id in ids:
            if id is not None:
                ids_count += 1

        if ids_count == 0:
            raise ValidationError('Metadata entries need either a product, an endpoint or a finding')
        if ids_count > 1:
            raise ValidationError('Metadata entries may not have more than one relation, either a product, an endpoint either or a finding')

    def __str__(self):
        return "%s: %s" % (self.name, self.value)

    class Meta:
        unique_together = (('product', 'name'),
                           ('endpoint', 'name'),
                           ('finding', 'name'))


class Product(models.Model):
    WEB_PLATFORM = 'web'
    IOT = 'iot'
    DESKTOP_PLATFORM = 'desktop'
    MOBILE_PLATFORM = 'mobile'
    WEB_SERVICE_PLATFORM = 'web service'
    PLATFORM_CHOICES = (
        (WEB_SERVICE_PLATFORM, _('API')),
        (DESKTOP_PLATFORM, _('Desktop')),
        (IOT, _('Internet of Things')),
        (MOBILE_PLATFORM, _('Mobile')),
        (WEB_PLATFORM, _('Web')),
    )

    CONSTRUCTION = 'construction'
    PRODUCTION = 'production'
    RETIREMENT = 'retirement'
    LIFECYCLE_CHOICES = (
        (CONSTRUCTION, _('Construction')),
        (PRODUCTION, _('Production')),
        (RETIREMENT, _('Retirement')),
    )

    THIRD_PARTY_LIBRARY_ORIGIN = 'third party library'
    PURCHASED_ORIGIN = 'purchased'
    CONTRACTOR_ORIGIN = 'contractor'
    INTERNALLY_DEVELOPED_ORIGIN = 'internal'
    OPEN_SOURCE_ORIGIN = 'open source'
    OUTSOURCED_ORIGIN = 'outsourced'
    ORIGIN_CHOICES = (
        (THIRD_PARTY_LIBRARY_ORIGIN, _('Third Party Library')),
        (PURCHASED_ORIGIN, _('Purchased')),
        (CONTRACTOR_ORIGIN, _('Contractor Developed')),
        (INTERNALLY_DEVELOPED_ORIGIN, _('Internally Developed')),
        (OPEN_SOURCE_ORIGIN, _('Open Source')),
        (OUTSOURCED_ORIGIN, _('Outsourced')),
    )

    VERY_HIGH_CRITICALITY = 'very high'
    HIGH_CRITICALITY = 'high'
    MEDIUM_CRITICALITY = 'medium'
    LOW_CRITICALITY = 'low'
    VERY_LOW_CRITICALITY = 'very low'
    NONE_CRITICALITY = 'none'
    BUSINESS_CRITICALITY_CHOICES = (
        (VERY_HIGH_CRITICALITY, _('Very High')),
        (HIGH_CRITICALITY, _('High')),
        (MEDIUM_CRITICALITY, _('Medium')),
        (LOW_CRITICALITY, _('Low')),
        (VERY_LOW_CRITICALITY, _('Very Low')),
        (NONE_CRITICALITY, _('None')),
    )

    name = models.CharField(max_length=255, unique=True)
    description = models.CharField(max_length=4000)

    product_manager = models.ForeignKey(Dojo_User, null=True, blank=True,
                                        related_name='product_manager', on_delete=models.RESTRICT)
    technical_contact = models.ForeignKey(Dojo_User, null=True, blank=True,
                                          related_name='technical_contact', on_delete=models.RESTRICT)
    team_manager = models.ForeignKey(Dojo_User, null=True, blank=True,
                                     related_name='team_manager', on_delete=models.RESTRICT)

    created = models.DateTimeField(editable=False, null=True, blank=True)
    prod_type = models.ForeignKey(Product_Type, related_name='prod_type',
                                  null=False, blank=False, on_delete=models.CASCADE)
    updated = models.DateTimeField(editable=False, null=True, blank=True)
    tid = models.IntegerField(default=0, editable=False)
    members = models.ManyToManyField(Dojo_User, through='Product_Member', related_name='product_members', blank=True)
    authorization_groups = models.ManyToManyField(Dojo_Group, through='Product_Group', related_name='product_groups', blank=True)
    prod_numeric_grade = models.IntegerField(null=True, blank=True)

    # Metadata
    business_criticality = models.CharField(max_length=9, choices=BUSINESS_CRITICALITY_CHOICES, blank=True, null=True)
    platform = models.CharField(max_length=11, choices=PLATFORM_CHOICES, blank=True, null=True)
    lifecycle = models.CharField(max_length=12, choices=LIFECYCLE_CHOICES, blank=True, null=True)
    origin = models.CharField(max_length=19, choices=ORIGIN_CHOICES, blank=True, null=True)
    user_records = models.PositiveIntegerField(blank=True, null=True, help_text=_('Estimate the number of user records within the application.'))
    revenue = models.DecimalField(max_digits=15, decimal_places=2, blank=True, null=True, help_text=_('Estimate the application\'s revenue.'))
    external_audience = models.BooleanField(default=False, help_text=_('Specify if the application is used by people outside the organization.'))
    internet_accessible = models.BooleanField(default=False, help_text=_('Specify if the application is accessible from the public internet.'))
    regulations = models.ManyToManyField(Regulation, blank=True)

    tags = TagField(blank=True, force_lowercase=True, help_text=_("Add tags that help describe this product. Choose from the list or add new tags. Press Enter key to add."))

    enable_simple_risk_acceptance = models.BooleanField(default=False, help_text=_('Allows simple risk acceptance by checking/unchecking a checkbox.'))
    enable_full_risk_acceptance = models.BooleanField(default=True, help_text=_('Allows full risk acceptance using a risk acceptance form, expiration date, uploaded proof, etc.'))

    def __str__(self):
        return self.name

    class Meta:
        ordering = ('name',)

    @cached_property
    def findings_count(self):
        try:
            # if prefetched, it's already there
            return self.active_finding_count
        except AttributeError:
            # ideally it's always prefetched and we can remove this code in the future
            self.active_finding_count = Finding.objects.filter(active=True,
                                            test__engagement__product=self).count()
            return self.active_finding_count

    @cached_property
    def findings_active_verified_count(self):
        try:
            # if prefetched, it's already there
            return self.active_verified_finding_count
        except AttributeError:
            # ideally it's always prefetched and we can remove this code in the future
            self.active_verified_finding_count = Finding.objects.filter(active=True,
                                            verified=True,
                                            test__engagement__product=self).count()
            return self.active_verified_finding_count

    @cached_property
    def endpoint_host_count(self):
        # active_endpoints is (should be) prefetched
        endpoints = self.active_endpoints

        hosts = []
        for e in endpoints:
            if e.host in hosts:
                continue
            else:
                hosts.append(e.host)

        return len(hosts)

    @cached_property
    def endpoint_count(self):
        # active_endpoints is (should be) prefetched
        return len(self.active_endpoints)

    def open_findings(self, start_date=None, end_date=None):
        if start_date is None or end_date is None:
            return {}
        else:
            critical = Finding.objects.filter(test__engagement__product=self,
                                              mitigated__isnull=True,
                                              verified=True,
                                              false_p=False,
                                              duplicate=False,
                                              out_of_scope=False,
                                              severity="Critical",
                                              date__range=[start_date,
                                                           end_date]).count()
            high = Finding.objects.filter(test__engagement__product=self,
                                          mitigated__isnull=True,
                                          verified=True,
                                          false_p=False,
                                          duplicate=False,
                                          out_of_scope=False,
                                          severity="High",
                                          date__range=[start_date,
                                                       end_date]).count()
            medium = Finding.objects.filter(test__engagement__product=self,
                                            mitigated__isnull=True,
                                            verified=True,
                                            false_p=False,
                                            duplicate=False,
                                            out_of_scope=False,
                                            severity="Medium",
                                            date__range=[start_date,
                                                         end_date]).count()
            low = Finding.objects.filter(test__engagement__product=self,
                                         mitigated__isnull=True,
                                         verified=True,
                                         false_p=False,
                                         duplicate=False,
                                         out_of_scope=False,
                                         severity="Low",
                                         date__range=[start_date,
                                                      end_date]).count()
            return {'Critical': critical,
                    'High': high,
                    'Medium': medium,
                    'Low': low,
                    'Total': (critical + high + medium + low)}

    def get_breadcrumbs(self):
        bc = [{'title': str(self),
               'url': reverse('view_product', args=(self.id,))}]
        return bc

    @property
    def get_product_type(self):
        return self.prod_type if self.prod_type is not None else 'unknown'

    # only used in APIv2 serializers.py, query should be aligned with findings_count
    @cached_property
    def open_findings_list(self):
        findings = Finding.objects.filter(test__engagement__product=self,
                                          active=True,
                                          )
        findings_list = []
        for i in findings:
            findings_list.append(i.id)
        return findings_list

    @property
    def has_jira_configured(self):
        import dojo.jira_link.helper as jira_helper
        return jira_helper.has_jira_configured(self)

    def get_absolute_url(self):
        from django.urls import reverse
        return reverse('view_product', args=[str(self.id)])


class Product_Member(models.Model):
    product = models.ForeignKey(Product, on_delete=models.CASCADE)
    user = models.ForeignKey(Dojo_User, on_delete=models.CASCADE)
    role = models.ForeignKey(Role, on_delete=models.CASCADE)


class Product_Group(models.Model):
    product = models.ForeignKey(Product, on_delete=models.CASCADE)
    group = models.ForeignKey(Dojo_Group, on_delete=models.CASCADE)
    role = models.ForeignKey(Role, on_delete=models.CASCADE)


class Product_Type_Member(models.Model):
    product_type = models.ForeignKey(Product_Type, on_delete=models.CASCADE)
    user = models.ForeignKey(Dojo_User, on_delete=models.CASCADE)
    role = models.ForeignKey(Role, on_delete=models.CASCADE)


class Product_Type_Group(models.Model):
    product_type = models.ForeignKey(Product_Type, on_delete=models.CASCADE)
    group = models.ForeignKey(Dojo_Group, on_delete=models.CASCADE)
    role = models.ForeignKey(Role, on_delete=models.CASCADE)


class Tool_Type(models.Model):
    name = models.CharField(max_length=200)
    description = models.CharField(max_length=2000, null=True, blank=True)

    class Meta:
        ordering = ['name']

    def __str__(self):
        return self.name


class Tool_Configuration(models.Model):
    name = models.CharField(max_length=200, null=False)
    description = models.CharField(max_length=2000, null=True, blank=True)
    url = models.CharField(max_length=2000, null=True, blank=True)
    tool_type = models.ForeignKey(Tool_Type, related_name='tool_type', on_delete=models.CASCADE)
    authentication_type = models.CharField(max_length=15,
                                           choices=(
                                               ('API', 'API Key'),
                                               ('Password',
                                                'Username/Password'),
                                               ('SSH', 'SSH')),
                                           null=True, blank=True)
    extras = models.CharField(max_length=255, null=True, blank=True, help_text=_("Additional definitions that will be "
                                                                              "consumed by scanner"))
    username = models.CharField(max_length=200, null=True, blank=True)
    password = models.CharField(max_length=600, null=True, blank=True)
    auth_title = models.CharField(max_length=200, null=True, blank=True,
                                  verbose_name=_("Title for SSH/API Key"))
    ssh = models.CharField(max_length=6000, null=True, blank=True)
    api_key = models.CharField(max_length=600, null=True, blank=True,
                               verbose_name=_('API Key'))

    class Meta:
        ordering = ['name']

    def __str__(self):
        return self.name


class Product_API_Scan_Configuration(models.Model):
    product = models.ForeignKey(Product, null=False, blank=False, on_delete=models.CASCADE)
    tool_configuration = models.ForeignKey(Tool_Configuration, null=False, blank=False, on_delete=models.CASCADE)
    service_key_1 = models.CharField(max_length=200, null=True, blank=True)
    service_key_2 = models.CharField(max_length=200, null=True, blank=True)
    service_key_3 = models.CharField(max_length=200, null=True, blank=True)

    def __str__(self):
        name = self.tool_configuration.name
        if self.service_key_1 or self.service_key_2 or self.service_key_3:
            name += f' ({self.details})'
        return name

    @property
    def details(self):
        details = ''
        if self.service_key_1:
            details += f'{self.service_key_1}'
        if self.service_key_2:
            details += f' | {self.service_key_2}'
        if self.service_key_3:
            details += f' | {self.service_key_3}'
        return details


# declare form here as we can't import forms.py due to circular imports not even locally
class ToolConfigForm_Admin(forms.ModelForm):
    password = forms.CharField(widget=forms.PasswordInput, required=False)
    api_key = forms.CharField(widget=forms.PasswordInput, required=False)
    ssh = forms.CharField(widget=forms.PasswordInput, required=False)

    # django doesn't seem to have an easy way to handle password fields as PasswordInput requires reentry of passwords
    password_from_db = None
    ssh_from_db = None
    api_key_from_db = None

    def __init__(self, *args, **kwargs):
        super().__init__(*args, **kwargs)
        if self.instance:
            # keep password from db to use if the user entered no password
            self.password_from_db = self.instance.password
            self.ssh_from_db = self.instance.ssh
            self.api_key = self.instance.api_key

    def clean(self):
        cleaned_data = super().clean()
        if not cleaned_data['password'] and not cleaned_data['ssh'] and not cleaned_data['api_key']:
            cleaned_data['password'] = self.password_from_db
            cleaned_data['ssh'] = self.ssh_from_db
            cleaned_data['api_key'] = self.api_key_from_db

        return cleaned_data


class Tool_Configuration_Admin(admin.ModelAdmin):
    form = ToolConfigForm_Admin


class Network_Locations(models.Model):
    location = models.CharField(max_length=500, help_text=_("Location of network testing: Examples: VPN, Internet or Internal."))

    def __str__(self):
        return self.location


class Engagement_Presets(models.Model):
    title = models.CharField(max_length=500, default=None, help_text=_("Brief description of preset."))
    test_type = models.ManyToManyField(Test_Type, default=None, blank=True)
    network_locations = models.ManyToManyField(Network_Locations, default=None, blank=True)
    notes = models.CharField(max_length=2000, help_text=_("Description of what needs to be tested or setting up environment for testing"), null=True, blank=True)
    scope = models.CharField(max_length=800, help_text=_("Scope of Engagement testing, IP's/Resources/URL's)"), default=None, blank=True)
    product = models.ForeignKey(Product, on_delete=models.CASCADE)
    created = models.DateTimeField(auto_now_add=True, null=False)

    class Meta:
        ordering = ['title']

    def __str__(self):
        return self.title


ENGAGEMENT_STATUS_CHOICES = (('Not Started', 'Not Started'),
                             ('Blocked', 'Blocked'),
                             ('Cancelled', 'Cancelled'),
                             ('Completed', 'Completed'),
                             ('In Progress', 'In Progress'),
                             ('On Hold', 'On Hold'),
                             ('Waiting for Resource', 'Waiting for Resource'))


class Engagement(models.Model):
    name = models.CharField(max_length=300, null=True, blank=True)
    description = models.CharField(max_length=2000, null=True, blank=True)
    version = models.CharField(max_length=100, null=True, blank=True, help_text=_("Version of the product the engagement tested."))
    first_contacted = models.DateField(null=True, blank=True)
    target_start = models.DateField(null=False, blank=False)
    target_end = models.DateField(null=False, blank=False)
    lead = models.ForeignKey(User, editable=True, null=True, blank=True, on_delete=models.RESTRICT)
    requester = models.ForeignKey(Contact, null=True, blank=True, on_delete=models.CASCADE)
    preset = models.ForeignKey(Engagement_Presets, null=True, blank=True, help_text=_("Settings and notes for performing this engagement."), on_delete=models.CASCADE)
    reason = models.CharField(max_length=2000, null=True, blank=True)
    report_type = models.ForeignKey(Report_Type, null=True, blank=True, on_delete=models.CASCADE)
    product = models.ForeignKey(Product, on_delete=models.CASCADE)
    updated = models.DateTimeField(auto_now=True, null=True)
    created = models.DateTimeField(auto_now_add=True, null=True)
    active = models.BooleanField(default=True, editable=False)
    tracker = models.URLField(max_length=200, help_text=_("Link to epic or ticket system with changes to version."), editable=True, blank=True, null=True)
    test_strategy = models.URLField(editable=True, blank=True, null=True)
    threat_model = models.BooleanField(default=True)
    api_test = models.BooleanField(default=True)
    pen_test = models.BooleanField(default=True)
    check_list = models.BooleanField(default=True)
    notes = models.ManyToManyField(Notes, blank=True, editable=False)
    files = models.ManyToManyField(FileUpload, blank=True, editable=False)
    status = models.CharField(editable=True, max_length=2000, default='',
                              null=True,
                              choices=ENGAGEMENT_STATUS_CHOICES)
    progress = models.CharField(max_length=100,
                                default='threat_model', editable=False)
    tmodel_path = models.CharField(max_length=1000, default='none',
                                   editable=False, blank=True, null=True)
    risk_acceptance = models.ManyToManyField("Risk_Acceptance",
                                             default=None,
                                             editable=False,
                                             blank=True)
    done_testing = models.BooleanField(default=False, editable=False)
    engagement_type = models.CharField(editable=True, max_length=30, default='Interactive',
                                       null=True,
                                       choices=(('Interactive', 'Interactive'),
                                                ('CI/CD', 'CI/CD')))
    build_id = models.CharField(editable=True, max_length=150,
                                   null=True, blank=True, help_text=_("Build ID of the product the engagement tested."), verbose_name=_('Build ID'))
    commit_hash = models.CharField(editable=True, max_length=150,
                                   null=True, blank=True, help_text=_("Commit hash from repo"), verbose_name=_('Commit Hash'))
    branch_tag = models.CharField(editable=True, max_length=150,
                                   null=True, blank=True, help_text=_("Tag or branch of the product the engagement tested."), verbose_name=_("Branch/Tag"))
    build_server = models.ForeignKey(Tool_Configuration, verbose_name=_('Build Server'), help_text=_("Build server responsible for CI/CD test"), null=True, blank=True, related_name='build_server', on_delete=models.CASCADE)
    source_code_management_server = models.ForeignKey(Tool_Configuration, null=True, blank=True, verbose_name=_('SCM Server'), help_text=_("Source code server for CI/CD test"), related_name='source_code_management_server', on_delete=models.CASCADE)
    source_code_management_uri = models.URLField(max_length=600, null=True, blank=True, editable=True, verbose_name=_('Repo'), help_text=_("Resource link to source code"))
    orchestration_engine = models.ForeignKey(Tool_Configuration, verbose_name=_('Orchestration Engine'), help_text=_("Orchestration service responsible for CI/CD test"), null=True, blank=True, related_name='orchestration', on_delete=models.CASCADE)
    deduplication_on_engagement = models.BooleanField(default=False, verbose_name=_('Deduplication within this engagement only'), help_text=_("If enabled deduplication will only mark a finding in this engagement as duplicate of another finding if both findings are in this engagement. If disabled, deduplication is on the product level."))

    tags = TagField(blank=True, force_lowercase=True, help_text=_("Add tags that help describe this engagement. Choose from the list or add new tags. Press Enter key to add."))

    class Meta:
        ordering = ['-target_start']
        indexes = [
            models.Index(fields=['product', 'active']),
        ]

    def is_overdue(self):
        if self.engagement_type == 'CI/CD':
            overdue_grace_days = 10
        else:
            overdue_grace_days = 0

        max_end_date = timezone.now() - relativedelta(days=overdue_grace_days)

        if self.target_end < max_end_date.date():
            return True

        return False

    def __str__(self):
        return "Engagement %i: %s (%s)" % (self.id if id else 0, self.name if self.name else '',
                                        self.target_start.strftime(
                                            "%b %d, %Y"))

    def get_breadcrumbs(self):
        bc = self.product.get_breadcrumbs()
        bc += [{'title': str(self),
                'url': reverse('view_engagement', args=(self.id,))}]
        return bc

    # only used by bulk risk acceptance api
    @property
    def unaccepted_open_findings(self):
        return Finding.objects.filter(risk_accepted=False, active=True, verified=True, duplicate=False, test__engagement=self)

    def accept_risks(self, accepted_risks):
        self.risk_acceptance.add(*accepted_risks)

    @property
    def has_jira_issue(self):
        import dojo.jira_link.helper as jira_helper
        return jira_helper.has_jira_issue(self)

    def get_absolute_url(self):
        from django.urls import reverse
        return reverse('view_engagement', args=[str(self.id)])

    @property
    def is_ci_cd(self):
        return self.engagement_type == "CI/CD"

    def delete(self, *args, **kwargs):
        logger.debug('%d engagement delete', self.id)
        import dojo.finding.helper as helper
        helper.prepare_duplicates_for_delete(engagement=self)
        super().delete(*args, **kwargs)
        calculate_grade(self.product)


class CWE(models.Model):
    url = models.CharField(max_length=1000)
    description = models.CharField(max_length=2000)
    number = models.IntegerField()


class Endpoint_Params(models.Model):
    param = models.CharField(max_length=150)
    value = models.CharField(max_length=150)
    method_type = (('GET', 'GET'),
                   ('POST', 'POST'))
    method = models.CharField(max_length=20, blank=False, null=True, choices=method_type)


class Endpoint_Status(models.Model):
    date = models.DateTimeField(default=get_current_date)
    last_modified = models.DateTimeField(null=True, editable=False, default=get_current_datetime)
    mitigated = models.BooleanField(default=False, blank=True)
    mitigated_time = models.DateTimeField(editable=False, null=True, blank=True)
    mitigated_by = models.ForeignKey(User, editable=True, null=True, on_delete=models.RESTRICT)
    false_positive = models.BooleanField(default=False, blank=True)
    out_of_scope = models.BooleanField(default=False, blank=True)
    risk_accepted = models.BooleanField(default=False, blank=True)
    endpoint = models.ForeignKey('Endpoint', null=True, blank=True, on_delete=models.CASCADE, related_name='status_endpoint')
    finding = models.ForeignKey('Finding', null=True, blank=True, on_delete=models.CASCADE, related_name='status_finding')

    @property
    def age(self):

        if self.mitigated:
            diff = self.mitigated_time.date() - self.date.date()
        else:
            diff = get_current_date() - self.date.date()
        days = diff.days
        return days if days > 0 else 0

    def __str__(self):
        field_values = []
        for field in self._meta.get_fields():
            field_values.append(str(getattr(self, field.name, '')))
        return ' '.join(field_values)

    class Meta:
        indexes = [
            models.Index(fields=['finding', 'mitigated']),
            models.Index(fields=['endpoint', 'mitigated']),
        ]


class Endpoint(models.Model):
    protocol = models.CharField(null=True, blank=True, max_length=20,
                                 help_text=_("The communication protocol/scheme such as 'http', 'ftp', 'dns', etc."))
    userinfo = models.CharField(null=True, blank=True, max_length=500,
                              help_text=_("User info as 'alice', 'bob', etc."))
    host = models.CharField(null=True, blank=True, max_length=500,
                            help_text=_("The host name or IP address. It must not include the port number. "
                                      "For example '127.0.0.1', 'localhost', 'yourdomain.com'."))
    port = models.IntegerField(null=True, blank=True,
                               help_text=_("The network port associated with the endpoint."))
    path = models.CharField(null=True, blank=True, max_length=500,
                            help_text=_("The location of the resource, it must not start with a '/'. For example "
                                      "endpoint/420/edit"))
    query = models.CharField(null=True, blank=True, max_length=1000,
                             help_text=_("The query string, the question mark should be omitted."
                                       "For example 'group=4&team=8'"))
    fragment = models.CharField(null=True, blank=True, max_length=500,
                                help_text=_("The fragment identifier which follows the hash mark. The hash mark should "
                                          "be omitted. For example 'section-13', 'paragraph-2'."))
    product = models.ForeignKey(Product, null=True, blank=True, on_delete=models.CASCADE)
    endpoint_params = models.ManyToManyField(Endpoint_Params, blank=True, editable=False)
    mitigated = models.BooleanField(default=False, blank=True)
    endpoint_status = models.ManyToManyField(Endpoint_Status, blank=True, related_name='endpoint_endpoint_status')

    tags = TagField(blank=True, force_lowercase=True, help_text=_("Add tags that help describe this endpoint. Choose from the list or add new tags. Press Enter key to add."))

    class Meta:
        ordering = ['product', 'host', 'protocol', 'port', 'userinfo', 'path', 'query', 'fragment']
        indexes = [
            models.Index(fields=['product', 'mitigated']),
        ]

    def clean(self):
        errors = []
        if self.protocol or self.protocol == '':
            if not re.match(r'^[A-Za-z][A-Za-z0-9\.\-\+]+$', self.protocol):  # https://tools.ietf.org/html/rfc3986#section-3.1
                errors.append(ValidationError('Protocol "{}" has invalid format'.format(self.protocol)))
            if self.protocol == '':
                self.protocol = None

        if self.userinfo or self.userinfo == '':
            if not re.match(r'^[A-Za-z0-9\.\-_~%\!\$&\'\(\)\*\+,;=:]+$', self.userinfo):  # https://tools.ietf.org/html/rfc3986#section-3.2.1
                errors.append(ValidationError('Userinfo "{}" has invalid format'.format(self.userinfo)))
            if self.userinfo == '':
                self.userinfo = None

        if self.host:
            if not re.match(r'^[A-Za-z0-9_\-\+][A-Za-z0-9_\.\-\+]+$', self.host):
                try:
                    validate_ipv46_address(self.host)
                except ValidationError:
                    errors.append(ValidationError('Host "{}" has invalid format'.format(self.host)))
        else:
            errors.append(ValidationError('Host must not be empty'))

        if self.port or self.port == 0:
            try:
                int_port = int(self.port)
                if not (0 <= int_port < 65536):
                    errors.append(ValidationError('Port "{}" has invalid format - out of range'.format(self.port)))
                self.port = int_port
            except ValueError:
                errors.append(ValidationError('Port "{}" has invalid format - it is not a number'.format(self.port)))

        if self.path or self.path == '':
            while len(self.path) > 0 and self.path[0] == "/":  # Endpoint store "root-less" path
                self.path = self.path[1:]
            if self.path == '':
                self.path = None

        if self.query or self.query == '':
            if len(self.query) > 0 and self.query[0] == "?":
                self.query = self.query[1:]
            if self.query == '':
                self.query = None

        if self.fragment or self.fragment == '':
            if len(self.fragment) > 0 and self.fragment[0] == "#":
                self.fragment = self.fragment[1:]
            if self.fragment == '':
                self.fragment = None

        if errors:
            raise ValidationError(errors)

    def __str__(self):
        try:
            if self.host:
                dummy_scheme = 'dummy-scheme'  # workaround for https://github.com/python-hyper/hyperlink/blob/b8c9152cd826bbe8e6cc125648f3738235019705/src/hyperlink/_url.py#L988
                url = hyperlink.EncodedURL(
                    scheme=self.protocol if self.protocol else dummy_scheme,
                    userinfo=self.userinfo or '',
                    host=self.host,
                    port=self.port,
                    path=tuple(self.path.split('/')) if self.path else (),
                    query=tuple(
                        (
                            qe.split(u"=", 1)
                            if u"=" in qe
                            else (qe, None)
                        )
                        for qe in self.query.split(u"&")
                    ) if self.query else (),  # inspired by https://github.com/python-hyper/hyperlink/blob/b8c9152cd826bbe8e6cc125648f3738235019705/src/hyperlink/_url.py#L1427
                    fragment=self.fragment or ''
                )
                # Return a normalized version of the URL to avoid differences where there shouldn't be any difference.
                # Example: https://google.com and https://google.com:443
                normalize_path = self.path  # it used to add '/' at the end of host
                clean_url = url.normalize(scheme=True, host=True, path=normalize_path, query=True, fragment=True, userinfo=True, percents=True).to_uri().to_text()
                if not self.protocol:
                    if clean_url[:len(dummy_scheme) + 3] == (dummy_scheme + '://'):
                        clean_url = clean_url[len(dummy_scheme) + 3:]
                    else:
                        raise ValueError('hyperlink lib did not create URL as was expected')
                return clean_url
            else:
                raise ValueError('Missing host')
        except:
            url = ''
            if self.protocol:
                url += '{}://'.format(self.protocol)
            if self.userinfo:
                url += '{}@'.format(self.userinfo)
            if self.host:
                url += self.host
            if self.port:
                url += ':{}'.format(self.port)
            if self.path:
                url += '{}{}'.format('/' if self.path[0] != '/' else '', self.path)
            if self.query:
                url += '?{}'.format(self.query)
            if self.fragment:
                url += '#{}'.format(self.fragment)
            return url

    def __hash__(self):
        return self.__str__().__hash__()

    def __eq__(self, other):
        if isinstance(other, Endpoint):
            return str(self) == str(other)
        else:
            return NotImplemented

    @property
    def is_broken(self):
        try:
            self.clean()
        except:
            return True
        else:
            if self.product:
                return False
            else:
                return True

    def vulnerable(self):
        return self.active_findings_count() > 0

    def findings(self):
        return Finding.objects.filter(endpoints=self).distinct()

    def findings_count(self):
        return self.findings().count()

    def active_findings(self):
        findings = self.findings().filter(active=True,
                                      verified=True,
                                      out_of_scope=False,
                                      mitigated__isnull=True,
                                      false_p=False,
                                      duplicate=False).order_by('numerical_severity')
        findings = findings.filter(endpoint_status__mitigated=False)
        return findings

    def active_findings_count(self):
        return self.active_findings().count()

    def host_endpoints(self):
        return Endpoint.objects.filter(host=self.host,
                                       product=self.product).distinct()

    def host_endpoints_count(self):
        return self.host_endpoints().count()

    def host_mitigated_endpoints(self):
        return Endpoint.objects.filter(host=self.host,
                                       product=self.product,
                                       mitigated=True).distinct()

    def host_mitigated_endpoints_count(self):
        return self.host_mitigated_endpoints().count()

    def host_findings(self):
        return Finding.objects.filter(endpoints__in=self.host_endpoints()).distinct()

    def host_findings_count(self):
        return self.host_finding().count()

    def host_active_findings(self):
        findings = self.host_findings().filter(active=True,
                                           verified=True,
                                           out_of_scope=False,
                                           mitigated__isnull=True,
                                           false_p=False,
                                           duplicate=False).order_by('numerical_severity')
        findings = findings.filter(endpoint_status__mitigated=False)
        return findings

    def host_active_findings_count(self):
        return self.host_active_findings().count()

    def get_breadcrumbs(self):
        bc = self.product.get_breadcrumbs()
        bc += [{'title': self.host,
                'url': reverse('view_endpoint', args=(self.id,))}]
        return bc

    @staticmethod
    def from_uri(uri):
        try:
            url = hyperlink.parse(url=uri)
        except hyperlink.URLParseError as e:
            raise ValidationError('Invalid URL format: {}'.format(e))

        query_parts = []  # inspired by https://github.com/python-hyper/hyperlink/blob/b8c9152cd826bbe8e6cc125648f3738235019705/src/hyperlink/_url.py#L1768
        for k, v in url.query:
            if v is None:
                query_parts.append(k)
            else:
                query_parts.append(u"=".join([k, v]))
        query_string = u"&".join(query_parts)

        return Endpoint(
            protocol=url.scheme if url.scheme != '' else None,
            userinfo=':'.join(url.userinfo) if url.userinfo not in [(), ('',)] else None,
            host=url.host if url.host != '' else None,
            port=url.port,
            path='/'.join(url.path)[:500] if url.path not in [None, (), ('',)] else None,
            query=query_string[:1000] if query_string is not None and query_string != '' else None,
            fragment=url.fragment[:500] if url.fragment is not None and url.fragment != '' else None
        )

    def get_absolute_url(self):
        from django.urls import reverse
        return reverse('view_endpoint', args=[str(self.id)])


class Development_Environment(models.Model):
    name = models.CharField(max_length=200)

    def __str__(self):
        return self.name

    def get_breadcrumbs(self):
        return [{"title": str(self),
                 "url": reverse("edit_dev_env", args=(self.id,))}]


class Sonarqube_Issue(models.Model):
    key = models.CharField(max_length=30, unique=True, help_text=_("SonarQube issue key"))
    status = models.CharField(max_length=20, help_text=_("SonarQube issue status"))
    type = models.CharField(max_length=20, help_text=_("SonarQube issue type"))

    def __str__(self):
        return self.key


class Sonarqube_Issue_Transition(models.Model):
    sonarqube_issue = models.ForeignKey(Sonarqube_Issue, on_delete=models.CASCADE, db_index=True)
    created = models.DateTimeField(null=False, editable=False, default=now)
    finding_status = models.CharField(max_length=100)
    sonarqube_status = models.CharField(max_length=50)
    transitions = models.CharField(max_length=100)

    class Meta:
        ordering = ('-created', )


class Test(models.Model):
    engagement = models.ForeignKey(Engagement, editable=False, on_delete=models.CASCADE)
    lead = models.ForeignKey(User, editable=True, null=True, blank=True, on_delete=models.RESTRICT)
    test_type = models.ForeignKey(Test_Type, on_delete=models.CASCADE)
    scan_type = models.TextField(null=True)
    title = models.CharField(max_length=255, null=True, blank=True)
    description = models.TextField(null=True, blank=True)
    target_start = models.DateTimeField()
    target_end = models.DateTimeField()
    estimated_time = models.TimeField(null=True, blank=True, editable=False)
    actual_time = models.TimeField(null=True, blank=True, editable=False, )
    percent_complete = models.IntegerField(null=True, blank=True,
                                           editable=True)
    notes = models.ManyToManyField(Notes, blank=True,
                                   editable=False)
    files = models.ManyToManyField(FileUpload, blank=True, editable=False)
    environment = models.ForeignKey(Development_Environment, null=True,
                                    blank=False, on_delete=models.RESTRICT)

    updated = models.DateTimeField(auto_now=True, null=True)
    created = models.DateTimeField(auto_now_add=True, null=True)

    tags = TagField(blank=True, force_lowercase=True, help_text=_("Add tags that help describe this test. Choose from the list or add new tags. Press Enter key to add."))

    version = models.CharField(max_length=100, null=True, blank=True)

    build_id = models.CharField(editable=True, max_length=150,
                                   null=True, blank=True, help_text=_("Build ID that was tested, a reimport may update this field."), verbose_name=_('Build ID'))
    commit_hash = models.CharField(editable=True, max_length=150,
                                   null=True, blank=True, help_text=_("Commit hash tested, a reimport may update this field."), verbose_name=_('Commit Hash'))
    branch_tag = models.CharField(editable=True, max_length=150,
                                   null=True, blank=True, help_text=_("Tag or branch that was tested, a reimport may update this field."), verbose_name=_("Branch/Tag"))
    api_scan_configuration = models.ForeignKey(Product_API_Scan_Configuration, null=True, editable=True, blank=True, on_delete=models.CASCADE, verbose_name=_('API Scan Configuration'))

    class Meta:
        indexes = [
            models.Index(fields=['engagement', 'test_type']),
        ]

    def test_type_name(self) -> str:
        return self.test_type.name

    def __str__(self):
        if self.title:
            return "%s (%s)" % (self.title, self.test_type)
        return str(self.test_type)

    def get_breadcrumbs(self):
        bc = self.engagement.get_breadcrumbs()
        bc += [{'title': str(self),
                'url': reverse('view_test', args=(self.id,))}]
        return bc

    # only used by bulk risk acceptance api
    @property
    def unaccepted_open_findings(self):
        return Finding.objects.filter(risk_accepted=False, active=True, verified=True, duplicate=False, test=self)

    def accept_risks(self, accepted_risks):
        self.engagement.risk_acceptance.add(*accepted_risks)

    @property
    def dedupe_algo(self):
        deduplicationAlgorithm = settings.DEDUPE_ALGO_LEGACY
        if hasattr(settings, 'DEDUPLICATION_ALGORITHM_PER_PARSER'):
            scan_type = self.test_type.name

            # Check for an override for this scan_type in the deduplication configuration
            if (scan_type in settings.DEDUPLICATION_ALGORITHM_PER_PARSER):
                deduplicationAlgorithm = settings.DEDUPLICATION_ALGORITHM_PER_PARSER[scan_type]

        return deduplicationAlgorithm

    def get_absolute_url(self):
        from django.urls import reverse
        return reverse('view_test', args=[str(self.id)])

    def delete(self, *args, **kwargs):
        logger.debug('%d test delete', self.id)
        super().delete(*args, **kwargs)
        calculate_grade(self.engagement.product)

    @property
    def statistics(self):
        """ Queries the database, no prefetching, so could be slow for lists of model instances """
        return _get_statistics_for_queryset(Finding.objects.filter(test=self), _get_annotations_for_statistics)


class Test_Import(TimeStampedModel):

    IMPORT_TYPE = 'import'
    REIMPORT_TYPE = 'reimport'

    test = models.ForeignKey(Test, editable=False, null=False, blank=False, on_delete=models.CASCADE)
    findings_affected = models.ManyToManyField('Finding', through='Test_Import_Finding_Action')
    import_settings = JSONField(null=True)
    type = models.CharField(max_length=64, null=False, blank=False, default='unknown')

    version = models.CharField(max_length=100, null=True, blank=True)
    build_id = models.CharField(editable=True, max_length=150,
                                   null=True, blank=True, help_text=_("Build ID that was tested, a reimport may update this field."), verbose_name=_('Build ID'))
    commit_hash = models.CharField(editable=True, max_length=150,
                                   null=True, blank=True, help_text=_("Commit hash tested, a reimport may update this field."), verbose_name=_('Commit Hash'))
    branch_tag = models.CharField(editable=True, max_length=150,
                                   null=True, blank=True, help_text=_("Tag or branch that was tested, a reimport may update this field."), verbose_name=_("Branch/Tag"))

    def get_queryset(self):
        logger.debug('prefetch test_import counts')
        super_query = super().get_queryset()
        super_query = super_query.annotate(created_findings_count=Count('findings', filter=Q(test_import_finding_action__action=IMPORT_CREATED_FINDING)))
        super_query = super_query.annotate(closed_findings_count=Count('findings', filter=Q(test_import_finding_action__action=IMPORT_CLOSED_FINDING)))
        super_query = super_query.annotate(reactivated_findings_count=Count('findings', filter=Q(test_import_finding_action__action=IMPORT_REACTIVATED_FINDING)))
        super_query = super_query.annotate(untouched_findings_count=Count('findings', filter=Q(test_import_finding_action__action=IMPORT_UNTOUCHED_FINDING)))
        return super_query

    class Meta:
        ordering = ('-id',)
        indexes = [
            models.Index(fields=['created', 'test', 'type']),
        ]

    def __str__(self):
        return self.created.strftime("%Y-%m-%d %H:%M:%S")

    @property
    def statistics(self):
        """ Queries the database, no prefetching, so could be slow for lists of model instances """
        stats = {}
        for action in IMPORT_ACTIONS:
            stats[action[1].lower()] = _get_statistics_for_queryset(Finding.objects.filter(test_import_finding_action__test_import=self, test_import_finding_action__action=action[0]), _get_annotations_for_statistics)
        return stats


class Test_Import_Finding_Action(TimeStampedModel):
    test_import = models.ForeignKey(Test_Import, editable=False, null=False, blank=False, on_delete=models.CASCADE)
    finding = models.ForeignKey('Finding', editable=False, null=False, blank=False, on_delete=models.CASCADE)
    action = models.CharField(max_length=100, null=True, blank=True, choices=IMPORT_ACTIONS)

    class Meta:
        indexes = [
            models.Index(fields=['finding', 'action', 'test_import']),
        ]
        unique_together = (('test_import', 'finding'))
        ordering = ('test_import', 'action', 'finding')

    def __str__(self):
        return '%i: %s' % (self.finding.id, self.action)


class Finding(models.Model):

    title = models.CharField(max_length=511,
                             verbose_name=_('Title'),
                             help_text=_("A short description of the flaw."))
    date = models.DateField(default=get_current_date,
                            verbose_name=_('Date'),
                            help_text=_("The date the flaw was discovered."))

    sla_start_date = models.DateField(
                            blank=True,
                            null=True,
                            verbose_name=_('SLA Start Date'),
                            help_text=_("(readonly)The date used as start date for SLA calculation. Set by expiring risk acceptances. Empty by default, causing a fallback to 'date'."))

    cwe = models.IntegerField(default=0, null=True, blank=True,
                              verbose_name=_('CWE'),
                              help_text=_("The CWE number associated with this flaw."))
    cve_regex = RegexValidator(regex=r'^[A-Z]{1,10}(-\d+)+$',
                               message="Vulnerability ID must be entered in the format: 'ABC-9999-9999'.")
    cve = models.CharField(validators=[cve_regex],
                           max_length=28,
                           null=True,
                           blank=False,
                           verbose_name=_('CVE'),
                           help_text=_('The Common Vulnerabilities and Exposures (CVE) associated with this flaw.'))
    cvssv3_regex = RegexValidator(regex=r'^AV:[NALP]|AC:[LH]|PR:[UNLH]|UI:[NR]|S:[UC]|[CIA]:[NLH]', message="CVSS must be entered in format: 'AV:N/AC:L/PR:N/UI:N/S:C/C:H/I:H/A:H'")
    cvssv3 = models.TextField(validators=[cvssv3_regex],
                              max_length=117,
                              null=True,
                              verbose_name=_('CVSS v3'),
                              help_text=_('Common Vulnerability Scoring System version 3 (CVSSv3) score associated with this flaw.'))
    cvssv3_score = models.FloatField(null=True,
                                        blank=True,
                                        verbose_name=_('CVSSv3 score'),
                                        help_text=_("Numerical CVSSv3 score for the vulnerability. If the vector is given, the score is updated while saving the finding"))

    url = models.TextField(null=True,
                           blank=True,
                           editable=False,
                           verbose_name=_('URL'),
                           help_text=_("External reference that provides more information about this flaw."))  # not displayed and pretty much the same as references. To remove?
    severity = models.CharField(max_length=200,
                                verbose_name=_('Severity'),
                                help_text=_('The severity level of this flaw (Critical, High, Medium, Low, Informational).'))
    description = models.TextField(verbose_name=_('Description'),
                                help_text=_("Longer more descriptive information about the flaw."))
    mitigation = models.TextField(verbose_name=_('Mitigation'),
                                null=True,
                                blank=True,
                                help_text=_("Text describing how to best fix the flaw."))
    impact = models.TextField(verbose_name=_('Impact'),
                                null=True,
                                blank=True,
                                help_text=_("Text describing the impact this flaw has on systems, products, enterprise, etc."))
    steps_to_reproduce = models.TextField(null=True,
                                          blank=True,
                                          verbose_name=_('Steps to Reproduce'),
                                          help_text=_("Text describing the steps that must be followed in order to reproduce the flaw / bug."))
    severity_justification = models.TextField(null=True,
                                              blank=True,
                                              verbose_name=_('Severity Justification'),
                                              help_text=_("Text describing why a certain severity was associated with this flaw."))
    endpoints = models.ManyToManyField(Endpoint,
                                       blank=True,
                                       verbose_name=_('Endpoints'),
                                       help_text=_("The hosts within the product that are susceptible to this flaw."))
    endpoint_status = models.ManyToManyField(Endpoint_Status,
                                             blank=True,
                                             related_name="finding_endpoint_status",
                                             verbose_name=_('Endpoint Status'),
                                             help_text=_('The status of the endpoint associated with this flaw (Vulnerable, Mitigated, ...).'))
    references = models.TextField(null=True,
                                  blank=True,
                                  db_column="refs",
                                  verbose_name=_('References'),
                                  help_text=_("The external documentation available for this flaw."))
    test = models.ForeignKey(Test,
                             editable=False,
                             on_delete=models.CASCADE,
                             verbose_name=_('Test'),
                             help_text=_("The test that is associated with this flaw."))
    active = models.BooleanField(default=True,
                                 verbose_name=_('Active'),
                                 help_text=_("Denotes if this flaw is active or not."))
    # note that false positive findings cannot be verified
    # in defectdojo verified means: "we have verified the finding and it turns out that it's not a false positive"
    verified = models.BooleanField(default=True,
                                   verbose_name=_('Verified'),
                                   help_text=_("Denotes if this flaw has been manually verified by the tester."))
    false_p = models.BooleanField(default=False,
                                  verbose_name=_('False Positive'),
                                  help_text=_("Denotes if this flaw has been deemed a false positive by the tester."))
    duplicate = models.BooleanField(default=False,
                                    verbose_name=_('Duplicate'),
                                    help_text=_("Denotes if this flaw is a duplicate of other flaws reported."))
    duplicate_finding = models.ForeignKey('self',
                                          editable=False,
                                          null=True,
                                          related_name='original_finding',
                                          blank=True, on_delete=models.DO_NOTHING,
                                          verbose_name=_('Duplicate Finding'),
                                          help_text=_("Link to the original finding if this finding is a duplicate."))
    out_of_scope = models.BooleanField(default=False,
                                       verbose_name=_('Out Of Scope'),
                                       help_text=_("Denotes if this flaw falls outside the scope of the test and/or engagement."))
    risk_accepted = models.BooleanField(default=False,
                                       verbose_name=_('Risk Accepted'),
                                       help_text=_("Denotes if this finding has been marked as an accepted risk."))
    under_review = models.BooleanField(default=False,
                                       verbose_name=_('Under Review'),
                                       help_text=_("Denotes is this flaw is currently being reviewed."))

    last_status_update = models.DateTimeField(editable=False,
                                            null=True,
                                            blank=True,
                                            auto_now_add=True,
                                            verbose_name=_('Last Status Update'),
                                            help_text=_('Timestamp of latest status update (change in status related fields).'))

    review_requested_by = models.ForeignKey(Dojo_User,
                                            null=True,
                                            blank=True,
                                            related_name='review_requested_by',
                                            on_delete=models.RESTRICT,
                                            verbose_name=_('Review Requested By'),
                                            help_text=_("Documents who requested a review for this finding."))
    reviewers = models.ManyToManyField(User,
                                       blank=True,
                                       verbose_name=_('Reviewers'),
                                       help_text=_("Documents who reviewed the flaw."))

    # Defect Tracking Review
    under_defect_review = models.BooleanField(default=False,
                                              verbose_name=_('Under Defect Review'),
                                              help_text=_("Denotes if this finding is under defect review."))
    defect_review_requested_by = models.ForeignKey(Dojo_User,
                                                   null=True,
                                                   blank=True,
                                                   related_name='defect_review_requested_by',
                                                   on_delete=models.RESTRICT,
                                                   verbose_name=_('Defect Review Requested By'),
                                                   help_text=_("Documents who requested a defect review for this flaw."))
    is_mitigated = models.BooleanField(default=False,
                                       verbose_name=_('Is Mitigated'),
                                       help_text=_("Denotes if this flaw has been fixed."))
    thread_id = models.IntegerField(default=0,
                                    editable=False,
                                    verbose_name=_('Thread ID'))
    mitigated = models.DateTimeField(editable=False,
                                     null=True,
                                     blank=True,
                                     verbose_name=_('Mitigated'),
                                     help_text=_("Denotes if this flaw has been fixed by storing the date it was fixed."))
    mitigated_by = models.ForeignKey(User,
                                     null=True,
                                     editable=False,
                                     related_name="mitigated_by",
                                     on_delete=models.RESTRICT,
                                     verbose_name=_('Mitigated By'),
                                     help_text=_("Documents who has marked this flaw as fixed."))
    reporter = models.ForeignKey(User,
                                 editable=False,
                                 default=1,
                                 related_name='reporter',
                                 on_delete=models.RESTRICT,
                                 verbose_name=_('Reporter'),
                                 help_text=_("Documents who reported the flaw."))
    notes = models.ManyToManyField(Notes,
                                   blank=True,
                                   editable=False,
                                   verbose_name=_('Notes'),
                                   help_text=_("Stores information pertinent to the flaw or the mitigation."))
    numerical_severity = models.CharField(max_length=4,
                                          verbose_name=_('Numerical Severity'),
                                          help_text=_('The numerical representation of the severity (S0, S1, S2, S3, S4).'))
    last_reviewed = models.DateTimeField(null=True,
                                         editable=False,
                                         verbose_name=_('Last Reviewed'),
                                         help_text=_("Provides the date the flaw was last 'touched' by a tester."))
    last_reviewed_by = models.ForeignKey(User,
                                         null=True,
                                         editable=False,
                                         related_name='last_reviewed_by',
                                         on_delete=models.RESTRICT,
                                         verbose_name=_('Last Reviewed By'),
                                         help_text=_("Provides the person who last reviewed the flaw."))
    files = models.ManyToManyField(FileUpload,
                                   blank=True,
                                   editable=False,
                                   verbose_name=_('Files'),
                                   help_text=_('Files(s) related to the flaw.'))
    param = models.TextField(null=True,
                             blank=True,
                             editable=False,
                             verbose_name=_('Parameter'),
                             help_text=_('Parameter used to trigger the issue (DAST).'))
    payload = models.TextField(null=True,
                               blank=True,
                               editable=False,
                               verbose_name=_('Payload'),
                               help_text=_("Payload used to attack the service / application and trigger the bug / problem."))
    hash_code = models.CharField(null=True,
                                 blank=True,
                                 editable=False,
                                 max_length=64,
                                 verbose_name=_('Hash Code'),
                                 help_text=_("A hash over a configurable set of fields that is used for findings deduplication."))
    line = models.IntegerField(null=True,
                               blank=True,
                               verbose_name=_('Line number'),
                               help_text=_("Source line number of the attack vector."))
    file_path = models.CharField(null=True,
                                 blank=True,
                                 max_length=4000,
                                 verbose_name=_('File path'),
                                 help_text=_('Identified file(s) containing the flaw.'))
    component_name = models.CharField(null=True,
                                      blank=True,
                                      max_length=200,
                                      verbose_name=_('Component name'),
                                      help_text=_('Name of the affected component (library name, part of a system, ...).'))
    component_version = models.CharField(null=True,
                                         blank=True,
                                         max_length=100,
                                         verbose_name=_('Component version'),
                                         help_text=_("Version of the affected component."))
    found_by = models.ManyToManyField(Test_Type,
                                      editable=False,
                                      verbose_name=_('Found by'),
                                      help_text=_("The name of the scanner that identified the flaw."))
    static_finding = models.BooleanField(default=False,
                                         verbose_name=_("Static finding (SAST)"),
                                         help_text=_('Flaw has been detected from a Static Application Security Testing tool (SAST).'))
    dynamic_finding = models.BooleanField(default=True,
                                          verbose_name=_("Dynamic finding (DAST)"),
                                          help_text=_('Flaw has been detected from a Dynamic Application Security Testing tool (DAST).'))
    created = models.DateTimeField(auto_now_add=True,
                                   null=True,
                                   verbose_name=_('Created'),
                                   help_text=_("The date the finding was created inside DefectDojo."))
    scanner_confidence = models.IntegerField(null=True,
                                             blank=True,
                                             default=None,
                                             editable=False,
                                             verbose_name=_('Scanner confidence'),
                                             help_text=_("Confidence level of vulnerability which is supplied by the scanner."))
    sonarqube_issue = models.ForeignKey(Sonarqube_Issue,
                                        null=True,
                                        blank=True,
                                        help_text=_("The SonarQube issue associated with this finding."),
                                        verbose_name=_('SonarQube issue'),
                                        on_delete=models.CASCADE)
    unique_id_from_tool = models.CharField(null=True,
                                           blank=True,
                                           max_length=500,
                                           verbose_name=_('Unique ID from tool'),
                                           help_text=_("Vulnerability technical id from the source tool. Allows to track unique vulnerabilities."))
    vuln_id_from_tool = models.CharField(null=True,
                                         blank=True,
                                         max_length=500,
                                         verbose_name=_('Vulnerability ID from tool'),
                                         help_text=_('Non-unique technical id from the source tool associated with the vulnerability type.'))
    sast_source_object = models.CharField(null=True,
                                          blank=True,
                                          max_length=500,
                                          verbose_name=_('SAST Source Object'),
                                          help_text=_('Source object (variable, function...) of the attack vector.'))
    sast_sink_object = models.CharField(null=True,
                                        blank=True,
                                        max_length=500,
                                        verbose_name=_('SAST Sink Object'),
                                        help_text=_('Sink object (variable, function...) of the attack vector.'))
    sast_source_line = models.IntegerField(null=True,
                                           blank=True,
                                           verbose_name=_('SAST Source Line number'),
                                           help_text=_("Source line number of the attack vector."))
    sast_source_file_path = models.CharField(null=True,
                                             blank=True,
                                             max_length=4000,
                                             verbose_name=_('SAST Source File Path'),
                                             help_text=_("Source file path of the attack vector."))
    nb_occurences = models.IntegerField(null=True,
                                        blank=True,
                                        verbose_name=_('Number of occurences'),
                                        help_text=_("Number of occurences in the source tool when several vulnerabilites were found and aggregated by the scanner."))

    # this is useful for vulnerabilities on dependencies : helps answer the question "Did I add this vulnerability or was it discovered recently?"
    publish_date = models.DateField(null=True,
                                         blank=True,
                                         verbose_name=_('Publish date'),
                                         help_text=_("Date when this vulnerability was made publicly available."))

    # The service is used to generate the hash_code, so that it gets part of the deduplication of findings.
    service = models.CharField(null=True,
                               blank=True,
                               max_length=200,
                               verbose_name=_('Service'),
                               help_text=_('A service is a self-contained piece of functionality within a Product. This is an optional field which is used in deduplication of findings when set.'))

    tags = TagField(blank=True, force_lowercase=True, help_text=_("Add tags that help describe this finding. Choose from the list or add new tags. Press Enter key to add."))

    SEVERITIES = {'Info': 4, 'Low': 3, 'Medium': 2,
                  'High': 1, 'Critical': 0}

    class Meta:
        ordering = ('numerical_severity', '-date', 'title')
        indexes = [
            models.Index(fields=['test', 'active', 'verified']),

            models.Index(fields=['test', 'is_mitigated']),
            models.Index(fields=['test', 'duplicate']),
            models.Index(fields=['test', 'out_of_scope']),
            models.Index(fields=['test', 'false_p']),

            models.Index(fields=['test', 'unique_id_from_tool', 'duplicate']),
            models.Index(fields=['test', 'hash_code', 'duplicate']),

            models.Index(fields=['test', 'component_name']),

            models.Index(fields=['cve']),
            models.Index(fields=['cwe']),
            models.Index(fields=['out_of_scope']),
            models.Index(fields=['false_p']),
            models.Index(fields=['verified']),
            models.Index(fields=['mitigated']),
            models.Index(fields=['active']),
            models.Index(fields=['numerical_severity']),
            models.Index(fields=['date']),
            models.Index(fields=['title']),
            models.Index(fields=['hash_code']),
            models.Index(fields=['unique_id_from_tool']),
            # models.Index(fields=['file_path']), # can't add index because the field has max length 4000.
            models.Index(fields=['line']),
            models.Index(fields=['component_name']),
            models.Index(fields=['duplicate']),
            models.Index(fields=['is_mitigated']),
            models.Index(fields=['duplicate_finding', 'id']),
        ]

    def __init__(self, *args, **kwargs):
        super(Finding, self).__init__(*args, **kwargs)

        self.unsaved_endpoints = []
        self.unsaved_request = None
        self.unsaved_response = None
        self.unsaved_tags = None
        self.unsaved_files = None

    def get_absolute_url(self):
        from django.urls import reverse
        return reverse('view_finding', args=[str(self.id)])

    def delete(self, *args, **kwargs):
        logger.debug('%d finding delete', self.id)
        import dojo.finding.helper as helper
        helper.finding_delete(self)
        super().delete(*args, **kwargs)
        calculate_grade(self.test.engagement.product)

    # only used by bulk risk acceptance api
    @classmethod
    def unaccepted_open_findings(cls):
        return cls.objects.filter(active=True, verified=True, duplicate=False, risk_accepted=False)

    @property
    def risk_acceptance(self):
        ras = self.risk_acceptance_set.all()
        if ras:
            return ras[0]

        return None

    def compute_hash_code(self):
        if hasattr(settings, 'HASHCODE_FIELDS_PER_SCANNER') and hasattr(settings, 'HASHCODE_ALLOWS_NULL_CWE') and hasattr(settings, 'HASHCODE_ALLOWED_FIELDS'):
            # Check for an override for this scan_type in the deduplication configuration
            scan_type = self.test.test_type.name
            if (scan_type in settings.HASHCODE_FIELDS_PER_SCANNER):
                hashcodeFieldsCandidate = settings.HASHCODE_FIELDS_PER_SCANNER[scan_type]
                # check that the configuration is valid: all elements of HASHCODE_FIELDS_PER_SCANNER should be in HASHCODE_ALLOWED_FIELDS
                if (all(elem in settings.HASHCODE_ALLOWED_FIELDS for elem in hashcodeFieldsCandidate)):
                    # Makes sure that we have a cwe if we need one
                    if (scan_type in settings.HASHCODE_ALLOWS_NULL_CWE):
                        if (settings.HASHCODE_ALLOWS_NULL_CWE[scan_type] or self.cwe != 0):
                            hashcodeFields = hashcodeFieldsCandidate
                        else:
                            deduplicationLogger.warn(
                                "Cannot compute hash_code based on configured fields because cwe is 0 for finding of title '" + self.title + "' found in file '" + str(self.file_path) +
                                "'. Fallback to legacy mode for this finding.")
                            return self.compute_hash_code_legacy()
                    else:
                        # no configuration found for this scanner: defaulting to accepting null cwe when we find one
                        hashcodeFields = hashcodeFieldsCandidate
                        if(self.cwe == 0):
                            deduplicationLogger.debug(
                                "Accepting null cwe by default for finding of title '" + self.title + "' found in file '" + str(self.file_path) +
                                "'. This is because no configuration was found for scanner " + scan_type + " in HASHCODE_ALLOWS_NULL_CWE")
                else:
                    deduplicationLogger.debug(
                        "compute_hash_code - configuration error: some elements of HASHCODE_FIELDS_PER_SCANNER are not in the allowed list HASHCODE_ALLOWED_FIELDS. "
                        "Using default fields")
                    return self.compute_hash_code_legacy()
            else:
                deduplicationLogger.debug(
                    "No configuration for hash_code computation found; using default fields for " + ('dynamic' if self.dynamic_finding else 'static') + ' scanners')
                return self.compute_hash_code_legacy()
            deduplicationLogger.debug("computing hash_code for finding id " + str(self.id) + " for scan_type " + scan_type + " based on: " + ', '.join(hashcodeFields))
            fields_to_hash = ''
            for hashcodeField in hashcodeFields:
                if(hashcodeField != 'endpoints'):
                    # Generically use the finding attribute having the same name, converts to str in case it's integer
                    fields_to_hash = fields_to_hash + str(getattr(self, hashcodeField))
                    deduplicationLogger.debug(hashcodeField + ' : ' + str(getattr(self, hashcodeField)))
                else:
                    # For endpoints, need to compute the field
                    myEndpoints = self.get_endpoints()
                    fields_to_hash = fields_to_hash + myEndpoints
                    deduplicationLogger.debug(hashcodeField + ' : ' + myEndpoints)
            deduplicationLogger.debug("compute_hash_code - fields_to_hash = " + fields_to_hash)
            return self.hash_fields(fields_to_hash)
        else:
            deduplicationLogger.debug("no or incomplete configuration per hash_code found; using legacy algorithm")
            return self.compute_hash_code_legacy()

    def compute_hash_code_legacy(self):
        fields_to_hash = self.title + str(self.cwe) + str(self.line) + str(self.file_path) + self.description
        deduplicationLogger.debug("compute_hash_code_legacy - fields_to_hash = " + fields_to_hash)
        return self.hash_fields(fields_to_hash)

    # Get endpoints to use for hash_code computation
    # (This sometimes reports "None")
    def get_endpoints(self):
        endpoint_str = ''
        if(self.id is None):
            if len(self.unsaved_endpoints) > 0:
                deduplicationLogger.debug("get_endpoints before the finding was saved")
                # convert list of unsaved endpoints to the list of their canonical representation
                endpoint_str_list = list(
                    map(
                        lambda endpoint: str(endpoint),
                        self.unsaved_endpoints
                    ))
                # deduplicate (usually done upon saving finding) and sort endpoints
                endpoint_str = ''.join(
                    sorted(
                        list(
                            dict.fromkeys(endpoint_str_list)
                        )))
            else:
                # we can get here when the parser defines static_finding=True but leaves dynamic_finding defaulted
                # In this case, before saving the finding, both static_finding and dynamic_finding are True
                # After saving dynamic_finding may be set to False probably during the saving process (observed on Bandit scan before forcing dynamic_finding=False at parser level)
                deduplicationLogger.debug("trying to get endpoints on a finding before it was saved but no endpoints found (static parser wrongly identified as dynamic?")
        else:
            deduplicationLogger.debug("get_endpoints: after the finding was saved. Endpoints count: " + str(self.endpoints.count()))
            # convert list of endpoints to the list of their canonical representation
            endpoint_str_list = list(
                map(
                    lambda endpoint: str(endpoint),
                    self.endpoints.all()
                ))
            # sort endpoints strings
            endpoint_str = ''.join(
                sorted(
                    endpoint_str_list
                ))
        return endpoint_str

    # Compute the hash_code from the fields to hash
    def hash_fields(self, fields_to_hash):
        if hasattr(settings, 'HASH_CODE_FIELDS_ALWAYS'):
            for field in settings.HASH_CODE_FIELDS_ALWAYS:
                if getattr(self, field):
                    fields_to_hash += str(getattr(self, field))

        logger.debug('fields_to_hash      : %s', fields_to_hash)
        logger.debug('fields_to_hash lower: %s', fields_to_hash.lower())
        return hashlib.sha256(fields_to_hash.casefold().encode('utf-8').strip()).hexdigest()

    def duplicate_finding_set(self):
        if self.duplicate:
            if self.duplicate_finding is not None:
                originals = Finding.objects.get(
                    id=self.duplicate_finding.id).original_finding.all().order_by('title')
                return originals  # we need to add the duplicate_finding  here as well
            else:
                return []
        else:
            return self.original_finding.all().order_by('title')

    def get_scanner_confidence_text(self):
        if self.scanner_confidence and isinstance(self.scanner_confidence, int):
            if self.scanner_confidence <= 2:
                return "Certain"
            elif self.scanner_confidence >= 3 and self.scanner_confidence <= 5:
                return "Firm"
            else:
                return "Tentative"
        return ""

    @staticmethod
    def get_numerical_severity(severity):
        if severity == 'Critical':
            return 'S0'
        elif severity == 'High':
            return 'S1'
        elif severity == 'Medium':
            return 'S2'
        elif severity == 'Low':
            return 'S3'
        elif severity == 'Info':
            return 'S4'
        else:
            return 'S5'

    @staticmethod
    def get_number_severity(severity):
        if severity == 'Critical':
            return 4
        elif severity == 'High':
            return 3
        elif severity == 'Medium':
            return 2
        elif severity == 'Low':
            return 1
        elif severity == 'Info':
            return 0
        else:
            return 5

    @staticmethod
    def get_severity(num_severity):
        severities = {0: 'Info', 1: 'Low', 2: 'Medium', 3: 'High', 4: 'Critical'}
        if num_severity in severities.keys():
            return severities[num_severity]

        return None

    def __str__(self):
        return self.title

    def status(self):
        status = []
        if self.under_review:
            status += ['Under Review']
        if self.active:
            status += ['Active']
        else:
            status += ['Inactive']
        if self.verified:
            status += ['Verified']
        if self.mitigated or self.is_mitigated:
            status += ['Mitigated']
        if self.false_p:
            status += ['False Positive']
        if self.out_of_scope:
            status += ['Out Of Scope']
        if self.duplicate:
            status += ['Duplicate']
        if self.risk_accepted:
            status += ['Risk Accepted']
        if not len(status):
            status += ['Initial']

        return ", ".join([str(s) for s in status])

    def _age(self, start_date):
        if SLA_BUSINESS_DAYS:
            if self.mitigated:
                days = busday_count(self.date, self.mitigated.date())
            else:
                days = busday_count(self.date, get_current_date())
        else:
            if self.mitigated:
                diff = self.mitigated.date() - start_date
            else:
                diff = get_current_date() - start_date
            days = diff.days
        return days if days > 0 else 0

    @property
    def age(self):
        return self._age(self.date)

    def get_sla_start_date(self):
        if self.sla_start_date:
            return self.sla_start_date
        else:
            return self.date

    @property
    def sla_age(self):
        return self._age(self.get_sla_start_date())

    def sla_days_remaining(self):
        sla_calculation = None
        severity = self.severity
        from dojo.utils import get_system_setting
        sla_age = get_system_setting('sla_' + self.severity.lower())
        if sla_age:
            sla_calculation = sla_age - self.sla_age
        return sla_calculation

    def sla_deadline(self):
        days_remaining = self.sla_days_remaining()
        if days_remaining:
            return self.date + relativedelta(days=days_remaining)
        return None

    def github(self):
        try:
            return self.github_issue
        except GITHUB_Issue.DoesNotExist:
            return None

    def has_github_issue(self):
        try:
            issue = self.github_issue
            return True
        except GITHUB_Issue.DoesNotExist:
            return False

    def github_conf(self):
        try:
            github_product_key = GITHUB_PKey.objects.get(product=self.test.engagement.product)
            github_conf = github_product_key.conf
        except:
            github_conf = None
            pass
        return github_conf

    # newer version that can work with prefetching
    def github_conf_new(self):
        try:
            return self.test.engagement.product.github_pkey_set.all()[0].git_conf
        except:
            return None
            pass

    @property
    def has_jira_issue(self):
        import dojo.jira_link.helper as jira_helper
        return jira_helper.has_jira_issue(self)

    @cached_property
    def finding_group(self):
        group = self.finding_group_set.all().first()
        # logger.debug('finding.finding_group: %s', group)
        return group

    @cached_property
    def has_jira_group_issue(self):
        if not self.has_finding_group:
            return False

        import dojo.jira_link.helper as jira_helper
        return jira_helper.has_jira_issue(self.finding_group)

    @property
    def has_jira_configured(self):
        import dojo.jira_link.helper as jira_helper
        return jira_helper.has_jira_configured(self)

    @cached_property
    def has_finding_group(self):
        return self.finding_group is not None

    def long_desc(self):
        long_desc = ''
        long_desc += '*' + self.title + '*\n\n'
        long_desc += '*Severity:* ' + str(self.severity) + '\n\n'
        long_desc += '*Cve:* ' + str(self.cve) + '\n\n'
        long_desc += '*CVSS v3:* ' + str(self.cvssv3) + '\n\n'
        long_desc += '*Product/Engagement:* ' + self.test.engagement.product.name + ' / ' + self.test.engagement.name + '\n\n'
        if self.test.engagement.branch_tag:
            long_desc += '*Branch/Tag:* ' + self.test.engagement.branch_tag + '\n\n'
        if self.test.engagement.build_id:
            long_desc += '*BuildID:* ' + self.test.engagement.build_id + '\n\n'
        if self.test.engagement.commit_hash:
            long_desc += '*Commit hash:* ' + self.test.engagement.commit_hash + '\n\n'
        long_desc += '*Systems*: \n\n'

        for e in self.endpoints.all():
            long_desc += str(e) + '\n\n'
        long_desc += '*Description*: \n' + str(self.description) + '\n\n'
        long_desc += '*Mitigation*: \n' + str(self.mitigation) + '\n\n'
        long_desc += '*Impact*: \n' + str(self.impact) + '\n\n'
        long_desc += '*References*:' + str(self.references)
        return long_desc

    def save_no_options(self, *args, **kwargs):
        return self.save(dedupe_option=False, false_history=False, rules_option=False, product_grading_option=False,
             issue_updater_option=False, push_to_jira=False, user=None, *args, **kwargs)

    def save(self, dedupe_option=True, false_history=False, rules_option=True, product_grading_option=True,
             issue_updater_option=True, push_to_jira=False, user=None, *args, **kwargs):

        from dojo.finding import helper as finding_helper

        if not user:
            from dojo.utils import get_current_user
            user = get_current_user()

        # Title Casing
        from titlecase import titlecase
        self.title = titlecase(self.title[:511])

        # Assign the numerical severity for correct sorting order
        self.numerical_severity = Finding.get_numerical_severity(self.severity)

        # Synchronize cvssv3 score using cvssv3 vector
        if self.cvssv3:
            try:
                cvss_object = CVSS3(self.cvssv3)
                # use the environmental score, which is the most refined score
                self.cvssv3_score = cvss_object.scores()[2]
            except Exception as ex:
                logger.error("Can't compute cvssv3 score for finding id %i. Invalid cvssv3 vector found: '%s'. Exception: %s", self.id, self.cvssv3, ex)

        if rules_option:
            from dojo.utils import do_apply_rules
            do_apply_rules(self, *args, **kwargs)

        # Finding.save is called once from serializers.py with dedupe_option=False because the finding is not ready yet, for example the endpoints are not built
        # It is then called a second time with dedupe_option defaulted to true; now we can compute the hash_code and run the deduplication
        if dedupe_option:
            if (self.hash_code is not None):
                deduplicationLogger.debug("Hash_code already computed for finding")
            else:
                self.hash_code = self.compute_hash_code()
                deduplicationLogger.debug("Hash_code computed for finding: %s", self.hash_code)

        if self.pk is None:
            # We enter here during the first call from serializers.py
            false_history = True
            from dojo.utils import apply_cwe_to_template
            self = apply_cwe_to_template(self)

            if (self.file_path is not None) and (len(self.unsaved_endpoints) == 0):
                self.static_finding = True
                self.dynamic_finding = False
            elif (self.file_path is not None):
                self.static_finding = True

            # because we have reduced the number of (super()).save() calls, the helper is no longer called for new findings
            # so we call it manually
            finding_helper.update_finding_status(self, user, changed_fields={'id': (None, None)})

        else:
            # logger.debug('setting static / dynamic in save')
            # need to have an id/pk before we can access endpoints
            if (self.file_path is not None) and (self.endpoints.count() == 0):
                self.static_finding = True
                self.dynamic_finding = False
            elif (self.file_path is not None):
                self.static_finding = True

        logger.debug("Saving finding of id " + str(self.id) + " dedupe_option:" + str(dedupe_option) + " (self.pk is %s)", "None" if self.pk is None else "not None")
        super(Finding, self).save(*args, **kwargs)

        self.found_by.add(self.test.test_type)

        # only perform post processing (in celery task) if needed. this check avoids submitting 1000s of tasks to celery that will do nothing
        if dedupe_option or false_history or issue_updater_option or product_grading_option or push_to_jira:
            finding_helper.post_process_finding_save(self, dedupe_option=dedupe_option, false_history=false_history, rules_option=rules_option, product_grading_option=product_grading_option,
                issue_updater_option=issue_updater_option, push_to_jira=push_to_jira, user=user, *args, **kwargs)
        else:
            logger.debug('no options selected that require finding post processing')

    # Check if a mandatory field is empty. If it's the case, fill it with "no <fieldName> given"
    def clean(self):
        no_check = ["test", "reporter"]
        bigfields = ["description"]
        for field_obj in self._meta.fields:
            field = field_obj.name
            if field not in no_check:
                val = getattr(self, field)
                if not val and field == "title":
                    setattr(self, field, "No title given")
                if not val and field in bigfields:
                    setattr(self, field, "No %s given" % field)

    def severity_display(self):
        return self.severity

    def get_breadcrumbs(self):
        bc = self.test.get_breadcrumbs()
        bc += [{'title': str(self),
                'url': reverse('view_finding', args=(self.id,))}]
        return bc

    def get_report_requests(self):
        if self.burprawrequestresponse_set.count() >= 3:
            return self.burprawrequestresponse_set.all()[0:3]
        elif self.burprawrequestresponse_set.count() > 0:
            return self.burprawrequestresponse_set.all()

    def get_request(self):
        if self.burprawrequestresponse_set.count() > 0:
            reqres = self.burprawrequestresponse_set().first()
        return base64.b64decode(reqres.burpRequestBase64)

    def get_response(self):
        if self.burprawrequestresponse_set.count() > 0:
            reqres = self.burprawrequestresponse_set.first()
        res = base64.b64decode(reqres.burpResponseBase64)
        # Removes all blank lines
        res = re.sub(r'\n\s*\n', '\n', res)
        return res

    def latest_note(self):
        if self.notes.all():
            note = self.notes.all()[0]
            return note.date.strftime("%Y-%m-%d %H:%M:%S") + ': ' + note.author.get_full_name() + ' : ' + note.entry

        return ''

    def get_sast_source_file_path_with_link(self):
        from dojo.utils import create_bleached_link
        if self.sast_source_file_path is None:
            return None
        if self.test.engagement.source_code_management_uri is None:
            return escape(self.sast_source_file_path)
        link = self.test.engagement.source_code_management_uri + '/' + self.sast_source_file_path
        if self.sast_source_line:
            link = link + '#L' + str(self.sast_source_line)
        return create_bleached_link(link, self.sast_source_file_path)

    def get_file_path_with_link(self):
        from dojo.utils import create_bleached_link
        if self.file_path is None:
            return None
        if self.test.engagement.source_code_management_uri is None:
            return escape(self.file_path)
        link = self.test.engagement.source_code_management_uri + '/' + self.file_path
        if self.line:
            link = link + '#L' + str(self.line)
        return create_bleached_link(link, self.file_path)

    def get_references_with_links(self):
        import re
        from dojo.utils import create_bleached_link
        if self.references is None:
            return None
        matches = re.findall(r'([\(|\[]?(https?):((//)|(\\\\))+([\w\d:#@%/;$~_?\+-=\\\.&](#!)?)*[\)|\]]?)', self.references)

        processed_matches = []
        for match in matches:
            # Check if match isn't already a markdown link
            # Only replace the same matches one time, otherwise the links will be corrupted
            if not (match[0].startswith('[') or match[0].startswith('(')) and not match[0] in processed_matches:
                self.references = self.references.replace(match[0], create_bleached_link(match[0], match[0]), 1)
                processed_matches.append(match[0])

        return self.references


class FindingAdmin(admin.ModelAdmin):
    # For efficiency with large databases, display many-to-many fields with raw
    # IDs rather than multi-select
    raw_id_fields = (
        'endpoints',
        'endpoint_status',
    )


Finding.endpoints.through.__str__ = lambda \
    x: "Endpoint: " + str(x.endpoint)


class Stub_Finding(models.Model):
    title = models.TextField(max_length=1000, blank=False, null=False)
    date = models.DateField(default=get_current_date, blank=False, null=False)
    severity = models.CharField(max_length=200, blank=True, null=True)
    description = models.TextField(blank=True, null=True)
    test = models.ForeignKey(Test, editable=False, on_delete=models.CASCADE)
    reporter = models.ForeignKey(User, editable=False, default=1, on_delete=models.RESTRICT)

    class Meta:
        ordering = ('-date', 'title')

    def __str__(self):
        return self.title

    def get_breadcrumbs(self):
        bc = self.test.get_breadcrumbs()
        bc += [{'title': "Potential Finding: " + str(self),
                'url': reverse('view_potential_finding', args=(self.id,))}]
        return bc


class Finding_Group(TimeStampedModel):

    GROUP_BY_OPTIONS = [('component_name', 'Component Name'), ('component_name+component_version', 'Component Name + Version'), ('file_path', 'File path')]

    name = models.CharField(max_length=255, blank=False, null=False)
    test = models.ForeignKey(Test, on_delete=models.CASCADE)
    findings = models.ManyToManyField(Finding)
    creator = models.ForeignKey(Dojo_User, on_delete=models.RESTRICT)

    def __str__(self):
        return self.name

    @property
    def has_jira_issue(self):
        import dojo.jira_link.helper as jira_helper
        return jira_helper.has_jira_issue(self)

    @cached_property
    def severity(self):
        if not self.findings.all():
            return None
        max_number_severity = max([Finding.get_number_severity(find.severity) for find in self.findings.all()])
        return Finding.get_severity(max_number_severity)

    @cached_property
    def components(self):
        components: Dict[str, Set[Optional[str]]] = {}
        for finding in self.findings.all():
            if finding.component_name is not None:
                components.setdefault(finding.component_name, set()).add(finding.component_version)
        return "; ".join(f"""{name}: {", ".join(map(str, versions))}""" for name, versions in components.items())

    @property
    def age(self):
        if not self.findings.all():
            return None

        return max([find.age for find in self.findings.all()])

    @cached_property
    def sla_days_remaining_internal(self):
        if not self.findings.all():
            return None

        return min([find.sla_days_remaining() for find in self.findings.all() if find.sla_days_remaining()], default=None)

    def sla_days_remaining(self):
        return self.sla_days_remaining_internal

    def sla_deadline(self):
        if not self.findings.all():
            return None

        return min([find.sla_deadline() for find in self.findings.all() if find.sla_deadline()], default=None)

    # def cves(self):
    #     return ', '.join([find.cve for find in self.findings.all() if find.cve is not None])

    def status(self):
        if not self.findings.all():
            return None

        if any([find.active for find in self.findings.all()]):
            return 'Active'

        if all([find.is_mitigated for find in self.findings.all()]):
            return 'Mitigated'

        return 'Inactive'

    @cached_property
    def mitigated(self):
        return all([find.mitigated is not None for find in self.findings.all()])

    def get_sla_start_date(self):
        return min([find.get_sla_start_date() for find in self.findings.all()])

    def get_absolute_url(self):
        from django.urls import reverse
        return reverse('view_test', args=[str(self.test.id)])

    class Meta:
        ordering = ['id']


class Finding_Template(models.Model):
    title = models.TextField(max_length=1000)
    cwe = models.IntegerField(default=None, null=True, blank=True)
    cve_regex = RegexValidator(regex=r'^[A-Z]{1,10}(-\d+)+$',
                               message="Vulnerability ID must be entered in the format: 'ABC-9999-9999'.")
    cve = models.CharField(validators=[cve_regex], max_length=28, null=True, blank=False)
    cvssv3_regex = RegexValidator(regex=r'^AV:[NALP]|AC:[LH]|PR:[UNLH]|UI:[NR]|S:[UC]|[CIA]:[NLH]', message="CVSS must be entered in format: 'AV:N/AC:L/PR:N/UI:N/S:C/C:H/I:H/A:H'")
    cvssv3 = models.TextField(validators=[cvssv3_regex], max_length=117, null=True)
    severity = models.CharField(max_length=200, null=True, blank=True)
    description = models.TextField(null=True, blank=True)
    mitigation = models.TextField(null=True, blank=True)
    impact = models.TextField(null=True, blank=True)
    references = models.TextField(null=True, blank=True, db_column="refs")
    last_used = models.DateTimeField(null=True, editable=False)
    numerical_severity = models.CharField(max_length=4, null=True, blank=True, editable=False)
    template_match = models.BooleanField(default=False, verbose_name=_('Template Match Enabled'), help_text=_("Enables this template for matching remediation advice. Match will be applied to all active, verified findings by CWE."))
    template_match_title = models.BooleanField(default=False, verbose_name=_('Match Template by Title and CWE'), help_text=_('Matches by title text (contains search) and CWE.'))

    tags = TagField(blank=True, force_lowercase=True, help_text=_("Add tags that help describe this finding template. Choose from the list or add new tags. Press Enter key to add."))

    SEVERITIES = {'Info': 4, 'Low': 3, 'Medium': 2,
                  'High': 1, 'Critical': 0}

    class Meta:
        ordering = ['-cwe']

    def __str__(self):
        return self.title

    def get_breadcrumbs(self):
        bc = [{'title': str(self),
               'url': reverse('view_template', args=(self.id,))}]
        return bc

    def get_absolute_url(self):
        from django.urls import reverse
        return reverse('edit_template', args=[str(self.id)])


class Check_List(models.Model):
    session_management = models.CharField(max_length=50, default='none')
    session_issues = models.ManyToManyField(Finding,
                                            related_name='session_issues',
                                            blank=True)
    encryption_crypto = models.CharField(max_length=50, default='none')
    crypto_issues = models.ManyToManyField(Finding,
                                           related_name='crypto_issues',
                                           blank=True)
    configuration_management = models.CharField(max_length=50, default='')
    config_issues = models.ManyToManyField(Finding,
                                           related_name='config_issues',
                                           blank=True)
    authentication = models.CharField(max_length=50, default='none')
    auth_issues = models.ManyToManyField(Finding,
                                         related_name='auth_issues',
                                         blank=True)
    authorization_and_access_control = models.CharField(max_length=50,
                                                        default='none')
    author_issues = models.ManyToManyField(Finding,
                                           related_name='author_issues',
                                           blank=True)
    data_input_sanitization_validation = models.CharField(max_length=50,
                                                          default='none')
    data_issues = models.ManyToManyField(Finding, related_name='data_issues',
                                         blank=True)
    sensitive_data = models.CharField(max_length=50, default='none')
    sensitive_issues = models.ManyToManyField(Finding,
                                              related_name='sensitive_issues',
                                              blank=True)
    other = models.CharField(max_length=50, default='none')
    other_issues = models.ManyToManyField(Finding, related_name='other_issues',
                                          blank=True)
    engagement = models.ForeignKey(Engagement, editable=False,
                                   related_name='eng_for_check', on_delete=models.CASCADE)

    @staticmethod
    def get_status(pass_fail):
        if pass_fail == 'Pass':
            return 'success'
        elif pass_fail == 'Fail':
            return 'danger'
        else:
            return 'warning'

    def get_breadcrumb(self):
        bc = self.engagement.get_breadcrumb()
        bc += [{'title': "Check List",
                'url': reverse('complete_checklist',
                               args=(self.engagement.id,))}]
        return bc


class BurpRawRequestResponse(models.Model):
    finding = models.ForeignKey(Finding, blank=True, null=True, on_delete=models.CASCADE)
    burpRequestBase64 = models.BinaryField()
    burpResponseBase64 = models.BinaryField()

    def get_request(self):
        return str(base64.b64decode(self.burpRequestBase64), errors='ignore')

    def get_response(self):
        res = str(base64.b64decode(self.burpResponseBase64), errors='ignore')
        # Removes all blank lines
        res = re.sub(r'\n\s*\n', '\n', res)
        return res


class Risk_Acceptance(models.Model):
    TREATMENT_ACCEPT = 'A'
    TREATMENT_AVOID = 'V'
    TREATMENT_MITIGATE = 'M'
    TREATMENT_FIX = 'F'
    TREATMENT_TRANSFER = 'T'

    TREATMENT_CHOICES = [
        (TREATMENT_ACCEPT, 'Accept (The risk is acknowledged, yet remains)'),
        (TREATMENT_AVOID, 'Avoid (Do not engage with whatever creates the risk)'),
        (TREATMENT_MITIGATE, 'Mitigate (The risk still exists, yet compensating controls make it less of a threat)'),
        (TREATMENT_FIX, 'Fix (The risk is eradicated)'),
        (TREATMENT_TRANSFER, 'Transfer (The risk is transferred to a 3rd party)'),
    ]

    name = models.CharField(max_length=100, null=False, blank=False, help_text=_("Descriptive name which in the future may also be used to group risk acceptances together across engagements and products"))

    accepted_findings = models.ManyToManyField(Finding)

    recommendation = models.CharField(choices=TREATMENT_CHOICES, max_length=2, null=False, default=TREATMENT_FIX, help_text=_("Recommendation from the security team."), verbose_name=_('Security Recommendation'))

    recommendation_details = models.TextField(null=True,
                                      blank=True,
                                      help_text=_("Explanation of security recommendation"), verbose_name=_('Security Recommendation Details'))

    decision = models.CharField(choices=TREATMENT_CHOICES, max_length=2, null=False, default=TREATMENT_ACCEPT, help_text=_("Risk treatment decision by risk owner"))
    decision_details = models.TextField(default=None, blank=True, null=True, help_text=_('If a compensating control exists to mitigate the finding or reduce risk, then list the compensating control(s).'))

    accepted_by = models.CharField(max_length=200, default=None, null=True, blank=True, verbose_name=_('Accepted By'), help_text=_("The person that accepts the risk, can be outside of DefectDojo."))
    path = models.FileField(upload_to='risk/%Y/%m/%d',
                            editable=True, null=True,
                            blank=True, verbose_name=_('Proof'))
    owner = models.ForeignKey(Dojo_User, editable=True, on_delete=models.RESTRICT, help_text=_("User in DefectDojo owning this acceptance. Only the owner and staff users can edit the risk acceptance."))

    expiration_date = models.DateTimeField(default=None, null=True, blank=True, help_text=_('When the risk acceptance expires, the findings will be reactivated (unless disabled below).'))
    expiration_date_warned = models.DateTimeField(default=None, null=True, blank=True, help_text=_('(readonly) Date at which notice about the risk acceptance expiration was sent.'))
    expiration_date_handled = models.DateTimeField(default=None, null=True, blank=True, help_text=_('(readonly) When the risk acceptance expiration was handled (manually or by the daily job).'))
    reactivate_expired = models.BooleanField(null=False, blank=False, default=True, verbose_name=_('Reactivate findings on expiration'), help_text=_('Reactivate findings when risk acceptance expires?'))
    restart_sla_expired = models.BooleanField(default=False, null=False, verbose_name=_('Restart SLA on expiration'), help_text=_("When enabled, the SLA for findings is restarted when the risk acceptance expires."))

    notes = models.ManyToManyField(Notes, editable=False)
    created = models.DateTimeField(null=False, editable=False, auto_now_add=True)
    updated = models.DateTimeField(editable=False, auto_now=True)

    def __str__(self):
        return str(self.name)

    def filename(self):
        # logger.debug('path: "%s"', self.path)
        if not self.path:
            return None
        return os.path.basename(self.path.name)

    @property
    def name_and_expiration_info(self):
        return str(self.name) + (' (expired ' if self.is_expired else ' (expires ') + (timezone.localtime(self.expiration_date).strftime("%b %d, %Y") if self.expiration_date else 'Never') + ')'

    def get_breadcrumbs(self):
        bc = self.engagement_set.first().get_breadcrumbs()
        bc += [{'title': str(self),
                'url': reverse('view_risk_acceptance', args=(
                    self.engagement_set.first().product.id, self.id,))}]
        return bc

    @property
    def is_expired(self):
        return self.expiration_date_handled is not None

    # relationship is many to many, but we use it as one-to-many
    @property
    def engagement(self):
        engs = self.engagement_set.all()
        if engs:
            return engs[0]

        return None


class FileAccessToken(models.Model):
    """This will allow reports to request the images without exposing the
    media root to the world without
    authentication"""
    user = models.ForeignKey(User, null=False, blank=False, on_delete=models.CASCADE)
    file = models.ForeignKey(FileUpload, null=False, blank=False, on_delete=models.CASCADE)
    token = models.CharField(max_length=255)
    size = models.CharField(max_length=9,
                            choices=(
                                ('small', 'Small'),
                                ('medium', 'Medium'),
                                ('large', 'Large'),
                                ('thumbnail', 'Thumbnail'),
                                ('original', 'Original')),
                            default='medium')

    def save(self, *args, **kwargs):
        if not self.token:
            self.token = uuid4()
        return super(FileAccessToken, self).save(*args, **kwargs)


class BannerConf(models.Model):
    banner_enable = models.BooleanField(default=False, null=True, blank=True)
    banner_message = models.CharField(max_length=500, help_text=_("This message will be displayed on the login page. It can contain basic html tags, for example <a href='https://www.fred.com' style='color: #337ab7;' target='_blank'>https://example.com</a>"), default='')


class GITHUB_Conf(models.Model):
    configuration_name = models.CharField(max_length=2000, help_text=_("Enter a name to give to this configuration"), default='')
    api_key = models.CharField(max_length=2000, help_text=_("Enter your Github API Key"), default='')

    def __str__(self):
        return self.configuration_name


class GITHUB_Issue(models.Model):
    issue_id = models.CharField(max_length=200)
    issue_url = models.URLField(max_length=2000, verbose_name=_('GitHub issue URL'))
    finding = models.OneToOneField(Finding, null=True, blank=True, on_delete=models.CASCADE)

    def __str__(self):
        return str(self.issue_id) + '| GitHub Issue URL: ' + str(self.issue_url)


class GITHUB_Clone(models.Model):
    github_id = models.CharField(max_length=200)
    github_clone_id = models.CharField(max_length=200)


class GITHUB_Details_Cache(models.Model):
    github_id = models.CharField(max_length=200)
    github_key = models.CharField(max_length=200)
    github_status = models.CharField(max_length=200)
    github_resolution = models.CharField(max_length=200)


class GITHUB_PKey(models.Model):
    product = models.ForeignKey(Product, on_delete=models.CASCADE)

    git_project = models.CharField(max_length=200, blank=True, verbose_name=_('Github project'), help_text=_('Specify your project location. (:user/:repo)'))
    git_conf = models.ForeignKey(GITHUB_Conf, verbose_name=_('Github Configuration'),
                                 null=True, blank=True, on_delete=models.CASCADE)
    git_push_notes = models.BooleanField(default=False, blank=True, help_text=_("Notes added to findings will be automatically added to the corresponding github issue"))

    def __str__(self):
        return self.product.name + " | " + self.git_project


class JIRA_Instance(models.Model):
    configuration_name = models.CharField(max_length=2000, help_text=_("Enter a name to give to this configuration"), default='')
    url = models.URLField(max_length=2000, verbose_name=_('JIRA URL'), help_text=_("For more information how to configure Jira, read the DefectDojo documentation."))
    username = models.CharField(max_length=2000)
    password = models.CharField(max_length=2000)

    if hasattr(settings, 'JIRA_ISSUE_TYPE_CHOICES_CONFIG'):
        default_issue_type_choices = settings.JIRA_ISSUE_TYPE_CHOICES_CONFIG
    else:
        default_issue_type_choices = (
                                        ('Task', 'Task'),
                                        ('Story', 'Story'),
                                        ('Epic', 'Epic'),
                                        ('Spike', 'Spike'),
                                        ('Bug', 'Bug'),
                                        ('Security', 'Security')
                                    )
    default_issue_type = models.CharField(max_length=15,
                                          choices=default_issue_type_choices,
                                          default='Bug',
                                          help_text=_('You can define extra issue types in settings.py'))
    issue_template_dir = models.CharField(max_length=255,
                                      null=True,
                                      blank=True,
                                      help_text=_("Choose the folder containing the Django templates used to render the JIRA issue description. These are stored in dojo/templates/issue-trackers. Leave empty to use the default jira_full templates."))
    epic_name_id = models.IntegerField(help_text=_("To obtain the 'Epic name id' visit https://<YOUR JIRA URL>/rest/api/2/field and search for Epic Name. Copy the number out of cf[number] and paste it here."))
    open_status_key = models.IntegerField(verbose_name=_('Reopen Transition ID'), help_text=_("Transition ID to Re-Open JIRA issues, visit https://<YOUR JIRA URL>/rest/api/latest/issue/<ANY VALID ISSUE KEY>/transitions?expand=transitions.fields to find the ID for your JIRA instance"))
    close_status_key = models.IntegerField(verbose_name=_('Close Transition ID'), help_text=_("Transition ID to Close JIRA issues, visit https://<YOUR JIRA URL>/rest/api/latest/issue/<ANY VALID ISSUE KEY>/transitions?expand=transitions.fields to find the ID for your JIRA instance"))
    info_mapping_severity = models.CharField(max_length=200, help_text=_("Maps to the 'Priority' field in Jira. For example: Info"))
    low_mapping_severity = models.CharField(max_length=200, help_text=_("Maps to the 'Priority' field in Jira. For example: Low"))
    medium_mapping_severity = models.CharField(max_length=200, help_text=_("Maps to the 'Priority' field in Jira. For example: Medium"))
    high_mapping_severity = models.CharField(max_length=200, help_text=_("Maps to the 'Priority' field in Jira. For example: High"))
    critical_mapping_severity = models.CharField(max_length=200, help_text=_("Maps to the 'Priority' field in Jira. For example: Critical"))
    finding_text = models.TextField(null=True, blank=True, help_text=_("Additional text that will be added to the finding in Jira. For example including how the finding was created or who to contact for more information."))
    accepted_mapping_resolution = models.CharField(null=True, blank=True, max_length=300, help_text=_('JIRA resolution names (comma-separated values) that maps to an Accepted Finding'))
    false_positive_mapping_resolution = models.CharField(null=True, blank=True, max_length=300, help_text=_('JIRA resolution names (comma-separated values) that maps to a False Positive Finding'))
    global_jira_sla_notification = models.BooleanField(default=True, blank=False, verbose_name=_("Globally send SLA notifications as comment?"), help_text=_("This setting can be overidden at the Product level"))

    @property
    def accepted_resolutions(self):
        return [m.strip() for m in (self.accepted_mapping_resolution or '').split(',')]

    @property
    def false_positive_resolutions(self):
        return [m.strip() for m in (self.false_positive_mapping_resolution or '').split(',')]

    def __str__(self):
        return self.configuration_name + " | " + self.url + " | " + self.username

    def get_priority(self, status):
        if status == 'Info':
            return self.info_mapping_severity
        elif status == 'Low':
            return self.low_mapping_severity
        elif status == 'Medium':
            return self.medium_mapping_severity
        elif status == 'High':
            return self.high_mapping_severity
        elif status == 'Critical':
            return self.critical_mapping_severity
        else:
            return 'N/A'


# declare form here as we can't import forms.py due to circular imports not even locally
class JIRAForm_Admin(forms.ModelForm):
    password = forms.CharField(widget=forms.PasswordInput, required=True)

    # django doesn't seem to have an easy way to handle password fields as PasswordInput requires reentry of passwords
    password_from_db = None

    def __init__(self, *args, **kwargs):
        super().__init__(*args, **kwargs)
        if self.instance:
            # keep password from db to use if the user entered no password
            self.password_from_db = self.instance.password
            self.fields['password'].required = False

    def clean(self):
        cleaned_data = super().clean()
        if not cleaned_data['password']:
            cleaned_data['password'] = self.password_from_db

        return cleaned_data


class JIRA_Instance_Admin(admin.ModelAdmin):
    form = JIRAForm_Admin


class JIRA_Project(models.Model):
    jira_instance = models.ForeignKey(JIRA_Instance, verbose_name=_('JIRA Instance'),
                             null=True, blank=True, on_delete=models.PROTECT)
    project_key = models.CharField(max_length=200, blank=True)
    product = models.ForeignKey(Product, on_delete=models.CASCADE, null=True)
    issue_template_dir = models.CharField(max_length=255,
                                      null=True,
                                      blank=True,
                                      help_text=_("Choose the folder containing the Django templates used to render the JIRA issue description. These are stored in dojo/templates/issue-trackers. Leave empty to use the default jira_full templates."))
    engagement = models.OneToOneField(Engagement, on_delete=models.CASCADE, null=True, blank=True)
    component = models.CharField(max_length=200, blank=True)
    push_all_issues = models.BooleanField(default=False, blank=True,
         help_text=_("Automatically maintain parity with JIRA. Always create and update JIRA tickets for findings in this Product."))
    enable_engagement_epic_mapping = models.BooleanField(default=False,
                                                         blank=True)
    push_notes = models.BooleanField(default=False, blank=True)
    product_jira_sla_notification = models.BooleanField(default=False, blank=True, verbose_name=_("Send SLA notifications as comment?"))
    risk_acceptance_expiration_notification = models.BooleanField(default=False, blank=True, verbose_name=_("Send Risk Acceptance expiration notifications as comment?"))

    def clean(self):
        if not self.jira_instance:
            raise ValidationError('Cannot save JIRA Project Configuration without JIRA Instance')

    def __str__(self):
        return ('%s: ' + self.project_key + '(%s)') % (str(self.id), str(self.jira_instance.url) if self.jira_instance else 'None')


# declare form here as we can't import forms.py due to circular imports not even locally
class JIRAForm_Admin(forms.ModelForm):
    password = forms.CharField(widget=forms.PasswordInput, required=True)

    # django doesn't seem to have an easy way to handle password fields as PasswordInput requires reentry of passwords
    password_from_db = None

    def __init__(self, *args, **kwargs):
        super().__init__(*args, **kwargs)
        if self.instance:
            # keep password from db to use if the user entered no password
            self.password_from_db = self.instance.password
            self.fields['password'].required = False

    def clean(self):
        cleaned_data = super().clean()
        if not cleaned_data['password']:
            cleaned_data['password'] = self.password_from_db

        return cleaned_data


class JIRA_Conf_Admin(admin.ModelAdmin):
    form = JIRAForm_Admin


class JIRA_Issue(models.Model):
    jira_project = models.ForeignKey(JIRA_Project, on_delete=models.CASCADE, null=True)
    jira_id = models.CharField(max_length=200)
    jira_key = models.CharField(max_length=200)
    finding = models.OneToOneField(Finding, null=True, blank=True, on_delete=models.CASCADE)
    engagement = models.OneToOneField(Engagement, null=True, blank=True, on_delete=models.CASCADE)
    finding_group = models.OneToOneField(Finding_Group, null=True, blank=True, on_delete=models.CASCADE)

    jira_creation = models.DateTimeField(editable=True,
                                         null=True,
                                         verbose_name=_('Jira creation'),
                                         help_text=_("The date a Jira issue was created from this finding."))
    jira_change = models.DateTimeField(editable=True,
                                       null=True,
                                       verbose_name=_('Jira last update'),
                                       help_text=_("The date the linked Jira issue was last modified."))

    def set_obj(self, obj):
        if type(obj) == Finding:
            self.finding = obj
        elif type(obj) == Finding_Group:
            self.finding_group = obj
        elif type(obj) == Engagement:
            self.engagement = obj
        else:
            raise ValueError('unknown objec type whiel creating JIRA_Issue: %s', to_str_typed(obj))

    def __str__(self):
        text = ""
        if self.finding:
            text = self.finding.test.engagement.product.name + " | Finding: " + self.finding.title + ", ID: " + str(self.finding.id)
        elif self.engagement:
            text = self.engagement.product.name + " | Engagement: " + self.engagement.name + ", ID: " + str(self.engagement.id)
        return text + " | Jira Key: " + str(self.jira_key)


NOTIFICATION_CHOICES = (
    ("slack", "slack"), ("msteams", "msteams"), ("mail", "mail"),
    ("alert", "alert")
)

DEFAULT_NOTIFICATION = ("alert", "alert")


class Notifications(models.Model):
    product_type_added = MultiSelectField(choices=NOTIFICATION_CHOICES, default=DEFAULT_NOTIFICATION, blank=True)
    product_added = MultiSelectField(choices=NOTIFICATION_CHOICES, default=DEFAULT_NOTIFICATION, blank=True)
    engagement_added = MultiSelectField(choices=NOTIFICATION_CHOICES, default=DEFAULT_NOTIFICATION, blank=True)
    test_added = MultiSelectField(choices=NOTIFICATION_CHOICES, default=DEFAULT_NOTIFICATION, blank=True)
<<<<<<< HEAD
    scan_added = MultiSelectField(choices=NOTIFICATION_CHOICES, default=DEFAULT_NOTIFICATION, blank=True, help_text=_('Triggered whenever an (re-)import has been done that created/updated/closed findings.'))
    jira_update = MultiSelectField(choices=NOTIFICATION_CHOICES, default=DEFAULT_NOTIFICATION, blank=True, verbose_name=_("JIRA problems"), help_text=_("JIRA sync happens in the background, errors will be shown as notifications/alerts so make sure to subscribe"))
=======
    scan_added = MultiSelectField(choices=NOTIFICATION_CHOICES, default=DEFAULT_NOTIFICATION, blank=True, help_text='Triggered whenever an (re-)import has been done that created/updated/closed findings.')
    jira_update = MultiSelectField(choices=NOTIFICATION_CHOICES, default=DEFAULT_NOTIFICATION, blank=True, verbose_name="JIRA problems", help_text="JIRA sync happens in the background, errors will be shown as notifications/alerts so make sure to subscribe")
>>>>>>> 4f5dc389
    upcoming_engagement = MultiSelectField(choices=NOTIFICATION_CHOICES, default=DEFAULT_NOTIFICATION, blank=True)
    stale_engagement = MultiSelectField(choices=NOTIFICATION_CHOICES, default=DEFAULT_NOTIFICATION, blank=True)
    auto_close_engagement = MultiSelectField(choices=NOTIFICATION_CHOICES, default=DEFAULT_NOTIFICATION, blank=True)
    close_engagement = MultiSelectField(choices=NOTIFICATION_CHOICES, default=DEFAULT_NOTIFICATION, blank=True)
    user_mentioned = MultiSelectField(choices=NOTIFICATION_CHOICES, default=DEFAULT_NOTIFICATION, blank=True)
    code_review = MultiSelectField(choices=NOTIFICATION_CHOICES, default=DEFAULT_NOTIFICATION, blank=True)
    review_requested = MultiSelectField(choices=NOTIFICATION_CHOICES, default=DEFAULT_NOTIFICATION, blank=True)
    other = MultiSelectField(choices=NOTIFICATION_CHOICES, default=DEFAULT_NOTIFICATION, blank=True)
    user = models.ForeignKey(Dojo_User, default=None, null=True, editable=False, on_delete=models.CASCADE)
    product = models.ForeignKey(Product, default=None, null=True, editable=False, on_delete=models.CASCADE)
    sla_breach = MultiSelectField(choices=NOTIFICATION_CHOICES, default=DEFAULT_NOTIFICATION, blank=True,
<<<<<<< HEAD
        verbose_name=_('SLA breach'),
        help_text=_('Get notified of (upcoming) SLA breaches'))
=======
        verbose_name="SLA breach",
        help_text="Get notified of (upcoming) SLA breaches")
>>>>>>> 4f5dc389
    risk_acceptance_expiration = MultiSelectField(choices=NOTIFICATION_CHOICES, default='alert', blank=True,
        verbose_name=_('Risk Acceptance Expiration'),
        help_text=_('Get notified of (upcoming) Risk Acceptance expiries'))

    class Meta:
        constraints = [
            models.UniqueConstraint(fields=['user', 'product'], name="notifications_user_product")
        ]
        indexes = [
            models.Index(fields=['user', 'product']),
        ]

    @classmethod
    def merge_notifications_list(cls, notifications_list):
        if not notifications_list:
            return []

        result = None
        for notifications in notifications_list:
            if result is None:
                # we start by copying the first instance, because creating a new instance would set all notification columns to 'alert' :-()
                result = notifications
                # result.pk = None # detach from db
            else:
                # TODO This concat looks  better, but requires Python 3.6+
                # result.scan_added = [*result.scan_added, *notifications.scan_added]
                from dojo.utils import merge_sets_safe
                result.product_type_added = merge_sets_safe(result.product_type_added, notifications.product_type_added)
                result.product_added = merge_sets_safe(result.product_added, notifications.product_added)
                result.engagement_added = merge_sets_safe(result.engagement_added, notifications.engagement_added)
                result.test_added = merge_sets_safe(result.test_added, notifications.test_added)
                result.scan_added = merge_sets_safe(result.scan_added, notifications.scan_added)
                result.jira_update = merge_sets_safe(result.jira_update, notifications.jira_update)
                result.upcoming_engagement = merge_sets_safe(result.upcoming_engagement, notifications.upcoming_engagement)
                result.stale_engagement = merge_sets_safe(result.stale_engagement, notifications.stale_engagement)
                result.auto_close_engagement = merge_sets_safe(result.auto_close_engagement, notifications.auto_close_engagement)
                result.close_engagement = merge_sets_safe(result.close_engagement, notifications.close_engagement)
                result.user_mentioned = merge_sets_safe(result.user_mentioned, notifications.user_mentioned)
                result.code_review = merge_sets_safe(result.code_review, notifications.code_review)
                result.review_requested = merge_sets_safe(result.review_requested, notifications.review_requested)
                result.other = merge_sets_safe(result.other, notifications.other)
                result.sla_breach = merge_sets_safe(result.sla_breach, notifications.sla_breach)
                result.risk_acceptance_expiration = merge_sets_safe(result.risk_acceptance_expiration, notifications.risk_acceptance_expiration)

        return result


class Tool_Product_Settings(models.Model):
    name = models.CharField(max_length=200, null=False)
    description = models.CharField(max_length=2000, null=True, blank=True)
    url = models.CharField(max_length=2000, null=True, blank=True)
    product = models.ForeignKey(Product, default=1, editable=False, on_delete=models.CASCADE)
    tool_configuration = models.ForeignKey(Tool_Configuration, null=False,
                                           related_name='tool_configuration', on_delete=models.CASCADE)
    tool_project_id = models.CharField(max_length=200, null=True, blank=True)
    notes = models.ManyToManyField(Notes, blank=True, editable=False)

    class Meta:
        ordering = ['name']


class Tool_Product_History(models.Model):
    product = models.ForeignKey(Tool_Product_Settings, editable=False, on_delete=models.CASCADE)
    last_scan = models.DateTimeField(null=False, editable=False, default=now)
    succesfull = models.BooleanField(default=True, verbose_name=_('Succesfully'))
    configuration_details = models.CharField(max_length=2000, null=True,
                                             blank=True)


class Alerts(models.Model):
    title = models.CharField(max_length=250, default='', null=False)
    description = models.CharField(max_length=2000, null=True, blank=True)
    url = models.URLField(max_length=2000, null=True, blank=True)
    source = models.CharField(max_length=100, default='Generic')
    icon = models.CharField(max_length=25, default='icon-user-check')
    user_id = models.ForeignKey(User, null=True, editable=False, on_delete=models.CASCADE)
    created = models.DateTimeField(null=False, editable=False, default=now)

    class Meta:
        ordering = ['-created']


class Cred_User(models.Model):
    name = models.CharField(max_length=200, null=False)
    username = models.CharField(max_length=200, null=False)
    password = models.CharField(max_length=600, null=False)
    role = models.CharField(max_length=200, null=False)
    authentication = models.CharField(max_length=15,
                                      choices=(
                                          ('Form', 'Form Authentication'),
                                          ('SSO', 'SSO Redirect')),
                                      default='Form')
    http_authentication = models.CharField(max_length=15,
                                           choices=(
                                               ('Basic', 'Basic'),
                                               ('NTLM', 'NTLM')),
                                           null=True, blank=True)
    description = models.CharField(max_length=2000, null=True, blank=True)
    url = models.URLField(max_length=2000, null=False)
    environment = models.ForeignKey(Development_Environment, null=False, on_delete=models.RESTRICT)
    login_regex = models.CharField(max_length=200, null=True, blank=True)
    logout_regex = models.CharField(max_length=200, null=True, blank=True)
    notes = models.ManyToManyField(Notes, blank=True, editable=False)
    is_valid = models.BooleanField(default=True, verbose_name=_('Login is valid'))

    class Meta:
        ordering = ['name']

    def __str__(self):
        return self.name + " (" + self.role + ")"


class Cred_Mapping(models.Model):
    cred_id = models.ForeignKey(Cred_User, null=False,
                                related_name="cred_user",
                                verbose_name=_('Credential'), on_delete=models.CASCADE)
    product = models.ForeignKey(Product, null=True, blank=True,
                                related_name="product", on_delete=models.CASCADE)
    finding = models.ForeignKey(Finding, null=True, blank=True,
                                related_name="finding", on_delete=models.CASCADE)
    engagement = models.ForeignKey(Engagement, null=True, blank=True,
                                   related_name="engagement", on_delete=models.CASCADE)
    test = models.ForeignKey(Test, null=True, blank=True, related_name="test", on_delete=models.CASCADE)
    is_authn_provider = models.BooleanField(default=False,
                                            verbose_name=_('Authentication Provider'))
    url = models.URLField(max_length=2000, null=True, blank=True)

    def __str__(self):
        return self.cred_id.name + " (" + self.cred_id.role + ")"


class Language_Type(models.Model):
    language = models.CharField(max_length=100, null=False)
    color = models.CharField(max_length=7, null=True, blank=True, verbose_name=_('HTML color'))

    def __str__(self):
        return self.language


class Languages(models.Model):
    language = models.ForeignKey(Language_Type, on_delete=models.CASCADE)
    product = models.ForeignKey(Product, on_delete=models.CASCADE)
    user = models.ForeignKey(User, editable=True, blank=True, null=True, on_delete=models.RESTRICT)
    files = models.IntegerField(blank=True, null=True, verbose_name=_('Number of files'))
    blank = models.IntegerField(blank=True, null=True, verbose_name=_('Number of blank lines'))
    comment = models.IntegerField(blank=True, null=True, verbose_name=_('Number of comment lines'))
    code = models.IntegerField(blank=True, null=True, verbose_name=_('Number of code lines'))
    created = models.DateTimeField(null=False, editable=False, default=now)

    def __str__(self):
        return self.language.language

    class Meta:
        unique_together = [('language', 'product')]


class App_Analysis(models.Model):
    product = models.ForeignKey(Product, on_delete=models.CASCADE)
    name = models.CharField(max_length=200, null=False)
    user = models.ForeignKey(User, editable=True, on_delete=models.RESTRICT)
    confidence = models.IntegerField(blank=True, null=True, verbose_name=_('Confidence level'))
    version = models.CharField(max_length=200, null=True, blank=True, verbose_name=_('Version Number'))
    icon = models.CharField(max_length=200, null=True, blank=True)
    website = models.URLField(max_length=400, null=True, blank=True)
    website_found = models.URLField(max_length=400, null=True, blank=True)
    created = models.DateTimeField(null=False, editable=False, default=now)

    tags = TagField(blank=True, force_lowercase=True)

    def __str__(self):
        return self.name + " | " + self.product.name


class Objects_Review(models.Model):
    name = models.CharField(max_length=100, null=True, blank=True)
    created = models.DateTimeField(null=False, editable=False, default=now)

    def __str__(self):
        return self.name


class Objects_Product(models.Model):
    product = models.ForeignKey(Product, on_delete=models.CASCADE)
    name = models.CharField(max_length=100, null=True, blank=True)
    path = models.CharField(max_length=600, verbose_name=_('Full file path'),
                            null=True, blank=True)
    folder = models.CharField(max_length=400, verbose_name=_('Folder'),
                              null=True, blank=True)
    artifact = models.CharField(max_length=400, verbose_name=_('Artifact'),
                                null=True, blank=True)
    review_status = models.ForeignKey(Objects_Review, on_delete=models.CASCADE)
    created = models.DateTimeField(null=False, editable=False, default=now)

    tags = TagField(blank=True, force_lowercase=True, help_text=_("Add tags that help describe this object. Choose from the list or add new tags. Press Enter key to add."))

    def __str__(self):
        name = None
        if self.path is not None:
            name = self.path
        elif self.folder is not None:
            name = self.folder
        elif self.artifact is not None:
            name = self.artifact

        return name


class Testing_Guide_Category(models.Model):
    name = models.CharField(max_length=300)
    created = models.DateTimeField(null=False, editable=False, default=now)
    updated = models.DateTimeField(editable=False, default=now)

    class Meta:
        ordering = ('name',)

    def __str__(self):
        return self.name


class Testing_Guide(models.Model):
    testing_guide_category = models.ForeignKey(Testing_Guide_Category, on_delete=models.CASCADE)
    identifier = models.CharField(max_length=20, blank=True, null=True, help_text=_("Test Unique Identifier"))
    name = models.CharField(max_length=400, help_text=_("Name of the test"))
    summary = models.CharField(max_length=800, help_text=_("Summary of the test"))
    objective = models.CharField(max_length=800, help_text=_("Objective of the test"))
    how_to_test = models.TextField(default=None, help_text=_("How to test the objective"))
    results_expected = models.CharField(max_length=800, help_text=_("What the results look like for a test"))
    created = models.DateTimeField(null=False, editable=False, default=now)
    updated = models.DateTimeField(editable=False, default=now)

    def __str__(self):
        return self.testing_guide_category.name + ': ' + self.name


class Benchmark_Type(models.Model):
    name = models.CharField(max_length=300)
    version = models.CharField(max_length=15)
    source = (('PCI', 'PCI'),
              ('OWASP ASVS', 'OWASP ASVS'),
              ('OWASP Mobile ASVS', 'OWASP Mobile ASVS'))
    benchmark_source = models.CharField(max_length=20, blank=False,
                                        null=True, choices=source,
                                        default='OWASP ASVS')
    created = models.DateTimeField(null=False, editable=False, default=now)
    updated = models.DateTimeField(editable=False, default=now)
    enabled = models.BooleanField(default=True)

    def __str__(self):
        return self.name + " " + self.version


class Benchmark_Category(models.Model):
    type = models.ForeignKey(Benchmark_Type, verbose_name=_('Benchmark Type'), on_delete=models.CASCADE)
    name = models.CharField(max_length=300)
    objective = models.TextField()
    references = models.TextField(blank=True, null=True)
    enabled = models.BooleanField(default=True)
    created = models.DateTimeField(null=False, editable=False, default=now)
    updated = models.DateTimeField(editable=False, default=now)

    class Meta:
        ordering = ('name',)

    def __str__(self):
        return self.name + ': ' + self.type.name


class Benchmark_Requirement(models.Model):
    category = models.ForeignKey(Benchmark_Category, on_delete=models.CASCADE)
    objective_number = models.CharField(max_length=15, null=True, blank=True)
    objective = models.TextField()
    references = models.TextField(blank=True, null=True)
    level_1 = models.BooleanField(default=False)
    level_2 = models.BooleanField(default=False)
    level_3 = models.BooleanField(default=False)
    enabled = models.BooleanField(default=True)
    cwe_mapping = models.ManyToManyField(CWE, blank=True)
    testing_guide = models.ManyToManyField(Testing_Guide, blank=True)
    created = models.DateTimeField(null=False, editable=False, default=now)
    updated = models.DateTimeField(editable=False, default=now)

    def __str__(self):
        return str(self.objective_number) + ': ' + self.category.name


class Benchmark_Product(models.Model):
    product = models.ForeignKey(Product, on_delete=models.CASCADE)
    control = models.ForeignKey(Benchmark_Requirement, on_delete=models.CASCADE)
    pass_fail = models.BooleanField(default=False, verbose_name=_('Pass'),
                                    help_text=_('Does the product meet the requirement?'))
    enabled = models.BooleanField(default=True,
                                  help_text=_('Applicable for this specific product.'))
    notes = models.ManyToManyField(Notes, blank=True, editable=False)
    created = models.DateTimeField(null=False, editable=False, default=now)
    updated = models.DateTimeField(editable=False, default=now)

    def __str__(self):
        return self.product.name + ': ' + self.control.objective_number + ': ' + self.control.category.name

    class Meta:
        unique_together = [('product', 'control')]


class Benchmark_Product_Summary(models.Model):
    product = models.ForeignKey(Product, on_delete=models.CASCADE)
    benchmark_type = models.ForeignKey(Benchmark_Type, on_delete=models.CASCADE)
    asvs_level = (('Level 1', 'Level 1'),
                    ('Level 2', 'Level 2'),
                    ('Level 3', 'Level 3'))
    desired_level = models.CharField(max_length=15,
                                     null=False, choices=asvs_level,
                                     default='Level 1')
    current_level = models.CharField(max_length=15, blank=True,
                                     null=True, choices=asvs_level,
                                     default='None')
    asvs_level_1_benchmark = models.IntegerField(null=False, default=0, help_text=_("Total number of active benchmarks for this application."))
    asvs_level_1_score = models.IntegerField(null=False, default=0, help_text=_("ASVS Level 1 Score"))
    asvs_level_2_benchmark = models.IntegerField(null=False, default=0, help_text=_("Total number of active benchmarks for this application."))
    asvs_level_2_score = models.IntegerField(null=False, default=0, help_text=_("ASVS Level 2 Score"))
    asvs_level_3_benchmark = models.IntegerField(null=False, default=0, help_text=_("Total number of active benchmarks for this application."))
    asvs_level_3_score = models.IntegerField(null=False, default=0, help_text=_("ASVS Level 3 Score"))
    publish = models.BooleanField(default=False, help_text=_('Publish score to Product.'))
    created = models.DateTimeField(null=False, editable=False, default=now)
    updated = models.DateTimeField(editable=False, default=now)

    def __str__(self):
        return self.product.name + ': ' + self.benchmark_type.name

    class Meta:
        unique_together = [('product', 'benchmark_type')]


# product_opts = [f.name for f in Product._meta.fields]
# test_opts = [f.name for f in Test._meta.fields]
# test_type_opts = [f.name for f in Test_Type._meta.fields]
finding_opts = [f.name for f in Finding._meta.fields if f.name not in ['last_status_update']]
# endpoint_opts = [f.name for f in Endpoint._meta.fields]
# engagement_opts = [f.name for f in Engagement._meta.fields]
# product_type_opts = [f.name for f in Product_Type._meta.fields]
# single_options = product_opts + test_opts + test_type_opts + finding_opts + \
#                  endpoint_opts + engagement_opts + product_type_opts
all_options = []
for x in finding_opts:
    all_options.append((x, x))
operator_options = (('Matches', 'Matches'),
                    ('Contains', 'Contains'))
application_options = (('Append', 'Append'),
                      ('Replace', 'Replace'))
blank_options = (('', ''),)


class Rule(models.Model):
    # add UI notification to let people know what rules were applied

    name = models.CharField(max_length=200)
    enabled = models.BooleanField(default=True)
    text = models.TextField()
    operator = models.CharField(max_length=30, choices=operator_options)
    """
    model_object_options = (('Product', 'Product'),
                            ('Engagement', 'Engagement'), ('Test', 'Test'),
                            ('Finding', 'Finding'), ('Endpoint', 'Endpoint'),
                            ('Product Type', 'Product_Type'), ('Test Type', 'Test_Type'))
    """
    model_object_options = (('Finding', 'Finding'),)
    model_object = models.CharField(max_length=30, choices=model_object_options)
    match_field = models.CharField(max_length=200, choices=all_options)
    match_text = models.TextField()
    application = models.CharField(max_length=200, choices=application_options)
    applies_to = models.CharField(max_length=30, choices=model_object_options)
    # TODO: Add or ?
    # and_rules = models.ManyToManyField('self')
    applied_field = models.CharField(max_length=200, choices=(all_options))
    child_rules = models.ManyToManyField('self', editable=False)
    parent_rule = models.ForeignKey('self', editable=False, null=True, on_delete=models.CASCADE)


class Child_Rule(models.Model):
    # add UI notification to let people know what rules were applied
    operator = models.CharField(max_length=30, choices=operator_options)
    """
    model_object_options = (('Product', 'Product'),
                            ('Engagement', 'Engagement'), ('Test', 'Test'),
                            ('Finding', 'Finding'), ('Endpoint', 'Endpoint'),
                            ('Product Type', 'Product_Type'), ('Test Type', 'Test_Type'))
    """
    model_object_options = (('Finding', 'Finding'),)
    model_object = models.CharField(max_length=30, choices=model_object_options)
    match_field = models.CharField(max_length=200, choices=all_options)
    match_text = models.TextField()
    # TODO: Add or ?
    # and_rules = models.ManyToManyField('self')
    parent_rule = models.ForeignKey(Rule, editable=False, null=True, on_delete=models.CASCADE)


class FieldRule(models.Model):
    field = models.CharField(max_length=200)
    update_options = (('Append', 'Append'),
                        ('Replace', 'Replace'))
    update_type = models.CharField(max_length=30, choices=update_options)
    text = models.CharField(max_length=200)


# ==========================
# Defect Dojo Engaegment Surveys
# ==============================

class Question(PolymorphicModel, TimeStampedModel):
    '''
        Represents a question.
    '''

    class Meta:
        ordering = ['order']

    order = models.PositiveIntegerField(default=1,
                                        help_text=_('The render order'))

    optional = models.BooleanField(
        default=False,
        help_text=_("If selected, user doesn't have to answer this question"))

    text = models.TextField(blank=False, help_text=_('The question text'), default='')

    def __str__(self):
        return self.text


class TextQuestion(Question):
    '''
    Question with a text answer
    '''

    def get_form(self):
        '''
        Returns the form for this model
        '''
        from .forms import TextQuestionForm
        return TextQuestionForm


class Choice(TimeStampedModel):
    '''
    Model to store the choices for multi choice questions
    '''

    order = models.PositiveIntegerField(default=1)

    label = models.TextField(default="")

    class Meta:
        ordering = ['order']

    def __str__(self):
        return self.label


class ChoiceQuestion(Question):
    '''
    Question with answers that are chosen from a list of choices defined
    by the user.
    '''

    multichoice = models.BooleanField(default=False,
                                      help_text=_("Select one or more"))

    choices = models.ManyToManyField(Choice)

    def get_form(self):
        '''
        Returns the form for this model
        '''

        from .forms import ChoiceQuestionForm
        return ChoiceQuestionForm


# meant to be a abstract survey, identified by name for purpose
class Engagement_Survey(models.Model):
    name = models.CharField(max_length=200, null=False, blank=False,
                            editable=True, default='')
    description = models.TextField(editable=True, default='')
    questions = models.ManyToManyField(Question)
    active = models.BooleanField(default=True)

    class Meta:
        verbose_name = _("Engagement Survey")
        verbose_name_plural = "Engagement Surveys"
        ordering = ('-active', 'name',)

    def __str__(self):
        return self.name


# meant to be an answered survey tied to an engagement

class Answered_Survey(models.Model):
    # tie this to a specific engagement
    engagement = models.ForeignKey(Engagement, related_name='engagement+',
                                   null=True, blank=False, editable=True,
                                   on_delete=models.CASCADE)
    # what surveys have been answered
    survey = models.ForeignKey(Engagement_Survey, on_delete=models.CASCADE)
    assignee = models.ForeignKey(User, related_name='assignee',
                                  null=True, blank=True, editable=True,
                                  default=None, on_delete=models.RESTRICT)
    # who answered it
    responder = models.ForeignKey(User, related_name='responder',
                                  null=True, blank=True, editable=True,
                                  default=None, on_delete=models.RESTRICT)
    completed = models.BooleanField(default=False)
    answered_on = models.DateField(null=True)

    class Meta:
        verbose_name = _("Answered Engagement Survey")
        verbose_name_plural = _("Answered Engagement Surveys")

    def __str__(self):
        return self.survey.name


class General_Survey(models.Model):
    survey = models.ForeignKey(Engagement_Survey, on_delete=models.CASCADE)
    num_responses = models.IntegerField(default=0)
    generated = models.DateTimeField(auto_now_add=True, null=True)
    expiration = models.DateTimeField(null=False, blank=False)

    class Meta:
        verbose_name = _("General Engagement Survey")
        verbose_name_plural = _("General Engagement Surveys")

    def __str__(self):
        return self.survey.name


class Answer(PolymorphicModel, TimeStampedModel):
    ''' Base Answer model
    '''
    question = models.ForeignKey(Question, on_delete=models.CASCADE)

    answered_survey = models.ForeignKey(Answered_Survey,
                                        null=False,
                                        blank=False,
                                        on_delete=models.CASCADE)


class TextAnswer(Answer):
    answer = models.TextField(
        blank=False,
        help_text=_('The answer text'),
        default='')

    def __str__(self):
        return self.answer


class ChoiceAnswer(Answer):
    answer = models.ManyToManyField(
        Choice,
        help_text=_('The selected choices as the answer'))

    def __str__(self):
        if len(self.answer.all()):
            return str(self.answer.all()[0])
        else:
            return 'No Response'


def enable_disable_auditlog(enable=True):
    if enable:
        # Register for automatic logging to database
        logger.info('enabling audit logging')
        auditlog.register(Dojo_User, exclude_fields=['password'])
        auditlog.register(Endpoint)
        auditlog.register(Engagement)
        auditlog.register(Finding)
        auditlog.register(Product)
        auditlog.register(Test)
        auditlog.register(Risk_Acceptance)
        auditlog.register(Finding_Template)
        auditlog.register(Cred_User, exclude_fields=['password'])
    else:
        logger.info('disabling audit logging')
        auditlog.unregister(Dojo_User)
        auditlog.unregister(Endpoint)
        auditlog.unregister(Engagement)
        auditlog.unregister(Finding)
        auditlog.unregister(Product)
        auditlog.unregister(Test)
        auditlog.unregister(Risk_Acceptance)
        auditlog.unregister(Finding_Template)
        auditlog.unregister(Cred_User)


from dojo.utils import calculate_grade, get_system_setting, to_str_typed
enable_disable_auditlog(enable=get_system_setting('enable_auditlog'))  # on startup choose safe to retrieve system settiung)

tagulous.admin.register(Product.tags)
tagulous.admin.register(Test.tags)
tagulous.admin.register(Finding.tags)
tagulous.admin.register(Engagement.tags)
tagulous.admin.register(Endpoint.tags)
tagulous.admin.register(Finding_Template.tags)
tagulous.admin.register(App_Analysis.tags)
tagulous.admin.register(Objects_Product.tags)

# Benchmarks
admin.site.register(Benchmark_Type)
admin.site.register(Benchmark_Requirement)
admin.site.register(Benchmark_Category)
admin.site.register(Benchmark_Product)
admin.site.register(Benchmark_Product_Summary)

# Testing
admin.site.register(Testing_Guide_Category)
admin.site.register(Testing_Guide)

admin.site.register(Engagement_Presets)
admin.site.register(Network_Locations)
admin.site.register(Objects_Product)
admin.site.register(Objects_Review)
admin.site.register(Languages)
admin.site.register(Language_Type)
admin.site.register(App_Analysis)
admin.site.register(Test)
admin.site.register(Finding, FindingAdmin)
admin.site.register(FileUpload)
admin.site.register(FileAccessToken)
admin.site.register(Stub_Finding)
admin.site.register(Engagement)
admin.site.register(Risk_Acceptance)
admin.site.register(Check_List)
admin.site.register(Test_Type)
admin.site.register(Endpoint)
admin.site.register(Product)
admin.site.register(Product_Type)
admin.site.register(UserContactInfo)
admin.site.register(Notes)
admin.site.register(Note_Type)
admin.site.register(Alerts)
admin.site.register(JIRA_Issue)
admin.site.register(JIRA_Instance, JIRA_Instance_Admin)
admin.site.register(JIRA_Project)
admin.site.register(GITHUB_Conf)
admin.site.register(GITHUB_PKey)
admin.site.register(Tool_Configuration, Tool_Configuration_Admin)
admin.site.register(Tool_Product_Settings)
admin.site.register(Tool_Type)
admin.site.register(Cred_User)
admin.site.register(Cred_Mapping)
admin.site.register(System_Settings, System_SettingsAdmin)
admin.site.register(CWE)
admin.site.register(Regulation)
admin.site.register(Global_Role)
admin.site.register(Role)
admin.site.register(Dojo_Group)

# SonarQube Integration
admin.site.register(Sonarqube_Issue)
admin.site.register(Sonarqube_Issue_Transition)<|MERGE_RESOLUTION|>--- conflicted
+++ resolved
@@ -3096,13 +3096,9 @@
     product_added = MultiSelectField(choices=NOTIFICATION_CHOICES, default=DEFAULT_NOTIFICATION, blank=True)
     engagement_added = MultiSelectField(choices=NOTIFICATION_CHOICES, default=DEFAULT_NOTIFICATION, blank=True)
     test_added = MultiSelectField(choices=NOTIFICATION_CHOICES, default=DEFAULT_NOTIFICATION, blank=True)
-<<<<<<< HEAD
+
     scan_added = MultiSelectField(choices=NOTIFICATION_CHOICES, default=DEFAULT_NOTIFICATION, blank=True, help_text=_('Triggered whenever an (re-)import has been done that created/updated/closed findings.'))
     jira_update = MultiSelectField(choices=NOTIFICATION_CHOICES, default=DEFAULT_NOTIFICATION, blank=True, verbose_name=_("JIRA problems"), help_text=_("JIRA sync happens in the background, errors will be shown as notifications/alerts so make sure to subscribe"))
-=======
-    scan_added = MultiSelectField(choices=NOTIFICATION_CHOICES, default=DEFAULT_NOTIFICATION, blank=True, help_text='Triggered whenever an (re-)import has been done that created/updated/closed findings.')
-    jira_update = MultiSelectField(choices=NOTIFICATION_CHOICES, default=DEFAULT_NOTIFICATION, blank=True, verbose_name="JIRA problems", help_text="JIRA sync happens in the background, errors will be shown as notifications/alerts so make sure to subscribe")
->>>>>>> 4f5dc389
     upcoming_engagement = MultiSelectField(choices=NOTIFICATION_CHOICES, default=DEFAULT_NOTIFICATION, blank=True)
     stale_engagement = MultiSelectField(choices=NOTIFICATION_CHOICES, default=DEFAULT_NOTIFICATION, blank=True)
     auto_close_engagement = MultiSelectField(choices=NOTIFICATION_CHOICES, default=DEFAULT_NOTIFICATION, blank=True)
@@ -3114,13 +3110,8 @@
     user = models.ForeignKey(Dojo_User, default=None, null=True, editable=False, on_delete=models.CASCADE)
     product = models.ForeignKey(Product, default=None, null=True, editable=False, on_delete=models.CASCADE)
     sla_breach = MultiSelectField(choices=NOTIFICATION_CHOICES, default=DEFAULT_NOTIFICATION, blank=True,
-<<<<<<< HEAD
         verbose_name=_('SLA breach'),
         help_text=_('Get notified of (upcoming) SLA breaches'))
-=======
-        verbose_name="SLA breach",
-        help_text="Get notified of (upcoming) SLA breaches")
->>>>>>> 4f5dc389
     risk_acceptance_expiration = MultiSelectField(choices=NOTIFICATION_CHOICES, default='alert', blank=True,
         verbose_name=_('Risk Acceptance Expiration'),
         help_text=_('Get notified of (upcoming) Risk Acceptance expiries'))
