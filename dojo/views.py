import logging
import os

from auditlog.models import LogEntry
from django.conf import settings
from django.contrib import messages
from django.contrib.auth.decorators import login_required
from django.contrib.contenttypes.models import ContentType
from django.core.exceptions import ObjectDoesNotExist, PermissionDenied
from django.http import FileResponse, Http404, HttpResponseRedirect
from django.shortcuts import get_object_or_404, render
from django.urls import reverse
from django.views.static import serve

from dojo.authorization.authorization import (
    user_has_configuration_permission_or_403,
    user_has_permission,
    user_has_permission_or_403,
)
from dojo.authorization.roles_permissions import Permissions
from dojo.filters import LogEntryFilter
from dojo.forms import ManageFileFormSet
from dojo.models import Endpoint, Engagement, FileUpload, Finding, Product, Test
from dojo.utils import Product_Tab, get_page_items

logger = logging.getLogger(__name__)


def custom_error_view(request, exception=None):
    return render(request, "500.html", {}, status=500)


def custom_bad_request_view(request, exception=None):
    return render(request, "400.html", {}, status=400)


def action_history(request, cid, oid):
    try:
        ct = ContentType.objects.get_for_id(cid)
        obj = ct.get_object_for_this_type(pk=oid)
    except (KeyError, ObjectDoesNotExist):
        raise Http404()

    product_id = None
    active_tab = None
    finding = None
    test = False
    object_value = None

    if ct.model == "product":
        user_has_permission_or_403(request.user, obj, Permissions.Product_View)
        product_id = obj.id
        active_tab = "overview"
        object_value = Product.objects.get(id=obj.id)
    elif ct.model == "engagement":
        user_has_permission_or_403(request.user, obj, Permissions.Engagement_View)
        object_value = Engagement.objects.get(id=obj.id)
        product_id = object_value.product.id
        active_tab = "engagements"
    elif ct.model == "test":
        user_has_permission_or_403(request.user, obj, Permissions.Test_View)
        object_value = Test.objects.get(id=obj.id)
        product_id = object_value.engagement.product.id
        active_tab = "engagements"
        test = True
    elif ct.model == "finding":
        user_has_permission_or_403(request.user, obj, Permissions.Finding_View)
        object_value = Finding.objects.get(id=obj.id)
        product_id = object_value.test.engagement.product.id
        active_tab = "findings"
        finding = object_value
    elif ct.model == "endpoint":
        user_has_permission_or_403(request.user, obj, Permissions.Endpoint_View)
        object_value = Endpoint.objects.get(id=obj.id)
        product_id = object_value.product.id
        active_tab = "endpoints"
    elif ct.model == "risk_acceptance":
        engagements = Engagement.objects.filter(risk_acceptance=obj)
        authorized = False
        for engagement in engagements:
            if user_has_permission(request.user, engagement, Permissions.Engagement_View):
                authorized = True
                break
        if not authorized:
            raise PermissionDenied
    elif ct.model == "user":
        user_has_configuration_permission_or_403(request.user, 'auth.view_user')
    else:
        if not request.user.is_superuser:
            raise PermissionDenied

    product_tab = None
    if product_id:
        product_tab = Product_Tab(get_object_or_404(Product, id=product_id), title="History", tab=active_tab)
        if active_tab == "engagements":
            if str(ct) == "engagement":
                product_tab.setEngagement(object_value)
            else:
                product_tab.setEngagement(object_value.engagement)

    history = LogEntry.objects.filter(content_type=ct,
                                      object_pk=obj.id).order_by('-timestamp')
    log_entry_filter = LogEntryFilter(request.GET, queryset=history)
    paged_history = get_page_items(request, log_entry_filter.qs, 25)

    if not settings.ENABLE_AUDITLOG:
        messages.add_message(
            request,
            messages.WARNING,
            'Audit logging is currently disabled in System Settings.',
            extra_tags='alert-danger')

    return render(request, 'dojo/action_history.html',
                  {"history": paged_history,
                   'product_tab': product_tab,
                   "filtered": history,
                   "log_entry_filter": log_entry_filter,
                   "obj": obj,
                   "test": test,
                   "object_value": object_value,
                   "finding": finding
                   })


def manage_files(request, oid, obj_type):
    if obj_type == 'Engagement':
        obj = get_object_or_404(Engagement, pk=oid)
        user_has_permission_or_403(request.user, obj, Permissions.Engagement_Edit)
        obj_vars = ('view_engagement', 'engagement_set')
    elif obj_type == 'Test':
        obj = get_object_or_404(Test, pk=oid)
        user_has_permission_or_403(request.user, obj, Permissions.Test_Edit)
        obj_vars = ('view_test', 'test_set')
    elif obj_type == 'Finding':
        obj = get_object_or_404(Finding, pk=oid)
        user_has_permission_or_403(request.user, obj, Permissions.Finding_Edit)
        obj_vars = ('view_finding', 'finding_set')
    else:
        raise Http404()

    files_formset = ManageFileFormSet(queryset=obj.files.all())
    error = False

    if request.method == 'POST':
        files_formset = ManageFileFormSet(
            request.POST, request.FILES, queryset=obj.files.all())
        if files_formset.is_valid():
            # remove all from database and disk

            files_formset.save()

            for o in files_formset.deleted_objects:
                logger.debug("removing file: %s", o.file.name)
                os.remove(os.path.join(settings.MEDIA_ROOT, o.file.name))

            for o in files_formset.new_objects:
                logger.debug("adding file: %s", o.file.name)
                obj.files.add(o)

            orphan_files = FileUpload.objects.filter(engagement__isnull=True,
                                                     test__isnull=True,
                                                     finding__isnull=True)
            for o in orphan_files:
                logger.debug("purging orphan file: %s", o.file.name)
                os.remove(os.path.join(settings.MEDIA_ROOT, o.file.name))
                o.delete()

            messages.add_message(
                request,
                messages.SUCCESS,
                'Files updated successfully.',
                extra_tags='alert-success')

        else:
            error = True
            messages.add_message(
                request,
                messages.ERROR,
                'Please check form data and try again.',
                extra_tags='alert-danger')

        if not error:
            return HttpResponseRedirect(reverse(obj_vars[0], args=(oid, )))
    return render(
        request, 'dojo/manage_files.html', {
            'files_formset': files_formset,
            'obj': obj,
            'obj_type': obj_type,
        })


# Serve the file only after verifying the user is supposed to see the file
@login_required
def protected_serve(request, path, document_root=None, show_indexes=False):
    file = FileUpload.objects.get(file=path)
    if not file:
        raise Http404()
    object_set = list(file.engagement_set.all()) + list(file.test_set.all()) + list(file.finding_set.all())
    # Should only one item (but not sure what type) in the list, so O(n=1)
    for obj in object_set:
        if isinstance(obj, Engagement):
            user_has_permission_or_403(request.user, obj, Permissions.Engagement_View)
        elif isinstance(obj, Test):
            user_has_permission_or_403(request.user, obj, Permissions.Test_View)
        elif isinstance(obj, Finding):
            user_has_permission_or_403(request.user, obj, Permissions.Finding_View)
    return serve(request, path, document_root, show_indexes)


def access_file(request, fid, oid, obj_type, url=False):
    if obj_type == 'Engagement':
        obj = get_object_or_404(Engagement, pk=oid)
        user_has_permission_or_403(request.user, obj, Permissions.Engagement_View)
    elif obj_type == 'Test':
        obj = get_object_or_404(Test, pk=oid)
        user_has_permission_or_403(request.user, obj, Permissions.Test_View)
    elif obj_type == 'Finding':
        obj = get_object_or_404(Finding, pk=oid)
        user_has_permission_or_403(request.user, obj, Permissions.Finding_View)
    else:
        raise Http404()
    # If reaching this far, user must have permission to get file
    file = get_object_or_404(FileUpload, pk=fid)
<<<<<<< HEAD
    redirect_url = '{media_root}/{file_name}'.format(
        media_root=settings.MEDIA_ROOT,
        file_name=file.file.url.lstrip(settings.MEDIA_URL))
    logger.debug(redirect_url)
=======
    redirect_url = f'{settings.MEDIA_ROOT}/{file.file.url.lstrip(settings.MEDIA_URL)}'
    print(redirect_url)
>>>>>>> 81c123e8
    return FileResponse(open(redirect_url, "rb"))<|MERGE_RESOLUTION|>--- conflicted
+++ resolved
@@ -221,13 +221,6 @@
         raise Http404()
     # If reaching this far, user must have permission to get file
     file = get_object_or_404(FileUpload, pk=fid)
-<<<<<<< HEAD
-    redirect_url = '{media_root}/{file_name}'.format(
-        media_root=settings.MEDIA_ROOT,
-        file_name=file.file.url.lstrip(settings.MEDIA_URL))
+    redirect_url = f'{settings.MEDIA_ROOT}/{file.file.url.lstrip(settings.MEDIA_URL)}'
     logger.debug(redirect_url)
-=======
-    redirect_url = f'{settings.MEDIA_ROOT}/{file.file.url.lstrip(settings.MEDIA_URL)}'
-    print(redirect_url)
->>>>>>> 81c123e8
     return FileResponse(open(redirect_url, "rb"))