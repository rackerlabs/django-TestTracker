--- conflicted
+++ resolved
@@ -183,7 +183,6 @@
 
     @classmethod
     def get_finding_group_permissions(cls):
-<<<<<<< HEAD
         return {Permissions.Finding_Group_View, Permissions.Finding_Group_Edit, Permissions.Finding_Group_Delete}
 
     @classmethod
@@ -193,29 +192,6 @@
     @classmethod
     def get_product_member_permissions(cls):
         return {Permissions.Product_View, Permissions.Product_Manage_Members, Permissions.Product_Member_Delete}
-=======
-        return {
-            Permissions.Finding_Group_View,
-            Permissions.Finding_Group_Edit,
-            Permissions.Finding_Group_Delete,
-        }
-
-    @classmethod
-    def get_endpoint_permissions(cls):
-        return {
-            Permissions.Endpoint_View,
-            Permissions.Endpoint_Edit,
-            Permissions.Endpoint_Delete,
-        }
-
-    @classmethod
-    def get_product_member_permissions(cls):
-        return {
-            Permissions.Product_View,
-            Permissions.Product_Manage_Members,
-            Permissions.Product_Member_Delete,
-        }
->>>>>>> 1b8971a4
 
     @classmethod
     def get_product_type_member_permissions(cls):
@@ -227,15 +203,7 @@
 
     @classmethod
     def get_product_group_permissions(cls):
-<<<<<<< HEAD
         return {Permissions.Product_Group_View, Permissions.Product_Group_Edit, Permissions.Product_Group_Delete}
-=======
-        return {
-            Permissions.Product_Group_View,
-            Permissions.Product_Group_Edit,
-            Permissions.Product_Group_Delete,
-        }
->>>>>>> 1b8971a4
 
     @classmethod
     def get_product_type_group_permissions(cls):
@@ -258,7 +226,6 @@
 
     @classmethod
     def get_group_member_permissions(cls):
-<<<<<<< HEAD
         return {Permissions.Group_View, Permissions.Group_Manage_Members, Permissions.Group_Member_Delete}
 
     @classmethod
@@ -268,29 +235,6 @@
     @classmethod
     def get_technology_permissions(cls):
         return {Permissions.Technology_View, Permissions.Technology_Edit, Permissions.Technology_Delete}
-=======
-        return {
-            Permissions.Group_View,
-            Permissions.Group_Manage_Members,
-            Permissions.Group_Member_Delete,
-        }
-
-    @classmethod
-    def get_language_permissions(cls):
-        return {
-            Permissions.Language_View,
-            Permissions.Language_Edit,
-            Permissions.Language_Delete,
-        }
-
-    @classmethod
-    def get_technology_permissions(cls):
-        return {
-            Permissions.Technology_View,
-            Permissions.Technology_Edit,
-            Permissions.Technology_Delete,
-        }
->>>>>>> 1b8971a4
 
     @classmethod
     def get_product_api_scan_configuration_permissions(cls):
@@ -545,7 +489,6 @@
             Permissions.Credential_Edit,
             Permissions.Credential_Delete,
         },
-<<<<<<< HEAD
         Roles.Developer: {
             Permissions.Product_Type_View,
             Permissions.Product_View,
@@ -632,8 +575,6 @@
             Permissions.Credential_View,
             Permissions.Risk_Acceptance,
         },
-=======
->>>>>>> 1b8971a4
     }
 
 
@@ -641,11 +582,4 @@
     """
     Extra permissions for global roles, on top of the permissions granted to the "normal" roles above.
     """
-<<<<<<< HEAD
-    return {Roles.Maintainer: {Permissions.Product_Type_Add}, Roles.Owner: {Permissions.Product_Type_Add}}
-=======
-    return {
-        Roles.Maintainer: {Permissions.Product_Type_Add},
-        Roles.Owner: {Permissions.Product_Type_Add},
-    }
->>>>>>> 1b8971a4
+    return {Roles.Maintainer: {Permissions.Product_Type_Add}, Roles.Owner: {Permissions.Product_Type_Add}}