--- conflicted
+++ resolved
@@ -38,7 +38,6 @@
                 else:
                     fullURL = "%s?next=%s" % (settings.LOGIN_URL, urlquote(request.get_full_path()))
                 return HttpResponseRedirect(fullURL)
-<<<<<<< HEAD
 
         response = self.get_response(request)
         return response
@@ -53,11 +52,6 @@
 #         self.get_response = get_response
 
 #     def __call__(self, request):
+#         timezone.activate(get_system_setting('time_zone'))
 #         response = self.get_response(request)
-#         timezone.activate(get_system_setting('time_zone'))
-#         return response
-=======
-
-        response = self.get_response(request)
-        return response
->>>>>>> ced3c8f3
+#         return response