--- conflicted
+++ resolved
@@ -5,44 +5,6 @@
 <html>
     <body>
         {% autoescape on %}
-<<<<<<< HEAD
-            <p>
-                {% trans "Hello" %},
-            </p>
-            <p>
-                {% blocktranslate trimmed %}
-                    User {{ requested_by }} has requested that the following users review the finding "{{ finding }}" for accuracy:
-                {% endblocktranslate %}
-                {% for user in reviewers %}
-                    <li>{{ user.get_full_name }}</li>    
-                {% endfor %}
-                <br/>
-                {{ note }}
-                <br/>
-                <br/>
-                It can be reviewed at <a href="{{ url|full_url }}">{{ url|full_url }}</a>
-            </p>
-            <br/>
-                {% trans "Kind regards" %}, <br/>
-                {% if system_settings.team_name %}
-                    {{ system_settings.team_name }}
-                {% else %}
-                    Defect Dojo
-                {% endif %}
-            <br/>
-            <br/>
-            <p>
-                {% url 'notifications' as notification_url %}
-                {% trans "You can manage your notification settings here" %}: <a href="{{ notification_url|full_url }}">{{ notification_url|full_url }}</a>
-            </p>
-            {% if system_settings.disclaimer and system_settings.disclaimer.strip %}
-                <br/>
-                <div style="background-color:#DADCE2; border:1px #003333; padding:.8em; ">
-                    <span style="font-size:16pt;  font-family: 'Cambria','times new roman','garamond',serif; color:#ff0000;">{% trans "Disclaimer" %}</span><br/>
-                    <p style="font-size:11pt; line-height:10pt; font-family: 'Cambria','times roman',serif;">{{ system_settings.disclaimer }}</p>
-                </div>
-            {% endif %}
-=======
             {% block description%}
             {% endblock%}
             {% block content %}
@@ -65,7 +27,6 @@
                     {% endblocktranslate %}
                 {%endblock%}
             {% endblock %}
->>>>>>> cd30d7c7
         {% endautoescape %}
     </body>
 </html>