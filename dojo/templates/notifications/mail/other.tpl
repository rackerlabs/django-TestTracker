--- conflicted
+++ resolved
@@ -2,7 +2,6 @@
 {% extends "notifications/mail/base_email.tpl" %}
 {% load i18n %}
 {% load navigation_tags %}
-<<<<<<< HEAD
 {% load display_tags %}
 <html>
     <body>
@@ -43,7 +42,4 @@
             {% endif %}
         {% endautoescape %}
     </body>
-</html>
-=======
-{% load display_tags %}
->>>>>>> cd30d7c7
+</html>