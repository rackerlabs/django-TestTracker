{% extends "base.html" %}
{% load navigation_tags %}
{% load display_tags %}
{% load authorization_tags %}
{% block content %}
    {{ block.super }}
    <div class="row">
        <div class="col-md-12">
            <div class="panel panel-default">
                <div class="panel-heading tight">
                    <h3 class="has-filters">
                        {{ name }}
                        <div class="dropdown pull-right">
                            <button id="show-filters" data-toggle="collapse" data-target="#the-filters" class="btn btn-primary toggle-filters"> <i class="fa-solid fa-filter"></i> <i class="caret"></i> </button>
                            {% if not product_tab or product_tab and product_tab.product|has_object_permission:"Endpoint_Add" %}
                            <button class="btn btn-primary dropdown-toggle" type="button" id="dropdownMenu1"
                                    data-toggle="dropdown" aria-expanded="true">
                                <span class="fa-solid fa-screwdriver-wrench"></span>
                                <span class="caret"></span>
                            </button>
                            <ul class="dropdown-menu dropdown-menu-right" role="menu"
                                aria-labelledby="dropdownMenu1">
                                    <li role="presentation">
                                      {% if product_tab %}
                                        <a rel="noopener noreferrer" href="{% url 'add_endpoint' product_tab.product.id %}">
                                      {% else %}
                                        <a rel="noopener noreferrer" href="{% url 'add_product_endpoint' %}">
                                      {% endif %}
                                            <i class="fa-solid fa-plus"></i> New Endpoint
                                        </a>
                                    </li>
                            </ul>
                            {% endif %}
                        </div>
                    </h3>
                </div>
                <div id="the-filters" class="is-filters panel-body collapse">
                    {% include "dojo/filter_snippet.html" with form=filtered.form %}
                </div>
            </div>
            {% if endpoints %}
				<div class="hidden" style="padding-bottom: 5px;" id="bulk_remedy">
                    {% if product_tab %}
                        <form action="{% url 'endpoints_bulk_update_all_product' product_tab.product.id %}" method="post" id="bulk_change_form">
                    {% else %}
                        <form action="{% url 'endpoints_bulk_all' %}" method="post" id="bulk_change_form">
                    {% endif %}
                        {% csrf_token %}
                        {% if not product_tab or product_tab and product_tab.product|has_object_permission:"Endpoint_Edit" %}
						<button class="btn btn-sm btn-primary" type="submit" id="remedy_endpoint" title="Mitigate Endpoints">
                Bulk Mitigate
            </button>
                        {% endif %}
                        {% if not product_tab or product_tab and product_tab.product|has_object_permission:"Endpoint_Delete" %}
						<button type="button" class="btn btn-sm  btn-primary" data-toggle="tooltip" data-placement="bottom" title="Delete Endpoint">
								<a rel="noopener noreferrer" class="white-color delete-bulk" href="#" alt="Delete Endpoints">
								<i class="fa-solid fa-trash"></i>
								</a>
						</button>
                        {% endif %}
					</form>
				</div>

                <div class="clearfix">
                    {% include "dojo/paging_snippet.html" with page=endpoints page_size=True %}
                </div>
                <div class="table-responsive panel panel-default">

                    <table id="endpoints"
                           class="tablesorter-bootstrap table table-condensed table-striped table-hover">
                        <tr>
                            {% if not product_tab or product_tab and product_tab.product|has_object_permission:"Endpoint_Edit" %}
                            <th class="centered" title="Select all visible endpoint." id="bulk_edit">
                                <form class="inline-form centered" action="#">
                                    <input type="checkbox" title="Select All" name="select_all" id="select_all"></input>
                                </form>
                            </th>
                            {% endif %}
                            {% if host_view %}
                                {% comment %} The display field is translated in the function. No need to translate here as well{% endcomment %}    
                                <th>{% dojo_sort request 'Host' 'host' %}</th>
                            {% else %}
                                {% comment %} The display field is translated in the function. No need to translate here as well{% endcomment %}    
                                <th>{% dojo_sort request 'Endpoint' 'endpoint' %}</th>
                            {% endif %}
                            {% if not product_tab %}
                                {% comment %} The display field is translated in the function. No need to translate here as well{% endcomment %}    
                                <th>{% dojo_sort request 'Product' 'product' 'asc' %}</th>
                            {% endif %}
							<th class="text-center" nowrap="nowrap">Active (Verified) Findings</th>
							<th>Status</th>
                        </tr>

                        {% for e in endpoints %}
                            <tr>
                                {% if not product_tab or product_tab and product_tab.product|has_object_permission:"Endpoint_Edit" %}
                                <td class="centered">
                                    <form action="#">
                                        <input type="checkbox" title= "Select_{{ e.id }}" name="select_{{ e.id }}"
                                               id="{{ e.id }}"  class="select_one {{ e.id }}"></input>
                                    </form>
                                </td>
                                {% endif %}
                                {% if host_view %}
<<<<<<< HEAD
                                  <td><a rel="noopener noreferrer" href="{% url 'view_endpoint_host' e.id %}">{{ e.host }}</a>
                                {% else %}
                                <td>
                                  <a rel="noopener noreferrer" href="{% url 'view_endpoint' e.id %}">{{ e }}{% if e.is_broken %} <span data-toggle="tooltip" title="Endpoint is broken. Check documentation to look for fix process" >&#128681;</span>{% endif %}</a>
=======
                                  <td><a href="{% url 'view_endpoint_host' e.id %}" title="{{ e.host }}">{{ e.host|url_shortener }}</a>
                                {% else %}
                                <td>
                                  <a href="{% url 'view_endpoint' e.id %}" title="{{ e }}">{{ e|url_shortener }}{% if e.is_broken %} <span data-toggle="tooltip" title="Endpoint is broken. Check documentation to look for fix process" >&#128681;</span>{% endif %}</a>
>>>>>>> f2c3cf5d
                                {% endif %}
                                  {% include "dojo/snippets/tags.html" with tags=e.tags.all %}
                                </td>
                                {% if not product_tab %}
                                  <td>
                                    <a rel="noopener noreferrer" href="{% url 'view_product' e.product.id %}">{{ e.product }}</a>
                                    {% include "dojo/snippets/tags.html" with tags=e.product.tags.all %}
                                  </td>
                                {% endif %}
                                <td class="text-center">
                                  {% if host_view %}
                                       {{ e.host_active_findings_count }} ({{ e.host_active_verified_findings_count }})
                                  {% else %}
                                      <a href="{% url 'open_findings' %}?endpoints={{ e.id }}">{{ e.active_findings_count }}</a>
                                      <a rel="noopener noreferrer" href="{% url 'verified_findings' %}?endpoints={{ e.id }}">({{ e.active_verified_findings_count }})</a>
                                  {% endif %}
                                </td>
                                <td>
                                  {% if host_view %}
                                    {{ e.host_mitigated_endpoints_count }} / {{ e.host_endpoints_count }} mitigated endpoints
                                  {% else %}
                                    {% if e.mitigated %}
                                      Mitigated
                                    {% else %}
                                      {% if e.active_findings_count > 0 %}
                                        Vulnerable
                                      {% else %}
                                        No active findings
                                      {% endif %}
                                    {% endif %}
                                  {% endif %}
                                </td>
                            </tr>
                        {% endfor %}
                    </table>
                </div>
                <div class="clearfix">
                    {% include "dojo/paging_snippet.html" with page=endpoints page_size=True %}
                </div>
            {% else %}
                {% if host_view %}
                  <div id="no_hosts"><p class="text-center">No hosts found.</p></div>
                {% else %}
                  <div id="no_endpoints"><p class="text-center">No endpoints found.</p></div>
                {% endif %}
            {% endif %}
        </div>
    </div>

{% endblock %}
{% block postscript %}
    {{ block.super }}
<script nonce="{{request.csp_nonce}}">
        var checkbox_count = 0;
        function check_checked_endpoint()
        {
          var checkbox_values = $("input[type=checkbox][name^='select_']");

          for (var i = 0; i < checkbox_values.length; i++) {
            if ($(checkbox_values[i]).prop("checked")) {
              if (checkbox_values[i].name != 'select_all') {
                checkbox_count++;
              }
            }
          }
          if (checkbox_count > 0)
          {
              $('div#bulk_remedy').removeClass('hidden');
          }
        }
        $(function () {
            check_checked_endpoint();

            $('#id_status').on('click', function (e) {
                var checked = this.checked;
                // $('#bulk_remedy #id_active').prop('disabled', !checked);
            })

            $('.table-responsive').on('hide.bs.dropdown', function () {
              $('.table-responsive').css( "overflow", "auto" );
            })

            $('[id^=delete-endpoint-menu-]').on('click', function () {
              if (confirm('Are you sure you want to delete this endpoint?'))
              {
                  var form_element = "form#" + this.id + "-form";
                  $( form_element ).submit();
              }
            });

            $('input[type="checkbox"]').change(function () {
              checkbox_count = 0;
              endpoint = $(this).attr("name");
              if (endpoint.indexOf("select_") >= 0)
              {
                var checkbox_values = $("input[type=checkbox][name^='select_']");
                for (var i = 0; i < checkbox_values.length; i++) {
                  if ($(checkbox_values[i]).prop("checked")) {
                    checkbox_count++;
                  }
                }

                if ($(this).prop("checked")) {
                  $('div#bulk_remedy').removeClass('hidden');
                } else {
                  checkbox_count--;
                  var checkbox_values = $("input[type=checkbox][name^='select_']");
                  var checked = false;

                  for (var i = 0; i < checkbox_values.length; i++) {
                    if ($(checkbox_values[i]).prop("checked")) {
                      checked = true;
                    }
                  }
                  if (checked == false) {
                    $('div#bulk_remedy').addClass('hidden');
                  }
                }

              }
            });

			      $('form#bulk_change_form').on('submit', function(e){
                $('input[type=checkbox].select_one:checked').each(function(){
                    var hidden_input = $('<input type="hidden" value="' + this.id + '" name="endpoints_to_update">')
                    $('form#bulk_change_form').append(hidden_input);
                });
            });

            $('input#select_all').on('click', function (e) {
                if ($(this).is(":checked")) {
                    $('input.select_one').prop('checked', true);
                    $('div#bulk_remedy').removeClass('hidden');
                }
                else {
                    $('input.select_one').prop('checked', false);
                    $('div#bulk_remedy').addClass('hidden');
                }
            });

            $('a.delete-bulk').on('click', function (e) {
                if (confirm('Are you sure you want to delete this endpoint?'))
                {
                    var hidden_input = $('<input type="hidden" value="delete_bulk_endpoints" name="delete_bulk_endpoints">')
                    $('form#bulk_change_form').append(hidden_input);
                    $( "form#bulk_change_form" ).submit();
                }
            });

            $( document ).on( "click", "button.delete-endpoints", function (e) {
                return confirm('Are you sure you want to delete this endpoint(s)?')
            });

            if (document.referrer.indexOf('simple_search') > 0) {
                var terms = '';
                if ($.cookie('highlight')) {
                    terms = $.cookie('highlight').split(' ');

                    for (var i = 0; i < terms.length; i++) {
                        $('body').highlight(terms[i]);
                    }
                }
                $('input#simple_search').val(terms);
            };
        });
    </script>
    {% include "dojo/filter_js_snippet.html" %}
{% endblock %}<|MERGE_RESOLUTION|>--- conflicted
+++ resolved
@@ -102,17 +102,10 @@
                                 </td>
                                 {% endif %}
                                 {% if host_view %}
-<<<<<<< HEAD
-                                  <td><a rel="noopener noreferrer" href="{% url 'view_endpoint_host' e.id %}">{{ e.host }}</a>
+                                  <td><a rel="noopener noreferrer" href="{% url 'view_endpoint_host' e.id %}" title="{{ e.host }}">{{ e.host|url_shortener }}</a>
                                 {% else %}
                                 <td>
-                                  <a rel="noopener noreferrer" href="{% url 'view_endpoint' e.id %}">{{ e }}{% if e.is_broken %} <span data-toggle="tooltip" title="Endpoint is broken. Check documentation to look for fix process" >&#128681;</span>{% endif %}</a>
-=======
-                                  <td><a href="{% url 'view_endpoint_host' e.id %}" title="{{ e.host }}">{{ e.host|url_shortener }}</a>
-                                {% else %}
-                                <td>
-                                  <a href="{% url 'view_endpoint' e.id %}" title="{{ e }}">{{ e|url_shortener }}{% if e.is_broken %} <span data-toggle="tooltip" title="Endpoint is broken. Check documentation to look for fix process" >&#128681;</span>{% endif %}</a>
->>>>>>> f2c3cf5d
+                                  <a rel="noopener noreferrer" href="{% url 'view_endpoint' e.id %}" title="{{ e }}">{{ e|url_shortener }}{% if e.is_broken %} <span data-toggle="tooltip" title="Endpoint is broken. Check documentation to look for fix process" >&#128681;</span>{% endif %}</a>
                                 {% endif %}
                                   {% include "dojo/snippets/tags.html" with tags=e.tags.all %}
                                 </td>
