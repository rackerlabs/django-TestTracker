{% extends "base.html" %}
{% load navigation_tags %}
{% load display_tags %}
{% load authorization_tags %}
{% block content %}
    {{ block.super }}
    <div class="row">
        <div class="col-md-12">
            <div class="panel panel-default">
                <div class="panel-heading tight">
                    <h3 class="has-filters">
                        {{ name }}
                        <div class="dropdown pull-right">
                            <button id="show-filters" data-toggle="collapse" data-target="#the-filters" class="btn btn-primary toggle-filters"> <i class="fa-solid fa-filter"></i> <i class="caret"></i> </button>
                            {% if not product_tab or product_tab and product_tab.product|has_object_permission:"Endpoint_Add" %}
                            <button class="btn btn-primary dropdown-toggle" type="button" id="dropdownMenu1"
                                    data-toggle="dropdown" aria-expanded="true">
                                <span class="fa-solid fa-screwdriver-wrench"></span>
                                <span class="caret"></span>
                            </button>
                            <ul class="dropdown-menu dropdown-menu-right" role="menu"
                                aria-labelledby="dropdownMenu1">
                                    <li role="presentation">
                                      {% if product_tab %}
                                        <a rel="noopener noreferrer" href="{% url 'add_endpoint' product_tab.product.id %}">
                                      {% else %}
                                        <a rel="noopener noreferrer" href="{% url 'add_product_endpoint' %}">
                                      {% endif %}
                                            <i class="fa-solid fa-plus"></i> New Endpoint
                                        </a>
                                    </li>
                            </ul>
                            {% endif %}
                        </div>
                    </h3>
                </div>
                <div id="the-filters" class="is-filters panel-body collapse">
                    {% include "dojo/filter_snippet.html" with form=filtered.form %}
                </div>
            </div>
            {% if endpoints %}
				<div class="hidden" style="padding-bottom: 5px;" id="bulk_remedy">
                    {% if product_tab %}
                        <form action="{% url 'endpoints_bulk_update_all_product' product_tab.product.id %}" method="post" id="bulk_change_form">
                    {% else %}
                        <form action="{% url 'endpoints_bulk_all' %}" method="post" id="bulk_change_form">
                    {% endif %}
                        {% csrf_token %}
                        {% if not product_tab or product_tab and product_tab.product|has_object_permission:"Endpoint_Edit" %}
						<button class="btn btn-sm btn-primary" type="submit" id="remedy_endpoint" title="Mitigate Endpoints">
                Bulk Mitigate
            </button>
                        {% endif %}
                        {% if not product_tab or product_tab and product_tab.product|has_object_permission:"Endpoint_Delete" %}
						<button type="button" class="btn btn-sm  btn-primary" data-toggle="tooltip" data-placement="bottom" title="Delete Endpoint">
								<a rel="noopener noreferrer" class="white-color delete-bulk" href="#" alt="Delete Endpoints">
								<i class="fa-solid fa-trash"></i>
								</a>
						</button>
                        {% endif %}
					</form>
				</div>

                <div class="clearfix">
                    {% include "dojo/paging_snippet.html" with page=endpoints page_size=True %}
                </div>
                <div class="table-responsive panel panel-default">

                    <table id="endpoints"
                           class="tablesorter-bootstrap table table-condensed table-striped table-hover">
                        <tr>
                            {% if not product_tab or product_tab and product_tab.product|has_object_permission:"Endpoint_Edit" %}
                            <th class="centered" title="Select all visible endpoint." id="bulk_edit">
                                <form class="inline-form centered" action="#">
                                    <input type="checkbox" title="Select All" name="select_all" id="select_all"></input>
                                </form>
                            </th>
                            {% endif %}
                            {% if host_view %}
                                {% comment %} The display field is translated in the function. No need to translate here as well{% endcomment %}    
                                <th>{% dojo_sort request 'Host' 'host' %}</th>
                            {% else %}
                                {% comment %} The display field is translated in the function. No need to translate here as well{% endcomment %}    
                                <th>{% dojo_sort request 'Endpoint' 'endpoint' %}</th>
                            {% endif %}
                            {% if not product_tab %}
                                {% comment %} The display field is translated in the function. No need to translate here as well{% endcomment %}    
                                <th>{% dojo_sort request 'Product' 'product' 'asc' %}</th>
                            {% endif %}
							<th class="text-center" nowrap="nowrap">Active (Verified) Findings</th>
							<th>Status</th>
                        </tr>

                        {% for e in endpoints %}
                            <tr>
                                {% if not product_tab or product_tab and product_tab.product|has_object_permission:"Endpoint_Edit" %}
                                <td class="centered">
                                    <form action="#">
                                        <input type="checkbox" title= "Select_{{ e.id }}" name="select_{{ e.id }}"
                                               id="{{ e.id }}"  class="select_one {{ e.id }}"></input>
                                    </form>
                                </td>
                                {% endif %}
                                {% if host_view %}
                                  <td><a rel="noopener noreferrer" href="{% url 'view_endpoint_host' e.id %}">{{ e.host }}</a>
                                {% else %}
                                <td>
                                  <a rel="noopener noreferrer" href="{% url 'view_endpoint' e.id %}">{{ e }}{% if e.is_broken %} <span data-toggle="tooltip" title="Endpoint is broken. Check documentation to look for fix process" >&#128681;</span>{% endif %}</a>
                                {% endif %}
                                  {% include "dojo/snippets/tags.html" with tags=e.tags.all %}
                                </td>
                                {% if not product_tab %}
                                  <td>
                                    <a rel="noopener noreferrer" href="{% url 'view_product' e.product.id %}">{{ e.product }}</a>
                                    {% include "dojo/snippets/tags.html" with tags=e.product.tags.all %}
                                  </td>
                                {% endif %}
                                <td class="text-center">
                                  {% if host_view %}
                                       {{ e.host_active_findings_count }} ({{ e.host_active_verified_findings_count }})
                                  {% else %}
<<<<<<< HEAD
                                    {% if e.active_verified_findings_count > 0 %}
                                      <a rel="noopener noreferrer" href="{% url 'verified_findings' %}?endpoints={{ e.id }}">{{ e.active_verified_findings_count }}</a>
                                    {% else %}
                                      0
                                    {% endif %}
=======
                                      <a href="{% url 'open_findings' %}?endpoints={{ e.id }}">{{ e.active_findings_count }}</a>
                                      <a href="{% url 'verified_findings' %}?endpoints={{ e.id }}">({{ e.active_verified_findings_count }})</a>
>>>>>>> c182e9ca
                                  {% endif %}
                                </td>
                                <td>
                                  {% if host_view %}
                                    {{ e.host_mitigated_endpoints_count }} / {{ e.host_endpoints_count }} mitigated endpoints
                                  {% else %}
                                    {% if e.mitigated %}
                                      Mitigated
                                    {% else %}
                                      {% if e.active_findings_count > 0 %}
                                        Vulnerable
                                      {% else %}
                                        No active findings
                                      {% endif %}
                                    {% endif %}
                                  {% endif %}
                                </td>
                            </tr>
                        {% endfor %}
                    </table>
                </div>
                <div class="clearfix">
                    {% include "dojo/paging_snippet.html" with page=endpoints page_size=True %}
                </div>
            {% else %}
                {% if host_view %}
                  <div id="no_hosts"><p class="text-center">No hosts found.</p></div>
                {% else %}
                  <div id="no_endpoints"><p class="text-center">No endpoints found.</p></div>
                {% endif %}
            {% endif %}
        </div>
    </div>

{% endblock %}
{% block postscript %}
    {{ block.super }}
<script nonce="{{request.csp_nonce}}">
        var checkbox_count = 0;
        function check_checked_endpoint()
        {
          var checkbox_values = $("input[type=checkbox][name^='select_']");

          for (var i = 0; i < checkbox_values.length; i++) {
            if ($(checkbox_values[i]).prop("checked")) {
              if (checkbox_values[i].name != 'select_all') {
                checkbox_count++;
              }
            }
          }
          if (checkbox_count > 0)
          {
              $('div#bulk_remedy').removeClass('hidden');
          }
        }
        $(function () {
            check_checked_endpoint();

            $('#id_status').on('click', function (e) {
                var checked = this.checked;
                // $('#bulk_remedy #id_active').prop('disabled', !checked);
            })

            $('.table-responsive').on('hide.bs.dropdown', function () {
              $('.table-responsive').css( "overflow", "auto" );
            })

            $('[id^=delete-endpoint-menu-]').on('click', function () {
              if (confirm('Are you sure you want to delete this endpoint?'))
              {
                  var form_element = "form#" + this.id + "-form";
                  $( form_element ).submit();
              }
            });

            $('input[type="checkbox"]').change(function () {
              checkbox_count = 0;
              endpoint = $(this).attr("name");
              if (endpoint.indexOf("select_") >= 0)
              {
                var checkbox_values = $("input[type=checkbox][name^='select_']");
                for (var i = 0; i < checkbox_values.length; i++) {
                  if ($(checkbox_values[i]).prop("checked")) {
                    checkbox_count++;
                  }
                }

                if ($(this).prop("checked")) {
                  $('div#bulk_remedy').removeClass('hidden');
                } else {
                  checkbox_count--;
                  var checkbox_values = $("input[type=checkbox][name^='select_']");
                  var checked = false;

                  for (var i = 0; i < checkbox_values.length; i++) {
                    if ($(checkbox_values[i]).prop("checked")) {
                      checked = true;
                    }
                  }
                  if (checked == false) {
                    $('div#bulk_remedy').addClass('hidden');
                  }
                }

              }
            });

			      $('form#bulk_change_form').on('submit', function(e){
                $('input[type=checkbox].select_one:checked').each(function(){
                    var hidden_input = $('<input type="hidden" value="' + this.id + '" name="endpoints_to_update">')
                    $('form#bulk_change_form').append(hidden_input);
                });
            });

            $('input#select_all').on('click', function (e) {
                if ($(this).is(":checked")) {
                    $('input.select_one').prop('checked', true);
                    $('div#bulk_remedy').removeClass('hidden');
                }
                else {
                    $('input.select_one').prop('checked', false);
                    $('div#bulk_remedy').addClass('hidden');
                }
            });

            $('a.delete-bulk').on('click', function (e) {
                if (confirm('Are you sure you want to delete this endpoint?'))
                {
                    var hidden_input = $('<input type="hidden" value="delete_bulk_endpoints" name="delete_bulk_endpoints">')
                    $('form#bulk_change_form').append(hidden_input);
                    $( "form#bulk_change_form" ).submit();
                }
            });

            $( document ).on( "click", "button.delete-endpoints", function (e) {
                return confirm('Are you sure you want to delete this endpoint(s)?')
            });

            if (document.referrer.indexOf('simple_search') > 0) {
                var terms = '';
                if ($.cookie('highlight')) {
                    terms = $.cookie('highlight').split(' ');

                    for (var i = 0; i < terms.length; i++) {
                        $('body').highlight(terms[i]);
                    }
                }
                $('input#simple_search').val(terms);
            };
        });
    </script>
    {% include "dojo/filter_js_snippet.html" %}
{% endblock %}<|MERGE_RESOLUTION|>--- conflicted
+++ resolved
@@ -119,16 +119,8 @@
                                   {% if host_view %}
                                        {{ e.host_active_findings_count }} ({{ e.host_active_verified_findings_count }})
                                   {% else %}
-<<<<<<< HEAD
-                                    {% if e.active_verified_findings_count > 0 %}
-                                      <a rel="noopener noreferrer" href="{% url 'verified_findings' %}?endpoints={{ e.id }}">{{ e.active_verified_findings_count }}</a>
-                                    {% else %}
-                                      0
-                                    {% endif %}
-=======
                                       <a href="{% url 'open_findings' %}?endpoints={{ e.id }}">{{ e.active_findings_count }}</a>
-                                      <a href="{% url 'verified_findings' %}?endpoints={{ e.id }}">({{ e.active_verified_findings_count }})</a>
->>>>>>> c182e9ca
+                                      <a rel="noopener noreferrer" href="{% url 'verified_findings' %}?endpoints={{ e.id }}">({{ e.active_verified_findings_count }})</a>
                                   {% endif %}
                                 </td>
                                 <td>
