--- conflicted
+++ resolved
@@ -50,13 +50,8 @@
                                 <i class="fa-solid fa-crosshairs fa-2x"></i>
 
                                 <div class="pull-right inline-block text-right">
-<<<<<<< HEAD
                                     <span class=" fa-2x">{{ verified_objs|length }}</span>
                                     <span><a rel="noopener noreferrer"
-=======
-                                    <span class=" fa-2x">{{ verified_objs }}</span>
-                                    <span><a
->>>>>>> f66e6dbb
                                             href="{% url 'product_verified_findings' prod.id %}?test__engagement__product={{ prod.id }}"
                                             title="Findings that are open/active and verified">Verified
                                         {{ view }}{{ verified_objs|pluralize }} <i
@@ -84,13 +79,8 @@
                                 <i class="fa-solid fa-bug fa-2x"></i>
 
                                 <div class="pull-right inline-block text-right">
-<<<<<<< HEAD
                                     <span class=" fa-2x">{{ open_objs|length }}</span>
                                     <span><a rel="noopener noreferrer" href="{% url 'product_open_findings' prod.id %}?test__engagement__product={{ prod.id }}"
-=======
-                                    <span class=" fa-2x">{{ open_objs }}</span>
-                                    <span><a href="{% url 'product_open_findings' prod.id %}?test__engagement__product={{ prod.id }}"
->>>>>>> f66e6dbb
                                         title="Findings that are open/active, but not (yet) verified">Open
                                         {{ view }}{{ open_objs|pluralize }} <i
                                                 class="fa-solid fa-circle-right"></i></a>
@@ -117,13 +107,8 @@
                                 <i class="fa-solid fa-check fa-2x"></i>
 
                                 <div class="pull-right text-right">
-<<<<<<< HEAD
                                     <span class="fa-2x">{{ accepted_objs|length }}</span>
                                     <span><a rel="noopener noreferrer"
-=======
-                                    <span class="fa-2x">{{ accepted_objs }}</span>
-                                    <span><a
->>>>>>> f66e6dbb
                                             href="{% url 'accepted_findings' %}?test__engagement__product={{ prod.id }}"
                                             title="Findings that have been accepted in a risk acceptance.">Risk Accepted
                                     {{ view }}s <i class="fa-solid fa-circle-right"></i></a>
@@ -150,13 +135,8 @@
                                 <i class="fa-solid fa-fire-extinguisher fa-2x"></i>
 
                                 <div class="text-right pull-right">
-<<<<<<< HEAD
                                     <span class="fa-2x">{{ closed_objs|length }}</span>
                                     <span><a rel="noopener noreferrer" href="{% url 'closed_findings' %}?test__engagement__product={{ prod.id }}"
-=======
-                                    <span class="fa-2x">{{ closed_objs }}</span>
-                                    <span><a href="{% url 'closed_findings' %}?test__engagement__product={{ prod.id }}"
->>>>>>> f66e6dbb
                                              title="Findings that are closed and mitigated.">Closed
                                         {{ view }}{{ closed_objs|pluralize }} <i
                                                 class="fa-solid fa-circle-right"></i></a>
@@ -183,13 +163,8 @@
                                 <i class="fa-solid fa-fire-extinguisher fa-2x"></i>
 
                                 <div class="text-right pull-right">
-<<<<<<< HEAD
                                     <span class="fa-2x">{{ false_positive_objs|length }}</span>
                                     <span><a rel="noopener noreferrer" href="{% url 'product_false_positive_findings' prod.id %}?test__engagement__product={{ prod.id }}"
-=======
-                                    <span class="fa-2x">{{ false_positive_objs }}</span>
-                                    <span><a href="{% url 'product_false_positive_findings' prod.id %}?test__engagement__product={{ prod.id }}"
->>>>>>> f66e6dbb
                                              title="Findings that are marked as false postive.">False-postive
                                         {{ view }}{{ false_positive_objs|pluralize }} <i
                                                 class="fa-solid fa-circle-right"></i></a>
@@ -216,13 +191,8 @@
                                 <i class="fa-solid fa-fire-extinguisher fa-2x"></i>
 
                                 <div class="pull-right inline-block text-right">
-<<<<<<< HEAD
                                     <span class=" fa-2x">{{ out_of_scope_objs|length }}</span>
                                     <span><a rel="noopener noreferrer"
-=======
-                                    <span class=" fa-2x">{{ out_of_scope_objs }}</span>
-                                    <span><a
->>>>>>> f66e6dbb
                                             href="{% url 'product_out_of_scope_findings' prod.id %}?test__engagement__product={{ prod.id }}"
                                             title="Findings that are marked as out of scope.">Out Of Scope
                                         {{ view }}{{ out_of_scope_objs|pluralize }} <i
@@ -250,13 +220,8 @@
                                 <i class="fa-solid fa-bullseye fa-2x"></i>
 
                                 <div class="text-right pull-right">
-<<<<<<< HEAD
                                     <span class="fa-2x">{{ all_objs|length }}</span>
                                     <span><a rel="noopener noreferrer" href="{% url 'product_all_findings' prod.id %}?test__engagement__product={{ prod.id }}"
-=======
-                                    <span class="fa-2x">{{ all_objs }}</span>
-                                    <span><a href="{% url 'product_all_findings' prod.id %}?test__engagement__product={{ prod.id }}"
->>>>>>> f66e6dbb
                                             title="All findings.">Total
                                         {{ view }}{{ all_objs|pluralize }} <i
                                                 class="fa-solid fa-circle-right"></i></a>
@@ -283,13 +248,8 @@
                                 <i class="fa-solid fa-bug fa-2x"></i>
 
                                 <div class="pull-right inline-block text-right">
-<<<<<<< HEAD
                                     <span class=" fa-2x">{{ inactive_objs|length }}</span>
                                     <span><a rel="noopener noreferrer" href="{% url 'product_inactive_findings' prod.id %}?test__engagement__product={{ prod.id }}"
-=======
-                                    <span class=" fa-2x">{{ inactive_objs }}</span>
-                                    <span><a href="{% url 'product_inactive_findings' prod.id %}?test__engagement__product={{ prod.id }}"
->>>>>>> f66e6dbb
                                              title="Findings that are not active but not mitigated for some reason">Inactive
                                         {{ view }}{{ inactive_objs|pluralize }} <i
                                                 class="fa-solid fa-circle-right"></i></a>
