{% load humanize %}
<div class="panel panel-default to_highlight table-responsive">
    <div class="panel-comments">
        <h4>Notes <span class="pull-right"><a data-toggle="collapse" href="#vuln_notes"><i
                class="glyphicon glyphicon-chevron-up"></i></a></span></h4>
    </div>
    <div id="vuln_notes" class="panel-body">
      <form class="form-horizontal" action="" method="post">{% csrf_token %}
          {% include "dojo/form_fields.html" with form=form %}
          <div class="form-group">
              <div class="col-sm-offset-2 col-sm-10">
                  <input class="btn btn-primary" type="submit" value="Add Note"/>
              </div>
          </div>
      </form>
    </div>
</div>
{% for note in notes %}
  <div>
    <div class="panel panel-default">
      <div class="panel-comments">
          {% if user.username == note.author.username or user.is_superuser %}
          <div class="pull-right">
            <form method="post" action="{% url 'delete_note' note.id destination object.id %}">
                {% csrf_token %}
                <input type="hidden" aria-label="id" name="id" value="{{note.id}}" id="id_id" />
                <button type="submit" aria-label="Delete Note" class="btn-delete">
                  <i class="fa fa-trash"></i>
                </button>
            </form>
          </div>
          <div class="pull-right">
            <form method="get" action="{% url 'edit_note' note.id destination object.id %}">
                {% csrf_token %}
                <input type="hidden" aria-label="id" name="id" value="{{note.id}}" id="id_id" />
                <button type="submit" aria-label="Edit Note" class="btn-edit">
                  <i class="fa fa-edit"></i>
                </button>
            </form>
          </div>
          {% endif %}
          <div class="pull-right">
            <form method="get" action="{% url 'note_history' note.id destination object.id %}">
                {% csrf_token %}
                <input type="hidden" aria-label="id" name="id" value="{{note.id}}" id="id_id" />
                <button type="submit" aria-label="history" class="btn-history">
                  <i class="fa fa-history"></i>
                </button>
            </form>
          </div>

          <div class="row-sm-2">
            <strong>{{ note.author.username }}</strong>
            <span class="text-muted">commented {{ note.date }}</span>
          </div>
          {% if note.edited %}
            <div class="row-sm-2">
              <strong>{{ note.editor.username }}</strong>
              <span class="text-muted">edited {{ note.edit_time }}</span>
            </div>
          {% endif %}
          {% if note.private %}
            <div class="row-sm-2">
              <span class="text-muted">(will not appear in report)</span>
            </div>
          {% endif %}
      </div>
      <div class="panel-body">
<<<<<<< HEAD
=======
        {% if note.note_type != None %}
          <strong>Note type : {{ note.note_type }}</strong>
          <br><br>
        {% endif %}
>>>>>>> 77b24963
        {{ note|linebreaks }}
      </div>
    </div>
  </div>
{% endfor %}<|MERGE_RESOLUTION|>--- conflicted
+++ resolved
@@ -66,13 +66,10 @@
           {% endif %}
       </div>
       <div class="panel-body">
-<<<<<<< HEAD
-=======
         {% if note.note_type != None %}
           <strong>Note type : {{ note.note_type }}</strong>
           <br><br>
         {% endif %}
->>>>>>> 77b24963
         {{ note|linebreaks }}
       </div>
     </div>
