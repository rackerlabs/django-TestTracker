{% extends "base.html" %}
{% load get_banner %}
{% block content %}
    {{ block.super }}
    <h3>Login</h3>
    <form class="form-horizontal" method="POST" autocomplete="off"> {% csrf_token %}
        <fieldset class="col-md-offset-3 col-md-6">
            {% if "banner_enable"|get_banner_conf %}
                <div class="well">
                    {{ "banner_message"|get_banner_conf }}
                </div>
            {% endif %}

            {% if SHOW_LOGIN_FORM or 'force_login_form' in request.GET %}
               {% include "dojo/form_fields.html" with form=form %}
            {% endif %}

            <!-- Button -->
            <div class="form-group">
<<<<<<< HEAD
                {% if SHOW_LOGIN_FORM %}
                    <div class="col-sm-offset-1 col-sm-2" id="toggleBox" onclick="togglePassVisibility()">
=======
                {% if SHOW_LOGIN_FORM or 'force_login_form' in request.GET %}
                    <div class="col-sm-offset-1 col-sm-4" id="toggleBox" onclick="togglePassVisibility()">
>>>>>>> 4b0f6747
                        <i class="fa fa-eye"></i>
                        <span><b>Show Password</b></span>
                    </div>
                {% endif %}
<<<<<<< HEAD
                {% if CLASSIC_AUTH_ENABLED and SHOW_LOGIN_FORM %}
                    <div class="col-sm-offset-1 col-sm-2">
=======
                {% if CLASSIC_AUTH_ENABLED and SHOW_LOGIN_FORM or 'force_login_form' in request.GET %}
                    <div class="col-sm-offset-1 col-sm-1">
>>>>>>> 4b0f6747
                        <button class="btn btn-success">Login</button>
                    </div>
                    {% if FORGOT_PASSWORD %}
                        <div class="col-sm-3">
                            <a id="reset-password" href="{% url 'password_reset' %}">I forgot my password</a>
                        </div>
                    {% endif %}
                {% endif %}
            </div>
            <div class="form-group">
                {% if GOOGLE_ENABLED is True %}
                    <div class="col-sm-offset-1 col-sm-2">
                        <button class="btn btn-success" type="button">
                            <a href="{% url 'social:begin' 'google-oauth2' %}?next={{ request.GET.next }}" style="color: rgb(255,255,255)">Login with Google</a>
                        </button>
                    </div>
                {% endif %}

                {% if OKTA_ENABLED is True %}
                    <div class="col-sm-offset-1 col-sm-2">
                        <button class="btn btn-success" type="button">
                            <a href="{% url 'social:begin' 'okta-oauth2' %}?next={{ request.GET.next }}" style="color: rgb(255,255,255)">Login with OKTA</a>
                        </button>
                    </div>
                {% endif %}

                {% if AZUREAD_TENANT_OAUTH2_ENABLED is True %}
                    <div class="col-sm-offset-1 col-sm-2">
                        <button class="btn btn-success" type="button">
                            <a href="{% url 'social:begin' 'azuread-tenant-oauth2' %}?next={{ request.GET.next }}" style="color: rgb(255,255,255)">Login with Azure AD</a>
                        </button>
                    </div>
                {% endif %}

                {% if GITLAB_ENABLED is True %}
                    <div class="col-sm-offset-1 col-sm-2">
                        <button class="btn btn-success" type="button">
                            <a href="{% url 'social:begin' 'gitlab' %}?next={{ request.GET.next }}" style="color: rgb(255,255,255)">Login with Gitlab</a>
                        </button>
                    </div>
                {% endif %}

                {% if AUTH0_ENABLED is True %}
                    <div class="col-sm-offset-1 col-sm-2">
                        <button class="btn btn-success" type="button">
                            <a href="{% url 'social:begin' 'auth0' %}?next={{ request.GET.next }}" style="color: rgb(255,255,255)">Login with Auth0</a>
                        </button>
                    </div>
                {% endif %}

                {% if SAML2_ENABLED is True %}
                    <div class="col-sm-offset-1 col-sm-2">
                        <button class="btn btn-success" type="button">
                            <a id="oauth-login-saml" rel="nofollow" data-method="post" href="/saml2/login" style="color: rgb(255,255,255)">{{ SAML2_LOGIN_BUTTON_TEXT }}</a>
                        </button>
                    </div>
                {% endif %}
            </div>
        </fieldset>
    </form>
{% endblock %}<|MERGE_RESOLUTION|>--- conflicted
+++ resolved
@@ -17,24 +17,16 @@
 
             <!-- Button -->
             <div class="form-group">
-<<<<<<< HEAD
-                {% if SHOW_LOGIN_FORM %}
+
+                {% if SHOW_LOGIN_FORM or 'force_login_form' in request.GET %}
                     <div class="col-sm-offset-1 col-sm-2" id="toggleBox" onclick="togglePassVisibility()">
-=======
-                {% if SHOW_LOGIN_FORM or 'force_login_form' in request.GET %}
-                    <div class="col-sm-offset-1 col-sm-4" id="toggleBox" onclick="togglePassVisibility()">
->>>>>>> 4b0f6747
                         <i class="fa fa-eye"></i>
                         <span><b>Show Password</b></span>
                     </div>
                 {% endif %}
-<<<<<<< HEAD
-                {% if CLASSIC_AUTH_ENABLED and SHOW_LOGIN_FORM %}
+
+                {% if CLASSIC_AUTH_ENABLED and SHOW_LOGIN_FORM or 'force_login_form' in request.GET %}
                     <div class="col-sm-offset-1 col-sm-2">
-=======
-                {% if CLASSIC_AUTH_ENABLED and SHOW_LOGIN_FORM or 'force_login_form' in request.GET %}
-                    <div class="col-sm-offset-1 col-sm-1">
->>>>>>> 4b0f6747
                         <button class="btn btn-success">Login</button>
                     </div>
                     {% if FORGOT_PASSWORD %}
