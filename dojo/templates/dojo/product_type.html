--- conflicted
+++ resolved
@@ -52,13 +52,8 @@
                         <tbody>
                         {% for pt in pts %}
                             <tr>
-<<<<<<< HEAD
-                                <td><a href="{% url 'product_type_metrics' pt.id %}"> {{ pt.name }} </a></td>
-                                <td><a href="{% url 'product' %}?prod_type={{ pt.id }}">{{ pt.prod_count }}</a></td>
-=======
                                 <td><a href="{% url 'product' %}?prod_type={{ pt.id }}">{{ pt.name }}</a></td>
                                 <td><a href="{% url 'product_type_metrics' pt.id %}"> {{ pt.prod_count }} </a></td>
->>>>>>> 9dabbf4d
                                 <td>
                                     <a href="{% url 'open_findings' %}?test__engagement__product__prod_type={{ pt.id }}">
                                         {{ pt.findings_count }}
