--- conflicted
+++ resolved
@@ -183,15 +183,9 @@
                         </thead>
                         <tbody>
                         {% for finding in findings %}
-<<<<<<< HEAD
-                            <tr class="{{ finding|status_classes }}">
-                                {% if user.is_staff or 'AUTHORIZED_USERS_ALLOW_CHANGE'|setting_enabled or 'AUTHORIZED_USERS_ALLOW_DELETE'|setting_enabled%}
-                                <td class="hidden-sm centered">
-=======
                             <tr class="{% if finding.active %}active_finding{% else %}inactive_finding{% endif %}">
                                 {% if user|is_authorized_for_staff:finding %}
                                   <td class="hidden-sm centered">
->>>>>>> 8f552599
                                     <form action="#">
                                         <input type="checkbox" name="select_{{ finding.id }}" id="{{ finding.id }}"
                                                class="select_one {{ finding.severity }}"/>
