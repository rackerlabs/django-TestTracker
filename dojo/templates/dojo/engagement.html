{% extends "base.html" %}
{% load navigation_tags %}
{% load display_tags %}
{% block content %}
    <div class="row">
        <div class="col-md-12">
            <div class="panel panel-default">
                <div class="panel-heading tight">
                    <h3 class="has-filters">
                        Active Engagements
                        <div class="dropdown pull-right">

                        </div>
                    </h3>
                </div>
                <div id="the-filters" class="panel-body collapse {% if request.META.QUERY_STRING %}in{% endif %}">
                    {% include "dojo/filter_snippet.html" with form=filtered.form %}
                </div>
            </div>
            {% if products %}

                <div class="clearfix">
                    {% include "dojo/paging_snippet.html" with page=products page_size=True %}
                </div>

                <div class="table-responsive panel panel-default">
                    <table id="engagements"
                           class="tablesorter-bootstrap table table-bordered table-condensed table-striped table-hover">
                        <tr>
                            <th class="prod_name">{% dojo_sort request 'Product' 'name' 'asc' %}</th>
                            <th class="prod_name">{% dojo_sort request 'Product Type' 'prod_type__name' %}</th>
                            <th>Active Engagements</th>
                            {% if user.is_staff %}
                                <th> Engagement</th>
                            {% endif %}
                        </tr>

                        {% for p in products %}
                            <tr>
                                <td class="prod_name"><a href="{% url 'view_product' p.id %}">{{ p.name }}</a>
                                  <sup>
                                   {% for tag in p.tags %}
                                        <a title="Search {{ tag }}" class="tag-label tag-color" href="{% url 'simple_search' %}?query={{ tag }}">{{ tag }}</a>
                                    {% endfor %}
                                  </sup>
                                </td>
                                <td class="prod_name"><a
                                        href="{% url 'product_type_metrics' p.prod_type.id %}">{{ p.prod_type.name }}</a>
                                </td>
                                <td>
                                    {% for e in p.engagement_set.all %}
                                        {% if e.active %}
						<div class="lineContainer">
							<a  style="display: inline" class="eng_link" href="{% url 'view_engagement' e.id %}">
                                                {% if e.name %}{{ e.name }} {% endif %}{{ e.target_start|date }} - {{ e.target_end|date }}</a>
<<<<<<< HEAD
=======
                                                {% if e.is_overdue %}<sup><div class="tag-label warning-color">{{ e.target_end|overdue }} overdue</div></sup>
                                                {% endif %}                                                
>>>>>>> cac5b6b3
							| Lead: {{ e.lead.first_name }}
                                                        |
                                                        {%  for test in e.test_set.all %}
								{% if test.lead %}
                                                                <a href="{% url 'view_test' test.id %}"> {{ test }}: {{ test.lead.first_name }} ({{ test.updated|date}})</a> |
								{% else %}
                                                                <a href="{% url 'view_test' test.id %}"> {{ test }} ({{ test.updated|date}})</a> |
								{% endif %}
                                                        {% endfor %}
						</div>
                                                <sup>
                                                 {% for tag in e.tags %}
                                                      <a title="Search {{ tag }}" class="tag-label tag-color" href="{% url 'simple_search' %}?query={{ tag }}">{{ tag }}</a>
                                                  {% endfor %}
                                                </sup>
                                        {% endif %}
                                    {% endfor %}
                                </td>
                                {% if user.is_staff %}
                                    <td>
                                        <a class="btn btn-sm btn-success" href="{% url 'new_eng_for_prod' p.id %}">
                                            <i class="fa fa-plus"></i> Add
                                        </a>
                                    </td>
                                {% endif %}
                            </tr>
                        {% endfor %}
                    </table>
                </div>
                <div class="clearfix">
                    {% include "dojo/paging_snippet.html" with page=products page_size=True %}
                </div>
            {% else %}
                <h5> No active engagements </h5>
            {% endif %}
        </div>
    </div>

{% endblock %}
{% block postscript %}
    <script>
        $(function () {
            var availableTags = [
                {% for word in name_words %}
                    "{{word}}",
                {% endfor %}
            ];
            var engWords = [
                {% for word in eng_words %}
                    "{{word}}",
                {% endfor %}
            ];
            $("#id_name").autocomplete({
                source: availableTags
            });
            $("#id_engagement__name").autocomplete({
                source: engWords
            });
        });
    </script>
    {% include "dojo/filter_js_snippet.html" %}
{% endblock %}<|MERGE_RESOLUTION|>--- conflicted
+++ resolved
@@ -53,11 +53,8 @@
 						<div class="lineContainer">
 							<a  style="display: inline" class="eng_link" href="{% url 'view_engagement' e.id %}">
                                                 {% if e.name %}{{ e.name }} {% endif %}{{ e.target_start|date }} - {{ e.target_end|date }}</a>
-<<<<<<< HEAD
-=======
                                                 {% if e.is_overdue %}<sup><div class="tag-label warning-color">{{ e.target_end|overdue }} overdue</div></sup>
                                                 {% endif %}                                                
->>>>>>> cac5b6b3
 							| Lead: {{ e.lead.first_name }}
                                                         |
                                                         {%  for test in e.test_set.all %}
