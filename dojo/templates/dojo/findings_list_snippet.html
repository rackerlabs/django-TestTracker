{% load navigation_tags %}
{% load display_tags %}
{% load authorization_tags %}
{% load get_endpoint_status %}
{% load static %}
{% load i18n %}
{% block findings_list %}
    <div class="row">
        <div class="col-md-12">
            <div class="panel panel-default">
                <div class="panel-heading tight">
                    <h3 class="has-filters">
                        {% blocktrans %}{{ filter_name }} Findings{% endblocktrans %}
                        <div class="dropdown pull-right">
                            &nbsp;
                            <button class="btn btn-primary dropdown-toggle"
                                    type="button"
                                    id="downloadMenu"
                                    data-toggle="dropdown"
                                    aria-expanded="true"
                                    aria-label="dropdown-menu">
                                <span class="fa-solid fa-download"></span>
                                <span class="caret"></span>
                            </button>
                            <ul class="dropdown-menu dropdown-menu-right" role="menu" aria-labelledby="downloadMenu">
                                <li role="presentation">
                                    <a rel="noopener noreferrer" id="report" href="{% url 'quick_report' %}?url={{ request.get_full_path }}">
                                        <i class="fa-solid fa-file-lines"></i> {% trans "Report" %}
                                    </a>
                                </li>
                                <li role="presentation">
                                    <a rel="noopener noreferrer" id="csv_export" href="{% url 'csv_export' %}?url={{ request.get_full_path }}">
                                        <i class="fa-solid fa-table"></i> {% trans "CSV Export" %}
                                    </a>
                                </li>
                                <li role="presentation">
                                    <a rel="noopener noreferrer" id="excel_export" href="{% url 'excel_export' %}?url={{ request.get_full_path }}">
                                        <i class="fa-solid fa-file-excel"></i> {% trans "Excel Export" %}
                                    </a>
                                </li>
                            </ul>
                            <button id="show-filters"
                                    data-toggle="collapse"
                                    data-target="#the-filters"
                                    class="btn btn-primary toggle-filters"
                                    aria-label="show-filters">
                                <i class="fa-solid fa-filter"></i> <i class="caret"></i>
                            </button>
                        </div>
                    </h3>
                </div>
                <div id="the-filters" class="is-filters panel-body collapse">
                    {% include "dojo/filter_snippet.html" with form=filtered.form %}
                </div>
            </div>
            {% if findings %}
                <div class="clearfix">{% include "dojo/paging_snippet.html" with page=findings page_size=True %}</div>
                {% if not product_tab or product_tab and product_tab.product|has_object_permission:"Finding_Edit" %}
                    <div class="dropdown hidden" style="padding-bottom: 5px;" id="bulk_edit_menu">
                        {% if not product_tab or product_tab and product_tab.product|has_object_permission:"Finding_Edit" %}
                            <button class="btn btn-info btn-sm btn-primary dropdown-toggle"
                                    type="button"
                                    id="dropdownMenu2"
                                    data-toggle="dropdown"
                                    aria-haspopup="true"
                                    aria-expanded="true">
                                {% trans "Bulk Edit" %}
                                <span class="caret"></span>
                            </button>
                        {% endif %}
                        <div class="btn-group mr-2" role="group" aria-label="Bulk Actions">
                            {% if product_tab and not 'DISABLE_FINDING_MERGE'|setting_enabled %}
                                <button type="button"
                                        id="merge_findings"
                                        class="btn btn-sm  btn-primary"
                                        data-toggle="tooltip"
                                        data-placement="bottom"
                                        title="Merge Findings">
                                    <a rel="noopener noreferrer" class="white-color merge" href="#" alt="Merge Findings">
                                        <i class="fa-solid fa-down-left-and-up-right-to-center"></i>
                                    </a>
                                </button>
                            {% endif %}
                            {% if not product_tab or product_tab and product_tab.product|has_object_permission:"Finding_Delete" %}
                                <button type="button"
                                        class="btn btn-sm  btn-primary"
                                        data-toggle="tooltip"
                                        data-placement="bottom"
                                        title="Delete Findings">
                                    <a rel="noopener noreferrer" class="white-color delete-bulk" href="#" alt="Delete Findings">
                                        <i class="fa-solid fa-trash"></i>
                                    </a>
                                </button>
                            {% endif %}
                        </div>
                        <ul class="dropdown-menu" aria-labelledby="dropdownMenu1" id="bulk_edit">
                            <li class="dropdown-header">{% trans "Choose wisely..." %}</li>
                            <li style="padding-left: 8px;">
                                {% if product_tab %}
                                    <form action="{% url 'finding_bulk_update_all_product' product_tab.product.id %}" method="post" id="bulk_change_form">
                                {% else %}
                                    <form action="{% url 'finding_bulk_update_all' %}" method="post" id="bulk_change_form">
                                {% endif %}
                                {% csrf_token %}
                                        <input type="hidden" name="return_url" value="{{ request.get_full_path }}" />
                                        <label style="display: block" for="severity">{% trans "Severity" %}</label>
                                        <select name="severity" id="severity" style="font-size: 80%">
                                            <option value="">
                                                {% trans "Choose..." %}
                                            </option>
                                            <option value="Info">
                                                {% trans "Info" %}
                                            </option>
                                            <option value="Low">
                                                {% trans "Low" %}
                                            </option>
                                            <option value="Medium">
                                                {% trans "Medium" %}
                                            </option>
                                            <option value="High">
                                                {% trans "High" %}
                                            </option>
                                            <option value="Critical">
                                                {% trans "Critical" %}
                                            </option>
                                        </select>
                                        <br />
                                        <br />
                                        <label style="display: block" for="id_bulk_date">{% trans "Date" %}</label>
                                        <input id="id_bulk_date"
                                            name="date"
                                            type="date"
                                            alt="Select the date the Findings were discovered"/>
                                        <br />
                                        <label style="display: block" for="id_bulk_planned_remediation_date">{% trans "Planned Remediation Date" %}</label>
                                        <input id="id_bulk_planned_remediation_date"
                                            name="planned_remediation_date"
                                            type="date"
                                            alt="Select the date the Finding will be remediated"/>
                                        <br />
                                        <label style="display: block" for="id_bulk_planned_remediation_version">{% trans "Planned remediation version" %}</label>
                                        <input id="id_bulk_planned_remediation_version"
                                            name="planned_remediation_version"
                                            style="font-size: 100%; border: 1px solid #ccc;"/><br/>
                                        <br />
                                        <label>
                                            <b>{% trans "Status" %}</b>
                                            <input id="id_bulk_status"
                                                name="status"
                                                type="checkbox"
                                                alt="Select to enable"/>
                                        </label>
                                        <br />
                                        <label style="font-size: 80%; font-weight: normal; display: block">
                                            <input id="id_bulk_active" name="active" type="checkbox" disabled/>
                                            <span>{% trans "Active" %}</span>
                                        </label>
                                        <label style="font-size: 80%; font-weight: normal; display: block">
                                            <input id="id_bulk_verified" name="verified" type="checkbox" disabled/>
                                            <span>{% trans "Verified" %}</span>
                                        </label>
                                        <label style="font-size: 80%; font-weight: normal; display: block">
                                            <input id="id_bulk_false_p" name="false_p" type="checkbox" disabled/>
                                            <span>{% trans "False Positive" %}</span>
                                        </label>
                                        <label style="font-size: 80%; font-weight: normal; display: block">
                                            <input id="id_bulk_out_of_scope"
                                                name="out_of_scope"
                                                type="checkbox"
                                                disabled/>
                                            <span>{% trans "Out of scope" %}</span>
                                        </label>
                                        <label style="font-size: 80%; font-weight: normal; display: block">
                                            <input id="id_bulk_is_mitigated"
                                                name="is_mitigated"
                                                type="checkbox"
                                                disabled/>
                                            <span>{% trans "Mitigated" %}</span>
                                        </label>
                                        <label style="font-size: 80%; font-weight: normal; display: block">
                                            <input id="id_bulk_under_review"
                                                name="under_review"
                                                type="checkbox"
                                                disabled/>
                                            <span>{% trans "Under Review" %}</span>
                                        </label>
                                        <br />
                                        <label>
                                            <b>{% trans "Risk Acceptance" %}</b>
                                            <input id="id_bulk_risk_acceptance"
                                                name="risk_acceptance"
                                                type="checkbox"
                                                alt="Select to enable"/>
                                        </label>
                                        <br />
                                        <label style="font-size: 80%; font-weight: normal; display: block">
                                            <input id="id_bulk_risk_accept" name="risk_accept" type="checkbox" disabled/>
                                            <span>{% trans "Accept" %}</span>
                                        </label>
                                        <label style="font-size: 80%; font-weight: normal; display: block">
                                            <input id="id_bulk_risk_unaccept"
                                                name="risk_unaccept"
                                                type="checkbox"
                                                disabled/>
                                            <span>{% trans "Unaccept" %}</span>
                                        </label>
                                        {% if 'is_finding_groups_enabled'|system_setting_enabled %}
                                            <label>
                                                <b>{% trans "Group" %}</b>
                                            </label>
                                            <label style="font-size: 80%; font-weight: normal; display: block">
                                                <input id="id_bulk_finding_group_remove"
                                                    name="finding_group_remove"
                                                    class="finding_group_option"
                                                    type="checkbox"/>
                                                <span>{% trans "Remove from any group" %}</span>
                                            </label>
                                        {% endif %}
                                        <br>
                                        {% if system_settings.enable_jira %}
                                            <label style="font-size: 80%; font-weight: bold; display: block">
                                                {% trans "Push to Jira" %}
                                                <input id="id_push_tojira"
                                                    name="push_to_jira"
                                                    type="checkbox"
                                                    alt="Select to push to JIRA"/>
                                            </label>
                                            {% comment %} <label style="font-size: 80%; font-weight: bold; display: block">Unlink JIRA issues
                                            <input id="unlink_from_jira" name="unlink_from_jira" type="checkbox" alt="Select to unlink JIRA issues from Defect Dojo findings"/>
                                            </label> {% endcomment %}
                                        {% endif %}
                                        {% if system_settings.enable_github %}
                                            <label style="font-size: 80%; font-weight: bold; display: block">
                                                {% trans "Push to GitHub" %}
                                                <input id="id_push_togithub"
                                                    name="push_to_github"
                                                    type="checkbox"
                                                    alt="Select to push to GitHub"/>
                                            </label>
                                            <br />
                                        {% endif %}
                                        <label style="display: block">{% trans "Notes" %}</label>
                                        {% comment %}
                                            Quick hack to make bulk edit work without refactoring the whole bulk edit form
                                            {{ bulk_edit_form.media.css }}
                                            {{ bulk_edit_form.media.js }}
                                        {% endcomment %}
                                        {{ bulk_edit_form.notes }}
                                        <label style="display: block">{% trans "Tags" %}</label>
                                        {% comment %}
                                            Quick hack to make bulk edit work without refactoring the whole bulk edit form
                                            {{ bulk_edit_form.media.css }}
                                            {{ bulk_edit_form.media.js }}
                                        {% endcomment %}
                                        {{ bulk_edit_form.tags }}
                                        <input type="submit" class="btn btn-sm btn-primary" value="Submit"/>
                                    </form>
                            </li>
                        </ul>
                    </div>
                {% endif %}
                <div class="panel panel-default table-responsive">
                    <table id="open_findings" class="tablesorter-bootstrap table table-condensed table-striped table-hover">
                        <thead>
                            <tr>
<<<<<<< HEAD
                                {% if not product_tab or product_tab and product_tab.product|has_object_permission:"Finding_Edit" %}
                                    <th class="centered" title="Select all visible findings.">
                                        <div class="dropdown">
                                            <button class="btn btn-primary dropdown-toggle"
                                                    type="button"
                                                    id="dropdownMenu1"
                                                    data-toggle="dropdown"
                                                    aria-haspopup="true"
                                                    aria-expanded="true"
                                                    aria-label="bulk-edit-dropdown-menu">
                                                <form class="inline-form" action="#">
                                                    <input type="checkbox" name="select_all" id="select_all" aria-label="select-all"/>
                                                </form>
                                                <span class="caret"></span>
                                            </button>
                                            <ul class="dropdown-menu"
                                                aria-labelledby="dropdownMenu1"
                                                id="select_by_severity">
                                                <li>
                                                    <a rel="noopener noreferrer" id="Info">{% trans "Info" %}</a>
                                                </li>
                                                <li>
                                                    <a rel="noopener noreferrer" id="Low">{% trans "Low" %}</a>
                                                </li>
                                                <li>
                                                    <a rel="noopener noreferrer" id="Medium">{% trans "Medium" %}</a>
                                                </li>
                                                <li>
                                                    <a rel="noopener noreferrer" id="High">{% trans "High" %}</a>
                                                </li>
                                                <li>
                                                    <a rel="noopener noreferrer" id="Critical">{% trans "Critical" %}</a>
                                                </li>
                                                <li role="separator" class="divider"></li>
                                                <li>
                                                    <a rel="noopener noreferrer" id="All">{% trans "All" %}</a>
                                                </li>
                                                <li>
                                                    <a rel="noopener noreferrer" id="None">{% trans "None" %}</a>
                                                </li>
                                            </ul>
                                        </div>
=======
                                {% block header %}
                                    {% if not product_tab or product_tab and product_tab.product|has_object_permission:"Finding_Edit" %}
                                        <th class="centered" title="Select all visible findings.">
                                            <div class="dropdown">
                                                <button class="btn btn-primary dropdown-toggle"
                                                        type="button"
                                                        id="dropdownMenu1"
                                                        data-toggle="dropdown"
                                                        aria-haspopup="true"
                                                        aria-expanded="true"
                                                        aria-label="bulk-edit-dropdown-menu">
                                                    <form class="inline-form" action="#">
                                                        <input type="checkbox" name="select_all" id="select_all" aria-label="select-all"/>
                                                    </form>
                                                    <span class="caret"></span>
                                                </button>
                                                <ul class="dropdown-menu"
                                                    aria-labelledby="dropdownMenu1"
                                                    id="select_by_severity">
                                                    <li>
                                                        <a id="Info">{% trans "Info" %}</a>
                                                    </li>
                                                    <li>
                                                        <a id="Low">{% trans "Low" %}</a>
                                                    </li>
                                                    <li>
                                                        <a id="Medium">{% trans "Medium" %}</a>
                                                    </li>
                                                    <li>
                                                        <a id="High">{% trans "High" %}</a>
                                                    </li>
                                                    <li>
                                                        <a id="Critical">{% trans "Critical" %}</a>
                                                    </li>
                                                    <li role="separator" class="divider"></li>
                                                    <li>
                                                        <a id="All">{% trans "All" %}</a>
                                                    </li>
                                                    <li>
                                                        <a id="None">{% trans "None" %}</a>
                                                    </li>
                                                </ul>
                                            </div>
                                        </th>
                                    {% endif %}
                                    <th></th>
                                    <th class="nowrap centered severity-sort">
                                        {% trans "Severity" %}
>>>>>>> bef8f148
                                    </th>
                                    <th class="nowrap">
                                        {% comment %} The display field is translated in the function. No need to translate here as well{% endcomment %}
                                        {% dojo_sort request 'Name' 'title' %}
                                    </th>
                                    <th>
                                        {% trans "CWE" %}
                                    </th>
                                    <th>
                                        {% trans "Vulnerability Id" %}
                                    </th>
                                    <th class="nowrap">
                                        {% if filter_name == 'Closed' %}
                                            {% comment %} The display field is translated in the function. No need to translate here as well{% endcomment %}
                                            {% dojo_sort request 'Closed Date' 'mitigated' %}
                                        {% else %}
                                            {% comment %} The display field is translated in the function. No need to translate here as well{% endcomment %}
                                            {% dojo_sort request 'Date' 'date' %}
                                        {% endif %}
                                    </th>
                                    <th class="nowrap">
                                        {% trans "Age" %}
                                    </th>
                                    {% if system_settings.enable_finding_sla %}
                                        <th>
                                            {% trans "SLA" %}
                                        </th>
                                    {% endif %}
                                    <th>
                                        {% trans "Reporter" %}
                                    </th>
                                    <th>
                                        {% trans "Found By" %}
                                    </th>
                                    <th>
                                        {% trans "Status" %}
                                    </th>
                                    {% if system_settings.enable_jira %}
                                        {% if jira_project and product_tab or not product_tab %}
                                            <th>
                                                {% trans "Jira" %}
                                            </th>
                                            <th>
                                                {% trans "JIRA Age" %}
                                            </th>
                                            <th>
                                                {% trans "JIRA Change" %}
                                            </th>
                                        {% endif %}
                                    {% endif %}
                                    {% if 'is_finding_groups_enabled'|system_setting_enabled %}
                                        <th>
                                            {% trans "Group" %}
                                        </th>
                                    {% endif %}
                                    {% if show_product_column and product_tab is None %}
                                        <th class="nowrap">
                                            {% comment %} The display field is translated in the function. No need to translate here as well{% endcomment %}
                                            {% dojo_sort request 'Product' 'test__engagement__product__name' %}
                                        </th>
                                    {% endif %}
                                    <th>
                                        {% trans "Service" %}
                                    </th>
                                    <th>
                                        {% trans "Planned Remediation" %}
                                    </th>
                                {% endblock header %}
                            </tr>
                        </thead>
                        <tbody>
                            {% for finding in findings %}
                                <tr class="{% if finding.active %}active_finding{% else %}inactive_finding{% endif %}">
<<<<<<< HEAD
                                    {% if not product_tab or product_tab and product_tab.product|has_object_permission:"Finding_Edit" %}
                                        <td class="centered">
                                            <form action="#">
                                                <input type="checkbox" name="select_{{ finding.id }}" id="{{ finding.id }}" class="select_one {{ finding.severity }}" aria-label="select-finding"/>
                                            </form>
                                        </td>
                                    {% endif %}
                                    <td>
                                        <div class="align-top">
                                            <div class="dropdown">
                                                <a rel="noopener noreferrer" href="#" class="dropdown-toggle pull-left" data-toggle="dropdown">&nbsp;<i class="fa-solid fa-ellipsis-vertical"></i>&nbsp;</a>
                                                <ul class="dropdown-menu" role="menu" aria-labelledby="dropdownMenu1">
                                                    <li>
                                                        <a rel="noopener noreferrer" class="" href="{% url 'view_finding' finding.id %}">
                                                            <i class="fa-solid fa-circle-right"></i> {% trans "View" %}
                                                        </a>
                                                    </li>
                                                    {% if finding|has_object_permission:"Finding_Edit" %}
                                                        <li>
                                                            <a rel="noopener noreferrer" class="" href="{% url 'edit_finding' finding.id %}?return_url={{ request.get_full_path|urlencode }}">
                                                                <i class="fa-solid fa-pen-to-square"></i> {% trans "Edit" %}
                                                            </a>
                                                        </li>
                                                        <li>
                                                            <a rel="noopener noreferrer" class="" href="{% url 'copy_finding' finding.id %}?return_url={{ request.get_full_path|urlencode }}"/>
                                                                <i class="fa-solid fa-copy"></i> {% trans "Copy" %}
                                                            </a>
                                                        </li>
                                                        <li class="divider"></li>
                                                    {% endif %}
                                                    {% if finding|has_object_permission:"Finding_View" %}
                                                        {% user_can_clear_peer_review finding request.user as clear_peer_review %}
                                                        {% if finding|has_object_permission:"Finding_Edit" and clear_peer_review %}
                                                            <li role="presentation">
                                                                <a rel="noopener noreferrer" href="{% url 'clear_finding_review' finding.id %}">
                                                                    <i class="icon-user-check"></i> {% trans "Clear Review" %}
                                                                </a>
                                                            </li>
                                                        {% elif not finding.under_review %}
                                                            <li role="presentation">
                                                                <a rel="noopener noreferrer" href="{% url 'request_finding_review' finding.id %}">
                                                                    <i class="icon-user-check"></i> {% trans "Request Peer Review" %}
=======
                                    {% block body %}
                                        {% if not product_tab or product_tab and product_tab.product|has_object_permission:"Finding_Edit" %}
                                            <td class="centered">
                                                <form action="#">
                                                    <input type="checkbox" name="select_{{ finding.id }}" id="{{ finding.id }}" class="select_one {{ finding.severity }}" aria-label="select-finding"/>
                                                </form>
                                            </td>
                                        {% endif %}
                                        <td>
                                            <div class="align-top">
                                                <div class="dropdown">
                                                    <a href="#" class="dropdown-toggle pull-left" data-toggle="dropdown">&nbsp;<i class="fa-solid fa-ellipsis-vertical"></i>&nbsp;</a>
                                                    <ul class="dropdown-menu" role="menu" aria-labelledby="dropdownMenu1">
                                                        <li>
                                                            <a class="" href="{% url 'view_finding' finding.id %}">
                                                                <i class="fa-solid fa-circle-right"></i> {% trans "View" %}
                                                            </a>
                                                        </li>
                                                        {% if finding|has_object_permission:"Finding_Edit" %}
                                                            <li>
                                                                <a class="" href="{% url 'edit_finding' finding.id %}?return_url={{ request.get_full_path|urlencode }}">
                                                                    <i class="fa-solid fa-pen-to-square"></i> {% trans "Edit" %}
                                                                </a>
                                                            </li>
                                                            <li>
                                                                <a class="" href="{% url 'copy_finding' finding.id %}?return_url={{ request.get_full_path|urlencode }}"/>
                                                                    <i class="fa-solid fa-copy"></i> {% trans "Copy" %}
>>>>>>> bef8f148
                                                                </a>
                                                            </li>
                                                            <li class="divider"></li>
                                                        {% endif %}
<<<<<<< HEAD
                                                    {% endif %}
                                                    {% if finding|has_object_permission:"Finding_Edit" %}
                                                        <li role="presentation">
                                                            <a rel="noopener noreferrer" href="{% url 'touch_finding' finding.id %}?return_url={{ request.get_full_path|urlencode }}">
                                                                <i class="fa-solid fa-clock"></i> {% trans "Touch Finding" %}
                                                            </a>
                                                        </li>
                                                    {% endif %}
                                                    {% if finding|has_object_permission:"Finding_Add" %}
                                                        <li role="presentation">
                                                            <a rel="noopener noreferrer" href="{% url 'mktemplate' finding.id %}">
                                                                <i class="fa-solid fa-copy"></i> {% trans "Make Finding a Template" %}
                                                            </a>
                                                        </li>
                                                    {% endif %}
                                                    {% if finding|has_object_permission:"Finding_Edit" %}
                                                        <li role="presentation">
                                                            <a rel="noopener noreferrer" href="{% url 'find_template_to_apply' finding.id %}">
                                                                <i class="fa-solid fa-copy"></i> {% trans "Apply Template to Finding" %}
                                                            </a>
                                                        </li>
                                                    {% endif %}
                                                    {% if finding|has_object_permission:"Finding_Edit" %}
                                                        {% if finding.active %}
                                                            <li role="presentation">
                                                                <a rel="noopener noreferrer" href="{% url 'close_finding' finding.id %}">
                                                                    <i class="fa-solid fa-fire-extinguisher"></i> {% trans "Close Finding" %}
=======
                                                        {% if finding|has_object_permission:"Finding_View" %}
                                                            {% user_can_clear_peer_review finding request.user as clear_peer_review %}
                                                            {% if finding|has_object_permission:"Finding_Edit" and clear_peer_review %}
                                                                <li role="presentation">
                                                                    <a href="{% url 'clear_finding_review' finding.id %}">
                                                                        <i class="icon-user-check"></i> {% trans "Clear Review" %}
                                                                    </a>
                                                                </li>
                                                            {% elif not finding.under_review %}
                                                                <li role="presentation">
                                                                    <a href="{% url 'request_finding_review' finding.id %}">
                                                                        <i class="icon-user-check"></i> {% trans "Request Peer Review" %}
                                                                    </a>
                                                                </li>
                                                            {% endif %}
                                                        {% endif %}
                                                        {% if finding|has_object_permission:"Finding_Edit" %}
                                                            <li role="presentation">
                                                                <a href="{% url 'touch_finding' finding.id %}?return_url={{ request.get_full_path|urlencode }}">
                                                                    <i class="fa-solid fa-clock"></i> {% trans "Touch Finding" %}
>>>>>>> bef8f148
                                                                </a>
                                                            </li>
                                                        {% endif %}
                                                        {% if finding|has_object_permission:"Finding_Add" %}
                                                            <li role="presentation">
<<<<<<< HEAD
                                                                <a rel="noopener noreferrer" href="{% url 'reopen_finding' finding.id %}">
                                                                    <i class="fa-solid fa-bug"></i> {% trans "Open Finding" %}
=======
                                                                <a href="{% url 'mktemplate' finding.id %}">
                                                                    <i class="fa-solid fa-copy"></i> {% trans "Make Finding a Template" %}
>>>>>>> bef8f148
                                                                </a>
                                                            </li>
                                                        {% endif %}
                                                        {% if finding|has_object_permission:"Finding_Edit" %}
                                                            <li role="presentation">
<<<<<<< HEAD
                                                                <a rel="noopener noreferrer" href="{% url 'risk_unaccept_finding' finding.id %}?return_url={{ request.get_full_path|urlencode }}">
                                                                    <i class="fa-solid fa-circle-exclamation"></i> {% trans "Unaccept Risk" %}
                                                                </a>
                                                            </li>
                                                        {% else %}
                                                            {% if not finding.duplicate %}
                                                                {% if finding.test.engagement.product.enable_simple_risk_acceptance %}
                                                                    <li role="presentation">
                                                                        <a rel="noopener noreferrer" href="{% url 'simple_risk_accept_finding' finding.id %}?return_url={{ request.get_full_path|urlencode }}">
                                                                            <i class="fa-solid fa-circle-exclamation"></i> {% trans "Accept Risk" %}
                                                                        </a>
                                                                    </li>
                                                                {% endif %}
                                                                {% if finding.test.engagement.product.enable_full_risk_acceptance %}
                                                                    <li role="presentation">
                                                                        <a rel="noopener noreferrer" href="{% url 'add_risk_acceptance' finding.test.engagement.id finding.id %}">
                                                                            <i class="fa-solid fa-circle-exclamation"></i> {% trans "Add Risk Acceptance..." %}
                                                                        </a>
                                                                    </li>
                                                                {% endif %}
                                                            {% endif %}
                                                        {% endif %}
                                                    {% endif %}
                                                    <li role="presentation">
                                                        <a rel="noopener noreferrer" href="{% url 'action_history' finding|content_type finding.id %}">
                                                            <i class="fa-solid fa-clock-rotate-left"></i> {% trans "View History" %}
                                                        </a>
                                                    </li>
                                                    {% if finding|has_object_permission:"Finding_Delete" %}
                                                        <li class="divider"> </li>
                                                        <li>
                                                            <form method="post" action="{% url 'delete_finding' finding.id %}" style="display: inline" class="form-inline form" id="delete-finding-menu-{{ finding.id }}-form">
                                                                {% csrf_token %}
                                                                <input type="hidden" label="return_url" aria-label="return_url" name="return_url" value="{{ request.get_full_path }}"/>
                                                                <input type="hidden" label="id" aria-label="id" name="id" value="{{ finding.id }}"/>
                                                            </form>
                                                            <a rel="noopener noreferrer" class="text-danger delete-finding" id="delete-finding-menu-{{ finding.id }}" href="#">
                                                                <i class="fa-solid fa-trash"></i> {% trans "Delete" %}
=======
                                                                <a href="{% url 'find_template_to_apply' finding.id %}">
                                                                    <i class="fa-solid fa-copy"></i> {% trans "Apply Template to Finding" %}
                                                                </a>
                                                            </li>
                                                        {% endif %}
                                                        {% if finding|has_object_permission:"Finding_Edit" %}
                                                            {% if finding.active %}
                                                                <li role="presentation">
                                                                    <a href="{% url 'close_finding' finding.id %}">
                                                                        <i class="fa-solid fa-fire-extinguisher"></i> {% trans "Close Finding" %}
                                                                    </a>
                                                                </li>
                                                            {% else %}
                                                                <li role="presentation">
                                                                    <a href="{% url 'reopen_finding' finding.id %}">
                                                                        <i class="fa-solid fa-bug"></i> {% trans "Open Finding" %}
                                                                    </a>
                                                                </li>
                                                            {% endif %}
                                                        {% endif %}
                                                        <li class="divider"></li>
                                                        {% if finding|has_object_permission:"Risk_Acceptance" %}
                                                            {% if finding.risk_accepted %}
                                                                <li role="presentation">
                                                                    <a href="{% url 'risk_unaccept_finding' finding.id %}?return_url={{ request.get_full_path|urlencode }}">
                                                                        <i class="fa-solid fa-circle-exclamation"></i> {% trans "Unaccept Risk" %}
                                                                    </a>
                                                                </li>
                                                            {% else %}
                                                                {% if not finding.duplicate %}
                                                                    {% if finding.test.engagement.product.enable_simple_risk_acceptance %}
                                                                        <li role="presentation">
                                                                            <a href="{% url 'simple_risk_accept_finding' finding.id %}?return_url={{ request.get_full_path|urlencode }}">
                                                                                <i class="fa-solid fa-circle-exclamation"></i> {% trans "Accept Risk" %}
                                                                            </a>
                                                                        </li>
                                                                    {% endif %}
                                                                    {% if finding.test.engagement.product.enable_full_risk_acceptance %}
                                                                        <li role="presentation">
                                                                            <a href="{% url 'add_risk_acceptance' finding.test.engagement.id finding.id %}">
                                                                                <i class="fa-solid fa-circle-exclamation"></i> {% trans "Add Risk Acceptance..." %}
                                                                            </a>
                                                                        </li>
                                                                    {% endif %}
                                                                {% endif %}
                                                            {% endif %}
                                                        {% endif %}
                                                        <li role="presentation">
                                                            <a href="{% url 'action_history' finding|content_type finding.id %}">
                                                                <i class="fa-solid fa-clock-rotate-left"></i> {% trans "View History" %}
>>>>>>> bef8f148
                                                            </a>
                                                        </li>
                                                        {% if finding|has_object_permission:"Finding_Delete" %}
                                                            <li class="divider"> </li>
                                                            <li>
                                                                <form method="post" action="{% url 'delete_finding' finding.id %}" style="display: inline" class="form-inline form" id="delete-finding-menu-{{ finding.id }}-form">
                                                                    {% csrf_token %}
                                                                    <input type="hidden" label="return_url" aria-label="return_url" name="return_url" value="{{ request.get_full_path }}"/>
                                                                    <input type="hidden" label="id" aria-label="id" name="id" value="{{ finding.id }}"/>
                                                                </form>
                                                                <a class="text-danger delete-finding" id="delete-finding-menu-{{ finding.id }}" href="#">
                                                                    <i class="fa-solid fa-trash"></i> {% trans "Delete" %}
                                                                </a>
                                                            </li>
                                                        {% endif %}
                                                    </ul>
                                                </div>
                                            </div>
<<<<<<< HEAD
                                        </div>
                                    </td>
                                    <td class="centered severity-sort" data-severity="{{ finding.severity_display }}">
                                        <span class="label severity severity-{{ finding.severity }}">
                                            {{ finding.severity_display }}
                                        </span>
                                    </td>
                                    <td>
                                        {% if finding.title %}
                                            <a rel="noopener noreferrer" title="{{ finding.title }}" href="{% url 'view_finding' finding.id %}">{{ finding.title|truncatechars_html:60 }}</a>
                                        {% else %}
                                            <a rel="noopener noreferrer" title="{{ finding.id }}" href="{% url 'view_finding' finding.id %}">{{ finding.id }}</a>
                                        {% endif %}
                                        {% if finding.file_path %}
                                            <i class="fa-solid fa-code has-popover dojo-sup"
                                            data-trigger="hover"
                                            data-content="{{ finding.file_path }}"
                                            data-placement="right"
                                            data-container="body"
                                            data-original-title="Files"
                                            title=""></i>
                                        {% endif %}
                                        {% if finding.endpoints.all %}
                                            <i class="fa-solid fa-sitemap has-popover dojo-sup" data-html="true" data-trigger="hover" data-content="
                                            {% for endpoint_status in finding.status_finding.all %}
                                                {% if endpoint_status.mitigated %} &#10003; {{ endpoint_status.endpoint }}
                                                    <br/>
                                                {% else %}
                                                        &#10005; {{ endpoint_status.endpoint }}
                                                        <br/>
                                                {% endif %}
                                            {% endfor %}
                                            " data-placement="right" data-container="body" data-original-title="Endpoints ({{ finding.active_endpoint_count }} Active, {{ finding.mitigated_endpoint_count }} Mitigated)" title=""></i>
                                        {% endif %}
                                        {% if finding.component_name %}
                                            <i class="fa-solid fa-file has-popover dojo-sup"
                                            data-trigger="hover"
                                            data-placement="right"
                                            data-content="{{ finding.component_name }} - {{ finding.component_version }}"
                                            data-container="body"
                                            data-original-title="Component"
                                            title=""></i>
                                        {% endif %}
                                        {% if finding.notes.all %}
                                            <i class="glyphicon glyphicon-comment has-popover dojo-sup"
                                            data-trigger="hover"
                                            data-content="{{ finding.notes.all.0 }}"
                                            data-placement="left"
                                            data-container="body"
                                            data-original-title="Most Recent Note ({{ finding.notes.count }} total)"
                                            title=""></i>
                                            <a rel="noopener noreferrer" href="{% url 'view_finding' finding.id %}#vuln_notes"
                                                class="dojo-sup"
                                                alt="{{ finding.notes.count }} note{{ finding.notes.count|pluralize }}">
                                                    ({{ finding.notes.count }})
                                            </a>
                                        {% endif %}
                                        {% include "dojo/snippets/tags.html" with tags=finding.tags.all %}
                                    </td>
                                    <td class="nowrap">
                                        {% if finding.cwe > 0 %}
                                            <a rel="noopener noreferrer" target="_blank" href="{{ finding.cwe|cwe_url }}">
                                                <i class="fa-solid fa-arrow-up-right-from-square"></i> {{ finding.cwe|default:"" }}
                                            </a>
                                        {% endif %}
                                    </td>
                                    <td class="nowrap">
                                        {% with finding|first_vulnerability_id as first_vulnerability_id %}
                                            {% if first_vulnerability_id %}
                                                {% if first_vulnerability_id|has_vulnerability_url %}
                                                    <a rel="noopener noreferrer" target="_blank" href="{{ first_vulnerability_id|vulnerability_url }}">
                                                        <i class="fa-solid fa-arrow-up-right-from-square"></i> {{ first_vulnerability_id }}
=======
                                        </td>
                                        <td class="centered severity-sort" data-severity="{{ finding.severity_display }}">
                                            <span class="label severity severity-{{ finding.severity }}">
                                                {{ finding.severity_display }}
                                            </span>
                                        </td>
                                        <td>
                                            {% if finding.title %}
                                                <a title="{{ finding.title }}" href="{% url 'view_finding' finding.id %}">{{ finding.title|truncatechars_html:60 }}</a>
                                            {% else %}
                                                <a title="{{ finding.id }}" href="{% url 'view_finding' finding.id %}">{{ finding.id }}</a>
                                            {% endif %}
                                            {% if finding.file_path %}
                                                <i class="fa-solid fa-code has-popover dojo-sup"
                                                data-trigger="hover"
                                                data-content="{{ finding.file_path }}"
                                                data-placement="right"
                                                data-container="body"
                                                data-original-title="Files"
                                                title=""></i>
                                            {% endif %}
                                            {% if finding.endpoints.all %}
                                                <i class="fa-solid fa-sitemap has-popover dojo-sup" data-html="true" data-trigger="hover" data-content="
                                                {% for endpoint_status in finding.status_finding.all %}
                                                    {% if endpoint_status.mitigated %} &#10003; {{ endpoint_status.endpoint }}
                                                        <br/>
                                                    {% else %}
                                                            &#10005; {{ endpoint_status.endpoint }}
                                                            <br/>
                                                    {% endif %}
                                                {% endfor %}
                                                " data-placement="right" data-container="body" data-original-title="Endpoints ({{ finding.active_endpoint_count }} Active, {{ finding.mitigated_endpoint_count }} Mitigated)" title=""></i>
                                            {% endif %}
                                            {% if finding.component_name %}
                                                <i class="fa-solid fa-file has-popover dojo-sup"
                                                data-trigger="hover"
                                                data-placement="right"
                                                data-content="{{ finding.component_name }} - {{ finding.component_version }}"
                                                data-container="body"
                                                data-original-title="Component"
                                                title=""></i>
                                            {% endif %}
                                            {% if finding.notes.all %}
                                                <i class="glyphicon glyphicon-comment has-popover dojo-sup"
                                                data-trigger="hover"
                                                data-content="{{ finding.notes.all.0 }}"
                                                data-placement="left"
                                                data-container="body"
                                                data-original-title="Most Recent Note ({{ finding.notes.count }} total)"
                                                title=""></i>
                                                <a href="{% url 'view_finding' finding.id %}#vuln_notes"
                                                    class="dojo-sup"
                                                    alt="{{ finding.notes.count }} note{{ finding.notes.count|pluralize }}">
                                                        ({{ finding.notes.count }})
                                                </a>
                                            {% endif %}
                                            {% include "dojo/snippets/tags.html" with tags=finding.tags.all %}
                                        </td>
                                        <td class="nowrap">
                                            {% if finding.cwe > 0 %}
                                                <a target="_blank" href="{{ finding.cwe|cwe_url }}">
                                                    <i class="fa-solid fa-arrow-up-right-from-square"></i> {{ finding.cwe|default:"" }}
>>>>>>> bef8f148
                                                </a>
                                            {% endif %}
                                        </td>
                                        <td class="nowrap">
                                            {% with finding|first_vulnerability_id as first_vulnerability_id %}
                                                {% if first_vulnerability_id %}
                                                    {% if first_vulnerability_id|has_vulnerability_url %}
                                                        <a target="_blank" href="{{ first_vulnerability_id|vulnerability_url }}">
                                                            <i class="fa-solid fa-arrow-up-right-from-square"></i> {{ first_vulnerability_id }}
                                                    </a>
                                                    {% else %}
                                                        {{ first_vulnerability_id }}
                                                    {% endif %}
                                                {% endif %}
                                            {% endwith %}
                                        </td>
                                        <td class="nowrap">
                                            {% if filter_name == 'Closed' %}
                                                {{ finding.mitigated|date }}
                                            {% else %}
                                                {{ finding.date }}
                                            {% endif %}
                                        </td>
                                        <td>
                                            {{ finding.age }}
                                        </td>
                                        {% if system_settings.enable_finding_sla %}
                                            <td>
                                                {{ finding|finding_sla }}
                                            </td>
                                        {% endif %}
                                        <td>
                                            {% if finding.reporter.get_full_name and finding.reporter.get_full_name.strip %}
                                                {{ finding.reporter.get_full_name }}
                                            {% else %}
                                                {{ finding.reporter }}
                                            {% endif %}
                                        </td>
                                        <td>
                                            <a target="#"
                                            data-toggle="tooltip"
                                            data-placement="bottom"
                                            title="Test: {{ finding.test }}">{{ finding.found_by.all|join:", " }}</a>
                                        </td>
                                        <td class="nowrap">
                                            {{ finding|finding_display_status|safe }}&nbsp;{{ finding|import_history }}
                                        </td>
                                        {% if system_settings.enable_jira %}
                                            {% if jira_project and product_tab or not product_tab %}
                                                <td class="nowrap">
                                                    {% if finding.has_jira_group_issue %}
                                                        <a href="{{ finding.finding_group | jira_issue_url }}"
                                                        target="_blank"
                                                        alt="Jira Bug - {{ finding.finding_group | jira_key }} (group)"
                                                        data-toggle="tooltip"
                                                        data-placement="bottom"
                                                        title="{{ finding.finding_group | jira_key }} (group)">{{ finding.finding_group | jira_key }}</a>
                                                    {% elif finding.has_jira_issue %}
                                                        <a href="{{ finding | jira_issue_url }}"
                                                        target="_blank"
                                                        alt="Jira Bug - {{ finding | jira_key }}"
                                                        data-toggle="tooltip"
                                                        data-placement="bottom"
                                                        title="{{ finding | jira_key }}">{{ finding | jira_key }}</a>
                                                    {% endif %}
                                                </td>
                                                <td class="nowrap">
                                                    {% if finding.has_jira_group_issue %}
                                                        {{ finding.finding_group | jira_creation | timesince }}
                                                    {% else %}
                                                        {{ finding | jira_creation | timesince }}
                                                    {% endif %}
                                                </td>
                                                <td class="nowrap">
                                                    {% if finding.has_jira_group_issue %}
                                                        {{ finding.finding_group | jira_change | timesince }}
                                                    {% else %}
                                                        {{ finding | jira_change | timesince }}
                                                    {% endif %}
                                                </td>
                                            {% endif %}
                                        {% endif %}
<<<<<<< HEAD
                                    </td>
                                    <td>
                                        <a rel="noopener noreferrer" target="#"
                                        data-toggle="tooltip"
                                        data-placement="bottom"
                                        title="Test: {{ finding.test }}">{{ finding.found_by.all|join:", " }}</a>
                                    </td>
                                    <td class="nowrap">
                                        {{ finding|finding_display_status|safe }}&nbsp;{{ finding|import_history }}
                                    </td>
                                    {% if system_settings.enable_jira %}
                                        {% if jira_project and product_tab or not product_tab %}
                                            <td class="nowrap">
                                                {% if finding.has_jira_group_issue %}
                                                    <a rel="noopener noreferrer" href="{{ finding.finding_group | jira_issue_url }}"
                                                    target="_blank"
                                                    alt="Jira Bug - {{ finding.finding_group | jira_key }} (group)"
                                                    data-toggle="tooltip"
                                                    data-placement="bottom"
                                                    title="{{ finding.finding_group | jira_key }} (group)">{{ finding.finding_group | jira_key }}</a>
                                                {% elif finding.has_jira_issue %}
                                                    <a rel="noopener noreferrer" href="{{ finding | jira_issue_url }}"
                                                    target="_blank"
                                                    alt="Jira Bug - {{ finding | jira_key }}"
                                                    data-toggle="tooltip"
                                                    data-placement="bottom"
                                                    title="{{ finding | jira_key }}">{{ finding | jira_key }}</a>
                                                {% endif %}
                                            </td>
                                            <td class="nowrap">
                                                {% if finding.has_jira_group_issue %}
                                                    {{ finding.finding_group | jira_creation | timesince }}
                                                {% else %}
                                                    {{ finding | jira_creation | timesince }}
=======
                                        {% if 'is_finding_groups_enabled'|system_setting_enabled %}
                                            <td class="centered">
                                                {% if finding.has_finding_group %}
                                                    <a href="{% url 'view_finding_group' finding.finding_group.id %}" title="{{ finding.finding_group.name }}">{{ finding.finding_group.name }}</a>
>>>>>>> bef8f148
                                                {% endif %}
                                            </td>
                                        {% endif %}
                                        {% if show_product_column and product_tab is None %}
                                            <td>
                                                <a href="{% url 'view_product' finding.test.engagement.product.id %}"
                                                title="{{ finding.test.engagement }}"
                                                alt="{{ finding.test.engagement.product }}">{{ finding.test.engagement.product }}</a>
                                            </td>
                                        {% endif %}
<<<<<<< HEAD
                                    {% endif %}
                                    {% if 'is_finding_groups_enabled'|system_setting_enabled %}
                                        <td class="centered">
                                            {% if finding.has_finding_group %}
                                                <a rel="noopener noreferrer" href="{% url 'view_finding_group' finding.finding_group.id %}" title="{{ finding.finding_group.name }}">{{ finding.finding_group.name }}</a>
                                            {% endif %}
                                        </td>
                                    {% endif %}
                                    {% if show_product_column and product_tab is None %}
                                        <td>
                                            <a rel="noopener noreferrer" href="{% url 'view_product' finding.test.engagement.product.id %}"
                                            title="{{ finding.test.engagement }}"
                                            alt="{{ finding.test.engagement.product }}">{{ finding.test.engagement.product }}</a>
=======
                                        <td>
                                            {% if finding.service %}{{ finding.service }}{% endif %}
>>>>>>> bef8f148
                                        </td>
                                        <td class="nowrap">
                                            {% if finding.planned_remediation_date %}{{ finding.planned_remediation_date }}{% endif %}
                                        </td>
                                    {% endblock body %}
                                </tr>
                            {% endfor %}
                        </tbody>
                    </table>
                </div>
                <div class="clearfix">
                    {% include "dojo/paging_snippet.html" with page=findings page_size=True %}
                </div>
            {% else %}
                <div id="no_findings">
                    <p class="text-center">
                        {% trans "No findings found." %}
                    </p>
                </div>
            {% endif %}

        </div>
    </div>
{% endblock %}
{% block postscript %}
    <script type="application/javascript" src="{% static "chosen-js/chosen.jquery.min.js" %}"></script>
<<<<<<< HEAD
    <script type="application/javascript" nonce="{{request.csp_nonce}}">
        // DataTables Setup
        $.fn.dataTable.ext.order['severity-asc'] = function (settings, col) {
            return this.api().column(col, { order: 'index' }).nodes().map(function (td, i) {
                var severity = $(td).data('severity');
                switch (severity) {
                    case 'Info':
                        return 1;
                    case 'Low':
                        return 2;
                    case 'Medium':
                        return 3;
                    case 'High':
                        return 4;
                    case 'Critical':
                        return 5;
                    default:
                        return 1;
                }
            });
        };

        $(document).ready(function() {
            $("#severity").on('change', function(e){
                setTimeout(() => {
                    $("#bulk_edit_menu").children().first().trigger('click')
                }, 0);
            })

            date =  new Date().toISOString().slice(0, 10);
            var fileDated = 'Findings_List_' + date;
            var columns = [
=======
    <script type="application/javascript">
        {% block datatables_columns %}
            var datatables_columns = [
>>>>>>> bef8f148
                {% if not product_tab or product_tab and product_tab.product|has_object_permission:"Finding_Edit" %}
                    { "data": "checkbox" },
                {% endif %}
                    { "data": "action" },
                    { "data": "severity" },
                    { "data": "finding" , render: function (data, type, row) {
                            return type === 'export' ? getDojoExportValueFromTag(data, 'a') :  data;
                    }},
                    { "data": "cwe" },
                    { "data": "cve" },
                    { "data": "found_date" },
                    { "data": "finding_age" },
                {% if system_settings.enable_finding_sla %}
                    { "data": "finding_sla" },
                {% endif %}
                { "data": "reported_by" },
                { "data": "found_by_test" },
                { "data": "status" },
                {% if system_settings.enable_jira %}
                    {% if jira_project and product_tab or not product_tab %}
                        { "data": "jira_id" },
                        { "data": "jira_age" },
                        { "data": "jira_change" },
                    {% endif %}
                {% endif %}
                {% if 'is_finding_groups_enabled'|system_setting_enabled %}
                    { "data": "grouped" },
                {% endif %}
                {% if show_product_column and product_tab is None %}
                    { "data": "product" },
                {% endif %}
                { "data": "service" },
                { "data": "planned_remediation_date" },
            ];
        {% endblock datatables_columns %}
    </script>
    <script type="application/javascript">
        // DataTables Setup
        $.fn.dataTable.ext.order['severity-asc'] = function (settings, col) {
            return this.api().column(col, { order: 'index' }).nodes().map(function (td, i) {
                var severity = $(td).data('severity');
                switch (severity) {
                    case 'Info':
                        return 1;
                    case 'Low':
                        return 2;
                    case 'Medium':
                        return 3;
                    case 'High':
                        return 4;
                    case 'Critical':
                        return 5;
                    default:
                        return 1;
                }
            });
        };

        $(document).ready(function() {
            $("#severity").on('change', function(e){
                setTimeout(() => {
                    $("#bulk_edit_menu").children().first().trigger('click')
                }, 0);
            })

            date =  new Date().toISOString().slice(0, 10);
            var fileDated = 'Findings_List_' + date;
            var columns = datatables_columns;

            // Filter the list of items to display based on what is shown.
            var disallowed_entries = new Set(["checkbox", "action"]);
            var data_column_list = [];
            for (var i = 0; i < columns.length; i++) {
                if (!disallowed_entries.has(columns[i]["data"])) {
                    data_column_list.push(i);
                }
            }

            var buttonCommon = {
                exportOptions: {
                    columns: data_column_list,
                    stripHtml: true,
                    stripNewlines: true,
                    trim: true,
                    orthogonal: 'export'
                },
                filename: fileDated,
                title: 'Findings List'
            };

            // Mapping of table columns to objects for proper cleanup and data formatting
            var dojoTable = $('#open_findings').DataTable({
                drawCallback: function(){
                    $('#open_findings .has-popover').hover(
                        function() { $(this).popover('show'); }, // hover
                        function() { $(this).popover('hide'); } // unhover
                    );
                },
                colReorder: true,
                "columns": columns,
                order: [],
                columnDefs: [
                    {
                        "orderable": false,
                        "targets": [0, 1]
                    },
                    {
                        targets: [0, 1],
                        className: 'noVis'
                    },
                    {
                        targets: 'severity-sort',
                        orderDataType: 'severity-asc'
                    },
                ],
                dom: 'Bfrtip',
                paging: false,
                info: false,
                buttons: [
                    {
                        extend: 'colvis',
                        columns: ':not(.noVis)'
                    },
                    $.extend( true, {}, buttonCommon, {
                        extend: 'copy'
                    }),
                    $.extend( true, {}, buttonCommon, {
                        extend: 'pdf',
                        orientation: 'landscape',
                        pageSize: 'LETTER'
                    }),
                    $.extend( true, {}, buttonCommon, {
                        extend: 'print'
                    }),
                ],
            });
        });
    </script>
    <script type="application/javascript" nonce="{{request.csp_nonce}}">
        var checkbox_count = 0;
        function check_checked_finding()
        {
          var checkbox_values = $("input[type=checkbox][name^='select_']");
          for (var i = 0; i < checkbox_values.length; i++) {
            if ($(checkbox_values[i]).prop("checked")) {
              if (checkbox_values[i].name != 'select_all') {
                checkbox_count++;
              }
            }
          }
          if (checkbox_count > 0)
          {
              $('div#bulk_edit_menu').removeClass('hidden');
          }
        }
        $(function () {
            check_checked_finding();

            $('#id_bulk_status').on('click', function (e) {
                var checked = this.checked;
                $('#bulk_edit_menu #id_bulk_active').prop('disabled', !checked);
                $('#bulk_edit_menu #id_bulk_verified').prop('disabled', !checked);
                $('#bulk_edit_menu #id_bulk_false_p').prop('disabled', !checked);
                $('#bulk_edit_menu #id_bulk_out_of_scope').prop('disabled', !checked);
                $('#bulk_edit_menu #id_bulk_is_mitigated').prop('disabled', !checked);
                $('#bulk_edit_menu #id_bulk_under_review').prop('disabled', !checked);
            })

            $('#bulk_edit_menu #id_bulk_active').on("click", function (e){
                var checked = this.checked;
                $('#bulk_edit_menu #id_bulk_false_p').prop('checked', false);
                $('#bulk_edit_menu #id_bulk_is_mitigated').prop('checked', false);
                $('#bulk_edit_menu #id_bulk_out_of_scope').prop('checked', false);
            })

            $('#bulk_edit_menu #id_bulk_verified').on("click", function (e){
                var checked = this.checked;
                $('#bulk_edit_menu #id_bulk_false_p').prop('checked', false);
                $('#bulk_edit_menu #id_bulk_out_of_scope').prop('checked', false);
                $('#bulk_edit_menu #id_bulk_under_review').prop('checked', false);
            })

            $('#bulk_edit_menu #id_bulk_is_mitigated').on("click", function (e){
                var checked = this.checked;
                $('#bulk_edit_menu #id_bulk_active').prop('checked', false);
                $('#bulk_edit_menu #id_bulk_under_review').prop('checked', false);
                $('#bulk_edit_menu #id_bulk_false_p').prop('checked', false);
                $('#bulk_edit_menu #id_bulk_out_of_scope').prop('checked', false);
            })

            $('#bulk_edit_menu #id_bulk_false_p').on("click", function (e){
                var checked = this.checked;
                $('#bulk_edit_menu #id_bulk_active').prop('checked', false);
                $('#bulk_edit_menu #id_bulk_verified').prop('checked', false);
                $('#bulk_edit_menu #id_bulk_out_of_scope').prop('checked', false);
                $('#bulk_edit_menu #id_bulk_is_mitigated').prop('checked', checked);
                $('#bulk_edit_menu #id_bulk_under_review').prop('checked', false);
            })

            $('#bulk_edit_menu #id_bulk_out_of_scope').on("click", function (e){
                var checked = this.checked;
                $('#bulk_edit_menu #id_bulk_active').prop('checked', false);
                $('#bulk_edit_menu #id_bulk_verified').prop('checked', false);
                $('#bulk_edit_menu #id_bulk_false_p').prop('checked', false);
                $('#bulk_edit_menu #id_bulk_under_review').prop('checked', false);
                $('#bulk_edit_menu #id_bulk_is_mitigated').prop('checked', checked);
            })

            $('#bulk_edit_menu #id_bulk_under_review').on("click", function (e){
                var checked = this.checked;
                if (checked) {
                    $('#bulk_edit_menu #id_bulk_active').prop('checked', checked);
                }
                $('#bulk_edit_menu #id_bulk_verified').prop('checked', false);
                $('#bulk_edit_menu #id_bulk_false_p').prop('checked', false);
                $('#bulk_edit_menu #id_bulk_out_of_scope').prop('checked', false);
                $('#bulk_edit_menu #id_bulk_is_mitigated').prop('checked', false);
                $('#bulk_edit_menu #id_bulk_risk_accept').prop('checked', false);
            })

            $('#bulk_edit_menu #id_bulk_risk_acceptance').on('click', function (e) {
                var checked = this.checked;
                $('#bulk_edit_menu #id_bulk_risk_accept').prop('disabled', !checked);
                $('#bulk_edit_menu #id_bulk_risk_unaccept').prop('disabled', !checked);
            })

            $('#bulk_edit_menu #id_bulk_risk_accept').on('click', function (e) {
                var checked = this.checked;
                $('#bulk_edit_menu #id_bulk_risk_unaccept').prop('checked', false);
                $('#bulk_edit_menu #id_bulk_under_review').prop('checked', false);
            })

            $('#bulk_edit_menu #id_bulk_risk_unaccept').on('click', function (e) {
                var checked = this.checked;
                $('#bulk_edit_menu #id_bulk_risk_accept').prop('checked', false);
            })

            // Keep the dropdown menu open for selecting severity status
            $('.dropdown-menu').click(function(e) {
                e.stopPropagation();
            });
            //Ensures dropdown has proper zindex
            $('.table-responsive').on('show.bs.dropdown', function () {
              $('.table-responsive').css( "overflow", "inherit" );
            });

            $('.table-responsive').on('hide.bs.dropdown', function () {
              $('.table-responsive').css( "overflow", "auto" );
            })

            $('[id^=delete-finding-menu-]').on('click', function () {
              if (confirm('Are you sure you want to delete this finding?'))
              {
                  var form_element = "form#" + this.id + "-form";
                  $( form_element ).submit();
              }
            });

            $( document ).on( "click", "button.delete-finding", function (e) {
                return confirm('Are you sure you want to delete these findings?')
            });

            $('input[type="checkbox"]').change(function () {
              checkbox_count = 0;
              finding = $(this).attr("name");
              if (finding.indexOf("select_") >= 0)
              {
                var checkbox_values = $("input[type=checkbox][name^='select_']");
                for (var i = 0; i < checkbox_values.length; i++) {
                  if ($(checkbox_values[i]).prop("checked")) {
                    checkbox_count++;
                  }
                }

                if ($(this).prop("checked")) {
                  $('div#bulk_edit_menu').removeClass('hidden');
                } else {
                  checkbox_count--;
                  var checkbox_values = $("input[type=checkbox][name^='select_']");
                  var checked = false;

                  for (var i = 0; i < checkbox_values.length; i++) {
                    if ($(checkbox_values[i]).prop("checked")) {
                      checked = true;
                    }
                  }
                  if (checked == false) {
                    $('div#bulk_edit_menu').addClass('hidden');
                  }
                }

              }
            });
            $('form#bulk_change_form').on('submit', function(e){
                $('input[type=checkbox].select_one:checked').each(function(){
                    var hidden_input = $('<input type="hidden" value="' + this.id + '" name="finding_to_update">')
                    $('form#bulk_change_form').append(hidden_input);
                });
            });

            $('input#select_all').on('click', function (e) {
                if ($(this).is(":checked")) {
                    $('input.select_one').prop('checked', true);
                    $('div#bulk_edit_menu').removeClass('hidden');
                }
                else {
                    $('input.select_one').prop('checked', false);
                    $('div#bulk_edit_menu').addClass('hidden');
                }
            });

            $('ul#select_by_severity a').on('click', function (e) {
                $('input.select_one').prop('checked', false);
                if ($(this).attr('id') == 'All') {
                    $('input.select_one').prop('checked', true);
                    $('input#select_all').prop('indeterminate', false);
                    $('input#select_all').prop('checked', true);
                }
                else {
                    $('input.' + this.id).prop('checked', true);
                    $('input#select_all').prop('indeterminate', true);
                }

                if ($(this).attr('id') == 'None') {
                    $('div#bulk_edit_menu').addClass('hidden');
                }
                else {
                    $('div#bulk_edit_menu').removeClass('hidden');
                }
            });

            $('a.delete-bulk').on('click', function (e) {
                if (confirm('Are you sure you want to delete these findings?'))
                {
                    var hidden_input = $('<input type="hidden" value="delete_bulk_findings" name="delete_bulk_findings">')
                    $('form#bulk_change_form').append(hidden_input);
                    $( "form#bulk_change_form" ).submit();
                }
            });

            {% if product_tab %}
            $('a.merge').on('click', function (e) {
              if (checkbox_count > 1)
              {
                var hidden_input = $('<input type="hidden" value="merge_findings" name="merge_findings">')
                $("form#bulk_change_form").attr("action", "{% url 'merge_finding_product' product_tab.product.id %}");
                $("form#bulk_change_form").attr("method", "get");
                $('form#bulk_change_form').append(hidden_input);
                $("form#bulk_change_form").find('input[name="csrfmiddlewaretoken"]')[0].remove()
                $( "form#bulk_change_form" ).submit();
              } else {
                alert("Please select at least two findings before merging.");
              }
            });
            {% endif %}

            $( document ).on( "click", "button.delete-finding", function (e) {
                return confirm('Are you sure you want to delete this finding(s)?')
            });

            $('a#add_notes_link').on('click', function (e) {
                $("html, body").animate({scrollTop: $("#id_entry").offset().top}, 600);
                $("#id_entry").focus();
                $("#test-pulldown").dropdown('toggle')
                return false;
            });

            if (document.referrer.indexOf('simple_search') > 0) {
                var terms = '';
                if ($.cookie('highlight')) {
                    terms = $.cookie('highlight').split(' ');

                    for (var i = 0; i < terms.length; i++) {
                        $('body').highlight(terms[i]);
                    }
                }
            };

        });

    </script>
    {% include "dojo/filter_js_snippet.html" %}
    {% include "dojo/snippets/selectpicker_in_dropdown.html" %}
{% endblock %}<|MERGE_RESOLUTION|>--- conflicted
+++ resolved
@@ -5,779 +5,523 @@
 {% load static %}
 {% load i18n %}
 {% block findings_list %}
-    <div class="row">
-        <div class="col-md-12">
-            <div class="panel panel-default">
-                <div class="panel-heading tight">
-                    <h3 class="has-filters">
-                        {% blocktrans %}{{ filter_name }} Findings{% endblocktrans %}
-                        <div class="dropdown pull-right">
-                            &nbsp;
-                            <button class="btn btn-primary dropdown-toggle"
-                                    type="button"
-                                    id="downloadMenu"
-                                    data-toggle="dropdown"
-                                    aria-expanded="true"
-                                    aria-label="dropdown-menu">
-                                <span class="fa-solid fa-download"></span>
-                                <span class="caret"></span>
-                            </button>
-                            <ul class="dropdown-menu dropdown-menu-right" role="menu" aria-labelledby="downloadMenu">
-                                <li role="presentation">
-                                    <a rel="noopener noreferrer" id="report" href="{% url 'quick_report' %}?url={{ request.get_full_path }}">
-                                        <i class="fa-solid fa-file-lines"></i> {% trans "Report" %}
-                                    </a>
-                                </li>
-                                <li role="presentation">
-                                    <a rel="noopener noreferrer" id="csv_export" href="{% url 'csv_export' %}?url={{ request.get_full_path }}">
-                                        <i class="fa-solid fa-table"></i> {% trans "CSV Export" %}
-                                    </a>
-                                </li>
-                                <li role="presentation">
-                                    <a rel="noopener noreferrer" id="excel_export" href="{% url 'excel_export' %}?url={{ request.get_full_path }}">
-                                        <i class="fa-solid fa-file-excel"></i> {% trans "Excel Export" %}
-                                    </a>
-                                </li>
-                            </ul>
-                            <button id="show-filters"
-                                    data-toggle="collapse"
-                                    data-target="#the-filters"
-                                    class="btn btn-primary toggle-filters"
-                                    aria-label="show-filters">
-                                <i class="fa-solid fa-filter"></i> <i class="caret"></i>
-                            </button>
-                        </div>
-                    </h3>
-                </div>
-                <div id="the-filters" class="is-filters panel-body collapse">
-                    {% include "dojo/filter_snippet.html" with form=filtered.form %}
-                </div>
-            </div>
-            {% if findings %}
-                <div class="clearfix">{% include "dojo/paging_snippet.html" with page=findings page_size=True %}</div>
-                {% if not product_tab or product_tab and product_tab.product|has_object_permission:"Finding_Edit" %}
-                    <div class="dropdown hidden" style="padding-bottom: 5px;" id="bulk_edit_menu">
-                        {% if not product_tab or product_tab and product_tab.product|has_object_permission:"Finding_Edit" %}
-                            <button class="btn btn-info btn-sm btn-primary dropdown-toggle"
-                                    type="button"
-                                    id="dropdownMenu2"
-                                    data-toggle="dropdown"
-                                    aria-haspopup="true"
-                                    aria-expanded="true">
-                                {% trans "Bulk Edit" %}
-                                <span class="caret"></span>
-                            </button>
-                        {% endif %}
-                        <div class="btn-group mr-2" role="group" aria-label="Bulk Actions">
-                            {% if product_tab and not 'DISABLE_FINDING_MERGE'|setting_enabled %}
-                                <button type="button"
-                                        id="merge_findings"
-                                        class="btn btn-sm  btn-primary"
-                                        data-toggle="tooltip"
-                                        data-placement="bottom"
-                                        title="Merge Findings">
-                                    <a rel="noopener noreferrer" class="white-color merge" href="#" alt="Merge Findings">
-                                        <i class="fa-solid fa-down-left-and-up-right-to-center"></i>
-                                    </a>
-                                </button>
-                            {% endif %}
-                            {% if not product_tab or product_tab and product_tab.product|has_object_permission:"Finding_Delete" %}
-                                <button type="button"
-                                        class="btn btn-sm  btn-primary"
-                                        data-toggle="tooltip"
-                                        data-placement="bottom"
-                                        title="Delete Findings">
-                                    <a rel="noopener noreferrer" class="white-color delete-bulk" href="#" alt="Delete Findings">
-                                        <i class="fa-solid fa-trash"></i>
-                                    </a>
-                                </button>
-                            {% endif %}
-                        </div>
-                        <ul class="dropdown-menu" aria-labelledby="dropdownMenu1" id="bulk_edit">
-                            <li class="dropdown-header">{% trans "Choose wisely..." %}</li>
-                            <li style="padding-left: 8px;">
-                                {% if product_tab %}
-                                    <form action="{% url 'finding_bulk_update_all_product' product_tab.product.id %}" method="post" id="bulk_change_form">
-                                {% else %}
-                                    <form action="{% url 'finding_bulk_update_all' %}" method="post" id="bulk_change_form">
-                                {% endif %}
-                                {% csrf_token %}
-                                        <input type="hidden" name="return_url" value="{{ request.get_full_path }}" />
-                                        <label style="display: block" for="severity">{% trans "Severity" %}</label>
-                                        <select name="severity" id="severity" style="font-size: 80%">
-                                            <option value="">
-                                                {% trans "Choose..." %}
-                                            </option>
-                                            <option value="Info">
-                                                {% trans "Info" %}
-                                            </option>
-                                            <option value="Low">
-                                                {% trans "Low" %}
-                                            </option>
-                                            <option value="Medium">
-                                                {% trans "Medium" %}
-                                            </option>
-                                            <option value="High">
-                                                {% trans "High" %}
-                                            </option>
-                                            <option value="Critical">
-                                                {% trans "Critical" %}
-                                            </option>
-                                        </select>
-                                        <br />
-                                        <br />
-                                        <label style="display: block" for="id_bulk_date">{% trans "Date" %}</label>
-                                        <input id="id_bulk_date"
-                                            name="date"
-                                            type="date"
-                                            alt="Select the date the Findings were discovered"/>
-                                        <br />
-                                        <label style="display: block" for="id_bulk_planned_remediation_date">{% trans "Planned Remediation Date" %}</label>
-                                        <input id="id_bulk_planned_remediation_date"
-                                            name="planned_remediation_date"
-                                            type="date"
-                                            alt="Select the date the Finding will be remediated"/>
-                                        <br />
-                                        <label style="display: block" for="id_bulk_planned_remediation_version">{% trans "Planned remediation version" %}</label>
-                                        <input id="id_bulk_planned_remediation_version"
-                                            name="planned_remediation_version"
-                                            style="font-size: 100%; border: 1px solid #ccc;"/><br/>
-                                        <br />
-                                        <label>
-                                            <b>{% trans "Status" %}</b>
-                                            <input id="id_bulk_status"
-                                                name="status"
-                                                type="checkbox"
-                                                alt="Select to enable"/>
-                                        </label>
-                                        <br />
-                                        <label style="font-size: 80%; font-weight: normal; display: block">
-                                            <input id="id_bulk_active" name="active" type="checkbox" disabled/>
-                                            <span>{% trans "Active" %}</span>
-                                        </label>
-                                        <label style="font-size: 80%; font-weight: normal; display: block">
-                                            <input id="id_bulk_verified" name="verified" type="checkbox" disabled/>
-                                            <span>{% trans "Verified" %}</span>
-                                        </label>
-                                        <label style="font-size: 80%; font-weight: normal; display: block">
-                                            <input id="id_bulk_false_p" name="false_p" type="checkbox" disabled/>
-                                            <span>{% trans "False Positive" %}</span>
-                                        </label>
-                                        <label style="font-size: 80%; font-weight: normal; display: block">
-                                            <input id="id_bulk_out_of_scope"
-                                                name="out_of_scope"
-                                                type="checkbox"
-                                                disabled/>
-                                            <span>{% trans "Out of scope" %}</span>
-                                        </label>
-                                        <label style="font-size: 80%; font-weight: normal; display: block">
-                                            <input id="id_bulk_is_mitigated"
-                                                name="is_mitigated"
-                                                type="checkbox"
-                                                disabled/>
-                                            <span>{% trans "Mitigated" %}</span>
-                                        </label>
-                                        <label style="font-size: 80%; font-weight: normal; display: block">
-                                            <input id="id_bulk_under_review"
-                                                name="under_review"
-                                                type="checkbox"
-                                                disabled/>
-                                            <span>{% trans "Under Review" %}</span>
-                                        </label>
-                                        <br />
-                                        <label>
-                                            <b>{% trans "Risk Acceptance" %}</b>
-                                            <input id="id_bulk_risk_acceptance"
-                                                name="risk_acceptance"
-                                                type="checkbox"
-                                                alt="Select to enable"/>
-                                        </label>
-                                        <br />
-                                        <label style="font-size: 80%; font-weight: normal; display: block">
-                                            <input id="id_bulk_risk_accept" name="risk_accept" type="checkbox" disabled/>
-                                            <span>{% trans "Accept" %}</span>
-                                        </label>
-                                        <label style="font-size: 80%; font-weight: normal; display: block">
-                                            <input id="id_bulk_risk_unaccept"
-                                                name="risk_unaccept"
-                                                type="checkbox"
-                                                disabled/>
-                                            <span>{% trans "Unaccept" %}</span>
-                                        </label>
-                                        {% if 'is_finding_groups_enabled'|system_setting_enabled %}
-                                            <label>
-                                                <b>{% trans "Group" %}</b>
-                                            </label>
-                                            <label style="font-size: 80%; font-weight: normal; display: block">
-                                                <input id="id_bulk_finding_group_remove"
-                                                    name="finding_group_remove"
-                                                    class="finding_group_option"
-                                                    type="checkbox"/>
-                                                <span>{% trans "Remove from any group" %}</span>
-                                            </label>
-                                        {% endif %}
-                                        <br>
-                                        {% if system_settings.enable_jira %}
-                                            <label style="font-size: 80%; font-weight: bold; display: block">
-                                                {% trans "Push to Jira" %}
-                                                <input id="id_push_tojira"
-                                                    name="push_to_jira"
-                                                    type="checkbox"
-                                                    alt="Select to push to JIRA"/>
-                                            </label>
-                                            {% comment %} <label style="font-size: 80%; font-weight: bold; display: block">Unlink JIRA issues
-                                            <input id="unlink_from_jira" name="unlink_from_jira" type="checkbox" alt="Select to unlink JIRA issues from Defect Dojo findings"/>
-                                            </label> {% endcomment %}
-                                        {% endif %}
-                                        {% if system_settings.enable_github %}
-                                            <label style="font-size: 80%; font-weight: bold; display: block">
-                                                {% trans "Push to GitHub" %}
-                                                <input id="id_push_togithub"
-                                                    name="push_to_github"
-                                                    type="checkbox"
-                                                    alt="Select to push to GitHub"/>
-                                            </label>
-                                            <br />
-                                        {% endif %}
-                                        <label style="display: block">{% trans "Notes" %}</label>
-                                        {% comment %}
-                                            Quick hack to make bulk edit work without refactoring the whole bulk edit form
-                                            {{ bulk_edit_form.media.css }}
-                                            {{ bulk_edit_form.media.js }}
-                                        {% endcomment %}
-                                        {{ bulk_edit_form.notes }}
-                                        <label style="display: block">{% trans "Tags" %}</label>
-                                        {% comment %}
-                                            Quick hack to make bulk edit work without refactoring the whole bulk edit form
-                                            {{ bulk_edit_form.media.css }}
-                                            {{ bulk_edit_form.media.js }}
-                                        {% endcomment %}
-                                        {{ bulk_edit_form.tags }}
-                                        <input type="submit" class="btn btn-sm btn-primary" value="Submit"/>
-                                    </form>
+<div class="row">
+    <div class="col-md-12">
+        <div class="panel panel-default">
+            <div class="panel-heading tight">
+                <h3 class="has-filters">
+                    {% blocktrans %}{{ filter_name }} Findings{% endblocktrans %}
+                    <div class="dropdown pull-right">
+                        &nbsp;
+                        <button class="btn btn-primary dropdown-toggle" type="button" id="downloadMenu"
+                            data-toggle="dropdown" aria-expanded="true" aria-label="dropdown-menu">
+                            <span class="fa-solid fa-download"></span>
+                            <span class="caret"></span>
+                        </button>
+                        <ul class="dropdown-menu dropdown-menu-right" role="menu" aria-labelledby="downloadMenu">
+                            <li role="presentation">
+                                <a rel="noopener noreferrer" id="report"
+                                    href="{% url 'quick_report' %}?url={{ request.get_full_path }}">
+                                    <i class="fa-solid fa-file-lines"></i> {% trans "Report" %}
+                                </a>
+                            </li>
+                            <li role="presentation">
+                                <a rel="noopener noreferrer" id="csv_export"
+                                    href="{% url 'csv_export' %}?url={{ request.get_full_path }}">
+                                    <i class="fa-solid fa-table"></i> {% trans "CSV Export" %}
+                                </a>
+                            </li>
+                            <li role="presentation">
+                                <a rel="noopener noreferrer" id="excel_export"
+                                    href="{% url 'excel_export' %}?url={{ request.get_full_path }}">
+                                    <i class="fa-solid fa-file-excel"></i> {% trans "Excel Export" %}
+                                </a>
                             </li>
                         </ul>
+                        <button id="show-filters" data-toggle="collapse" data-target="#the-filters"
+                            class="btn btn-primary toggle-filters" aria-label="show-filters">
+                            <i class="fa-solid fa-filter"></i> <i class="caret"></i>
+                        </button>
                     </div>
+                </h3>
+            </div>
+            <div id="the-filters" class="is-filters panel-body collapse">
+                {% include "dojo/filter_snippet.html" with form=filtered.form %}
+            </div>
+        </div>
+        {% if findings %}
+        <div class="clearfix">{% include "dojo/paging_snippet.html" with page=findings page_size=True %}</div>
+        {% if not product_tab or product_tab and product_tab.product|has_object_permission:"Finding_Edit" %}
+        <div class="dropdown hidden" style="padding-bottom: 5px;" id="bulk_edit_menu">
+            {% if not product_tab or product_tab and product_tab.product|has_object_permission:"Finding_Edit" %}
+            <button class="btn btn-info btn-sm btn-primary dropdown-toggle" type="button" id="dropdownMenu2"
+                data-toggle="dropdown" aria-haspopup="true" aria-expanded="true">
+                {% trans "Bulk Edit" %}
+                <span class="caret"></span>
+            </button>
+            {% endif %}
+            <div class="btn-group mr-2" role="group" aria-label="Bulk Actions">
+                {% if product_tab and not 'DISABLE_FINDING_MERGE'|setting_enabled %}
+                <button type="button" id="merge_findings" class="btn btn-sm  btn-primary" data-toggle="tooltip"
+                    data-placement="bottom" title="Merge Findings">
+                    <a rel="noopener noreferrer" class="white-color merge" href="#" alt="Merge Findings">
+                        <i class="fa-solid fa-down-left-and-up-right-to-center"></i>
+                    </a>
+                </button>
                 {% endif %}
-                <div class="panel panel-default table-responsive">
-                    <table id="open_findings" class="tablesorter-bootstrap table table-condensed table-striped table-hover">
-                        <thead>
-                            <tr>
-<<<<<<< HEAD
-                                {% if not product_tab or product_tab and product_tab.product|has_object_permission:"Finding_Edit" %}
-                                    <th class="centered" title="Select all visible findings.">
-                                        <div class="dropdown">
-                                            <button class="btn btn-primary dropdown-toggle"
-                                                    type="button"
-                                                    id="dropdownMenu1"
-                                                    data-toggle="dropdown"
-                                                    aria-haspopup="true"
-                                                    aria-expanded="true"
-                                                    aria-label="bulk-edit-dropdown-menu">
-                                                <form class="inline-form" action="#">
-                                                    <input type="checkbox" name="select_all" id="select_all" aria-label="select-all"/>
-                                                </form>
-                                                <span class="caret"></span>
-                                            </button>
-                                            <ul class="dropdown-menu"
-                                                aria-labelledby="dropdownMenu1"
-                                                id="select_by_severity">
-                                                <li>
-                                                    <a rel="noopener noreferrer" id="Info">{% trans "Info" %}</a>
-                                                </li>
-                                                <li>
-                                                    <a rel="noopener noreferrer" id="Low">{% trans "Low" %}</a>
-                                                </li>
-                                                <li>
-                                                    <a rel="noopener noreferrer" id="Medium">{% trans "Medium" %}</a>
-                                                </li>
-                                                <li>
-                                                    <a rel="noopener noreferrer" id="High">{% trans "High" %}</a>
-                                                </li>
-                                                <li>
-                                                    <a rel="noopener noreferrer" id="Critical">{% trans "Critical" %}</a>
-                                                </li>
-                                                <li role="separator" class="divider"></li>
-                                                <li>
-                                                    <a rel="noopener noreferrer" id="All">{% trans "All" %}</a>
-                                                </li>
-                                                <li>
-                                                    <a rel="noopener noreferrer" id="None">{% trans "None" %}</a>
-                                                </li>
-                                            </ul>
-                                        </div>
-=======
-                                {% block header %}
-                                    {% if not product_tab or product_tab and product_tab.product|has_object_permission:"Finding_Edit" %}
-                                        <th class="centered" title="Select all visible findings.">
-                                            <div class="dropdown">
-                                                <button class="btn btn-primary dropdown-toggle"
-                                                        type="button"
-                                                        id="dropdownMenu1"
-                                                        data-toggle="dropdown"
-                                                        aria-haspopup="true"
-                                                        aria-expanded="true"
-                                                        aria-label="bulk-edit-dropdown-menu">
-                                                    <form class="inline-form" action="#">
-                                                        <input type="checkbox" name="select_all" id="select_all" aria-label="select-all"/>
-                                                    </form>
-                                                    <span class="caret"></span>
-                                                </button>
-                                                <ul class="dropdown-menu"
-                                                    aria-labelledby="dropdownMenu1"
-                                                    id="select_by_severity">
-                                                    <li>
-                                                        <a id="Info">{% trans "Info" %}</a>
-                                                    </li>
-                                                    <li>
-                                                        <a id="Low">{% trans "Low" %}</a>
-                                                    </li>
-                                                    <li>
-                                                        <a id="Medium">{% trans "Medium" %}</a>
-                                                    </li>
-                                                    <li>
-                                                        <a id="High">{% trans "High" %}</a>
-                                                    </li>
-                                                    <li>
-                                                        <a id="Critical">{% trans "Critical" %}</a>
-                                                    </li>
-                                                    <li role="separator" class="divider"></li>
-                                                    <li>
-                                                        <a id="All">{% trans "All" %}</a>
-                                                    </li>
-                                                    <li>
-                                                        <a id="None">{% trans "None" %}</a>
-                                                    </li>
-                                                </ul>
-                                            </div>
-                                        </th>
-                                    {% endif %}
-                                    <th></th>
-                                    <th class="nowrap centered severity-sort">
-                                        {% trans "Severity" %}
->>>>>>> bef8f148
-                                    </th>
-                                    <th class="nowrap">
-                                        {% comment %} The display field is translated in the function. No need to translate here as well{% endcomment %}
-                                        {% dojo_sort request 'Name' 'title' %}
-                                    </th>
-                                    <th>
-                                        {% trans "CWE" %}
-                                    </th>
-                                    <th>
-                                        {% trans "Vulnerability Id" %}
-                                    </th>
-                                    <th class="nowrap">
-                                        {% if filter_name == 'Closed' %}
-                                            {% comment %} The display field is translated in the function. No need to translate here as well{% endcomment %}
-                                            {% dojo_sort request 'Closed Date' 'mitigated' %}
+                {% if not product_tab or product_tab and product_tab.product|has_object_permission:"Finding_Delete" %}
+                <button type="button" class="btn btn-sm  btn-primary" data-toggle="tooltip" data-placement="bottom"
+                    title="Delete Findings">
+                    <a rel="noopener noreferrer" class="white-color delete-bulk" href="#" alt="Delete Findings">
+                        <i class="fa-solid fa-trash"></i>
+                    </a>
+                </button>
+                {% endif %}
+            </div>
+            <ul class="dropdown-menu" aria-labelledby="dropdownMenu1" id="bulk_edit">
+                <li class="dropdown-header">{% trans "Choose wisely..." %}</li>
+                <li style="padding-left: 8px;">
+                    {% if product_tab %}
+                    <form action="{% url 'finding_bulk_update_all_product' product_tab.product.id %}" method="post"
+                        id="bulk_change_form">
+                        {% else %}
+                        <form action="{% url 'finding_bulk_update_all' %}" method="post" id="bulk_change_form">
+                            {% endif %}
+                            {% csrf_token %}
+                            <input type="hidden" name="return_url" value="{{ request.get_full_path }}" />
+                            <label style="display: block" for="severity">{% trans "Severity" %}</label>
+                            <select name="severity" id="severity" style="font-size: 80%">
+                                <option value="">
+                                    {% trans "Choose..." %}
+                                </option>
+                                <option value="Info">
+                                    {% trans "Info" %}
+                                </option>
+                                <option value="Low">
+                                    {% trans "Low" %}
+                                </option>
+                                <option value="Medium">
+                                    {% trans "Medium" %}
+                                </option>
+                                <option value="High">
+                                    {% trans "High" %}
+                                </option>
+                                <option value="Critical">
+                                    {% trans "Critical" %}
+                                </option>
+                            </select>
+                            <br />
+                            <br />
+                            <label style="display: block" for="id_bulk_date">{% trans "Date" %}</label>
+                            <input id="id_bulk_date" name="date" type="date"
+                                alt="Select the date the Findings were discovered" />
+                            <br />
+                            <label style="display: block" for="id_bulk_planned_remediation_date">{% trans "Planned
+                                Remediation Date" %}</label>
+                            <input id="id_bulk_planned_remediation_date" name="planned_remediation_date" type="date"
+                                alt="Select the date the Finding will be remediated" />
+                            <br />
+                            <label style="display: block" for="id_bulk_planned_remediation_version">{% trans "Planned
+                                remediation version" %}</label>
+                            <input id="id_bulk_planned_remediation_version" name="planned_remediation_version"
+                                style="font-size: 100%; border: 1px solid #ccc;" /><br />
+                            <br />
+                            <label>
+                                <b>{% trans "Status" %}</b>
+                                <input id="id_bulk_status" name="status" type="checkbox" alt="Select to enable" />
+                            </label>
+                            <br />
+                            <label style="font-size: 80%; font-weight: normal; display: block">
+                                <input id="id_bulk_active" name="active" type="checkbox" disabled />
+                                <span>{% trans "Active" %}</span>
+                            </label>
+                            <label style="font-size: 80%; font-weight: normal; display: block">
+                                <input id="id_bulk_verified" name="verified" type="checkbox" disabled />
+                                <span>{% trans "Verified" %}</span>
+                            </label>
+                            <label style="font-size: 80%; font-weight: normal; display: block">
+                                <input id="id_bulk_false_p" name="false_p" type="checkbox" disabled />
+                                <span>{% trans "False Positive" %}</span>
+                            </label>
+                            <label style="font-size: 80%; font-weight: normal; display: block">
+                                <input id="id_bulk_out_of_scope" name="out_of_scope" type="checkbox" disabled />
+                                <span>{% trans "Out of scope" %}</span>
+                            </label>
+                            <label style="font-size: 80%; font-weight: normal; display: block">
+                                <input id="id_bulk_is_mitigated" name="is_mitigated" type="checkbox" disabled />
+                                <span>{% trans "Mitigated" %}</span>
+                            </label>
+                            <label style="font-size: 80%; font-weight: normal; display: block">
+                                <input id="id_bulk_under_review" name="under_review" type="checkbox" disabled />
+                                <span>{% trans "Under Review" %}</span>
+                            </label>
+                            <br />
+                            <label>
+                                <b>{% trans "Risk Acceptance" %}</b>
+                                <input id="id_bulk_risk_acceptance" name="risk_acceptance" type="checkbox"
+                                    alt="Select to enable" />
+                            </label>
+                            <br />
+                            <label style="font-size: 80%; font-weight: normal; display: block">
+                                <input id="id_bulk_risk_accept" name="risk_accept" type="checkbox" disabled />
+                                <span>{% trans "Accept" %}</span>
+                            </label>
+                            <label style="font-size: 80%; font-weight: normal; display: block">
+                                <input id="id_bulk_risk_unaccept" name="risk_unaccept" type="checkbox" disabled />
+                                <span>{% trans "Unaccept" %}</span>
+                            </label>
+                            {% if 'is_finding_groups_enabled'|system_setting_enabled %}
+                            <label>
+                                <b>{% trans "Group" %}</b>
+                            </label>
+                            <label style="font-size: 80%; font-weight: normal; display: block">
+                                <input id="id_bulk_finding_group_remove" name="finding_group_remove"
+                                    class="finding_group_option" type="checkbox" />
+                                <span>{% trans "Remove from any group" %}</span>
+                            </label>
+                            {% endif %}
+                            <br>
+                            {% if system_settings.enable_jira %}
+                            <label style="font-size: 80%; font-weight: bold; display: block">
+                                {% trans "Push to Jira" %}
+                                <input id="id_push_tojira" name="push_to_jira" type="checkbox"
+                                    alt="Select to push to JIRA" />
+                            </label>
+                            {% comment %} <label style="font-size: 80%; font-weight: bold; display: block">Unlink JIRA
+                                issues
+                                <input id="unlink_from_jira" name="unlink_from_jira" type="checkbox"
+                                    alt="Select to unlink JIRA issues from Defect Dojo findings" />
+                            </label> {% endcomment %}
+                            {% endif %}
+                            {% if system_settings.enable_github %}
+                            <label style="font-size: 80%; font-weight: bold; display: block">
+                                {% trans "Push to GitHub" %}
+                                <input id="id_push_togithub" name="push_to_github" type="checkbox"
+                                    alt="Select to push to GitHub" />
+                            </label>
+                            <br />
+                            {% endif %}
+                            <label style="display: block">{% trans "Notes" %}</label>
+                            {% comment %}
+                            Quick hack to make bulk edit work without refactoring the whole bulk edit form
+                            {{ bulk_edit_form.media.css }}
+                            {{ bulk_edit_form.media.js }}
+                            {% endcomment %}
+                            {{ bulk_edit_form.notes }}
+                            <label style="display: block">{% trans "Tags" %}</label>
+                            {% comment %}
+                            Quick hack to make bulk edit work without refactoring the whole bulk edit form
+                            {{ bulk_edit_form.media.css }}
+                            {{ bulk_edit_form.media.js }}
+                            {% endcomment %}
+                            {{ bulk_edit_form.tags }}
+                            <input type="submit" class="btn btn-sm btn-primary" value="Submit" />
+                        </form>
+                </li>
+            </ul>
+        </div>
+        {% endif %}
+        <div class="panel panel-default table-responsive">
+            <table id="open_findings" class="tablesorter-bootstrap table table-condensed table-striped table-hover">
+                <thead>
+                    <tr>
+                        {% block header %}
+                        {% if not product_tab or product_tab and
+                        product_tab.product|has_object_permission:"Finding_Edit" %}
+                        <th class="centered" title="Select all visible findings.">
+                            <div class="dropdown">
+                                <button class="btn btn-primary dropdown-toggle" type="button" id="dropdownMenu1"
+                                    data-toggle="dropdown" aria-haspopup="true" aria-expanded="true"
+                                    aria-label="bulk-edit-dropdown-menu">
+                                    <form class="inline-form" action="#">
+                                        <input type="checkbox" name="select_all" id="select_all"
+                                            aria-label="select-all" />
+                                    </form>
+                                    <span class="caret"></span>
+                                </button>
+                                <ul class="dropdown-menu" aria-labelledby="dropdownMenu1" id="select_by_severity">
+                                    <li>
+                                        <a rel="noopener noreferrer" id="Info">{% trans "Info" %}</a>
+                                    </li>
+                                    <li>
+                                        <a rel="noopener noreferrer" id="Low">{% trans "Low" %}</a>
+                                    </li>
+                                    <li>
+                                        <a rel="noopener noreferrer" id="Medium">{% trans "Medium" %}</a>
+                                    </li>
+                                    <li>
+                                        <a rel="noopener noreferrer" id="High">{% trans "High" %}</a>
+                                    </li>
+                                    <li>
+                                        <a rel="noopener noreferrer" id="Critical">{% trans "Critical" %}</a>
+                                    </li>
+                                    <li role="separator" class="divider"></li>
+                                    <li>
+                                        <a rel="noopener noreferrer" id="All">{% trans "All" %}</a>
+                                    </li>
+                                    <li>
+                                        <a rel="noopener noreferrer" id="None">{% trans "None" %}</a>
+                                    </li>
+                                </ul>
+                            </div>
+                        </th>
+                        {% endif %}
+                        <th></th>
+                        <th class="nowrap centered severity-sort">
+                            {% trans "Severity" %}
+                        </th>
+                        <th class="nowrap">
+                            {% comment %} The display field is translated in the function. No need to translate here as
+                            well{% endcomment %}
+                            {% dojo_sort request 'Name' 'title' %}
+                        </th>
+                        <th>
+                            {% trans "CWE" %}
+                        </th>
+                        <th>
+                            {% trans "Vulnerability Id" %}
+                        </th>
+                        <th class="nowrap">
+                            {% if filter_name == 'Closed' %}
+                            {% comment %} The display field is translated in the function. No need to translate here as
+                            well{% endcomment %}
+                            {% dojo_sort request 'Closed Date' 'mitigated' %}
+                            {% else %}
+                            {% comment %} The display field is translated in the function. No need to translate here as
+                            well{% endcomment %}
+                            {% dojo_sort request 'Date' 'date' %}
+                            {% endif %}
+                        </th>
+                        <th class="nowrap">
+                            {% trans "Age" %}
+                        </th>
+                        {% if system_settings.enable_finding_sla %}
+                        <th>
+                            {% trans "SLA" %}
+                        </th>
+                        {% endif %}
+                        <th>
+                            {% trans "Reporter" %}
+                        </th>
+                        <th>
+                            {% trans "Found By" %}
+                        </th>
+                        <th>
+                            {% trans "Status" %}
+                        </th>
+                        {% if system_settings.enable_jira %}
+                        {% if jira_project and product_tab or not product_tab %}
+                        <th>
+                            {% trans "Jira" %}
+                        </th>
+                        <th>
+                            {% trans "JIRA Age" %}
+                        </th>
+                        <th>
+                            {% trans "JIRA Change" %}
+                        </th>
+                        {% endif %}
+                        {% endif %}
+                        {% if 'is_finding_groups_enabled'|system_setting_enabled %}
+                        <th>
+                            {% trans "Group" %}
+                        </th>
+                        {% endif %}
+                        {% if show_product_column and product_tab is None %}
+                        <th class="nowrap">
+                            {% comment %} The display field is translated in the function. No need to translate here as
+                            well{% endcomment %}
+                            {% dojo_sort request 'Product' 'test__engagement__product__name' %}
+                        </th>
+                        {% endif %}
+                        <th>
+                            {% trans "Service" %}
+                        </th>
+                        <th>
+                            {% trans "Planned Remediation" %}
+                        </th>
+                        {% endblock header %}
+                    </tr>
+                </thead>
+                <tbody>
+                    {% for finding in findings %}
+                    <tr class="{% if finding.active %}active_finding{% else %}inactive_finding{% endif %}">
+                        {% block body %}
+                        {% if not product_tab or product_tab and
+                        product_tab.product|has_object_permission:"Finding_Edit" %}
+                        <td class="centered">
+                            <form action="#">
+                                <input type="checkbox" name="select_{{ finding.id }}" id="{{ finding.id }}"
+                                    class="select_one {{ finding.severity }}" aria-label="select-finding" />
+                            </form>
+                        </td>
+                        {% endif %}
+                        <td>
+                            <div class="align-top">
+                                <div class="dropdown">
+                                    <a rel="noopener noreferrer" href="#" class="dropdown-toggle pull-left"
+                                        data-toggle="dropdown">&nbsp;<i
+                                            class="fa-solid fa-ellipsis-vertical"></i>&nbsp;</a>
+                                    <ul class="dropdown-menu" role="menu" aria-labelledby="dropdownMenu1">
+                                        <li>
+                                            <a rel="noopener noreferrer" class=""
+                                                href="{% url 'view_finding' finding.id %}">
+                                                <i class="fa-solid fa-circle-right"></i> {% trans "View" %}
+                                            </a>
+                                        </li>
+                                        {% if finding|has_object_permission:"Finding_Edit" %}
+                                        <li>
+                                            <a rel="noopener noreferrer" class=""
+                                                href="{% url 'edit_finding' finding.id %}?return_url={{ request.get_full_path|urlencode }}">
+                                                <i class="fa-solid fa-pen-to-square"></i> {% trans "Edit" %}
+                                            </a>
+                                        </li>
+                                        <li>
+                                            <a rel="noopener noreferrer" class=""
+                                                href="{% url 'copy_finding' finding.id %}?return_url={{ request.get_full_path|urlencode }}" />
+                                            <i class="fa-solid fa-copy"></i> {% trans "Copy" %}
+                                            </a>
+                                        </li>
+                                        <li class="divider"></li>
+                                        {% endif %}
+                                        {% if finding|has_object_permission:"Finding_View" %}
+                                        {% user_can_clear_peer_review finding request.user as clear_peer_review %}
+                                        {% if finding|has_object_permission:"Finding_Edit" and clear_peer_review %}
+                                        <li role="presentation">
+                                            <a rel="noopener noreferrer"
+                                                href="{% url 'clear_finding_review' finding.id %}">
+                                                <i class="icon-user-check"></i> {% trans "Clear Review" %}
+                                            </a>
+                                        </li>
+                                        {% elif not finding.under_review %}
+                                        <li role="presentation">
+                                            <a rel="noopener noreferrer"
+                                                href="{% url 'request_finding_review' finding.id %}">
+                                                <i class="icon-user-check"></i> {% trans "Request Peer Review" %}
+                                            </a>
+                                        </li>
+                                        {% endif %}
+                                        {% endif %}
+                                        {% if finding|has_object_permission:"Finding_Edit" %}
+                                        <li role="presentation">
+                                            <a rel="noopener noreferrer"
+                                                href="{% url 'touch_finding' finding.id %}?return_url={{ request.get_full_path|urlencode }}">
+                                                <i class="fa-solid fa-clock"></i> {% trans "Touch Finding" %}
+                                            </a>
+                                        </li>
+                                        {% endif %}
+                                        {% if finding|has_object_permission:"Finding_Add" %}
+                                        <li role="presentation">
+                                            <a rel="noopener noreferrer" href="{% url 'mktemplate' finding.id %}">
+                                                <i class="fa-solid fa-copy"></i> {% trans "Make Finding a Template" %}
+                                            </a>
+                                        </li>
+                                        {% endif %}
+                                        {% if finding|has_object_permission:"Finding_Edit" %}
+                                        <li role="presentation">
+                                            <a rel="noopener noreferrer"
+                                                href="{% url 'find_template_to_apply' finding.id %}">
+                                                <i class="fa-solid fa-copy"></i> {% trans "Apply Template to Finding" %}
+                                            </a>
+                                        </li>
+                                        {% endif %}
+                                        {% if finding|has_object_permission:"Finding_Edit" %}
+                                        {% if finding.active %}
+                                        <li role="presentation">
+                                            <a rel="noopener noreferrer" href="{% url 'close_finding' finding.id %}">
+                                                <i class="fa-solid fa-fire-extinguisher"></i> {% trans "Close Finding"
+                                                %}
+                                            </a>
+                                        </li>
                                         {% else %}
-                                            {% comment %} The display field is translated in the function. No need to translate here as well{% endcomment %}
-                                            {% dojo_sort request 'Date' 'date' %}
-                                        {% endif %}
-                                    </th>
-                                    <th class="nowrap">
-                                        {% trans "Age" %}
-                                    </th>
-                                    {% if system_settings.enable_finding_sla %}
-                                        <th>
-                                            {% trans "SLA" %}
-                                        </th>
-                                    {% endif %}
-                                    <th>
-                                        {% trans "Reporter" %}
-                                    </th>
-                                    <th>
-                                        {% trans "Found By" %}
-                                    </th>
-                                    <th>
-                                        {% trans "Status" %}
-                                    </th>
-                                    {% if system_settings.enable_jira %}
-                                        {% if jira_project and product_tab or not product_tab %}
-                                            <th>
-                                                {% trans "Jira" %}
-                                            </th>
-                                            <th>
-                                                {% trans "JIRA Age" %}
-                                            </th>
-                                            <th>
-                                                {% trans "JIRA Change" %}
-                                            </th>
-                                        {% endif %}
-                                    {% endif %}
-                                    {% if 'is_finding_groups_enabled'|system_setting_enabled %}
-                                        <th>
-                                            {% trans "Group" %}
-                                        </th>
-                                    {% endif %}
-                                    {% if show_product_column and product_tab is None %}
-                                        <th class="nowrap">
-                                            {% comment %} The display field is translated in the function. No need to translate here as well{% endcomment %}
-                                            {% dojo_sort request 'Product' 'test__engagement__product__name' %}
-                                        </th>
-                                    {% endif %}
-                                    <th>
-                                        {% trans "Service" %}
-                                    </th>
-                                    <th>
-                                        {% trans "Planned Remediation" %}
-                                    </th>
-                                {% endblock header %}
-                            </tr>
-                        </thead>
-                        <tbody>
-                            {% for finding in findings %}
-                                <tr class="{% if finding.active %}active_finding{% else %}inactive_finding{% endif %}">
-<<<<<<< HEAD
-                                    {% if not product_tab or product_tab and product_tab.product|has_object_permission:"Finding_Edit" %}
-                                        <td class="centered">
-                                            <form action="#">
-                                                <input type="checkbox" name="select_{{ finding.id }}" id="{{ finding.id }}" class="select_one {{ finding.severity }}" aria-label="select-finding"/>
+                                        <li role="presentation">
+                                            <a rel="noopener noreferrer" href="{% url 'reopen_finding' finding.id %}">
+                                                <i class="fa-solid fa-bug"></i> {% trans "Open Finding" %}
+                                            </a>
+                                        </li>
+                                        {% endif %}
+                                        {% endif %}
+                                        <li class="divider"></li>
+                                        {% if finding|has_object_permission:"Risk_Acceptance" %}
+                                        {% if finding.risk_accepted %}
+                                        <li role="presentation">
+                                            <a rel="noopener noreferrer"
+                                                href="{% url 'risk_unaccept_finding' finding.id %}?return_url={{ request.get_full_path|urlencode }}">
+                                                <i class="fa-solid fa-circle-exclamation"></i> {% trans "Unaccept Risk"
+                                                %}
+                                            </a>
+                                        </li>
+                                        {% else %}
+                                        {% if not finding.duplicate %}
+                                        {% if finding.test.engagement.product.enable_simple_risk_acceptance %}
+                                        <li role="presentation">
+                                            <a rel="noopener noreferrer"
+                                                href="{% url 'simple_risk_accept_finding' finding.id %}?return_url={{ request.get_full_path|urlencode }}">
+                                                <i class="fa-solid fa-circle-exclamation"></i> {% trans "Accept Risk" %}
+                                            </a>
+                                        </li>
+                                        {% endif %}
+                                        {% if finding.test.engagement.product.enable_full_risk_acceptance %}
+                                        <li role="presentation">
+                                            <a rel="noopener noreferrer"
+                                                href="{% url 'add_risk_acceptance' finding.test.engagement.id finding.id %}">
+                                                <i class="fa-solid fa-circle-exclamation"></i> {% trans "Add Risk
+                                                Acceptance..." %}
+                                            </a>
+                                        </li>
+                                        {% endif %}
+                                        {% endif %}
+                                        {% endif %}
+                                        {% endif %}
+                                        <li role="presentation">
+                                            <a rel="noopener noreferrer"
+                                                href="{% url 'action_history' finding|content_type finding.id %}">
+                                                <i class="fa-solid fa-clock-rotate-left"></i> {% trans "View History" %}
+                                            </a>
+                                        </li>
+                                        {% if finding|has_object_permission:"Finding_Delete" %}
+                                        <li class="divider"> </li>
+                                        <li>
+                                            <form method="post" action="{% url 'delete_finding' finding.id %}"
+                                                style="display: inline" class="form-inline form"
+                                                id="delete-finding-menu-{{ finding.id }}-form">
+                                                {% csrf_token %}
+                                                <input type="hidden" label="return_url" aria-label="return_url"
+                                                    name="return_url" value="{{ request.get_full_path }}" />
+                                                <input type="hidden" label="id" aria-label="id" name="id"
+                                                    value="{{ finding.id }}" />
                                             </form>
-                                        </td>
-                                    {% endif %}
-                                    <td>
-                                        <div class="align-top">
-                                            <div class="dropdown">
-                                                <a rel="noopener noreferrer" href="#" class="dropdown-toggle pull-left" data-toggle="dropdown">&nbsp;<i class="fa-solid fa-ellipsis-vertical"></i>&nbsp;</a>
-                                                <ul class="dropdown-menu" role="menu" aria-labelledby="dropdownMenu1">
-                                                    <li>
-                                                        <a rel="noopener noreferrer" class="" href="{% url 'view_finding' finding.id %}">
-                                                            <i class="fa-solid fa-circle-right"></i> {% trans "View" %}
-                                                        </a>
-                                                    </li>
-                                                    {% if finding|has_object_permission:"Finding_Edit" %}
-                                                        <li>
-                                                            <a rel="noopener noreferrer" class="" href="{% url 'edit_finding' finding.id %}?return_url={{ request.get_full_path|urlencode }}">
-                                                                <i class="fa-solid fa-pen-to-square"></i> {% trans "Edit" %}
-                                                            </a>
-                                                        </li>
-                                                        <li>
-                                                            <a rel="noopener noreferrer" class="" href="{% url 'copy_finding' finding.id %}?return_url={{ request.get_full_path|urlencode }}"/>
-                                                                <i class="fa-solid fa-copy"></i> {% trans "Copy" %}
-                                                            </a>
-                                                        </li>
-                                                        <li class="divider"></li>
-                                                    {% endif %}
-                                                    {% if finding|has_object_permission:"Finding_View" %}
-                                                        {% user_can_clear_peer_review finding request.user as clear_peer_review %}
-                                                        {% if finding|has_object_permission:"Finding_Edit" and clear_peer_review %}
-                                                            <li role="presentation">
-                                                                <a rel="noopener noreferrer" href="{% url 'clear_finding_review' finding.id %}">
-                                                                    <i class="icon-user-check"></i> {% trans "Clear Review" %}
-                                                                </a>
-                                                            </li>
-                                                        {% elif not finding.under_review %}
-                                                            <li role="presentation">
-                                                                <a rel="noopener noreferrer" href="{% url 'request_finding_review' finding.id %}">
-                                                                    <i class="icon-user-check"></i> {% trans "Request Peer Review" %}
-=======
-                                    {% block body %}
-                                        {% if not product_tab or product_tab and product_tab.product|has_object_permission:"Finding_Edit" %}
-                                            <td class="centered">
-                                                <form action="#">
-                                                    <input type="checkbox" name="select_{{ finding.id }}" id="{{ finding.id }}" class="select_one {{ finding.severity }}" aria-label="select-finding"/>
-                                                </form>
-                                            </td>
-                                        {% endif %}
-                                        <td>
-                                            <div class="align-top">
-                                                <div class="dropdown">
-                                                    <a href="#" class="dropdown-toggle pull-left" data-toggle="dropdown">&nbsp;<i class="fa-solid fa-ellipsis-vertical"></i>&nbsp;</a>
-                                                    <ul class="dropdown-menu" role="menu" aria-labelledby="dropdownMenu1">
-                                                        <li>
-                                                            <a class="" href="{% url 'view_finding' finding.id %}">
-                                                                <i class="fa-solid fa-circle-right"></i> {% trans "View" %}
-                                                            </a>
-                                                        </li>
-                                                        {% if finding|has_object_permission:"Finding_Edit" %}
-                                                            <li>
-                                                                <a class="" href="{% url 'edit_finding' finding.id %}?return_url={{ request.get_full_path|urlencode }}">
-                                                                    <i class="fa-solid fa-pen-to-square"></i> {% trans "Edit" %}
-                                                                </a>
-                                                            </li>
-                                                            <li>
-                                                                <a class="" href="{% url 'copy_finding' finding.id %}?return_url={{ request.get_full_path|urlencode }}"/>
-                                                                    <i class="fa-solid fa-copy"></i> {% trans "Copy" %}
->>>>>>> bef8f148
-                                                                </a>
-                                                            </li>
-                                                            <li class="divider"></li>
-                                                        {% endif %}
-<<<<<<< HEAD
-                                                    {% endif %}
-                                                    {% if finding|has_object_permission:"Finding_Edit" %}
-                                                        <li role="presentation">
-                                                            <a rel="noopener noreferrer" href="{% url 'touch_finding' finding.id %}?return_url={{ request.get_full_path|urlencode }}">
-                                                                <i class="fa-solid fa-clock"></i> {% trans "Touch Finding" %}
-                                                            </a>
-                                                        </li>
-                                                    {% endif %}
-                                                    {% if finding|has_object_permission:"Finding_Add" %}
-                                                        <li role="presentation">
-                                                            <a rel="noopener noreferrer" href="{% url 'mktemplate' finding.id %}">
-                                                                <i class="fa-solid fa-copy"></i> {% trans "Make Finding a Template" %}
-                                                            </a>
-                                                        </li>
-                                                    {% endif %}
-                                                    {% if finding|has_object_permission:"Finding_Edit" %}
-                                                        <li role="presentation">
-                                                            <a rel="noopener noreferrer" href="{% url 'find_template_to_apply' finding.id %}">
-                                                                <i class="fa-solid fa-copy"></i> {% trans "Apply Template to Finding" %}
-                                                            </a>
-                                                        </li>
-                                                    {% endif %}
-                                                    {% if finding|has_object_permission:"Finding_Edit" %}
-                                                        {% if finding.active %}
-                                                            <li role="presentation">
-                                                                <a rel="noopener noreferrer" href="{% url 'close_finding' finding.id %}">
-                                                                    <i class="fa-solid fa-fire-extinguisher"></i> {% trans "Close Finding" %}
-=======
-                                                        {% if finding|has_object_permission:"Finding_View" %}
-                                                            {% user_can_clear_peer_review finding request.user as clear_peer_review %}
-                                                            {% if finding|has_object_permission:"Finding_Edit" and clear_peer_review %}
-                                                                <li role="presentation">
-                                                                    <a href="{% url 'clear_finding_review' finding.id %}">
-                                                                        <i class="icon-user-check"></i> {% trans "Clear Review" %}
-                                                                    </a>
-                                                                </li>
-                                                            {% elif not finding.under_review %}
-                                                                <li role="presentation">
-                                                                    <a href="{% url 'request_finding_review' finding.id %}">
-                                                                        <i class="icon-user-check"></i> {% trans "Request Peer Review" %}
-                                                                    </a>
-                                                                </li>
-                                                            {% endif %}
-                                                        {% endif %}
-                                                        {% if finding|has_object_permission:"Finding_Edit" %}
-                                                            <li role="presentation">
-                                                                <a href="{% url 'touch_finding' finding.id %}?return_url={{ request.get_full_path|urlencode }}">
-                                                                    <i class="fa-solid fa-clock"></i> {% trans "Touch Finding" %}
->>>>>>> bef8f148
-                                                                </a>
-                                                            </li>
-                                                        {% endif %}
-                                                        {% if finding|has_object_permission:"Finding_Add" %}
-                                                            <li role="presentation">
-<<<<<<< HEAD
-                                                                <a rel="noopener noreferrer" href="{% url 'reopen_finding' finding.id %}">
-                                                                    <i class="fa-solid fa-bug"></i> {% trans "Open Finding" %}
-=======
-                                                                <a href="{% url 'mktemplate' finding.id %}">
-                                                                    <i class="fa-solid fa-copy"></i> {% trans "Make Finding a Template" %}
->>>>>>> bef8f148
-                                                                </a>
-                                                            </li>
-                                                        {% endif %}
-                                                        {% if finding|has_object_permission:"Finding_Edit" %}
-                                                            <li role="presentation">
-<<<<<<< HEAD
-                                                                <a rel="noopener noreferrer" href="{% url 'risk_unaccept_finding' finding.id %}?return_url={{ request.get_full_path|urlencode }}">
-                                                                    <i class="fa-solid fa-circle-exclamation"></i> {% trans "Unaccept Risk" %}
-                                                                </a>
-                                                            </li>
-                                                        {% else %}
-                                                            {% if not finding.duplicate %}
-                                                                {% if finding.test.engagement.product.enable_simple_risk_acceptance %}
-                                                                    <li role="presentation">
-                                                                        <a rel="noopener noreferrer" href="{% url 'simple_risk_accept_finding' finding.id %}?return_url={{ request.get_full_path|urlencode }}">
-                                                                            <i class="fa-solid fa-circle-exclamation"></i> {% trans "Accept Risk" %}
-                                                                        </a>
-                                                                    </li>
-                                                                {% endif %}
-                                                                {% if finding.test.engagement.product.enable_full_risk_acceptance %}
-                                                                    <li role="presentation">
-                                                                        <a rel="noopener noreferrer" href="{% url 'add_risk_acceptance' finding.test.engagement.id finding.id %}">
-                                                                            <i class="fa-solid fa-circle-exclamation"></i> {% trans "Add Risk Acceptance..." %}
-                                                                        </a>
-                                                                    </li>
-                                                                {% endif %}
-                                                            {% endif %}
-                                                        {% endif %}
-                                                    {% endif %}
-                                                    <li role="presentation">
-                                                        <a rel="noopener noreferrer" href="{% url 'action_history' finding|content_type finding.id %}">
-                                                            <i class="fa-solid fa-clock-rotate-left"></i> {% trans "View History" %}
-                                                        </a>
-                                                    </li>
-                                                    {% if finding|has_object_permission:"Finding_Delete" %}
-                                                        <li class="divider"> </li>
-                                                        <li>
-                                                            <form method="post" action="{% url 'delete_finding' finding.id %}" style="display: inline" class="form-inline form" id="delete-finding-menu-{{ finding.id }}-form">
-                                                                {% csrf_token %}
-                                                                <input type="hidden" label="return_url" aria-label="return_url" name="return_url" value="{{ request.get_full_path }}"/>
-                                                                <input type="hidden" label="id" aria-label="id" name="id" value="{{ finding.id }}"/>
-                                                            </form>
-                                                            <a rel="noopener noreferrer" class="text-danger delete-finding" id="delete-finding-menu-{{ finding.id }}" href="#">
-                                                                <i class="fa-solid fa-trash"></i> {% trans "Delete" %}
-=======
-                                                                <a href="{% url 'find_template_to_apply' finding.id %}">
-                                                                    <i class="fa-solid fa-copy"></i> {% trans "Apply Template to Finding" %}
-                                                                </a>
-                                                            </li>
-                                                        {% endif %}
-                                                        {% if finding|has_object_permission:"Finding_Edit" %}
-                                                            {% if finding.active %}
-                                                                <li role="presentation">
-                                                                    <a href="{% url 'close_finding' finding.id %}">
-                                                                        <i class="fa-solid fa-fire-extinguisher"></i> {% trans "Close Finding" %}
-                                                                    </a>
-                                                                </li>
-                                                            {% else %}
-                                                                <li role="presentation">
-                                                                    <a href="{% url 'reopen_finding' finding.id %}">
-                                                                        <i class="fa-solid fa-bug"></i> {% trans "Open Finding" %}
-                                                                    </a>
-                                                                </li>
-                                                            {% endif %}
-                                                        {% endif %}
-                                                        <li class="divider"></li>
-                                                        {% if finding|has_object_permission:"Risk_Acceptance" %}
-                                                            {% if finding.risk_accepted %}
-                                                                <li role="presentation">
-                                                                    <a href="{% url 'risk_unaccept_finding' finding.id %}?return_url={{ request.get_full_path|urlencode }}">
-                                                                        <i class="fa-solid fa-circle-exclamation"></i> {% trans "Unaccept Risk" %}
-                                                                    </a>
-                                                                </li>
-                                                            {% else %}
-                                                                {% if not finding.duplicate %}
-                                                                    {% if finding.test.engagement.product.enable_simple_risk_acceptance %}
-                                                                        <li role="presentation">
-                                                                            <a href="{% url 'simple_risk_accept_finding' finding.id %}?return_url={{ request.get_full_path|urlencode }}">
-                                                                                <i class="fa-solid fa-circle-exclamation"></i> {% trans "Accept Risk" %}
-                                                                            </a>
-                                                                        </li>
-                                                                    {% endif %}
-                                                                    {% if finding.test.engagement.product.enable_full_risk_acceptance %}
-                                                                        <li role="presentation">
-                                                                            <a href="{% url 'add_risk_acceptance' finding.test.engagement.id finding.id %}">
-                                                                                <i class="fa-solid fa-circle-exclamation"></i> {% trans "Add Risk Acceptance..." %}
-                                                                            </a>
-                                                                        </li>
-                                                                    {% endif %}
-                                                                {% endif %}
-                                                            {% endif %}
-                                                        {% endif %}
-                                                        <li role="presentation">
-                                                            <a href="{% url 'action_history' finding|content_type finding.id %}">
-                                                                <i class="fa-solid fa-clock-rotate-left"></i> {% trans "View History" %}
->>>>>>> bef8f148
-                                                            </a>
-                                                        </li>
-                                                        {% if finding|has_object_permission:"Finding_Delete" %}
-                                                            <li class="divider"> </li>
-                                                            <li>
-                                                                <form method="post" action="{% url 'delete_finding' finding.id %}" style="display: inline" class="form-inline form" id="delete-finding-menu-{{ finding.id }}-form">
-                                                                    {% csrf_token %}
-                                                                    <input type="hidden" label="return_url" aria-label="return_url" name="return_url" value="{{ request.get_full_path }}"/>
-                                                                    <input type="hidden" label="id" aria-label="id" name="id" value="{{ finding.id }}"/>
-                                                                </form>
-                                                                <a class="text-danger delete-finding" id="delete-finding-menu-{{ finding.id }}" href="#">
-                                                                    <i class="fa-solid fa-trash"></i> {% trans "Delete" %}
-                                                                </a>
-                                                            </li>
-                                                        {% endif %}
-                                                    </ul>
-                                                </div>
-                                            </div>
-<<<<<<< HEAD
-                                        </div>
-                                    </td>
-                                    <td class="centered severity-sort" data-severity="{{ finding.severity_display }}">
-                                        <span class="label severity severity-{{ finding.severity }}">
-                                            {{ finding.severity_display }}
-                                        </span>
-                                    </td>
-                                    <td>
-                                        {% if finding.title %}
-                                            <a rel="noopener noreferrer" title="{{ finding.title }}" href="{% url 'view_finding' finding.id %}">{{ finding.title|truncatechars_html:60 }}</a>
-                                        {% else %}
-                                            <a rel="noopener noreferrer" title="{{ finding.id }}" href="{% url 'view_finding' finding.id %}">{{ finding.id }}</a>
-                                        {% endif %}
-                                        {% if finding.file_path %}
-                                            <i class="fa-solid fa-code has-popover dojo-sup"
-                                            data-trigger="hover"
-                                            data-content="{{ finding.file_path }}"
-                                            data-placement="right"
-                                            data-container="body"
-                                            data-original-title="Files"
-                                            title=""></i>
-                                        {% endif %}
-                                        {% if finding.endpoints.all %}
-                                            <i class="fa-solid fa-sitemap has-popover dojo-sup" data-html="true" data-trigger="hover" data-content="
-                                            {% for endpoint_status in finding.status_finding.all %}
-                                                {% if endpoint_status.mitigated %} &#10003; {{ endpoint_status.endpoint }}
-                                                    <br/>
-                                                {% else %}
-                                                        &#10005; {{ endpoint_status.endpoint }}
-                                                        <br/>
-                                                {% endif %}
-                                            {% endfor %}
-                                            " data-placement="right" data-container="body" data-original-title="Endpoints ({{ finding.active_endpoint_count }} Active, {{ finding.mitigated_endpoint_count }} Mitigated)" title=""></i>
-                                        {% endif %}
-                                        {% if finding.component_name %}
-                                            <i class="fa-solid fa-file has-popover dojo-sup"
-                                            data-trigger="hover"
-                                            data-placement="right"
-                                            data-content="{{ finding.component_name }} - {{ finding.component_version }}"
-                                            data-container="body"
-                                            data-original-title="Component"
-                                            title=""></i>
-                                        {% endif %}
-                                        {% if finding.notes.all %}
-                                            <i class="glyphicon glyphicon-comment has-popover dojo-sup"
-                                            data-trigger="hover"
-                                            data-content="{{ finding.notes.all.0 }}"
-                                            data-placement="left"
-                                            data-container="body"
-                                            data-original-title="Most Recent Note ({{ finding.notes.count }} total)"
-                                            title=""></i>
-                                            <a rel="noopener noreferrer" href="{% url 'view_finding' finding.id %}#vuln_notes"
-                                                class="dojo-sup"
-                                                alt="{{ finding.notes.count }} note{{ finding.notes.count|pluralize }}">
-                                                    ({{ finding.notes.count }})
-                                            </a>
-                                        {% endif %}
-                                        {% include "dojo/snippets/tags.html" with tags=finding.tags.all %}
-                                    </td>
-                                    <td class="nowrap">
-                                        {% if finding.cwe > 0 %}
-                                            <a rel="noopener noreferrer" target="_blank" href="{{ finding.cwe|cwe_url }}">
-                                                <i class="fa-solid fa-arrow-up-right-from-square"></i> {{ finding.cwe|default:"" }}
-                                            </a>
-                                        {% endif %}
-                                    </td>
-                                    <td class="nowrap">
-                                        {% with finding|first_vulnerability_id as first_vulnerability_id %}
-                                            {% if first_vulnerability_id %}
-                                                {% if first_vulnerability_id|has_vulnerability_url %}
-                                                    <a rel="noopener noreferrer" target="_blank" href="{{ first_vulnerability_id|vulnerability_url }}">
-                                                        <i class="fa-solid fa-arrow-up-right-from-square"></i> {{ first_vulnerability_id }}
-=======
-                                        </td>
-                                        <td class="centered severity-sort" data-severity="{{ finding.severity_display }}">
-                                            <span class="label severity severity-{{ finding.severity }}">
-                                                {{ finding.severity_display }}
-                                            </span>
-                                        </td>
-                                        <td>
-                                            {% if finding.title %}
-                                                <a title="{{ finding.title }}" href="{% url 'view_finding' finding.id %}">{{ finding.title|truncatechars_html:60 }}</a>
-                                            {% else %}
-                                                <a title="{{ finding.id }}" href="{% url 'view_finding' finding.id %}">{{ finding.id }}</a>
-                                            {% endif %}
-                                            {% if finding.file_path %}
-                                                <i class="fa-solid fa-code has-popover dojo-sup"
-                                                data-trigger="hover"
-                                                data-content="{{ finding.file_path }}"
-                                                data-placement="right"
-                                                data-container="body"
-                                                data-original-title="Files"
-                                                title=""></i>
-                                            {% endif %}
-                                            {% if finding.endpoints.all %}
-                                                <i class="fa-solid fa-sitemap has-popover dojo-sup" data-html="true" data-trigger="hover" data-content="
+                                            <a rel="noopener noreferrer" class="text-danger delete-finding"
+                                                id="delete-finding-menu-{{ finding.id }}" href="#">
+                                                <i class="fa-solid fa-trash"></i> {% trans "Delete" %}
+                                            </a>
+                                        </li>
+                                        {% endif %}
+                                    </ul>
+                                </div>
+                            </div>
+                        </td>
+                        <td class="centered severity-sort" data-severity="{{ finding.severity_display }}">
+                            <span class="label severity severity-{{ finding.severity }}">
+                                {{ finding.severity_display }}
+                            </span>
+                        </td>
+                        <td>
+                            {% if finding.title %}
+                            <a rel="noopener noreferrer" title="{{ finding.title }}"
+                                href="{% url 'view_finding' finding.id %}">{{ finding.title|truncatechars_html:60 }}</a>
+                            {% else %}
+                            <a rel="noopener noreferrer" title="{{ finding.id }}"
+                                href="{% url 'view_finding' finding.id %}">{{ finding.id }}</a>
+                            {% endif %}
+                            {% if finding.file_path %}
+                            <i class="fa-solid fa-code has-popover dojo-sup" data-trigger="hover"
+                                data-content="{{ finding.file_path }}" data-placement="right" data-container="body"
+                                data-original-title="Files" title=""></i>
+                            {% endif %}
+                            {% if finding.endpoints.all %}
+                            <i class="fa-solid fa-sitemap has-popover dojo-sup" data-html="true" data-trigger="hover"
+                                data-content="
                                                 {% for endpoint_status in finding.status_finding.all %}
                                                     {% if endpoint_status.mitigated %} &#10003; {{ endpoint_status.endpoint }}
                                                         <br/>
@@ -786,634 +530,532 @@
                                                             <br/>
                                                     {% endif %}
                                                 {% endfor %}
-                                                " data-placement="right" data-container="body" data-original-title="Endpoints ({{ finding.active_endpoint_count }} Active, {{ finding.mitigated_endpoint_count }} Mitigated)" title=""></i>
-                                            {% endif %}
-                                            {% if finding.component_name %}
-                                                <i class="fa-solid fa-file has-popover dojo-sup"
-                                                data-trigger="hover"
-                                                data-placement="right"
-                                                data-content="{{ finding.component_name }} - {{ finding.component_version }}"
-                                                data-container="body"
-                                                data-original-title="Component"
-                                                title=""></i>
-                                            {% endif %}
-                                            {% if finding.notes.all %}
-                                                <i class="glyphicon glyphicon-comment has-popover dojo-sup"
-                                                data-trigger="hover"
-                                                data-content="{{ finding.notes.all.0 }}"
-                                                data-placement="left"
-                                                data-container="body"
-                                                data-original-title="Most Recent Note ({{ finding.notes.count }} total)"
-                                                title=""></i>
-                                                <a href="{% url 'view_finding' finding.id %}#vuln_notes"
-                                                    class="dojo-sup"
-                                                    alt="{{ finding.notes.count }} note{{ finding.notes.count|pluralize }}">
-                                                        ({{ finding.notes.count }})
-                                                </a>
-                                            {% endif %}
-                                            {% include "dojo/snippets/tags.html" with tags=finding.tags.all %}
-                                        </td>
-                                        <td class="nowrap">
-                                            {% if finding.cwe > 0 %}
-                                                <a target="_blank" href="{{ finding.cwe|cwe_url }}">
-                                                    <i class="fa-solid fa-arrow-up-right-from-square"></i> {{ finding.cwe|default:"" }}
->>>>>>> bef8f148
-                                                </a>
-                                            {% endif %}
-                                        </td>
-                                        <td class="nowrap">
-                                            {% with finding|first_vulnerability_id as first_vulnerability_id %}
-                                                {% if first_vulnerability_id %}
-                                                    {% if first_vulnerability_id|has_vulnerability_url %}
-                                                        <a target="_blank" href="{{ first_vulnerability_id|vulnerability_url }}">
-                                                            <i class="fa-solid fa-arrow-up-right-from-square"></i> {{ first_vulnerability_id }}
-                                                    </a>
-                                                    {% else %}
-                                                        {{ first_vulnerability_id }}
-                                                    {% endif %}
-                                                {% endif %}
-                                            {% endwith %}
-                                        </td>
-                                        <td class="nowrap">
-                                            {% if filter_name == 'Closed' %}
-                                                {{ finding.mitigated|date }}
-                                            {% else %}
-                                                {{ finding.date }}
-                                            {% endif %}
-                                        </td>
-                                        <td>
-                                            {{ finding.age }}
-                                        </td>
-                                        {% if system_settings.enable_finding_sla %}
-                                            <td>
-                                                {{ finding|finding_sla }}
-                                            </td>
-                                        {% endif %}
-                                        <td>
-                                            {% if finding.reporter.get_full_name and finding.reporter.get_full_name.strip %}
-                                                {{ finding.reporter.get_full_name }}
-                                            {% else %}
-                                                {{ finding.reporter }}
-                                            {% endif %}
-                                        </td>
-                                        <td>
-                                            <a target="#"
-                                            data-toggle="tooltip"
-                                            data-placement="bottom"
-                                            title="Test: {{ finding.test }}">{{ finding.found_by.all|join:", " }}</a>
-                                        </td>
-                                        <td class="nowrap">
-                                            {{ finding|finding_display_status|safe }}&nbsp;{{ finding|import_history }}
-                                        </td>
-                                        {% if system_settings.enable_jira %}
-                                            {% if jira_project and product_tab or not product_tab %}
-                                                <td class="nowrap">
-                                                    {% if finding.has_jira_group_issue %}
-                                                        <a href="{{ finding.finding_group | jira_issue_url }}"
-                                                        target="_blank"
-                                                        alt="Jira Bug - {{ finding.finding_group | jira_key }} (group)"
-                                                        data-toggle="tooltip"
-                                                        data-placement="bottom"
-                                                        title="{{ finding.finding_group | jira_key }} (group)">{{ finding.finding_group | jira_key }}</a>
-                                                    {% elif finding.has_jira_issue %}
-                                                        <a href="{{ finding | jira_issue_url }}"
-                                                        target="_blank"
-                                                        alt="Jira Bug - {{ finding | jira_key }}"
-                                                        data-toggle="tooltip"
-                                                        data-placement="bottom"
-                                                        title="{{ finding | jira_key }}">{{ finding | jira_key }}</a>
-                                                    {% endif %}
-                                                </td>
-                                                <td class="nowrap">
-                                                    {% if finding.has_jira_group_issue %}
-                                                        {{ finding.finding_group | jira_creation | timesince }}
-                                                    {% else %}
-                                                        {{ finding | jira_creation | timesince }}
-                                                    {% endif %}
-                                                </td>
-                                                <td class="nowrap">
-                                                    {% if finding.has_jira_group_issue %}
-                                                        {{ finding.finding_group | jira_change | timesince }}
-                                                    {% else %}
-                                                        {{ finding | jira_change | timesince }}
-                                                    {% endif %}
-                                                </td>
-                                            {% endif %}
-                                        {% endif %}
-<<<<<<< HEAD
-                                    </td>
-                                    <td>
-                                        <a rel="noopener noreferrer" target="#"
-                                        data-toggle="tooltip"
-                                        data-placement="bottom"
-                                        title="Test: {{ finding.test }}">{{ finding.found_by.all|join:", " }}</a>
-                                    </td>
-                                    <td class="nowrap">
-                                        {{ finding|finding_display_status|safe }}&nbsp;{{ finding|import_history }}
-                                    </td>
-                                    {% if system_settings.enable_jira %}
-                                        {% if jira_project and product_tab or not product_tab %}
-                                            <td class="nowrap">
-                                                {% if finding.has_jira_group_issue %}
-                                                    <a rel="noopener noreferrer" href="{{ finding.finding_group | jira_issue_url }}"
-                                                    target="_blank"
-                                                    alt="Jira Bug - {{ finding.finding_group | jira_key }} (group)"
-                                                    data-toggle="tooltip"
-                                                    data-placement="bottom"
-                                                    title="{{ finding.finding_group | jira_key }} (group)">{{ finding.finding_group | jira_key }}</a>
-                                                {% elif finding.has_jira_issue %}
-                                                    <a rel="noopener noreferrer" href="{{ finding | jira_issue_url }}"
-                                                    target="_blank"
-                                                    alt="Jira Bug - {{ finding | jira_key }}"
-                                                    data-toggle="tooltip"
-                                                    data-placement="bottom"
-                                                    title="{{ finding | jira_key }}">{{ finding | jira_key }}</a>
-                                                {% endif %}
-                                            </td>
-                                            <td class="nowrap">
-                                                {% if finding.has_jira_group_issue %}
-                                                    {{ finding.finding_group | jira_creation | timesince }}
-                                                {% else %}
-                                                    {{ finding | jira_creation | timesince }}
-=======
-                                        {% if 'is_finding_groups_enabled'|system_setting_enabled %}
-                                            <td class="centered">
-                                                {% if finding.has_finding_group %}
-                                                    <a href="{% url 'view_finding_group' finding.finding_group.id %}" title="{{ finding.finding_group.name }}">{{ finding.finding_group.name }}</a>
->>>>>>> bef8f148
-                                                {% endif %}
-                                            </td>
-                                        {% endif %}
-                                        {% if show_product_column and product_tab is None %}
-                                            <td>
-                                                <a href="{% url 'view_product' finding.test.engagement.product.id %}"
-                                                title="{{ finding.test.engagement }}"
-                                                alt="{{ finding.test.engagement.product }}">{{ finding.test.engagement.product }}</a>
-                                            </td>
-                                        {% endif %}
-<<<<<<< HEAD
-                                    {% endif %}
-                                    {% if 'is_finding_groups_enabled'|system_setting_enabled %}
-                                        <td class="centered">
-                                            {% if finding.has_finding_group %}
-                                                <a rel="noopener noreferrer" href="{% url 'view_finding_group' finding.finding_group.id %}" title="{{ finding.finding_group.name }}">{{ finding.finding_group.name }}</a>
-                                            {% endif %}
-                                        </td>
-                                    {% endif %}
-                                    {% if show_product_column and product_tab is None %}
-                                        <td>
-                                            <a rel="noopener noreferrer" href="{% url 'view_product' finding.test.engagement.product.id %}"
-                                            title="{{ finding.test.engagement }}"
-                                            alt="{{ finding.test.engagement.product }}">{{ finding.test.engagement.product }}</a>
-=======
-                                        <td>
-                                            {% if finding.service %}{{ finding.service }}{% endif %}
->>>>>>> bef8f148
-                                        </td>
-                                        <td class="nowrap">
-                                            {% if finding.planned_remediation_date %}{{ finding.planned_remediation_date }}{% endif %}
-                                        </td>
-                                    {% endblock body %}
-                                </tr>
-                            {% endfor %}
-                        </tbody>
-                    </table>
-                </div>
-                <div class="clearfix">
-                    {% include "dojo/paging_snippet.html" with page=findings page_size=True %}
-                </div>
-            {% else %}
-                <div id="no_findings">
-                    <p class="text-center">
-                        {% trans "No findings found." %}
-                    </p>
-                </div>
-            {% endif %}
-
+                                                " data-placement="right" data-container="body"
+                                data-original-title="Endpoints ({{ finding.active_endpoint_count }} Active, {{ finding.mitigated_endpoint_count }} Mitigated)"
+                                title=""></i>
+                            {% endif %}
+                            {% if finding.component_name %}
+                            <i class="fa-solid fa-file has-popover dojo-sup" data-trigger="hover" data-placement="right"
+                                data-content="{{ finding.component_name }} - {{ finding.component_version }}"
+                                data-container="body" data-original-title="Component" title=""></i>
+                            {% endif %}
+                            {% if finding.notes.all %}
+                            <i class="glyphicon glyphicon-comment has-popover dojo-sup" data-trigger="hover"
+                                data-content="{{ finding.notes.all.0 }}" data-placement="left" data-container="body"
+                                data-original-title="Most Recent Note ({{ finding.notes.count }} total)" title=""></i>
+                            <a rel="noopener noreferrer" href="{% url 'view_finding' finding.id %}#vuln_notes"
+                                class="dojo-sup"
+                                alt="{{ finding.notes.count }} note{{ finding.notes.count|pluralize }}">
+                                ({{ finding.notes.count }})
+                            </a>
+                            {% endif %}
+                            {% include "dojo/snippets/tags.html" with tags=finding.tags.all %}
+                        </td>
+                        <td class="nowrap">
+                            {% if finding.cwe > 0 %}
+                            <a rel="noopener noreferrer" target="_blank" href="{{ finding.cwe|cwe_url }}">
+                                <i class="fa-solid fa-arrow-up-right-from-square"></i> {{ finding.cwe|default:"" }}
+                            </a>
+                            {% endif %}
+                        </td>
+                        <td class="nowrap">
+                            {% with finding|first_vulnerability_id as first_vulnerability_id %}
+                            {% if first_vulnerability_id %}
+                            {% if first_vulnerability_id|has_vulnerability_url %}
+                            <a rel="noopener noreferrer" target="_blank"
+                                href="{{ first_vulnerability_id|vulnerability_url }}">
+                                <i class="fa-solid fa-arrow-up-right-from-square"></i> {{ first_vulnerability_id }}
+                            </a>
+                            {% else %}
+                            {{ first_vulnerability_id }}
+                            {% endif %}
+                            {% endif %}
+                            {% endwith %}
+                        </td>
+                        <td class="nowrap">
+                            {% if filter_name == 'Closed' %}
+                            {{ finding.mitigated|date }}
+                            {% else %}
+                            {{ finding.date }}
+                            {% endif %}
+                        </td>
+                        <td>
+                            {{ finding.age }}
+                        </td>
+                        {% if system_settings.enable_finding_sla %}
+                        <td>
+                            {{ finding|finding_sla }}
+                        </td>
+                        {% endif %}
+                        <td>
+                            {% if finding.reporter.get_full_name and finding.reporter.get_full_name.strip %}
+                            {{ finding.reporter.get_full_name }}
+                            {% else %}
+                            {{ finding.reporter }}
+                            {% endif %}
+                        </td>
+                        <td>
+                            <a rel="noopener noreferrer" target="#" data-toggle="tooltip" data-placement="bottom"
+                                title="Test: {{ finding.test }}">{{ finding.found_by.all|join:", " }}</a>
+                        </td>
+                        <td class="nowrap">
+                            {{ finding|finding_display_status|safe }}&nbsp;{{ finding|import_history }}
+                        </td>
+                        {% if system_settings.enable_jira %}
+                        {% if jira_project and product_tab or not product_tab %}
+                        <td class="nowrap">
+                            {% if finding.has_jira_group_issue %}
+                            <a rel="noopener noreferrer" href="{{ finding.finding_group | jira_issue_url }}"
+                                target="_blank" alt="Jira Bug - {{ finding.finding_group | jira_key }} (group)"
+                                data-toggle="tooltip" data-placement="bottom"
+                                title="{{ finding.finding_group | jira_key }} (group)">{{ finding.finding_group |
+                                jira_key }}</a>
+                            {% elif finding.has_jira_issue %}
+                            <a rel="noopener noreferrer" href="{{ finding | jira_issue_url }}" target="_blank"
+                                alt="Jira Bug - {{ finding | jira_key }}" data-toggle="tooltip" data-placement="bottom"
+                                title="{{ finding | jira_key }}">{{ finding | jira_key }}</a>
+                            {% endif %}
+                        </td>
+                        <td class="nowrap">
+                            {% if finding.has_jira_group_issue %}
+                            {{ finding.finding_group | jira_creation | timesince }}
+                            {% else %}
+                            {{ finding | jira_creation | timesince }}
+                            {% endif %}
+                        </td>
+                        <td class="nowrap">
+                            {% if finding.has_jira_group_issue %}
+                            {{ finding.finding_group | jira_change | timesince }}
+                            {% else %}
+                            {{ finding | jira_change | timesince }}
+                            {% endif %}
+                        </td>
+                        {% endif %}
+                        {% endif %}
+                        {% if 'is_finding_groups_enabled'|system_setting_enabled %}
+                        <td class="centered">
+                            {% if finding.has_finding_group %}
+                            <a rel="noopener noreferrer" href="{% url 'view_finding_group' finding.finding_group.id %}"
+                                title="{{ finding.finding_group.name }}">{{ finding.finding_group.name }}</a>
+                            {% endif %}
+                        </td>
+                        {% endif %}
+                        {% if show_product_column and product_tab is None %}
+                        <td>
+                            <a rel="noopener noreferrer"
+                                href="{% url 'view_product' finding.test.engagement.product.id %}"
+                                title="{{ finding.test.engagement }}" alt="{{ finding.test.engagement.product }}">{{
+                                finding.test.engagement.product }}</a>
+                        </td>
+                        {% endif %}
+                        <td>
+                            {% if finding.service %}{{ finding.service }}{% endif %}
+                        </td>
+                        <td class="nowrap">
+                            {% if finding.planned_remediation_date %}{{ finding.planned_remediation_date }}{% endif %}
+                        </td>
+                        {% endblock body %}
+                    </tr>
+                    {% endfor %}
+                </tbody>
+            </table>
         </div>
+        <div class="clearfix">
+            {% include "dojo/paging_snippet.html" with page=findings page_size=True %}
+        </div>
+        {% else %}
+        <div id="no_findings">
+            <p class="text-center">
+                {% trans "No findings found." %}
+            </p>
+        </div>
+        {% endif %}
+
     </div>
+</div>
 {% endblock %}
 {% block postscript %}
-    <script type="application/javascript" src="{% static "chosen-js/chosen.jquery.min.js" %}"></script>
-<<<<<<< HEAD
-    <script type="application/javascript" nonce="{{request.csp_nonce}}">
-        // DataTables Setup
-        $.fn.dataTable.ext.order['severity-asc'] = function (settings, col) {
-            return this.api().column(col, { order: 'index' }).nodes().map(function (td, i) {
-                var severity = $(td).data('severity');
-                switch (severity) {
-                    case 'Info':
-                        return 1;
-                    case 'Low':
-                        return 2;
-                    case 'Medium':
-                        return 3;
-                    case 'High':
-                        return 4;
-                    case 'Critical':
-                        return 5;
-                    default:
-                        return 1;
+<script type="application/javascript" src="{% static " chosen-js/chosen.jquery.min.js" %}"></script>
+<script type="application/javascript" nonce="{{request.csp_nonce}}">
+    {% block datatables_columns %}
+    var datatables_columns = [
+        {% if not product_tab or product_tab and product_tab.product | has_object_permission: "Finding_Edit" %}
+    { "data": "checkbox" },
+    {% endif %}
+    { "data": "action" },
+    { "data": "severity" },
+    {
+        "data": "finding", render: function (data, type, row) {
+            return type === 'export' ? getDojoExportValueFromTag(data, 'a') : data;
+        }
+    },
+    { "data": "cwe" },
+    { "data": "cve" },
+    { "data": "found_date" },
+    { "data": "finding_age" },
+    {% if system_settings.enable_finding_sla %}
+    { "data": "finding_sla" },
+    {% endif %}
+    { "data": "reported_by" },
+    { "data": "found_by_test" },
+    { "data": "status" },
+    {% if system_settings.enable_jira %}
+    {% if jira_project and product_tab or not product_tab %}
+    { "data": "jira_id" },
+    { "data": "jira_age" },
+    { "data": "jira_change" },
+    {% endif %}
+    {% endif %}
+    {% if 'is_finding_groups_enabled' | system_setting_enabled %}
+    { "data": "grouped" },
+    {% endif %}
+    {% if show_product_column and product_tab is None %}
+    { "data": "product" },
+    {% endif %}
+    { "data": "service" },
+    { "data": "planned_remediation_date" },
+            ];
+    {% endblock datatables_columns %}
+</script>
+<script type="application/javascript">
+    // DataTables Setup
+    $.fn.dataTable.ext.order['severity-asc'] = function (settings, col) {
+        return this.api().column(col, { order: 'index' }).nodes().map(function (td, i) {
+            var severity = $(td).data('severity');
+            switch (severity) {
+                case 'Info':
+                    return 1;
+                case 'Low':
+                    return 2;
+                case 'Medium':
+                    return 3;
+                case 'High':
+                    return 4;
+                case 'Critical':
+                    return 5;
+                default:
+                    return 1;
+            }
+        });
+    };
+
+    $(document).ready(function () {
+        $("#severity").on('change', function (e) {
+            setTimeout(() => {
+                $("#bulk_edit_menu").children().first().trigger('click')
+            }, 0);
+        })
+
+        date = new Date().toISOString().slice(0, 10);
+        var fileDated = 'Findings_List_' + date;
+        var columns = datatables_columns;
+
+        // Filter the list of items to display based on what is shown.
+        var disallowed_entries = new Set(["checkbox", "action"]);
+        var data_column_list = [];
+        for (var i = 0; i < columns.length; i++) {
+            if (!disallowed_entries.has(columns[i]["data"])) {
+                data_column_list.push(i);
+            }
+        }
+
+        var buttonCommon = {
+            exportOptions: {
+                columns: data_column_list,
+                stripHtml: true,
+                stripNewlines: true,
+                trim: true,
+                orthogonal: 'export'
+            },
+            filename: fileDated,
+            title: 'Findings List'
+        };
+
+        // Mapping of table columns to objects for proper cleanup and data formatting
+        var dojoTable = $('#open_findings').DataTable({
+            drawCallback: function () {
+                $('#open_findings .has-popover').hover(
+                    function () { $(this).popover('show'); }, // hover
+                    function () { $(this).popover('hide'); } // unhover
+                );
+            },
+            colReorder: true,
+            "columns": columns,
+            order: [],
+            columnDefs: [
+                {
+                    "orderable": false,
+                    "targets": [0, 1]
+                },
+                {
+                    targets: [0, 1],
+                    className: 'noVis'
+                },
+                {
+                    targets: 'severity-sort',
+                    orderDataType: 'severity-asc'
+                },
+            ],
+            dom: 'Bfrtip',
+            paging: false,
+            info: false,
+            buttons: [
+                {
+                    extend: 'colvis',
+                    columns: ':not(.noVis)'
+                },
+                $.extend(true, {}, buttonCommon, {
+                    extend: 'copy'
+                }),
+                $.extend(true, {}, buttonCommon, {
+                    extend: 'pdf',
+                    orientation: 'landscape',
+                    pageSize: 'LETTER'
+                }),
+                $.extend(true, {}, buttonCommon, {
+                    extend: 'print'
+                }),
+            ],
+        });
+    });
+</script>
+<script type="application/javascript" nonce="{{request.csp_nonce}}">
+    var checkbox_count = 0;
+    function check_checked_finding() {
+        var checkbox_values = $("input[type=checkbox][name^='select_']");
+        for (var i = 0; i < checkbox_values.length; i++) {
+            if ($(checkbox_values[i]).prop("checked")) {
+                if (checkbox_values[i].name != 'select_all') {
+                    checkbox_count++;
                 }
-            });
-        };
-
-        $(document).ready(function() {
-            $("#severity").on('change', function(e){
-                setTimeout(() => {
-                    $("#bulk_edit_menu").children().first().trigger('click')
-                }, 0);
-            })
-
-            date =  new Date().toISOString().slice(0, 10);
-            var fileDated = 'Findings_List_' + date;
-            var columns = [
-=======
-    <script type="application/javascript">
-        {% block datatables_columns %}
-            var datatables_columns = [
->>>>>>> bef8f148
-                {% if not product_tab or product_tab and product_tab.product|has_object_permission:"Finding_Edit" %}
-                    { "data": "checkbox" },
-                {% endif %}
-                    { "data": "action" },
-                    { "data": "severity" },
-                    { "data": "finding" , render: function (data, type, row) {
-                            return type === 'export' ? getDojoExportValueFromTag(data, 'a') :  data;
-                    }},
-                    { "data": "cwe" },
-                    { "data": "cve" },
-                    { "data": "found_date" },
-                    { "data": "finding_age" },
-                {% if system_settings.enable_finding_sla %}
-                    { "data": "finding_sla" },
-                {% endif %}
-                { "data": "reported_by" },
-                { "data": "found_by_test" },
-                { "data": "status" },
-                {% if system_settings.enable_jira %}
-                    {% if jira_project and product_tab or not product_tab %}
-                        { "data": "jira_id" },
-                        { "data": "jira_age" },
-                        { "data": "jira_change" },
-                    {% endif %}
-                {% endif %}
-                {% if 'is_finding_groups_enabled'|system_setting_enabled %}
-                    { "data": "grouped" },
-                {% endif %}
-                {% if show_product_column and product_tab is None %}
-                    { "data": "product" },
-                {% endif %}
-                { "data": "service" },
-                { "data": "planned_remediation_date" },
-            ];
-        {% endblock datatables_columns %}
-    </script>
-    <script type="application/javascript">
-        // DataTables Setup
-        $.fn.dataTable.ext.order['severity-asc'] = function (settings, col) {
-            return this.api().column(col, { order: 'index' }).nodes().map(function (td, i) {
-                var severity = $(td).data('severity');
-                switch (severity) {
-                    case 'Info':
-                        return 1;
-                    case 'Low':
-                        return 2;
-                    case 'Medium':
-                        return 3;
-                    case 'High':
-                        return 4;
-                    case 'Critical':
-                        return 5;
-                    default:
-                        return 1;
-                }
-            });
-        };
-
-        $(document).ready(function() {
-            $("#severity").on('change', function(e){
-                setTimeout(() => {
-                    $("#bulk_edit_menu").children().first().trigger('click')
-                }, 0);
-            })
-
-            date =  new Date().toISOString().slice(0, 10);
-            var fileDated = 'Findings_List_' + date;
-            var columns = datatables_columns;
-
-            // Filter the list of items to display based on what is shown.
-            var disallowed_entries = new Set(["checkbox", "action"]);
-            var data_column_list = [];
-            for (var i = 0; i < columns.length; i++) {
-                if (!disallowed_entries.has(columns[i]["data"])) {
-                    data_column_list.push(i);
-                }
-            }
-
-            var buttonCommon = {
-                exportOptions: {
-                    columns: data_column_list,
-                    stripHtml: true,
-                    stripNewlines: true,
-                    trim: true,
-                    orthogonal: 'export'
-                },
-                filename: fileDated,
-                title: 'Findings List'
-            };
-
-            // Mapping of table columns to objects for proper cleanup and data formatting
-            var dojoTable = $('#open_findings').DataTable({
-                drawCallback: function(){
-                    $('#open_findings .has-popover').hover(
-                        function() { $(this).popover('show'); }, // hover
-                        function() { $(this).popover('hide'); } // unhover
-                    );
-                },
-                colReorder: true,
-                "columns": columns,
-                order: [],
-                columnDefs: [
-                    {
-                        "orderable": false,
-                        "targets": [0, 1]
-                    },
-                    {
-                        targets: [0, 1],
-                        className: 'noVis'
-                    },
-                    {
-                        targets: 'severity-sort',
-                        orderDataType: 'severity-asc'
-                    },
-                ],
-                dom: 'Bfrtip',
-                paging: false,
-                info: false,
-                buttons: [
-                    {
-                        extend: 'colvis',
-                        columns: ':not(.noVis)'
-                    },
-                    $.extend( true, {}, buttonCommon, {
-                        extend: 'copy'
-                    }),
-                    $.extend( true, {}, buttonCommon, {
-                        extend: 'pdf',
-                        orientation: 'landscape',
-                        pageSize: 'LETTER'
-                    }),
-                    $.extend( true, {}, buttonCommon, {
-                        extend: 'print'
-                    }),
-                ],
-            });
-        });
-    </script>
-    <script type="application/javascript" nonce="{{request.csp_nonce}}">
-        var checkbox_count = 0;
-        function check_checked_finding()
-        {
-          var checkbox_values = $("input[type=checkbox][name^='select_']");
-          for (var i = 0; i < checkbox_values.length; i++) {
-            if ($(checkbox_values[i]).prop("checked")) {
-              if (checkbox_values[i].name != 'select_all') {
-                checkbox_count++;
-              }
-            }
-          }
-          if (checkbox_count > 0)
-          {
-              $('div#bulk_edit_menu').removeClass('hidden');
-          }
+            }
         }
-        $(function () {
-            check_checked_finding();
-
-            $('#id_bulk_status').on('click', function (e) {
-                var checked = this.checked;
-                $('#bulk_edit_menu #id_bulk_active').prop('disabled', !checked);
-                $('#bulk_edit_menu #id_bulk_verified').prop('disabled', !checked);
-                $('#bulk_edit_menu #id_bulk_false_p').prop('disabled', !checked);
-                $('#bulk_edit_menu #id_bulk_out_of_scope').prop('disabled', !checked);
-                $('#bulk_edit_menu #id_bulk_is_mitigated').prop('disabled', !checked);
-                $('#bulk_edit_menu #id_bulk_under_review').prop('disabled', !checked);
-            })
-
-            $('#bulk_edit_menu #id_bulk_active').on("click", function (e){
-                var checked = this.checked;
-                $('#bulk_edit_menu #id_bulk_false_p').prop('checked', false);
-                $('#bulk_edit_menu #id_bulk_is_mitigated').prop('checked', false);
-                $('#bulk_edit_menu #id_bulk_out_of_scope').prop('checked', false);
-            })
-
-            $('#bulk_edit_menu #id_bulk_verified').on("click", function (e){
-                var checked = this.checked;
-                $('#bulk_edit_menu #id_bulk_false_p').prop('checked', false);
-                $('#bulk_edit_menu #id_bulk_out_of_scope').prop('checked', false);
-                $('#bulk_edit_menu #id_bulk_under_review').prop('checked', false);
-            })
-
-            $('#bulk_edit_menu #id_bulk_is_mitigated').on("click", function (e){
-                var checked = this.checked;
-                $('#bulk_edit_menu #id_bulk_active').prop('checked', false);
-                $('#bulk_edit_menu #id_bulk_under_review').prop('checked', false);
-                $('#bulk_edit_menu #id_bulk_false_p').prop('checked', false);
-                $('#bulk_edit_menu #id_bulk_out_of_scope').prop('checked', false);
-            })
-
-            $('#bulk_edit_menu #id_bulk_false_p').on("click", function (e){
-                var checked = this.checked;
-                $('#bulk_edit_menu #id_bulk_active').prop('checked', false);
-                $('#bulk_edit_menu #id_bulk_verified').prop('checked', false);
-                $('#bulk_edit_menu #id_bulk_out_of_scope').prop('checked', false);
-                $('#bulk_edit_menu #id_bulk_is_mitigated').prop('checked', checked);
-                $('#bulk_edit_menu #id_bulk_under_review').prop('checked', false);
-            })
-
-            $('#bulk_edit_menu #id_bulk_out_of_scope').on("click", function (e){
-                var checked = this.checked;
-                $('#bulk_edit_menu #id_bulk_active').prop('checked', false);
-                $('#bulk_edit_menu #id_bulk_verified').prop('checked', false);
-                $('#bulk_edit_menu #id_bulk_false_p').prop('checked', false);
-                $('#bulk_edit_menu #id_bulk_under_review').prop('checked', false);
-                $('#bulk_edit_menu #id_bulk_is_mitigated').prop('checked', checked);
-            })
-
-            $('#bulk_edit_menu #id_bulk_under_review').on("click", function (e){
-                var checked = this.checked;
-                if (checked) {
-                    $('#bulk_edit_menu #id_bulk_active').prop('checked', checked);
-                }
-                $('#bulk_edit_menu #id_bulk_verified').prop('checked', false);
-                $('#bulk_edit_menu #id_bulk_false_p').prop('checked', false);
-                $('#bulk_edit_menu #id_bulk_out_of_scope').prop('checked', false);
-                $('#bulk_edit_menu #id_bulk_is_mitigated').prop('checked', false);
-                $('#bulk_edit_menu #id_bulk_risk_accept').prop('checked', false);
-            })
-
-            $('#bulk_edit_menu #id_bulk_risk_acceptance').on('click', function (e) {
-                var checked = this.checked;
-                $('#bulk_edit_menu #id_bulk_risk_accept').prop('disabled', !checked);
-                $('#bulk_edit_menu #id_bulk_risk_unaccept').prop('disabled', !checked);
-            })
-
-            $('#bulk_edit_menu #id_bulk_risk_accept').on('click', function (e) {
-                var checked = this.checked;
-                $('#bulk_edit_menu #id_bulk_risk_unaccept').prop('checked', false);
-                $('#bulk_edit_menu #id_bulk_under_review').prop('checked', false);
-            })
-
-            $('#bulk_edit_menu #id_bulk_risk_unaccept').on('click', function (e) {
-                var checked = this.checked;
-                $('#bulk_edit_menu #id_bulk_risk_accept').prop('checked', false);
-            })
-
-            // Keep the dropdown menu open for selecting severity status
-            $('.dropdown-menu').click(function(e) {
-                e.stopPropagation();
-            });
-            //Ensures dropdown has proper zindex
-            $('.table-responsive').on('show.bs.dropdown', function () {
-              $('.table-responsive').css( "overflow", "inherit" );
-            });
-
-            $('.table-responsive').on('hide.bs.dropdown', function () {
-              $('.table-responsive').css( "overflow", "auto" );
-            })
-
-            $('[id^=delete-finding-menu-]').on('click', function () {
-              if (confirm('Are you sure you want to delete this finding?'))
-              {
-                  var form_element = "form#" + this.id + "-form";
-                  $( form_element ).submit();
-              }
-            });
-
-            $( document ).on( "click", "button.delete-finding", function (e) {
-                return confirm('Are you sure you want to delete these findings?')
-            });
-
-            $('input[type="checkbox"]').change(function () {
-              checkbox_count = 0;
-              finding = $(this).attr("name");
-              if (finding.indexOf("select_") >= 0)
-              {
+        if (checkbox_count > 0) {
+            $('div#bulk_edit_menu').removeClass('hidden');
+        }
+    }
+    $(function () {
+        check_checked_finding();
+
+        $('#id_bulk_status').on('click', function (e) {
+            var checked = this.checked;
+            $('#bulk_edit_menu #id_bulk_active').prop('disabled', !checked);
+            $('#bulk_edit_menu #id_bulk_verified').prop('disabled', !checked);
+            $('#bulk_edit_menu #id_bulk_false_p').prop('disabled', !checked);
+            $('#bulk_edit_menu #id_bulk_out_of_scope').prop('disabled', !checked);
+            $('#bulk_edit_menu #id_bulk_is_mitigated').prop('disabled', !checked);
+            $('#bulk_edit_menu #id_bulk_under_review').prop('disabled', !checked);
+        })
+
+        $('#bulk_edit_menu #id_bulk_active').on("click", function (e) {
+            var checked = this.checked;
+            $('#bulk_edit_menu #id_bulk_false_p').prop('checked', false);
+            $('#bulk_edit_menu #id_bulk_is_mitigated').prop('checked', false);
+            $('#bulk_edit_menu #id_bulk_out_of_scope').prop('checked', false);
+        })
+
+        $('#bulk_edit_menu #id_bulk_verified').on("click", function (e) {
+            var checked = this.checked;
+            $('#bulk_edit_menu #id_bulk_false_p').prop('checked', false);
+            $('#bulk_edit_menu #id_bulk_out_of_scope').prop('checked', false);
+            $('#bulk_edit_menu #id_bulk_under_review').prop('checked', false);
+        })
+
+        $('#bulk_edit_menu #id_bulk_is_mitigated').on("click", function (e) {
+            var checked = this.checked;
+            $('#bulk_edit_menu #id_bulk_active').prop('checked', false);
+            $('#bulk_edit_menu #id_bulk_under_review').prop('checked', false);
+            $('#bulk_edit_menu #id_bulk_false_p').prop('checked', false);
+            $('#bulk_edit_menu #id_bulk_out_of_scope').prop('checked', false);
+        })
+
+        $('#bulk_edit_menu #id_bulk_false_p').on("click", function (e) {
+            var checked = this.checked;
+            $('#bulk_edit_menu #id_bulk_active').prop('checked', false);
+            $('#bulk_edit_menu #id_bulk_verified').prop('checked', false);
+            $('#bulk_edit_menu #id_bulk_out_of_scope').prop('checked', false);
+            $('#bulk_edit_menu #id_bulk_is_mitigated').prop('checked', checked);
+            $('#bulk_edit_menu #id_bulk_under_review').prop('checked', false);
+        })
+
+        $('#bulk_edit_menu #id_bulk_out_of_scope').on("click", function (e) {
+            var checked = this.checked;
+            $('#bulk_edit_menu #id_bulk_active').prop('checked', false);
+            $('#bulk_edit_menu #id_bulk_verified').prop('checked', false);
+            $('#bulk_edit_menu #id_bulk_false_p').prop('checked', false);
+            $('#bulk_edit_menu #id_bulk_under_review').prop('checked', false);
+            $('#bulk_edit_menu #id_bulk_is_mitigated').prop('checked', checked);
+        })
+
+        $('#bulk_edit_menu #id_bulk_under_review').on("click", function (e) {
+            var checked = this.checked;
+            if (checked) {
+                $('#bulk_edit_menu #id_bulk_active').prop('checked', checked);
+            }
+            $('#bulk_edit_menu #id_bulk_verified').prop('checked', false);
+            $('#bulk_edit_menu #id_bulk_false_p').prop('checked', false);
+            $('#bulk_edit_menu #id_bulk_out_of_scope').prop('checked', false);
+            $('#bulk_edit_menu #id_bulk_is_mitigated').prop('checked', false);
+            $('#bulk_edit_menu #id_bulk_risk_accept').prop('checked', false);
+        })
+
+        $('#bulk_edit_menu #id_bulk_risk_acceptance').on('click', function (e) {
+            var checked = this.checked;
+            $('#bulk_edit_menu #id_bulk_risk_accept').prop('disabled', !checked);
+            $('#bulk_edit_menu #id_bulk_risk_unaccept').prop('disabled', !checked);
+        })
+
+        $('#bulk_edit_menu #id_bulk_risk_accept').on('click', function (e) {
+            var checked = this.checked;
+            $('#bulk_edit_menu #id_bulk_risk_unaccept').prop('checked', false);
+            $('#bulk_edit_menu #id_bulk_under_review').prop('checked', false);
+        })
+
+        $('#bulk_edit_menu #id_bulk_risk_unaccept').on('click', function (e) {
+            var checked = this.checked;
+            $('#bulk_edit_menu #id_bulk_risk_accept').prop('checked', false);
+        })
+
+        // Keep the dropdown menu open for selecting severity status
+        $('.dropdown-menu').click(function (e) {
+            e.stopPropagation();
+        });
+        //Ensures dropdown has proper zindex
+        $('.table-responsive').on('show.bs.dropdown', function () {
+            $('.table-responsive').css("overflow", "inherit");
+        });
+
+        $('.table-responsive').on('hide.bs.dropdown', function () {
+            $('.table-responsive').css("overflow", "auto");
+        })
+
+        $('[id^=delete-finding-menu-]').on('click', function () {
+            if (confirm('Are you sure you want to delete this finding?')) {
+                var form_element = "form#" + this.id + "-form";
+                $(form_element).submit();
+            }
+        });
+
+        $(document).on("click", "button.delete-finding", function (e) {
+            return confirm('Are you sure you want to delete these findings?')
+        });
+
+        $('input[type="checkbox"]').change(function () {
+            checkbox_count = 0;
+            finding = $(this).attr("name");
+            if (finding.indexOf("select_") >= 0) {
                 var checkbox_values = $("input[type=checkbox][name^='select_']");
                 for (var i = 0; i < checkbox_values.length; i++) {
-                  if ($(checkbox_values[i]).prop("checked")) {
-                    checkbox_count++;
-                  }
+                    if ($(checkbox_values[i]).prop("checked")) {
+                        checkbox_count++;
+                    }
                 }
 
                 if ($(this).prop("checked")) {
-                  $('div#bulk_edit_menu').removeClass('hidden');
+                    $('div#bulk_edit_menu').removeClass('hidden');
                 } else {
-                  checkbox_count--;
-                  var checkbox_values = $("input[type=checkbox][name^='select_']");
-                  var checked = false;
-
-                  for (var i = 0; i < checkbox_values.length; i++) {
-                    if ($(checkbox_values[i]).prop("checked")) {
-                      checked = true;
+                    checkbox_count--;
+                    var checkbox_values = $("input[type=checkbox][name^='select_']");
+                    var checked = false;
+
+                    for (var i = 0; i < checkbox_values.length; i++) {
+                        if ($(checkbox_values[i]).prop("checked")) {
+                            checked = true;
+                        }
                     }
-                  }
-                  if (checked == false) {
-                    $('div#bulk_edit_menu').addClass('hidden');
-                  }
+                    if (checked == false) {
+                        $('div#bulk_edit_menu').addClass('hidden');
+                    }
                 }
 
-              }
+            }
+        });
+        $('form#bulk_change_form').on('submit', function (e) {
+            $('input[type=checkbox].select_one:checked').each(function () {
+                var hidden_input = $('<input type="hidden" value="' + this.id + '" name="finding_to_update">')
+                $('form#bulk_change_form').append(hidden_input);
             });
-            $('form#bulk_change_form').on('submit', function(e){
-                $('input[type=checkbox].select_one:checked').each(function(){
-                    var hidden_input = $('<input type="hidden" value="' + this.id + '" name="finding_to_update">')
-                    $('form#bulk_change_form').append(hidden_input);
-                });
-            });
-
-            $('input#select_all').on('click', function (e) {
-                if ($(this).is(":checked")) {
-                    $('input.select_one').prop('checked', true);
-                    $('div#bulk_edit_menu').removeClass('hidden');
-                }
-                else {
-                    $('input.select_one').prop('checked', false);
-                    $('div#bulk_edit_menu').addClass('hidden');
-                }
-            });
-
-            $('ul#select_by_severity a').on('click', function (e) {
+        });
+
+        $('input#select_all').on('click', function (e) {
+            if ($(this).is(":checked")) {
+                $('input.select_one').prop('checked', true);
+                $('div#bulk_edit_menu').removeClass('hidden');
+            }
+            else {
                 $('input.select_one').prop('checked', false);
-                if ($(this).attr('id') == 'All') {
-                    $('input.select_one').prop('checked', true);
-                    $('input#select_all').prop('indeterminate', false);
-                    $('input#select_all').prop('checked', true);
-                }
-                else {
-                    $('input.' + this.id).prop('checked', true);
-                    $('input#select_all').prop('indeterminate', true);
-                }
-
-                if ($(this).attr('id') == 'None') {
-                    $('div#bulk_edit_menu').addClass('hidden');
-                }
-                else {
-                    $('div#bulk_edit_menu').removeClass('hidden');
-                }
-            });
-
-            $('a.delete-bulk').on('click', function (e) {
-                if (confirm('Are you sure you want to delete these findings?'))
-                {
-                    var hidden_input = $('<input type="hidden" value="delete_bulk_findings" name="delete_bulk_findings">')
-                    $('form#bulk_change_form').append(hidden_input);
-                    $( "form#bulk_change_form" ).submit();
-                }
-            });
-
-            {% if product_tab %}
-            $('a.merge').on('click', function (e) {
-              if (checkbox_count > 1)
-              {
+                $('div#bulk_edit_menu').addClass('hidden');
+            }
+        });
+
+        $('ul#select_by_severity a').on('click', function (e) {
+            $('input.select_one').prop('checked', false);
+            if ($(this).attr('id') == 'All') {
+                $('input.select_one').prop('checked', true);
+                $('input#select_all').prop('indeterminate', false);
+                $('input#select_all').prop('checked', true);
+            }
+            else {
+                $('input.' + this.id).prop('checked', true);
+                $('input#select_all').prop('indeterminate', true);
+            }
+
+            if ($(this).attr('id') == 'None') {
+                $('div#bulk_edit_menu').addClass('hidden');
+            }
+            else {
+                $('div#bulk_edit_menu').removeClass('hidden');
+            }
+        });
+
+        $('a.delete-bulk').on('click', function (e) {
+            if (confirm('Are you sure you want to delete these findings?')) {
+                var hidden_input = $('<input type="hidden" value="delete_bulk_findings" name="delete_bulk_findings">')
+                $('form#bulk_change_form').append(hidden_input);
+                $("form#bulk_change_form").submit();
+            }
+        });
+
+        {% if product_tab %}
+        $('a.merge').on('click', function (e) {
+            if (checkbox_count > 1) {
                 var hidden_input = $('<input type="hidden" value="merge_findings" name="merge_findings">')
                 $("form#bulk_change_form").attr("action", "{% url 'merge_finding_product' product_tab.product.id %}");
                 $("form#bulk_change_form").attr("method", "get");
                 $('form#bulk_change_form').append(hidden_input);
                 $("form#bulk_change_form").find('input[name="csrfmiddlewaretoken"]')[0].remove()
-                $( "form#bulk_change_form" ).submit();
-              } else {
+                $("form#bulk_change_form").submit();
+            } else {
                 alert("Please select at least two findings before merging.");
-              }
-            });
-            {% endif %}
-
-            $( document ).on( "click", "button.delete-finding", function (e) {
-                return confirm('Are you sure you want to delete this finding(s)?')
-            });
-
-            $('a#add_notes_link').on('click', function (e) {
-                $("html, body").animate({scrollTop: $("#id_entry").offset().top}, 600);
-                $("#id_entry").focus();
-                $("#test-pulldown").dropdown('toggle')
-                return false;
-            });
-
-            if (document.referrer.indexOf('simple_search') > 0) {
-                var terms = '';
-                if ($.cookie('highlight')) {
-                    terms = $.cookie('highlight').split(' ');
-
-                    for (var i = 0; i < terms.length; i++) {
-                        $('body').highlight(terms[i]);
-                    }
+            }
+        });
+        {% endif %}
+
+        $(document).on("click", "button.delete-finding", function (e) {
+            return confirm('Are you sure you want to delete this finding(s)?')
+        });
+
+        $('a#add_notes_link').on('click', function (e) {
+            $("html, body").animate({ scrollTop: $("#id_entry").offset().top }, 600);
+            $("#id_entry").focus();
+            $("#test-pulldown").dropdown('toggle')
+            return false;
+        });
+
+        if (document.referrer.indexOf('simple_search') > 0) {
+            var terms = '';
+            if ($.cookie('highlight')) {
+                terms = $.cookie('highlight').split(' ');
+
+                for (var i = 0; i < terms.length; i++) {
+                    $('body').highlight(terms[i]);
                 }
-            };
-
-        });
-
-    </script>
-    {% include "dojo/filter_js_snippet.html" %}
-    {% include "dojo/snippets/selectpicker_in_dropdown.html" %}
+            }
+        };
+
+    });
+
+</script>
+{% include "dojo/filter_js_snippet.html" %}
+{% include "dojo/snippets/selectpicker_in_dropdown.html" %}
 {% endblock %}