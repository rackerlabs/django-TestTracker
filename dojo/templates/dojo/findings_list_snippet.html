--- conflicted
+++ resolved
@@ -623,24 +623,17 @@
                                             {% endif %}
                                         </td>
                                         <td>
-<<<<<<< HEAD
-                                            <a rel="noopener noreferrer" target="#"
-                                            data-toggle="tooltip"
-                                            data-placement="bottom"
-                                            title="Test: {{ finding.test }}">{{ finding.found_by.all|join:", " }}</a>
-=======
                                             {% if finding.found_by %}
-                                                <a target="#"
+                                                <a rel="noopener noreferrer" target="#"
                                                 data-toggle="tooltip"
                                                 data-placement="bottom"
                                                 title="Test: {{ finding.test }}">{{ finding.found_by.all|join:", " }}</a>
                                             {% else %}
-                                                <a target="#"
+                                                <a rel="noopener noreferrer" target="#"
                                                 data-toggle="tooltip"
                                                 data-placement="bottom"
                                                 title="Test: {{ finding.test }}">{{ finding.test.test_type }}</a>
                                             {% endif %}
->>>>>>> 91e28aa3
                                         </td>
                                         <td class="nowrap">
                                             {{ finding|finding_display_status|safe }}&nbsp;{{ finding|import_history }}
