--- conflicted
+++ resolved
@@ -21,26 +21,13 @@
                 <p>&nbsp;</p>
                 <p>&nbsp;</p>
             {% endif %}
-<<<<<<< HEAD
-            <p>These notification settings apply to all products that you have read access to.</p>
-             <table class="table table-hover col-sm-5">
-=======
             {% if scope == 'system' %}
                 <p>These notification settings apply <u>globally</u> to all products and will be sent to all super / staff users.</p>
             {% else %}
                 <p>These notification settings apply <u>globally</u> to all products that you have read access to and will be sent to you only.</p>
                 <p> If you want only notifications for certain products you should disable everything here and enable notifications on those products.</p>
             {% endif %}
-            <br/>BREAK<br/>
-            {% for u in not_users %}
-                <p>{{ u.username }} {{ u.applicable_notifications_count }}</p>
-                {% for n in u.applicable_notifications %}
-                    <p>{{ n.id }} {{ n.product.id }}, {{ n.user }}, e:{{ n.engagement_added}}, t:{{ n.test_added}}, scan:{{ n.scan_added }} </p>
-                {% endfor %}
-                <p>{{ u.merged_notifications.scan_added }}</p>
-            {% endfor %}
             <table class="table table-hover col-sm-5">
->>>>>>> f5babb33
                 <thead>
                     <tr>
                         <th>Event</th><th class="centered">Slack</th><th class="centered">HipChat</th><th class="centered">Mail</th><th class="centered">Alert</th>
