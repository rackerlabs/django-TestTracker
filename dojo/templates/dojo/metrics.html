--- conflicted
+++ resolved
@@ -406,17 +406,8 @@
                                                 </tr>
                                                 {% for product in in_period_details %}
                                                     <tr>
-<<<<<<< HEAD
-                                                        <td><a rel="noopener noreferrer" href="{{ value.path }}">{{ key }}</a></td>
-                                                        <td>{{ value.Critical }}</td>
-                                                        <td>{{ value.High }}</td>
-                                                        <td>{{ value.Medium }}</td>
-                                                        <td>{{ value.Low }}</td>
-                                                        <td>{{ value.Info }}</td>
-                                                        <td>{{ value.Total }}</td>
-=======
                                                         <td>
-                                                            <a href="{% url 'product_open_findings' product.product_id %}">
+                                                            <a rel="noopener noreferrer" href="{% url 'product_open_findings' product.product_id %}">
                                                                 {{ product.product_name }}
                                                             </a>
                                                         </td>
@@ -426,7 +417,6 @@
                                                         <td>{{ product.low }}</td>
                                                         <td>{{ product.info }}</td>
                                                         <td>{{ product.total }}</td>
->>>>>>> b6d6e61f
                                                     </tr>
                                                 {% endfor %}
                                             </table>
@@ -467,17 +457,8 @@
                                                 </tr>
                                                 {% for product in accepted_in_period_details %}
                                                     <tr>
-<<<<<<< HEAD
-                                                        <td><a rel="noopener noreferrer" href="{{ value.path }}">{{ key }}</a></td>
-                                                        <td>{{ value.Critical }}</td>
-                                                        <td>{{ value.High }}</td>
-                                                        <td>{{ value.Medium }}</td>
-                                                        <td>{{ value.Low }}</td>
-                                                        <td>{{ value.Info }}</td>
-                                                        <td>{{ value.Total }}</td>
-=======
                                                         <td>
-                                                            <a href="{% url 'accepted_findings' %}?test__engagement__product={{ product.product_id }}">
+                                                            <a rel="noopener noreferrer" href="{% url 'accepted_findings' %}?test__engagement__product={{ product.product_id }}">
                                                                 {{ product.product_name }}
                                                             </a>
                                                         </td>
@@ -487,7 +468,6 @@
                                                         <td>{{ product.low }}</td>
                                                         <td>{{ product.info }}</td>
                                                         <td>{{ product.total }}</td>
->>>>>>> b6d6e61f
                                                     </tr>
                                                 {% endfor %}
                                             </table>
@@ -531,17 +511,8 @@
                                                 </tr>
                                                 {% for product in closed_in_period_details %}
                                                     <tr>
-<<<<<<< HEAD
-                                                        <td><a rel="noopener noreferrer" href="{{ value.path }}">{{ key }}</a></td>
-                                                        <td>{{ value.Critical }}</td>
-                                                        <td>{{ value.High }}</td>
-                                                        <td>{{ value.Medium }}</td>
-                                                        <td>{{ value.Low }}</td>
-                                                        <td>{{ value.Info }}</td>
-                                                        <td>{{ value.Total }}</td>
-=======
                                                         <td>
-                                                            <a href="{% url 'closed_findings' %}?test__engagement__product={{ product.product_id }}">
+                                                            <a rel="noopener noreferrer" href="{% url 'closed_findings' %}?test__engagement__product={{ product.product_id }}">
                                                                 {{ product.product_name }}
                                                             </a>
                                                         </td>
@@ -551,7 +522,6 @@
                                                         <td>{{ product.low }}</td>
                                                         <td>{{ product.info }}</td>
                                                         <td>{{ product.total }}</td>
->>>>>>> b6d6e61f
                                                     </tr>
                                                 {% endfor %}
                                             </table>
