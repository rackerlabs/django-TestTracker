{% extends "base.html" %}
{% load event_tags %}
{% load display_tags %}
{% load i18n %}
{% load static %}
{% block add_styles %}
    {{ block.super }}
    .tabs-below > .nav-tabs,
    .tabs-right > .nav-tabs,
    .tabs-left > .nav-tabs {
    border-bottom: 0;
    }

    .tab-content > .tab-pane,
    .pill-content > .pill-pane {
    display: none;
    }

    .tab-content > .active,
    .pill-content > .active {
    display: block;
    }

    .tabs-below > .nav-tabs {
    border-top: 1px solid #ddd;
    }

    .tabs-below > .nav-tabs > li {
    margin-top: -1px;
    margin-bottom: 0;
    }

    .tabs-below > .nav-tabs > li > a {
    -webkit-border-radius: 0 0 4px 4px;
    -moz-border-radius: 0 0 4px 4px;
    border-radius: 0 0 4px 4px;
    }

    .tabs-below > .nav-tabs > li > a:hover,
    .tabs-below > .nav-tabs > li > a:focus {
    border-top-color: #ddd;
    border-bottom-color: transparent;
    }

    .tabs-below > .nav-tabs > .active > a,
    .tabs-below > .nav-tabs > .active > a:hover,
    .tabs-below > .nav-tabs > .active > a:focus {
    border-color: transparent #ddd #ddd #ddd;
    }

    .tabs-left > .nav-tabs > li,
    .tabs-right > .nav-tabs > li {
    float: none;
    }

    .tabs-left > .nav-tabs > li > a,
    .tabs-right > .nav-tabs > li > a {
    min-width: 74px;
    margin-right: 0;
    margin-bottom: 3px;
    }

    .tabs-left > .nav-tabs {
    float: left;
    margin-right: 19px;
    border-right: 1px solid #ddd;
    }

    .tabs-left > .nav-tabs > li > a {
    margin-right: -1px;
    -webkit-border-radius: 4px 0 0 4px;
    -moz-border-radius: 4px 0 0 4px;
    border-radius: 4px 0 0 4px;
    }

    .tabs-left > .nav-tabs > li > a:hover,
    .tabs-left > .nav-tabs > li > a:focus {
    border-color: #eeeeee #dddddd #eeeeee #eeeeee;
    }

    .tabs-left > .nav-tabs .active > a,
    .tabs-left > .nav-tabs .active > a:hover,
    .tabs-left > .nav-tabs .active > a:focus {
    border-color: #ddd transparent #ddd #ddd;
    *border-right-color: #ffffff;
    }

    .tabs-right > .nav-tabs {
    float: right;
    margin-left: 19px;
    border-left: 1px solid #ddd;
    }

    .tabs-right > .nav-tabs > li > a {
    margin-left: -1px;
    -webkit-border-radius: 0 4px 4px 0;
    -moz-border-radius: 0 4px 4px 0;
    border-radius: 0 4px 4px 0;
    }

    .tabs-right > .nav-tabs > li > a:hover,
    .tabs-right > .nav-tabs > li > a:focus {
    border-color: #eeeeee #eeeeee #eeeeee #dddddd;
    }

    .tabs-right > .nav-tabs .active > a,
    .tabs-right > .nav-tabs .active > a:hover,
    .tabs-right > .nav-tabs .active > a:focus {
    border-color: #ddd #ddd #ddd transparent;
    *border-left-color: #ffffff;
    }

    #opened_per_month_2, #active_per_month, #accepted_per_month_2, #opened_per_week_2, #accepted_per_week_2 {height: 300px}
{% endblock %}
{% block content %}
    {{ block.super }}
    <div class="col-md-12">
        <div class="row">
            <div class="panel panel-default">
                <div class="panel-heading tight">
                    <div class="clearfix">
                        <h3 {% if not critical_prods %}class="has-filters" {% endif %}>
                            {{ name }}
                            {% comment %} {% if not critical_prods %}
                                <div class="dropdown pull-right"></div>
                            {% endif %} {% endcomment %}
                            {% if not critical_prods %}
                                <div class="dropdown pull-right">
                                    <button id="show-filters" data-toggle="collapse" data-target="#the-filters" class="btn btn-primary toggle-filters"> <i class="fa-solid fa-filter"></i> <i class="caret"></i> </button>
                                    <button class="btn btn-primary dropdown-toggle" type="button" id="dropdownMenu1"
                                            data-toggle="dropdown" label="view_selector" aria-label="view_selector" aria-expanded="true">
                                        <span class="fa-solid fa-bars"></span>
                                        <span class="caret"></span>
                                    </button>
                                    <ul class="dropdown-menu dropdown-menu-right" role="menu" aria-labelledby="dropdownMenu1">
                                        <li role="presentation">
                                            <a rel="noopener noreferrer" href="{% url 'metrics_product_type' %}?type=Finding">
                                                <i class="fa-solid fa-file-lines"></i> {% trans "Measures Findings" %}
                                            </a>
                                        </li>
                                        <li role="presentation">
                                            <a rel="noopener noreferrer" href="{% url 'metrics_product_type' %}?type=Endpoint">
                                                <i class="fa-solid fa-file-lines"></i> {% trans "Measure Affected Endpoints" %}
                                            </a>
                                        </li>
                                    </ul>
                                </div>
                            {% endif %}
                        </h3>
                    </div>
                </div>
                <div id="the-filters" class="is-filters panel-body collapse">
                    {% include "dojo/filter_snippet.html" with form=findings.form clear_link="/metrics/product/type" %}
                </div>
            </div>
        </div>
    </div>

    <div class="row metric-data">
        <div class="col-md-12">
            {% if critical_prods %}
                <div class="row">
                    {% for c_prod in critical_prods %}
                        <div class='col-md-4' align="center">
                            <div><b>{{ c_prod.name }} </b><br><br></div>
                            <div style="display:inline-block;" class="gaugeloop" name="{{ c_prod.name }}"
                                 id="{{ c_prod.name }}{{ c_prod.id }}" class="200x160px"
                                 start="{{ c_prod.calc_health }}"></div>
                            <div>
                                {% if c_prod.critical_present and c_prod.high_present %}
                                    <p>{% blocktranslate with name=c_prod.name%}{{ name }} is affected by <b>both</b> critical and
                                        high severity vulnerabilities.{% endblocktranslate %} </p>
                                    <p>
                                        <a rel="noopener noreferrer" href="{{ url_prefix }}/finding/open?title=&date=&severity=Critical&mitigated_by=&last_reviewed_by=&last_reviewed=&test__engagement__product__prod_type={{ c_prod.id }}&o=numerical_severity&page_size=25">
                                            {% trans "Critical Severity Vulnerabilities" %}</a></p>
                                    <p>
                                        <a rel="noopener noreferrer" href="{{ url_prefix }}/finding/open?title=&date=&severity=High&mitigated_by=&last_reviewed_by=&last_reviewed=&test__engagement__product__prod_type={{ c_prod.id }}&o=numerical_severity&page_size=25">
                                            {% trans "High Severity Vulnerabilities" %}</a></p>
                                {% elif c_prod.critical_present %}
                                    <p>{% blocktranslate with name=c_prod.name%}
                                        {{ name }} is affected by critical vulnerabilities.{% endblocktranslate %}
                                    </p>
                                    <p>
                                        <a rel="noopener noreferrer" href="{{ url_prefix }}/finding/open?title=&date=&severity=Critical&mitigated_by=&last_reviewed_by=&last_reviewed=&test__engagement__product__prod_type={{ c_prod.id }}&o=numerical_severity&page_size=25">
                                            {% trans "Critical Severity Vulnerabilities" %}</a></p>
                                {% elif c_prod.high_present %}
                                    <p>{% blocktranslate with name=c_prod.name%}
                                        {{ name }} is affected by high severity vulnerabilities.{% endblocktranslate %}
                                    </p>
                                    <p>
                                        <a rel="noopener noreferrer" href="{{ url_prefix }}/finding/open?title=&date=&severity=High&mitigated_by=&last_reviewed_by=&last_reviewed=&test__engagement__product__prod_type={{ c_prod.id }}&o=numerical_severity&page_size=25">
                                            {% trans "High Severity Vulnerabilities" %}</a></p>
                                {% endif %}
                                <p>
                                    <a rel="noopener noreferrer" href='{{ url_prefix }}/metrics/product/type?date=2&test__engagement__product__prod_type={{ c_prod.id }}&status='>
                                        {% trans "Full Metrics" %}</a></p></div>
                            <br>
                        </div>
                    {% endfor %}
                </div>
            {% elif name == "Critical Product Metrics" %}
                <div class="row">
                    <div class="col-lg-6">
                        <h3><b>{% trans "No Critical Products registered" %}</b></h3>
                    </div>
                </div>
            {% endif %}

            <div class="row">
                {% if opened_per_month %}
                    <div class="col-lg-6">
                        <div class="panel panel-default">
                            <div class="panel-heading">{% trans "Open Bug Count by Month" %}</div>
                            <!-- /.panel-heading -->
                            <div class="panel-body">
                                <div id="opened_per_month_2"></div>
                            </div>
                            <!-- /.panel-body -->
                        </div>
                        <!-- /.panel -->
                    </div>
                {% endif %}
                {% if active_per_month %}
                    <div class="col-lg-6">
                        <div class="panel panel-default">
                            <div class="panel-heading">{% trans "Active Bug Count by Month" %}</div>
                            <!-- /.panel-heading -->
                            <div class="panel-body">
                                <div id="active_per_month"></div>
                            </div>
                            <!-- /.panel-body -->
                        </div>
                        <!-- /.panel -->
                    </div>
                {% endif %}
                {% if accepted_per_month %}
                    <div class="col-lg-6">
                        <div class="panel panel-default">
                            <div class="panel-heading">
                                {% trans "Risk Accepted Bug Count by Month" %}
                            </div>
                            <!-- /.panel-heading -->
                            <div class="panel-body">
                                <div id="accepted_per_month_2"></div>
                            </div>
                            <!-- /.panel-body -->
                        </div>
                        <!-- /.panel -->
                    </div>
                {% endif %}
                {% if not critical_prods %}
                    <div class="col-lg-12">
                        <div class="panel panel-default">
                            <div class="panel-heading">
                                {% trans "Open Bug Count by Week" %}
                            </div>
                            <!-- /.panel-heading -->
                            <div class="panel-body">
                                <div id="opened_per_week_2"></div>
                            </div>
                            <!-- /.panel-body -->
                        </div>
                        <!-- /.panel -->
                    </div>
                    <div class="col-lg-12">
                        <div class="panel panel-default">
                            <div class="panel-heading">
                                {% trans "Risk Accepted Bug Count by Week" %}
                            </div>
                            <!-- /.panel-heading -->
                            <div class="panel-body">
                                <div id="accepted_per_week_2"></div>
                            </div>
                            <!-- /.panel-body -->
                        </div>
                        <!-- /.panel -->
                    </div>
                    </div>
                    </div>
                    </div>
                    <div class="row" id="metric_counts">
                        <div class="col-md-12">
                            <h3>{% trans "Metric Counts" %}</h3>
                        </div>
                        <div class="col-md-12">
                            <div class="tabbable tabs-left">
                                <ul class="nav nav-tabs">
                                    {% if top_ten_products %}
                                        <li class="active">
                                            <a rel="noopener noreferrer" data-toggle="tab" href="#tabs-1">
                                                {% trans "Top 10 Products <br/> by bug severity" %}
                                            </a>
                                        </li>
                                    {% endif %}
                                    <li><a rel="noopener noreferrer" data-toggle="tab" href="#tabs-2">{% trans "Detail Breakdown" %}</a></li>
                                    <li><a rel="noopener noreferrer" data-toggle="tab" href="#tabs-3">{% trans "Opened Findings" %}</a></li>
                                    <li><a rel="noopener noreferrer" data-toggle="tab" href="#tabs-4">{% trans "Accepted Findings" %}</a></li>
                                    <li><a rel="noopener noreferrer" data-toggle="tab" href="#tabs-5">{% trans "Closed Findings" %}</a></li>
                                    <li><a rel="noopener noreferrer" data-toggle="tab" href="#tabs-6">{% trans "Trending Open<br/>Bug Count" %}
                                    </a></li>
                                    <li><a rel="noopener noreferrer" data-toggle="tab" href="#tabs-7">{% trans "Trending Accepted <br/> Bug Count" %}
                                    </a></li>
                                    <li><a rel="noopener noreferrer" data-toggle="tab" href="#tabs-8">{% trans "Age of Issues" %}</a></li>
                                </ul>
                                <div class="tab-content">
                                    {% if top_ten_products %}
                                        <div class="table-responsive tab-pane active" id="tabs-1">
                                            <table
                                                    class="table table-bordered table-condensed table-striped table-400">
                                                <tr>
                                                    <th>{% trans "Product" %}</th>
                                                    <th>{% trans "Critical" %}</th>
                                                    <th>{% trans "High" %}</th>
                                                    <th>{% trans "Medium" %}</th>
                                                    <th>{% trans "Low" %}</th>
                                                    <th>{% trans "Total" %}</th>
                                                </tr>
                                                {% for t in top_ten_products %}
                                                    <tr>
                                                        <td><a rel="noopener noreferrer" href="{% url 'view_product' t.id %}">{{ t.name }}</a>
                                                        </td>
                                                        <td>{{ t.critical|default_if_none:0 }}</td>
                                                        <td>{{ t.high|default_if_none:0 }}</td>
                                                        <td>{{ t.medium|default_if_none:0 }}</td>
                                                        <td>{{ t.low|default_if_none:0 }}</td>
                                                        <td>{{ t.total|default_if_none:0 }}</td>
                                                    </tr>
                                                {% endfor %}
                                            </table>
                                        </div>
                                    {% endif %}
                                    <div class="tab-pane table-responsive" id="tabs-2">
                                        <table class="table table-bordered table-condensed table-striped table-600">
                                            <tr>
                                                <th class="nowrap">{% trans "Team" %}</th>
                                                <th class="">{% trans "Product" %}</th>
                                                <th>{% trans "Severity" %}</th>
                                                <th>{% trans "EPSS Score / Percentile" %}</th>
                                                <th>{% trans "Description" %}</th>
                                                <th class="nowrap">{% trans "Days<br/>Open" %}</th>
                                                <th class="nowrap">{% trans "Status" %}</th>
                                                <th class="nowrap">{% trans "Reporter" %}</th>

                                            </tr>
                                            {% for finding in findings.qs %}
                                                <tr>
                                                    <td>{{ finding.test.engagement.product.prod_type.name }}</td>
                                                    <td>
                                        <span title="{{ finding.test.engagement.product.name }}">
                                            {{ finding.test.engagement.product.name|truncatechars_html:20 }}
                                        </span>
                                                    </td>
                                                    <td>{{ finding.severity_display }}</td>
<<<<<<< HEAD
                                                    <td><a rel="noopener noreferrer" href="{% url 'view_finding' finding.id %}"
=======
                                                    <td>
                                                        {{ finding.epss_score|format_epss }}
                                                        /
                                                        {{ finding.epss_percentile|format_epss }}
                                                    </td>
                                                    <td><a href="{% url 'view_finding' finding.id %}"
>>>>>>> c182e9ca
                                                           title="{{ finding.title }}">{{ finding.title|truncatechars_html:20 }}</a>
                                                    </td>
                                                    <td>{{ finding.age }}</td>
                                                    <td>{{ finding.status }}</td>
                                                    <td>{{ finding.reporter }}</td>
                                                </tr>
                                            {% endfor %}
                                        </table>
                                    </div>
                                    <div class="tab-pane" id="tabs-3">
                                        <div class="table-responsive">
                                            <h4>{% trans "Opened During Period" %}</h4>
                                            <table
                                                    class="table table-bordered table-condensed table-striped table-600">
                                                <tr>
                                                    <th>{% trans "Critical" %}</th>
                                                    <th>{% trans "High" %}</th>
                                                    <th>{% trans "Medium" %}</th>
                                                    <th>{% trans "Low" %}</th>
                                                    <th>{% trans "Info" %}</th>
                                                    <th>{% trans "Total" %}</th>
                                                </tr>
                                                <tr>
                                                    <td>{{ in_period_counts.Critical }}</td>
                                                    <td>{{ in_period_counts.High }}</td>
                                                    <td>{{ in_period_counts.Medium }}</td>
                                                    <td>{{ in_period_counts.Low }}</td>
                                                    <td>{{ in_period_counts.Info }}</td>
                                                    <td>{{ in_period_counts.Total }}</td>
                                                </tr>
                                            </table>
                                            <table
                                                    class="table table-bordered table-condensed table-striped table-600">
                                                <tr>
                                                    <th>{% trans "Product" %}</th>
                                                    <th>{% trans "Critical" %}</th>
                                                    <th>{% trans "High" %}</th>
                                                    <th>{% trans "Medium" %}</th>
                                                    <th>{% trans "Low" %}</th>
                                                    <th>{% trans "Info" %}</th>
                                                    <th>{% trans "Total" %}</th>
                                                </tr>
                                                {% for key, value in in_period_details.items %}
                                                    <tr>
                                                        <td><a rel="noopener noreferrer" href="{{ value.path }}">{{ key }}</a></td>
                                                        <td>{{ value.Critical }}</td>
                                                        <td>{{ value.High }}</td>
                                                        <td>{{ value.Medium }}</td>
                                                        <td>{{ value.Low }}</td>
                                                        <td>{{ value.Info }}</td>
                                                        <td>{{ value.Total }}</td>
                                                    </tr>
                                                {% endfor %}
                                            </table>
                                        </div>
                                    </div>
                                    <div class="tab-pane" id="tabs-4">
                                        <div class="table-responsive">
                                            <h4>{% trans "Accepted in Period" %}</h4>
                                            <table
                                                    class="table table-bordered table-condensed table-striped table-600">
                                                <tr>
                                                    <th>{% trans "Critical" %}</th>
                                                    <th>{% trans "High" %}</th>
                                                    <th>{% trans "Medium" %}</th>
                                                    <th>{% trans "Low" %}</th>
                                                    <th>{% trans "Info" %}</th>
                                                    <th>{% trans "Total" %}</th>
                                                </tr>
                                                <tr>
                                                    <td>{{ accepted_in_period_counts.critical|default_if_none:0 }}</td>
                                                    <td>{{ accepted_in_period_counts.high|default_if_none:0 }}</td>
                                                    <td>{{ accepted_in_period_counts.medium|default_if_none:0 }}</td>
                                                    <td>{{ accepted_in_period_counts.low|default_if_none:0 }}</td>
                                                    <td>{{ accepted_in_period_counts.info|default_if_none:0 }}</td>
                                                    <td>{{ accepted_in_period_counts.total|default_if_none:0 }}</td>
                                                </tr>
                                            </table>
                                            <table
                                                    class="table table-bordered table-condensed table-striped table-600">
                                                <tr>
                                                    <th>{% trans "Product" %}</th>
                                                    <th>{% trans "Critical" %}</th>
                                                    <th>{% trans "High" %}</th>
                                                    <th>{% trans "Medium" %}</th>
                                                    <th>{% trans "Low" %}</th>
                                                    <th>{% trans "Info" %}</th>
                                                    <th>{% trans "Total" %}</th>
                                                </tr>
                                                {% for key, value in accepted_in_period_details.items %}
                                                    <tr>
                                                        <td><a rel="noopener noreferrer" href="{{ value.path }}">{{ key }}</a></td>
                                                        <td>{{ value.Critical }}</td>
                                                        <td>{{ value.High }}</td>
                                                        <td>{{ value.Medium }}</td>
                                                        <td>{{ value.Low }}</td>
                                                        <td>{{ value.Info }}</td>
                                                        <td>{{ value.Total }}</td>
                                                    </tr>
                                                {% endfor %}
                                            </table>
                                        </div>


                                    </div>
                                    <div class="tab-pane" id="tabs-5">
                                        <div class="table-responsive">
                                            <h4>{% trans "Closed in Period" %}</h4>
                                            <table
                                                    class="table table-bordered table-condensed table-striped table-600">
                                                <tr>
                                                    <th>{% trans "Critical" %}</th>
                                                    <th>{% trans "High" %}</th>
                                                    <th>{% trans "Medium" %}</th>
                                                    <th>{% trans "Low" %}</th>
                                                    <th>{% trans "Info" %}</th>
                                                    <th>{% trans "Total" %}</th>
                                                </tr>
                                                <tr>
                                                    <td>{{ closed_in_period_counts.Critical }}</td>
                                                    <td>{{ closed_in_period_counts.High }}</td>
                                                    <td>{{ closed_in_period_counts.Medium }}</td>
                                                    <td>{{ closed_in_period_counts.Low }}</td>
                                                    <td>{{ closed_in_period_counts.Info }}</td>
                                                    <td>{{ closed_in_period_counts.Total }}</td>
                                                </tr>
                                            </table>
                                            <table
                                                    class="table table-bordered table-condensed table-striped table-600">
                                                <tr>
                                                    <th>{% trans "Product" %}</th>
                                                    <th>{% trans "Critical" %}</th>
                                                    <th>{% trans "High" %}</th>
                                                    <th>{% trans "Medium" %}</th>
                                                    <th>{% trans "Low" %}</th>
                                                    <th>{% trans "Info" %}</th>
                                                    <th>{% trans "Total" %}</th>

                                                </tr>
                                                {% for key, value in closed_in_period_details.items %}
                                                    <tr>
                                                        <td><a rel="noopener noreferrer" href="{{ value.path }}">{{ key }}</a></td>
                                                        <td>{{ value.Critical }}</td>
                                                        <td>{{ value.High }}</td>
                                                        <td>{{ value.Medium }}</td>
                                                        <td>{{ value.Low }}</td>
                                                        <td>{{ value.Info }}</td>
                                                        <td>{{ value.Total }}</td>
                                                    </tr>
                                                {% endfor %}
                                            </table>
                                        </div>
                                    </div>
                                    <div class="tab-pane" id="tabs-6">
                                        <div class="metric-half table-responsive">
                                            <table class="table table-bordered table-condensed table-striped">
                                                <tr>
                                                    <th>{% trans "Weekly" %}</th>
                                                    <th>{% trans "Critical" %}</th>
                                                    <th>{% trans "High" %}</th>
                                                    <th>{% trans "Medium" %}</th>
                                                    <th>{% trans "Low" %}</th>
                                                    <th>{% trans "Total" %}</th>
                                                    <th>{% trans "Closed*" %}</th>
                                                </tr>
                                                {% for week in opened_per_week|slice:'1:' %}
                                                    <tr>
                                                        <td>{{ week.1|date:"m-d-Y" }}</td>
                                                        <td>{{ week.2 }}</td>
                                                        <td>{{ week.3 }}</td>
                                                        <td>{{ week.4 }}</td>
                                                        <td>{{ week.5 }}</td>
                                                        <td>{{ week.6 }}</td>
                                                        <td>{{ week.7 }}</td>
                                                    </tr>
                                                {% endfor %}
                                            </table>
                                        </div>
                                        <div class="metric-half table-responsive">
                                            <table class="table table-bordered table-condensed table-striped">
                                                <tr>
                                                    <th>{% trans "Monthly" %}</th>
                                                    <th>{% trans "Critical" %}</th>
                                                    <th>{% trans "High" %}</th>
                                                    <th>{% trans "Medium" %}</th>
                                                    <th>{% trans "Low" %}</th>
                                                    <th>{% trans "Total" %}</th>
                                                    <th>{% trans "Closed*" %}</th>
                                                </tr>
                                                {% for month in opened_per_month|slice:'1:' %}
                                                    <tr>
                                                        <td>{{ month.1|date:"m-Y" }}</td>
                                                        <td>{{ month.2 }}</td>
                                                        <td>{{ month.3 }}</td>
                                                        <td>{{ month.4 }}</td>
                                                        <td>{{ month.5 }}</td>
                                                        <td>{{ month.6 }}</td>
                                                        <td>{{ month.7 }}</td>
                                                    </tr>
                                                {% endfor %}
                                            </table>
                                            <p>{% trans "*Closed findings may have been opened outside of requested period." %}</p>
                                        </div>
                                    </div>
                                    <div class="tab-pane" id="tabs-7">
                                        <div class="metric-half table-responsive">
                                            <table class="table table-bordered table-condensed table-striped">
                                                <tr>
                                                    <th>{% trans "By Week" %}</th>
                                                    <th>{% trans "Critical" %}</th>
                                                    <th>{% trans "High" %}</th>
                                                    <th>{% trans "Medium" %}</th>
                                                    <th>{% trans "Low" %}</th>
                                                    <th>{% trans "Total" %}</th>
                                                </tr>
                                                {% for week in accepted_per_week|slice:'1:' %}
                                                    <tr>
                                                        <td>{{ week.1|date:"m-d-Y" }}</td>
                                                        <td>{{ week.2 }}</td>
                                                        <td>{{ week.3 }}</td>
                                                        <td>{{ week.4 }}</td>
                                                        <td>{{ week.5 }}</td>
                                                        <td>{{ week.6 }}</td>
                                                    </tr>
                                                {% endfor %}
                                            </table>
                                        </div>
                                        <div class="metric-half table-responsive">
                                            <table class="table table-bordered table-condensed table-striped">
                                                <tr>
                                                    <th>{% trans "By Month" %}</th>
                                                    <th>{% trans "Critical" %}</th>
                                                    <th>{% trans "High" %}</th>
                                                    <th>{% trans "Medium" %}</th>
                                                    <th>{% trans "Low" %}</th>
                                                    <th>{% trans "Total" %}</th>
                                                </tr>
                                                {% for month in accepted_per_month|slice:'1:' %}
                                                    <tr>
                                                        <td>{{ month.1|date:"m-Y" }}</td>
                                                        <td>{{ month.2 }}</td>
                                                        <td>{{ month.3 }}</td>
                                                        <td>{{ month.4 }}</td>
                                                        <td>{{ month.5 }}</td>
                                                        <td>{{ month.6 }}</td>
                                                    </tr>
                                                {% endfor %}
                                            </table>
                                        </div>
                                    </div>
                                    <div class="tab-pane table-responsive" id="tabs-8">
                                        <table
                                                class="table table-bordered table-condensed table-striped table-400">
                                            <tr>
                                                <th>{% trans "Days" %}</th>
                                                <th>{% trans "Bug Count" %}</th>
                                            </tr>
                                            <tr>
                                                <td>{% trans "0 - 30 Days" %}</td>
                                                <td>{{ age_detail.0 }}</td>
                                            </tr>
                                            <tr>
                                                <td>{% trans "31 - 60 Days" %}</td>
                                                <td>{{ age_detail.1 }}</td>
                                            </tr>
                                            <tr>
                                                <td>{% trans "61 - 90 Days" %}</td>
                                                <td>{{ age_detail.2 }}</td>
                                            </tr>
                                            <tr>
                                                <td>{% trans "91+ Days" %}</td>
                                                <td>{{ age_detail.3 }}</td>
                                            </tr>
                                        </table>
                                    </div>
                                </div>
                            </div>
                        </div>
                    </div>
                {% endif %}
                </div>
            </div>
        </div>
    </div>
{% endblock %}
{% block postscript %}
    {{ block.super }}
    <!-- Flot Charts JavaScript -->
    <script src="{% static "flot/excanvas.min.js" %}"></script>
    <script src="{% static "flot/jquery.flot.js" %}"></script>
    <script src="{% static "flot/jquery.flot.pie.js" %}"></script>
    <script src="{% static "flot/jquery.flot.resize.js" %}"></script>
    <script src="{% static "flot/jquery.flot.time.js" %}"></script>
    <script src="{% static "jquery.flot.tooltip/js/jquery.flot.tooltip.min.js" %}"></script>
    <script src="{% static "flot/jquery.flot.stack.js" %}"></script>
    {% include "dojo/filter_js_snippet.html" %}
    <script src="{% static "justgage/raphael.min.js" %}"></script>
    <script src="{% static "justgage/justgage.js" %}"></script>
    {% block metrics %}
        <script src="{% static "dojo/js/metrics.js" %}"></script>
    {% endblock metrics %}
    <script nonce="{{request.csp_nonce}}">
        $('.gaugeloop').each(function () {
            j_obj = $(this);
            var g_id = j_obj.attr('id');
            var g_title = j_obj.attr('name');
            var g_start = j_obj.attr('start');
            var g = new JustGage({
                id: g_id,
                value: g_start,
                levelColors: ["#FF0000", "#F9C802", "#A9D70B"],
                min: 0,
                max: 100,
            });
        });
        $(function () {
            {% if not show_pt_filter %}
                $('#id_test__engagement__product__prod_type').parents('p').remove();
            {% endif %}

            var critical = [];
            var high = [];
            var medium = [];
            var low = [];
            {% for month in opened_per_month|slice:'1:' %}
                critical.push([{{ month.0 }}, {{ month.2 }}]);
                high.push([{{ month.0 }}, {{ month.3 }}]);
                medium.push([{{ month.0 }}, {{ month.4 }}]);
                low.push([{{ month.0 }}, {{ month.5 }}]);
            {% endfor %}
            {% if opened_per_month %}
                opened_per_month_2(critical, high, medium, low);
            {% endif %}

            critical = [];
            high = [];
            medium = [];
            low = [];
            {% for month in active_per_month|slice:'1:' %}
                critical.push([{{ month.0 }}, {{ month.2 }}]);
                high.push([{{ month.0 }}, {{ month.3 }}]);
                medium.push([{{ month.0 }}, {{ month.4 }}]);
                low.push([{{ month.0 }}, {{ month.5 }}]);
            {% endfor %}
            {% if active_per_month %}
                active_per_month(critical, high, medium, low);
            {% endif %}

            critical = [];
            high = [];
            medium = [];
            low = [];
            {% for month in accepted_per_month|slice:'1:' %}
                critical.push([{{ month.0 }}, {{ month.2 }}]);
                high.push([{{ month.0 }}, {{ month.3 }}]);
                medium.push([{{ month.0 }}, {{ month.4 }}]);
                low.push([{{ month.0 }}, {{ month.5 }}]);
            {% endfor %}
            {%  if accepted_per_month %}
                accepted_per_month_2(critical, high, medium, low);
            {%  endif %}

            critical = [];
            high = [];
            medium = [];
            low = [];
            var critical1 = [];
            var high1 = [];
            var medium1 = [];
            var low1 = [];
            {% for month in opened_per_week|slice:'1:' %}
                critical.push([{{ month.0 }}, {{ month.2 }}]);
                high.push([{{ month.0 }}, {{ month.3 }}]);
                medium.push([{{ month.0 }}, {{ month.4 }}]);
                low.push([{{ month.0 }}, {{ month.5 }}]);
            {% endfor %}
            {% for month in accepted_per_week|slice:'1:' %}
                critical1.push([{{ month.0 }}, {{ month.2 }}]);
                high1.push([{{ month.0 }}, {{ month.3 }}]);
                medium1.push([{{ month.0 }}, {{ month.4 }}]);
                low1.push([{{ month.0 }}, {{ month.5 }}]);
            {% endfor %}
            {% if not critical_prods %}
                opened_per_week_2(critical, high, medium, low);
                accepted_per_week_2(critical1, high1, medium1, low1);
            {% endif %}
        });
    </script>
{% endblock %}<|MERGE_RESOLUTION|>--- conflicted
+++ resolved
@@ -351,16 +351,12 @@
                                         </span>
                                                     </td>
                                                     <td>{{ finding.severity_display }}</td>
-<<<<<<< HEAD
-                                                    <td><a rel="noopener noreferrer" href="{% url 'view_finding' finding.id %}"
-=======
                                                     <td>
                                                         {{ finding.epss_score|format_epss }}
                                                         /
                                                         {{ finding.epss_percentile|format_epss }}
                                                     </td>
-                                                    <td><a href="{% url 'view_finding' finding.id %}"
->>>>>>> c182e9ca
+                                                    <td><a rel="noopener noreferrer" href="{% url 'view_finding' finding.id %}"
                                                            title="{{ finding.title }}">{{ finding.title|truncatechars_html:20 }}</a>
                                                     </td>
                                                     <td>{{ finding.age }}</td>
