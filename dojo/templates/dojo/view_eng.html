--- conflicted
+++ resolved
@@ -489,7 +489,7 @@
               {% show_surveys eng users %}
             </div>
           </div>
-          <div class="modal fade" id="shareSurveyModal" tabindex="-1" role="dialog" aria-labelledby="shareSurveyModalLabel">
+          <div class="modal fade" id="shareQuestionnaireModal" tabindex="-1" role="dialog" aria-labelledby="shareSurveyModalLabel">
             <div class="modal-dialog" role="document">
               <div class="modal-content">
                 <div class="modal-header">
@@ -498,7 +498,7 @@
                   <h4 class="modal-title" id="shareSurveyModalLabel">Share Questionnaire Link</h4>
                 </div>
                 <div class="modal-body">
-                  <p id="surveyURL"></p>
+                  <p id="questionnaireURL"></p>
                   <div class="alert alert-info" role="alert">
                       <b>Note:</b> Only users that are authorized for {{ eng.product}} will be allowed to answer
                       this questionnaire.
@@ -883,44 +883,6 @@
 </div>
 </div>
 
-<<<<<<< HEAD
-<div class="row">
-  <div class="col-md-12">
-    <div class="panel panel-default">
-      <div class="panel-heading">
-        <h4 id="surveys">
-          Questionnaires &nbsp;
-          {% add_surveys eng %}
-        </h4>
-      </div>
-      {% show_surveys eng users %}
-    </div>
-  </div>
-  <div class="modal fade" id="shareQuestionnaireModal" tabindex="-1" role="dialog" aria-labelledby="shareSurveyModalLabel">
-    <div class="modal-dialog" role="document">
-      <div class="modal-content">
-        <div class="modal-header">
-          <button type="button" class="close" data-dismiss="modal" aria-label="Close"><span
-                  aria-hidden="true">&times;</span></button>
-          <h4 class="modal-title" id="shareSurveyModalLabel">Share Questionnaire Link</h4>
-        </div>
-        <div class="modal-body">
-          <p id="questionnaireURL"></p>
-          <div class="alert alert-info" role="alert">
-              <b>Note:</b> Only users that are authorized for {{ eng.product}} will be allowed to answer
-              this questionnaire.
-          </div>
-        </div>
-        <div class="modal-footer">
-            <button type="button" class="btn btn-primary" data-dismiss="modal">Close</button>
-        </div>
-      </div>
-    </div>
-  </div>
-</div>
-
-=======
->>>>>>> 43bfd539
 <div class="protip">
     <i class="fa fa-lightbulb-o"></i> <strong>ProTip!</strong> Type <kbd>e</kbd> to edit this engagement. Type <kbd>i</kbd> to import scan results or <kbd>a</kbd> to add tests.
  </div>
