{% extends "base.html" %}
{% load display_tags %}
{% load humanize %}
{% load survey_tags %}
{% load static from staticfiles %}
{% block add_styles %}
    .tooltip-inner {
      max-width: 350px;
    }
{% endblock %}
{% block content %}

<div class="row">
  <div id="tests" class="col-md-8">
      <div class="panel panel-default">
          <div class="panel-heading">
              <div class="clearfix">
                  <h4 class="pull-left">
                      Description
                  </h4>

                  <div class="dropdown pull-right">
                      <button class="btn btn-primary dropdown-toggle" type="button" id="dropdownMenu1"
                              data-toggle="dropdown" aria-expanded="true">
                          <span class="fa fa-bars"></span>
                          <span class="caret"></span>
                      </button>
                      <ul class="dropdown-menu dropdown-menu-right" role="menu" aria-labelledby="dropdownMenu1">
                          {% if user.is_staff %}
                          <li role="presentation">
                              <a class="" href="{% url 'edit_engagement' eng.id %}">
                                  <i class="fa fa-pencil-square-o"></i> Edit Engagement
                              </a>
                          </li>

                          <li role="presentation">
                              {% if eng.active %}
                                  <a class="" href="{% url 'close_engagement' eng.id %}">
                                      <i class="fa fa-close"></i> Close Engagement
                                  </a>
                              {% else %}
                                  <a class="" href="{% url 'reopen_engagement' eng.id %}">
                                      <i class="fa fa-undo"></i> Reopen Engagement
                                  </a>
                              {% endif %}
                          </li>
                          {% endif %}
                          <li role="presentation">
                              <a href="{% url 'engagement_report' eng.id %}?title=&active=1&verified=1&false_p=2&duplicate=2">
                                  <i class="fa fa-file-text-o"></i> Report
                              </a>
                          </li>
                          <li role="presentation">
                              <a href="{% url 'engagement_ics' eng.id %}">
                                  <i class="fa fa-calendar-plus-o"></i> Add To Calendar
                              </a>
                          </li>
                          <li role="presentation">
                              <a href="{% url 'view_object_eng' eng.id %}">
                                  <i class="fa fa-file-text-o"></i> View Files for this Build
                              </a>
                          </li>
                          <li role="presentation">
                              <a href="{% url 'action_history' eng|content_type eng.id %}">
                                  <i class="fa fa-history"></i> View History
                              </a>
                          </li>
                          {% if user.is_staff %}
                          <li role="separator" class="divider"></li>
                          <li role="presentation">
                              {% if eng.test_strategy %}
                                  <a target="_blank" href="{{ eng.test_strategy }}"><i class="fa fa-file-text-o"></i> View Test
                                      Strategy </a>
                              {% else %}
                                  <a href="{% url 'edit_engagement' eng.id %}"><i class="fa fa-file-text-o"></i> Add a Test Strategy</a>
                              {% endif %}
                          </li>
                          {% if threat != 'none' %}
                          <li role="presentation">
                                  <a href="{% url 'view_threatmodel' eng.id %}"><i class="fa fa-file-text-o"></i> Download Threat Model</a>
                          </li>
                            {% if user.is_staff %}
                            <li role="presentation">
                                    <a href="{% url 'upload_threatmodel' eng.id %}"><i class="fa fa-file-text-o"></i> Upload Threat Model</a>
                            </li>
                            {% endif %}
                          {% else %}
                          <li role="presentation">
                              <a href="{% url 'upload_threatmodel' eng.id %}"><i class="fa fa-file-text-o"></i> Upload Threat Model</a>
                          </li>
                         {% endif %}
                           <li role="separator" class="divider"></li>
                          <li role="presentation">
                              <a class="text-danger" href="{% url 'delete_engagement' eng.id %}">
                                  <i class="fa fa-trash-o"></i> Delete Engagement
                              </a>
                          </li>
                        {% endif %}
                      </ul>
                  </div>
              </div>
          </div>
            <div class="panel-body">
              {% if eng.description %}
                {{ eng.description|markdown_render }}
              {% else %}
                <small class="text-muted"><em>There is no description.</em></small>
              {% endif %}
            </div>
        </div>
        {% if eng.preset %}
        <div class="row">
            <div id="tests" class="col-md-12">
                <div class="panel panel-default">
                    <div class="panel-heading">
                        <div class="clearfix">
                            <h4 class="pull-left">
                            Engagement Presets <small>{{ eng.preset.title|truncatechars_html:60 }}</small>
                            </h4>
                            <div class="dropdown pull-right">
                                <button class="btn btn-primary dropdown-toggle" type="button" id="dropdownMenu1"
                                        data-toggle="dropdown" aria-expanded="true">
                                    <span class="fa fa-bars"></span>
                                    <span class="caret"></span>
                                </button>
                                <ul class="dropdown-menu dropdown-menu-right" role="menu" aria-labelledby="dropdownMenu1">
                                    <li role="presentation">
                                        <a class="" href="{% url 'add_engagement_presets' eng.product.id %}">
                                            <i class="fa fa-plus"></i> Add Engagement Preset
                                        </a>
                                    </li>
                                    <li role="presentation">
                                        <a class="" href="{% url 'edit_engagement_presets' eng.product.id eng.preset.id %}">
                                            <i class="fa fa-edit"></i> Edit Engagement Preset
                                        </a>
                                    </li>
                                </ul>
                            </div>
                        </div>
                    </div>
                        <div class="table-responsive">
                            <table class="tablesorter-bootstrap table table-condensed table-striped">
                                <thead>
                                <tr>
                                    <th>Test Type</th>
                                    <th>Network</th>
                                </tr>
                                </thead>
                                <tbody>
                                    <tr>
                                        <td>
                                          {% if preset_test_type.count > 1 %}
                                            {% for test in preset_test_type %}
                                               {{test.name}}{%if not forloop.last%},{%endif%}
                                            {% endfor %}
                                          {% else %}
                                            {{ preset_test_type.0.name }}
                                          {% endif %}
                                        </td>
                                        <td>
                                          {% if network.count > 1 %}
                                            {% for net in network %}
                                               {{ net.location }}{%if not forloop.last%},{%endif%}
                                            {% endfor %}
                                          {% else %}
                                            {{ network.0.location }}
                                          {% endif %}
                                        </td>
                                    </tr>

                                </tbody>
                            </table>
                        </div>
                        <div class="panel-body">
                          {% if eng.preset.notes %}
                            <strong>Notes: </strong>{{ eng.preset.notes|markdown_render }}
                          {% else %}
                            <small class="text-muted"><em>No test notes found.</em></small>
                          {% endif %}
                          {% if eng.preset.scope %}
                            <strong>Scope: </strong>{{ eng.preset.scope|markdown_render }}
                          {% else %}
                            <small class="text-muted"><em>Testing scope not specified.</em></small>
                          {% endif %}
                        </div>
                </div>
            </div>
</div>
{% endif %}
<div class="row">
    <div id="tests" class="col-md-12">
        <div class="panel panel-default">
            <div class="panel-heading">
                <div class="clearfix">
                    <h4 class="pull-left">
                        Tests ({{tests.count}}) <small>{{ eng.id|get_severity_count:"engagement" }}</small>
                    </h4>
                    {% if user.is_staff %}
                    <div class="dropdown pull-right">
                        <button class="btn btn-primary dropdown-toggle" type="button" id="dropdownMenu1"
                                data-toggle="dropdown" aria-expanded="true">
                            <span class="fa fa-bars"></span>
                            <span class="caret"></span>
                        </button>
                        <ul class="dropdown-menu dropdown-menu-right" role="menu" aria-labelledby="dropdownMenu1">
                            <li role="presentation">
                                <a class="" href="{% url 'add_tests' eng.id %}">
                                    <i class="fa fa-plus"></i> Add Tests
                                </a>
                            </li>
                            <li role="presentation">
                                <a class="" href="{% url 'import_scan_results' eng.id %}">
                                    <i class="fa fa-upload"></i> Import Scan Results
                                </a>
                            </li>
                            <li class="divider"></li>
                            <li role="presentation">
                              <a href="{% url 'engagment_open_findings' eng.id %}?active=2&verified=2&false_p=3&duplicate=2&out_of_scope=1&test__engagement={{ eng.id }}">
                                  <i class="fa fa-file-text-o"></i> View Open Findings
                              </a>
                            </li>
                            <li role="presentation">
                              <a href="{% url 'engagment_all_findings' eng.id %}?test__engagement={{ eng.id }}">
                                  <i class="fa fa-file-text-o"></i> View All Findings
                              </a>
                            </li>
                        </ul>
                    </div>
                    {% endif %}
                </div>
            </div>
            {% if tests %}
                <div class="table-responsive">
                    <table class="tablesorter-bootstrap table table-condensed table-striped">
                        <thead>
                        <tr>
                            <th>Title / Type</th>
                            <th></th>
                            <th>Date</th>
                            <th>Lead</th>
                            <th>Findings</th>
                            <th>Duplicate</th>
                            <th>Notes</th>
                        </tr>
                        </thead>
                        <tbody>
                        {% for test in tests %}
                            <tr>
                                <td><a href="{% url 'view_test' test.id %}">{{ test }}</a>
                                  {% if test.tags %}
                                      <sup>
                                          {% for tag in test.tags %}
                                          <a title="Search {{ tag }}" class="tag-label tag-color" href="{% url 'simple_search' %}?query={{ tag }}">{{ tag }}</a>
                                          {% endfor %}
                                      </sup>
                                  {% endif %}
                                </td>
                                <td>
                                  <ul>
                                   <li class="dropdown" style="list-style:none;position:absolute">
                                         <a href="#" class="dropdown-toggle" data-toggle="dropdown" aria-expanded="true">&nbsp;<b class="fa fa-ellipsis-v"></b>&nbsp;</a>
                                         <ul class="dropdown-menu">
                                           <li>
                                             <a class="" href="{% url 'view_test' test.id %}">
                                               <i class="fa fa-list-alt"></i> View</a>
                                          </li>
                                          <li>
                                             <a class="" href="{% url 'edit_test' test.id %}">
                                              <i class="fa fa-pencil-square-o"></i> Edit</a>
                                          </li>
                                          <li class="divider"></li>
                                          <li>
                                            <a class="" href="{% url 'add_findings' test.id %}">
                                              <i class="fa fa-plus"></i> Add Finding to Test
                                            </a>
                                          </li>
                                           <li class="divider"></li>
                                           <li><a class="" href="{% url 're_import_scan_results' test.id %}">
                                               <i class="fa fa-upload"></i> Re-Upload Scan Results
                                           </a></li>
                                           <li class="divider"></li>
                                           <li role="presentation">
                                               <a href="{% url 'test_report' test.id %}?title=&active=1&verified=1&false_p=2&duplicate=2">
                                                   <i class="fa fa-file-text-o"></i> Test Report
                                               </a>
                                           </li>
                                           <li class="divider"></li>
                                           <li>
                                             <a class="text-danger" href="{% url 'delete_test' test.id %}">
                                              <i class="fa fa-trash-o"></i> Delete</a>
                                          </li>
                                         </ul>
                                       </li>
                                   </ul>
                                </td>
                                <td>{{ test.target_start|date }} - {{ test.target_end|date }}</td>
                                <td>
                                  {% if test.lead.get_full_name and test.lead.get_full_name.strip %}
                                      {{ test.lead.get_full_name }}
                                  {% elif test.lead %}
                                      {{ test.lead }}
                                  {% endif %}
                                </td>
                                <td><a href="{% url 'view_test' test.id %}">{{ test|count_findings_test_all }}</a></td>
                                <td>{{ test|count_findings_test_duplicate }}</td>
                                <td class="nowrap">
                                  {% if test.notes.count %}
                                    <a href="{% url 'view_test' test.id %}#vuln_notes" alt="{{ test.notes.count }} comment{{ test.notes.count|pluralize }}">
                                      <span class="glyphicon glyphicon-comment"></span> {{ test.notes.count }}
                                    </a>
                                  {% endif %}
                                </td>
                            </tr>
                        {% endfor %}
                        </tbody>
                    </table>
                </div>
            {% else %}
                <div class="panel-body">
                    <small class="text-muted"><em>No tests found.</em></small>
                </div>
            {% endif %}
        </div>

    </div>

</div>

<div class="row">
    <div id="risk" class="col-md-12">
        <div class="panel panel-default">
            <div class="panel-heading">
                <h4> Risk Acceptance
                    {% if can_add_risk %}
                        <a title="Add Risk Acceptance" class="pull-right btn btn-sm btn-primary"
                           href="{% url 'upload_risk_acceptance$' eng.id %}"><span class="fa fa-plus"></span></a>
                        </a>
                    {% endif %}
                </h4>
            </div>
            {% if risks_accepted %}
                <div class="table-responsive">
                    <table id="risk_acceptances"
                           class="tablesorter-bootstrap table table-condensed table-striped">
                        <thead>
                        <tr>
                            <th>Owner</th>
                            <th>Date</th>
                            <th>Name</th>
                            <th>Date Expires</th>
                            <th>Accepted by</th>
                            <th>Findings Accepted</th>
                            <th>View File</th>
                            <th>Actions</th>
                        </thead>
                        <tbody>
                        {% for risk in risks_accepted %}
                            <tr>
                                <td>{{ risk.owner }}</td>
                                <td>{{ risk.created }}</td>
                                <td>{{ risk.name }}</td>
                                <td>{{ risk.expiration_date|default_if_none:"" }}</td>
                                <td>{{ risk.accepted_by|default_if_none:"" }}</td>
                                <td>{{ risk.accepted_findings.count }}</td>
                                <td><a href="{% url 'download_risk' eng.id risk.id %}">{{ risk.filename }}</a></td>
                                <td>
                                    <a class="btn btn-sm btn-primary" href="{% url 'view_risk' eng.id risk.id %}">
                                        View
                                        Approval</a>
                                </td>
                            </tr>
                        {% endfor %}
                        </tbody>
                    </table>
                </div>
            {% else %}
                <div class="panel-body">
                    <small class="text-muted"><em>No Risk Acceptances found.</em></small>
                </div>
            {% endif %}

        </div>

    </div>

</div>
<<<<<<< HEAD

<div class="panel panel-default">
  <div class="panel-heading">
    <h4>Additional Features<span class="pull-right"><a data-toggle="collapse" href="#add_feat">
      <i class="glyphicon glyphicon-chevron-down"></i></a></span></h4>
  </div>
  
  <div id="add_feat" class="panel-body collapse">
    
    {% if eng.engagement_type == "Interactive" %}
      <div class="panel panel-default">
        <div class="panel-heading">
          <h4> Check List<span class="pull-right"><a data-toggle="collapse" href="#add_feat_check_list">
            <i class="glyphicon glyphicon-chevron-down"></i></a></span>
            {% if user.is_staff %}
              {% if check %}
                  <a title="Edit Checklist" class="btn btn-primary pull-right"
                    href="{% url 'complete_checklist' eng.id %}">
                      <span class="fa fa-edit"></span></a>
              {% else %}
                  <a title="Complete Check List" class="btn btn-sm btn-primary pull-right"
                    href="{% url 'complete_checklist' eng.id %}">
                      <span class="fa fa-edit"></span></a></a>
              {% endif %}
            {% endif %}
          </h4>
        </div>

        <div id="add_feat_check_list" class="panel-body collapse">
          {% if check %}
            <div class="panel panel-default">
              <div class="table-responsive">
                <table class="tablesorter-bootstrap table table-condensed table-striped">
                  <thead>
                    <tr>
                      <th>Session</th>
                      <th>Encryption</th>
                      <th>Configuration</th>
                      <th>Authentication</th>
                      <th>Authorization</th>
                      <th>Data Input</th>
                      <th>Sensitive Data</th>
                      <th>Other</th>
                    </tr>
                  </thead>
                  <tbody>
                    <tr>
                      <td><span
                        class="label label-{{ check.session_management|checklist_status }}">{{ check.session_management }}</span>
                      </td>
                      <td><span
                        class="label label-{{ check.encryption_crypto|checklist_status }}">{{ check.encryption_crypto }}</span>
                      </td>
                      <td><span
                        class="label label-{{ check.configuration_management|checklist_status }}">{{ check.configuration_management }}</span>
                      </td>
                      <td><span
                        class="label label-{{ check.authentication|checklist_status }}">{{ check.authentication }}</span>
                      </td>
                      <td><span
                        class="label label-{{ check.authorization_and_access_control|checklist_status }}">{{ check.authorization_and_access_control }}</span>
                      </td>
                      <td><span
                        class="label label-{{ check.data_input_sanitization_validation|checklist_status }}">{{ check.data_input_sanitization_validation }}</span>
                      </td>
                      <td><span
                        class="label label-{{ check.sensitive_data|checklist_status }}">{{ check.sensitive_data }}</span>
                      </td>
                      <td><span
                        class="label label-{{ check.other|checklist_status }}">{{ check.other }}</span>
                      </td>
                    </tr>
                  </tbody>
                </table>
              </div>
            </div>
          {% else %}
            <div class="panel panel-default">
              <div class="panel-body">
                <small class="text-muted"><em>Checklist has not been completed.</em></small>
              </div>
            </div>
          {% endif %}
        </div>
      </div>
    {% endif %}

    <div class="panel panel-default">

      <div class="panel-heading">
        <h4>Surveys<span class="pull-right">
          <a data-toggle="collapse" href="#add_feat_survey">
            <i class="glyphicon glyphicon-chevron-down"></i></a></span>
            {% add_surveys eng %}
        </h4>
      </div>
      
      <div id="add_feat_survey" class="panel-body collapse">
        <div class="row">
          <div class="col-md-12">
            <div class="panel panel-default">
              {% show_surveys eng users %}
            </div>
          </div>
          <div class="modal fade" id="shareSurveyModal" tabindex="-1" role="dialog" aria-labelledby="shareSurveyModalLabel">
            <div class="modal-dialog" role="document">
              <div class="modal-content">
                <div class="modal-header">
                  <button type="button" class="close" data-dismiss="modal" aria-label="Close"><span
                          aria-hidden="true">&times;</span></button>
                  <h4 class="modal-title" id="shareSurveyModalLabel">Share Survey Link</h4>
                </div>
                <div class="modal-body">
                  <p id="surveyURL"></p>
                  <div class="alert alert-info" role="alert">
                      <b>Note:</b> Only users that are authorized for {{ eng.product}} will be allowed to answer
                      this survey.
                  </div>
                </div>
                <div class="modal-footer">
                    <button type="button" class="btn btn-primary" data-dismiss="modal">Close</button>
                </div>
              </div>
            </div>
          </div>
        </div>
      </div>

    </div>

    <div class="panel panel-default">

      <div class="panel-heading">
        <h4>Notes<span class="pull-right">
          <a data-toggle="collapse" href="#add_feat_notes">
            <i class="glyphicon glyphicon-chevron-down"></i></a></span>
        </h4>
      </div>
      
      <div id="add_feat_notes" class="panel-body collapse">
        <form class="form-horizontal" action="" method="post">{% csrf_token %}
          {% include "dojo/form_fields.html" with form=form %}
          <div class="form-group">
              <div class="col-sm-offset-2 col-sm-10">
                  <input class="btn btn-primary" type="submit" value="Add Note"/>
              </div>
          </div>
        </form>

        <div class="panel panel-default">
          <div class="panel-heading">
            <h4>Note Log<span class="pull-right">
              <a data-toggle="collapse" href="#add_feat_note_log">
                <i class="glyphicon glyphicon-chevron-{% if notes %}up{%else%}down{%endif%}"></i></a></span>
            </h4>
          </div>
          <div id="add_feat_note_log" class="panel-body collapse {% if notes %}in{%endif%}">
            {% for note in notes %}
              <div>
                <div class="panel panel-default">
                  <div class="panel-comments">
                      {% if user.username == note.author.username and user.is_staff or user.is_superuser %}
                      <div class="pull-right">
                        <form method="post" action="{% url 'delete_note' note.id 'engagement' eng.id %}">
                            {% csrf_token %}
                            <input type="hidden" aria-label="id" name="id" value="{{note.id}}" id="id_id" />
                            <button type="submit" aria-label="Delete Note" class="btn-delete">
                              <i class="fa fa-trash"></i>
                            </button>
                        </form>
                      </div>
                      {% endif %}
                      {% if user.username == note.author.username or user.is_staff %}
                        <div class="pull-right">
                          <form method="get" action="{% url 'edit_note' note.id 'engagement' eng.id %}">
                              {% csrf_token %}
                              <input type="hidden" aria-label="id" name="id" value="{{note.id}}" id="id_id" />
                              <button type="submit" aria-label="Edit Note" class="btn-edit">
                                <i class="fa fa-edit"></i>
                              </button>
                          </form>
                        </div>
                      {% endif %}
                      {% if user.is_staff %}
                        <div class="pull-right">
                          <form method="get" action="{% url 'note_history' note.id 'engagement' eng.id %}">
                              {% csrf_token %}
                              <input type="hidden" aria-label="id" name="id" value="{{note.id}}" id="id_id" />
                              <button type="submit" aria-label="history" class="btn-history">
                                <i class="fa fa-history"></i>
                              </button>
                          </form>
                        </div>
                      {% endif %}
                      
                      <div class="row-sm-2">
                        <strong>{{ note.author.username }}</strong>
                        <span class="text-muted">commented {{ note.date }}</span>
                      </div>
                      {% if note.edited %}
                        <div class="row-sm-2">
                          <strong>{{ note.editor.username }}</strong>
                          <span class="text-muted">edited {{ note.edit_time }}</span>
                        </div>
                      {% endif %}
                      {% if note.private %}
                        <div class="row-sm-2">
                          <span class="text-muted">(will not appear in report)</span>
                        </div>
                      {% endif %} 
                  </div>
                  <div class="panel-body">
                    {% if note.note_type != None %}
                      <strong>Note type : {{ note.note_type }}</strong>
                      <br><br>
                    {% endif %}
                    {{ note|linebreaks }}
                  </div>
                </div>
              </div>
            {% endfor %}
          </div>
        </div>
        
      </div>
      

    </div>


  </div>



  


=======

<div class="panel panel-default">
  <div class="panel-heading">
    <h4>Additional Features<span class="pull-right"><a data-toggle="collapse" href="#add_feat">
      <i class="glyphicon glyphicon-chevron-down"></i></a></span></h4>
  </div>
  
  <div id="add_feat" class="panel-body collapse">
    
    {% if eng.engagement_type == "Interactive" %}
      <div class="panel panel-default">
        <div class="panel-heading">
          <h4> Check List<span class="pull-right"><a data-toggle="collapse" href="#add_feat_check_list">
            <i class="glyphicon glyphicon-chevron-down"></i></a></span>
            {% if user.is_staff %}
              {% if check %}
                  <a title="Edit Checklist" class="btn btn-primary pull-right"
                    href="{% url 'complete_checklist' eng.id %}">
                      <span class="fa fa-edit"></span></a>
              {% else %}
                  <a title="Complete Check List" class="btn btn-sm btn-primary pull-right"
                    href="{% url 'complete_checklist' eng.id %}">
                      <span class="fa fa-edit"></span></a></a>
              {% endif %}
            {% endif %}
            
          </h4>
        </div>
        <div id="add_feat_check_list" class="panel-body collapse">
          {% if check %}
            <div class="panel panel-default">
              <div class="table-responsive">
                <table class="tablesorter-bootstrap table table-condensed table-striped">
                  <thead>
                    <tr>
                      <th>Session</th>
                      <th>Encryption</th>
                      <th>Configuration</th>
                      <th>Authentication</th>
                      <th>Authorization</th>
                      <th>Data Input</th>
                      <th>Sensitive Data</th>
                      <th>Other</th>
                    </tr>
                  </thead>
                  <tbody>
                    <tr>
                      <td><span
                        class="label label-{{ check.session_management|checklist_status }}">{{ check.session_management }}</span>
                      </td>
                      <td><span
                        class="label label-{{ check.encryption_crypto|checklist_status }}">{{ check.encryption_crypto }}</span>
                      </td>
                      <td><span
                        class="label label-{{ check.configuration_management|checklist_status }}">{{ check.configuration_management }}</span>
                      </td>
                      <td><span
                        class="label label-{{ check.authentication|checklist_status }}">{{ check.authentication }}</span>
                      </td>
                      <td><span
                        class="label label-{{ check.authorization_and_access_control|checklist_status }}">{{ check.authorization_and_access_control }}</span>
                      </td>
                      <td><span
                        class="label label-{{ check.data_input_sanitization_validation|checklist_status }}">{{ check.data_input_sanitization_validation }}</span>
                      </td>
                      <td><span
                        class="label label-{{ check.sensitive_data|checklist_status }}">{{ check.sensitive_data }}</span>
                      </td>
                      <td><span
                        class="label label-{{ check.other|checklist_status }}">{{ check.other }}</span>
                      </td>
                    </tr>
                  </tbody>
                </table>
              </div>
            </div>
          {% else %}
            <div class="panel panel-default">
              <div class="panel-body">
                <small class="text-muted"><em>Checklist has not been completed.</em></small>
              </div>
            </div>
          {% endif %}
        </div>
      </div>
    {% endif %}

    <div class="panel panel-default">

      <div class="panel-heading">
        <h4>Questionnaires<span class="pull-right">
          <a data-toggle="collapse" href="#add_feat_survey">
            <i class="glyphicon glyphicon-chevron-down"></i></a></span>
            {% add_surveys eng %}
        </h4>
      </div>

      <div id="add_feat_survey" class="panel-body collapse">
        <div class="row">
          <div class="col-md-12">
            <div class="panel panel-default">
              {% show_surveys eng users %}
            </div>
          </div>
          <div class="modal fade" id="shareSurveyModal" tabindex="-1" role="dialog" aria-labelledby="shareSurveyModalLabel">
            <div class="modal-dialog" role="document">
              <div class="modal-content">
                <div class="modal-header">
                  <button type="button" class="close" data-dismiss="modal" aria-label="Close"><span
                          aria-hidden="true">&times;</span></button>
                  <h4 class="modal-title" id="shareSurveyModalLabel">Share Questionnaire Link</h4>
                </div>
                <div class="modal-body">
                  <p id="surveyURL"></p>
                  <div class="alert alert-info" role="alert">
                      <b>Note:</b> Only users that are authorized for {{ eng.product}} will be allowed to answer
                      this questionnaire.
                  </div>
                </div>
                <div class="modal-footer">
                    <button type="button" class="btn btn-primary" data-dismiss="modal">Close</button>
                </div>
              </div>
            </div>
          </div>
        </div>
      </div>

    </div>

  </div>
>>>>>>> 6ff8a0d1
</div> 

<!-- Sidebar -->
</div>
<div class="col-md-4">
  <div class="panel panel-default-secondary">
    <div class="panel-heading">
      <h3 class="panel-title"><span class="fa fa-info-circle fa-fw" aria-hidden="true"></span> {% if eng.name %}
          {{ eng.name }}
      {% else %}
          Engagement for <a href="{% url 'view_product' eng.product.id %}">{{ eng.product }}</a>
      {% endif %}
      {% if eng.version %}
          <sup>
                <a target="_blank" class="tag-label tag-version" data-toggle="tooltip" data-placement="bottom" title="Product Version: {{ eng.version }}">
                {{ eng.version }}</a>
          </sup>
      {% endif %}
      {% if eng.tags %}
          <sup>
              {% for tag in eng.tags %}
              <a title="Search {{ tag }}" class="tag-label tag-color" href="{% url 'simple_search' %}?query={{ tag }}">{{ tag }}</a>
              {% endfor %}
          </sup>
      {% endif %}
      </h3>
    </div>
    <div class="table-responsive">
      <table class="table table-striped">
        <tbody>
          <tr>
            <td style="width: 150px;"><strong>Status</strong></td>
            <td>
              {% if eng.status == "Blocked" %}
              <em class="text-danger">
              {% elif eng.status == "On Hold" %}
              <em class="text-warning">
              {% else %}
              <em>
              {% endif %}
              {{ eng.status }}
            </em>
            </td>
          </tr>
          <tr>
            <td><strong>Dates</strong></td>
            <td><a target="#" data-toggle="tooltip" data-placement="bottom" title="{{ eng.target_start|date:"l, jS F Y" }} - {{ eng.target_end|date:"l, jS F Y" }}">
            {{ eng.target_start|date:"jS F" }} - {{ eng.target_end|date:"jS F" }}
          </a></td>
          </tr>
          <tr>
            <td><strong>Length</strong></td>
            <td>{{ eng.target_start|datediff_time:eng.target_end }}
              {% if eng.is_overdue and eng.status != 'Completed'%}
              <sup>
                <div class="tag-label warning-color">
                  {{ eng.target_end|overdue }} overdue
                </div>
              </sup>
              {% endif %}
            </td>
          </tr>
          <tr>
            <td><strong>
              {% if eng.engagement_type == "Interactive" %}Lead{% else %}Service Account {% endif %}</strong></td>
            <td>{% if eng.lead.get_full_name and eng.lead.get_full_name.strip %}
                {{ eng.lead.get_full_name }}
            {% elif eng.lead %}
                {{ eng.lead }}
            {% else %}
                None Assigned
            {% endif %}</td>
          </tr>
          <tr>
            <td><strong>Tracker</strong></td>
            <td>
              {% if eng.tracker %}
                <a target="_blank" data-toggle="tooltip" data-placement="top" title="{{ eng.tracker }}" href="{{ eng.tracker }}" alt="Development epic or ticket for development requirements.">
                <i class="fa fa-external-link"></i> {{ eng.tracker|last_value }}</a>
              {% else %}
                {{ eng.tracker|notspecified}}
              {% endif %}
            </td>
          </tr>
          <tr>
            <td><strong>Repo</strong></td>
            <td>
              {% if eng.source_code_management_uri %}
                <a target="_blank" data-toggle="tooltip" data-placement="top" title="{{ eng.source_code_management_uri }}" href="{{ eng.source_code_management_uri }}">
                  <i class="fa fa-external-link"></i> {{ eng.source_code_management_uri|last_value }}
                </a>
              {% else %}
                {{ eng.source_code_management_uri|notspecified}}
              {% endif %}
            </td>
          </tr>
          {% if jissue and jconf %}
          <tr>
            <td><strong>Jira</strong></td>
            <td><a href="{{ jconf.url }}/browse/{{ jissue.jira_key }}" target="_blank"><i class="fa fa-external-link"></i> Jira Epic</a></td>
          </tr>
          {% endif %}
          <tr>
            <td><strong>Updated</strong></td>
            <td><a target="_blank" data-toggle="tooltip" data-placement="bottom" title="{{ eng.updated|default_if_none:"" }}">
            {{ eng.updated|naturaltime|default_if_none:"" }}</a></td>
          </tr>
          <tr>
            <td><strong>Created</strong></td>
            <td><a target="_blank" data-toggle="tooltip" data-placement="bottom" title="{{ eng.created|default_if_none:"" }}">
            {{ eng.created|naturaltime|default_if_none:"" }}</a></td>
          </tr>

        </tbody>
      </table>
    </div>
  </div>
  {% if eng.engagement_type == "CI/CD" %}
  <div>
    <div class="panel panel-default-secondary">
      <div class="panel-heading">
        <h3 class="panel-title"><span class="fa fa-server" aria-hidden="true"></span>
          CI/CD Engagement Details
      </h3>
      </div>
      <div class="table-responsive">
        <table class="table table-striped">
          <tbody>
            <tr>
              <td style="width: 150px;"><strong>Build ID</strong></td>
              <td>{{ eng.build_id|notspecified }}</td>
            </tr>
            <tr>
              <td><strong>Commit Hash</strong></td>
              <td>{{ eng.commit_hash|notspecified|truncatechars_html:13 }}</td>
            </tr>
            <tr>
              <td><strong>Branch/Tag</strong></td>
              <td>{{ eng.branch_tag|notspecified }}</td>
            </tr>
            <tr>
              <td><strong>Orchestration</strong></td>
              <td>{% if eng.orchestration_engine.id %}
                  <a href="{% url 'edit_tool_config' eng.orchestration_engine.id %}">{{ eng.orchestration_engine.name }}</a>
                  {% else %}
                    {{ eng.orchestration_engine.name|notspecified }}
                  {% endif %}
              </td>
            </tr>
            <tr>
              <td><strong>SCM Server</strong></td>
              <td>{% if eng.source_code_management_server.id %}
                <a href="{% url 'edit_tool_config' eng.source_code_management_server.id %}">{{ eng.source_code_management_server.name }}</a>
                {% else %}
                  {{ eng.source_code_management_server.name|notspecified }}
                {% endif %}
              </td>
            </tr>
            <tr>
              <td><strong>Build Server</strong></td>
              <td>{% if eng.build_server.id %}
                <a href="{% url 'edit_tool_config' eng.build_server.id %}">{{ eng.build_server.name }}</a>
                {% else %}
                  {{ eng.build_server.name|notspecified }}
                {% endif %}
              </td>
            </tr>
          </tbody>
        </table>
      </div>
    </div>
</div>
{% endif %}
  <div>
    <div class="panel panel-default-secondary">
      <div class="panel-heading">
        <h4><span class="fa fa-key" aria-hidden="true"></span>
          Credentials
        {% if creds %}
          <a title="Add New Credential" class="pull-right btn btn-sm btn-primary"
             href="{% url 'new_cred_product_engagement' eng.id %}"><span class="fa fa-plus"></span></a>
        {% endif %}
      </h4>
      </div>
      <div class="table-responsive">
        <table class="table table-striped">
          <thead>
          <tr>
            <th>Name</th>
            <th></th>
            <th>Username</th>
          </tr>
          </thead>
          <tbody>
            {% if creds %}
            <tr><td colspan="3">
              <small class="text-muted"><em>
                {% if cred_eng %}
                Credentials Configured for this <strong>Engagement</strong>
                {% else %}
                No Credentials Configured for this <strong>Engagement</strong>
                {% endif %}
              </em></small></td>
            </tr>
            {% endif %}
            {% for cred in cred_eng %}
                <tr>
                  <td>
                      <a href="{% url 'view_cred_product_engagement' cred.engagement.id cred.id  %}">{{ cred.cred_id.name }}</a>
                  </td>
                  <td>
                    <ul>
                     <li class="dropdown" style="list-style:none;">
                           <a href="#" class="dropdown-toggle" data-toggle="dropdown">&nbsp;<b class="fa fa-ellipsis-v"></b>&nbsp;</a>
                           <ul class="dropdown-menu">
                             <li>
                               <a class="" href="{% url 'view_cred_product_engagement' cred.engagement.id cred.id %}">
                                 View</a>
                            </li>
                            <li>
                               <a class="" href="{% url 'delete_cred_engagement' cred.engagement.id cred.id %}">
                                 Delete</a>
                            </li>
                           </ul>
                         </li>
                     </ul>
                  </td>
                  <td>{{ cred.cred_id.username }}</td>
                </tr>
            {% endfor %}
            <tr><td colspan="3">
              <small class="text-muted"><em>
                {% if creds %}
                Credentials Configured for this <strong>Product</strong>
                {% else %}
                No Credentials Configured for this <strong>Product</strong>
                {% endif %}
              </em></small></td>
            </tr>
            {% for cred in creds %}
                <tr>
                  <td>
                      <a href="{% url 'view_cred_product' cred.product.id cred.id  %}">{{ cred.cred_id.name }}</a>
                  </td>
                  <td>
                    <ul>
                     <li class="dropdown" style="list-style:none;">
                           <a href="#" class="dropdown-toggle" data-toggle="dropdown">&nbsp;<b class="fa fa-ellipsis-v"></b>&nbsp;</a>
                           <ul class="dropdown-menu">
                             <li>
                               <a class="" href="{% url 'view_cred_product' cred.product.id cred.id %}">
                                 View</a>
                            </li>
                           </ul>
                         </li>
                     </ul>
                  </td>
                  <td>{{ cred.cred_id.username }}</td>
                </tr>
            {% endfor %}
          </tbody>
        </table>
      </div>
    </div>
</div>

</div>
</div>

<div class="protip">
    <i class="fa fa-lightbulb-o"></i> <strong>ProTip!</strong> Type <kbd>e</kbd> to edit this engagement. Type <kbd>i</kbd> to import scan results or <kbd>a</kbd> to add tests.
 </div>
{% endblock %}
{% block postscript %}
    <script type="text/javascript" src="{% static "jquery-highlight/jquery.highlight.js" %}"></script>
    <script type="application/javascript" src="{% static "jquery.hotkeys/jquery.hotkeys.js" %}"></script>
        <script type="text/javascript">
        $(function () {
            $(document).on('keypress', null, 'e', function () {
              window.location.assign('{% url 'edit_engagement' eng.id %}');
            });

            $(document).on('keypress', null, 'a', function () {
                window.location.assign('{% url 'add_tests' eng.id %}');
            });

            $(document).on('keypress', null, 'i', function () {
                window.location.assign('{% url 'import_scan_results' eng.id %}');
            });

            $("a[data-toggle='collapse']").on('click', function () {
                var i = $($(this).find('i').get(0));
                i.toggleClass('glyphicon-chevron-up').toggleClass('glyphicon-chevron-down');
            });

            $(document).ready(function(){
              $('[data-toggle="tooltip"]').tooltip();
            });
            //Ensures dropdown has proper zindex
            $('.table-responsive').on('show.bs.dropdown', function () {
              $('.table-responsive').css( "overflow", "inherit" );
            });

            $('.table-responsive').on('hide.bs.dropdown', function () {
              $('.table-responsive').css( "overflow", "auto" );
            })
            if (document.referrer.indexOf('simple_search') > 0) {
                var terms = '';
                if ($.cookie('highlight')) {
                    terms = $.cookie('highlight').split(' ');

                    for (var i = 0; i < terms.length; i++) {
                        $('body').highlight(terms[i]);
                    }
                }

                $('input#simple_search').val(terms);
            }

            $('#shareSurveyModal').on('show.bs.modal', function (event) {
            var button = $(event.relatedTarget) // Button that triggered the modal
            var path = button.data('whatever') // Extract info from data-* attributes
            // If necessary, you could initiate an AJAX request here (and then do the updating in a callback).
            // Update the modal's content. We'll use jQuery here, but you could use a data binding library or other methods instead.
            var modal = $(this)
            var http = location.protocol;
            var slashes = http.concat("//");
            var host = slashes.concat(window.location.host);
            modal.find('p#surveyURL').text('Questionnaire URL: ' + host + path)
            })
        });
    </script>
{% endblock %}<|MERGE_RESOLUTION|>--- conflicted
+++ resolved
@@ -384,245 +384,6 @@
     </div>
 
 </div>
-<<<<<<< HEAD
-
-<div class="panel panel-default">
-  <div class="panel-heading">
-    <h4>Additional Features<span class="pull-right"><a data-toggle="collapse" href="#add_feat">
-      <i class="glyphicon glyphicon-chevron-down"></i></a></span></h4>
-  </div>
-  
-  <div id="add_feat" class="panel-body collapse">
-    
-    {% if eng.engagement_type == "Interactive" %}
-      <div class="panel panel-default">
-        <div class="panel-heading">
-          <h4> Check List<span class="pull-right"><a data-toggle="collapse" href="#add_feat_check_list">
-            <i class="glyphicon glyphicon-chevron-down"></i></a></span>
-            {% if user.is_staff %}
-              {% if check %}
-                  <a title="Edit Checklist" class="btn btn-primary pull-right"
-                    href="{% url 'complete_checklist' eng.id %}">
-                      <span class="fa fa-edit"></span></a>
-              {% else %}
-                  <a title="Complete Check List" class="btn btn-sm btn-primary pull-right"
-                    href="{% url 'complete_checklist' eng.id %}">
-                      <span class="fa fa-edit"></span></a></a>
-              {% endif %}
-            {% endif %}
-          </h4>
-        </div>
-
-        <div id="add_feat_check_list" class="panel-body collapse">
-          {% if check %}
-            <div class="panel panel-default">
-              <div class="table-responsive">
-                <table class="tablesorter-bootstrap table table-condensed table-striped">
-                  <thead>
-                    <tr>
-                      <th>Session</th>
-                      <th>Encryption</th>
-                      <th>Configuration</th>
-                      <th>Authentication</th>
-                      <th>Authorization</th>
-                      <th>Data Input</th>
-                      <th>Sensitive Data</th>
-                      <th>Other</th>
-                    </tr>
-                  </thead>
-                  <tbody>
-                    <tr>
-                      <td><span
-                        class="label label-{{ check.session_management|checklist_status }}">{{ check.session_management }}</span>
-                      </td>
-                      <td><span
-                        class="label label-{{ check.encryption_crypto|checklist_status }}">{{ check.encryption_crypto }}</span>
-                      </td>
-                      <td><span
-                        class="label label-{{ check.configuration_management|checklist_status }}">{{ check.configuration_management }}</span>
-                      </td>
-                      <td><span
-                        class="label label-{{ check.authentication|checklist_status }}">{{ check.authentication }}</span>
-                      </td>
-                      <td><span
-                        class="label label-{{ check.authorization_and_access_control|checklist_status }}">{{ check.authorization_and_access_control }}</span>
-                      </td>
-                      <td><span
-                        class="label label-{{ check.data_input_sanitization_validation|checklist_status }}">{{ check.data_input_sanitization_validation }}</span>
-                      </td>
-                      <td><span
-                        class="label label-{{ check.sensitive_data|checklist_status }}">{{ check.sensitive_data }}</span>
-                      </td>
-                      <td><span
-                        class="label label-{{ check.other|checklist_status }}">{{ check.other }}</span>
-                      </td>
-                    </tr>
-                  </tbody>
-                </table>
-              </div>
-            </div>
-          {% else %}
-            <div class="panel panel-default">
-              <div class="panel-body">
-                <small class="text-muted"><em>Checklist has not been completed.</em></small>
-              </div>
-            </div>
-          {% endif %}
-        </div>
-      </div>
-    {% endif %}
-
-    <div class="panel panel-default">
-
-      <div class="panel-heading">
-        <h4>Surveys<span class="pull-right">
-          <a data-toggle="collapse" href="#add_feat_survey">
-            <i class="glyphicon glyphicon-chevron-down"></i></a></span>
-            {% add_surveys eng %}
-        </h4>
-      </div>
-      
-      <div id="add_feat_survey" class="panel-body collapse">
-        <div class="row">
-          <div class="col-md-12">
-            <div class="panel panel-default">
-              {% show_surveys eng users %}
-            </div>
-          </div>
-          <div class="modal fade" id="shareSurveyModal" tabindex="-1" role="dialog" aria-labelledby="shareSurveyModalLabel">
-            <div class="modal-dialog" role="document">
-              <div class="modal-content">
-                <div class="modal-header">
-                  <button type="button" class="close" data-dismiss="modal" aria-label="Close"><span
-                          aria-hidden="true">&times;</span></button>
-                  <h4 class="modal-title" id="shareSurveyModalLabel">Share Survey Link</h4>
-                </div>
-                <div class="modal-body">
-                  <p id="surveyURL"></p>
-                  <div class="alert alert-info" role="alert">
-                      <b>Note:</b> Only users that are authorized for {{ eng.product}} will be allowed to answer
-                      this survey.
-                  </div>
-                </div>
-                <div class="modal-footer">
-                    <button type="button" class="btn btn-primary" data-dismiss="modal">Close</button>
-                </div>
-              </div>
-            </div>
-          </div>
-        </div>
-      </div>
-
-    </div>
-
-    <div class="panel panel-default">
-
-      <div class="panel-heading">
-        <h4>Notes<span class="pull-right">
-          <a data-toggle="collapse" href="#add_feat_notes">
-            <i class="glyphicon glyphicon-chevron-down"></i></a></span>
-        </h4>
-      </div>
-      
-      <div id="add_feat_notes" class="panel-body collapse">
-        <form class="form-horizontal" action="" method="post">{% csrf_token %}
-          {% include "dojo/form_fields.html" with form=form %}
-          <div class="form-group">
-              <div class="col-sm-offset-2 col-sm-10">
-                  <input class="btn btn-primary" type="submit" value="Add Note"/>
-              </div>
-          </div>
-        </form>
-
-        <div class="panel panel-default">
-          <div class="panel-heading">
-            <h4>Note Log<span class="pull-right">
-              <a data-toggle="collapse" href="#add_feat_note_log">
-                <i class="glyphicon glyphicon-chevron-{% if notes %}up{%else%}down{%endif%}"></i></a></span>
-            </h4>
-          </div>
-          <div id="add_feat_note_log" class="panel-body collapse {% if notes %}in{%endif%}">
-            {% for note in notes %}
-              <div>
-                <div class="panel panel-default">
-                  <div class="panel-comments">
-                      {% if user.username == note.author.username and user.is_staff or user.is_superuser %}
-                      <div class="pull-right">
-                        <form method="post" action="{% url 'delete_note' note.id 'engagement' eng.id %}">
-                            {% csrf_token %}
-                            <input type="hidden" aria-label="id" name="id" value="{{note.id}}" id="id_id" />
-                            <button type="submit" aria-label="Delete Note" class="btn-delete">
-                              <i class="fa fa-trash"></i>
-                            </button>
-                        </form>
-                      </div>
-                      {% endif %}
-                      {% if user.username == note.author.username or user.is_staff %}
-                        <div class="pull-right">
-                          <form method="get" action="{% url 'edit_note' note.id 'engagement' eng.id %}">
-                              {% csrf_token %}
-                              <input type="hidden" aria-label="id" name="id" value="{{note.id}}" id="id_id" />
-                              <button type="submit" aria-label="Edit Note" class="btn-edit">
-                                <i class="fa fa-edit"></i>
-                              </button>
-                          </form>
-                        </div>
-                      {% endif %}
-                      {% if user.is_staff %}
-                        <div class="pull-right">
-                          <form method="get" action="{% url 'note_history' note.id 'engagement' eng.id %}">
-                              {% csrf_token %}
-                              <input type="hidden" aria-label="id" name="id" value="{{note.id}}" id="id_id" />
-                              <button type="submit" aria-label="history" class="btn-history">
-                                <i class="fa fa-history"></i>
-                              </button>
-                          </form>
-                        </div>
-                      {% endif %}
-                      
-                      <div class="row-sm-2">
-                        <strong>{{ note.author.username }}</strong>
-                        <span class="text-muted">commented {{ note.date }}</span>
-                      </div>
-                      {% if note.edited %}
-                        <div class="row-sm-2">
-                          <strong>{{ note.editor.username }}</strong>
-                          <span class="text-muted">edited {{ note.edit_time }}</span>
-                        </div>
-                      {% endif %}
-                      {% if note.private %}
-                        <div class="row-sm-2">
-                          <span class="text-muted">(will not appear in report)</span>
-                        </div>
-                      {% endif %} 
-                  </div>
-                  <div class="panel-body">
-                    {% if note.note_type != None %}
-                      <strong>Note type : {{ note.note_type }}</strong>
-                      <br><br>
-                    {% endif %}
-                    {{ note|linebreaks }}
-                  </div>
-                </div>
-              </div>
-            {% endfor %}
-          </div>
-        </div>
-        
-      </div>
-      
-
-    </div>
-
-
-  </div>
-
-
-
-  
-
-
-=======
 
 <div class="panel panel-default">
   <div class="panel-heading">
@@ -753,8 +514,105 @@
 
     </div>
 
+    <div class="panel panel-default">
+
+      <div class="panel-heading">
+        <h4>Notes<span class="pull-right">
+          <a data-toggle="collapse" href="#add_feat_notes">
+            <i class="glyphicon glyphicon-chevron-down"></i></a></span>
+        </h4>
+      </div>
+      
+      <div id="add_feat_notes" class="panel-body collapse">
+        <form class="form-horizontal" action="" method="post">{% csrf_token %}
+          {% include "dojo/form_fields.html" with form=form %}
+          <div class="form-group">
+              <div class="col-sm-offset-2 col-sm-10">
+                  <input class="btn btn-primary" type="submit" value="Add Note"/>
+              </div>
+          </div>
+        </form>
+
+        <div class="panel panel-default">
+          <div class="panel-heading">
+            <h4>Note Log<span class="pull-right">
+              <a data-toggle="collapse" href="#add_feat_note_log">
+                <i class="glyphicon glyphicon-chevron-{% if notes %}up{%else%}down{%endif%}"></i></a></span>
+            </h4>
+          </div>
+          <div id="add_feat_note_log" class="panel-body collapse {% if notes %}in{%endif%}">
+            {% for note in notes %}
+              <div>
+                <div class="panel panel-default">
+                  <div class="panel-comments">
+                      {% if user.username == note.author.username and user.is_staff or user.is_superuser %}
+                      <div class="pull-right">
+                        <form method="post" action="{% url 'delete_note' note.id 'engagement' eng.id %}">
+                            {% csrf_token %}
+                            <input type="hidden" aria-label="id" name="id" value="{{note.id}}" id="id_id" />
+                            <button type="submit" aria-label="Delete Note" class="btn-delete">
+                              <i class="fa fa-trash"></i>
+                            </button>
+                        </form>
+                      </div>
+                      {% endif %}
+                      {% if user.username == note.author.username or user.is_staff %}
+                        <div class="pull-right">
+                          <form method="get" action="{% url 'edit_note' note.id 'engagement' eng.id %}">
+                              {% csrf_token %}
+                              <input type="hidden" aria-label="id" name="id" value="{{note.id}}" id="id_id" />
+                              <button type="submit" aria-label="Edit Note" class="btn-edit">
+                                <i class="fa fa-edit"></i>
+                              </button>
+                          </form>
+                        </div>
+                      {% endif %}
+                      {% if user.is_staff %}
+                        <div class="pull-right">
+                          <form method="get" action="{% url 'note_history' note.id 'engagement' eng.id %}">
+                              {% csrf_token %}
+                              <input type="hidden" aria-label="id" name="id" value="{{note.id}}" id="id_id" />
+                              <button type="submit" aria-label="history" class="btn-history">
+                                <i class="fa fa-history"></i>
+                              </button>
+                          </form>
+                        </div>
+                      {% endif %}
+                      
+                      <div class="row-sm-2">
+                        <strong>{{ note.author.username }}</strong>
+                        <span class="text-muted">commented {{ note.date }}</span>
+                      </div>
+                      {% if note.edited %}
+                        <div class="row-sm-2">
+                          <strong>{{ note.editor.username }}</strong>
+                          <span class="text-muted">edited {{ note.edit_time }}</span>
+                        </div>
+                      {% endif %}
+                      {% if note.private %}
+                        <div class="row-sm-2">
+                          <span class="text-muted">(will not appear in report)</span>
+                        </div>
+                      {% endif %} 
+                  </div>
+                  <div class="panel-body">
+                    {% if note.note_type != None %}
+                      <strong>Note type : {{ note.note_type }}</strong>
+                      <br><br>
+                    {% endif %}
+                    {{ note|linebreaks }}
+                  </div>
+                </div>
+              </div>
+            {% endfor %}
+          </div>
+        </div>
+        
+      </div>
+      
+    </div>
+
   </div>
->>>>>>> 6ff8a0d1
 </div> 
 
 <!-- Sidebar -->
