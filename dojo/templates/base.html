--- conflicted
+++ resolved
@@ -571,47 +571,6 @@
                                         </li>
                                     {% endblock %}
 
-<<<<<<< HEAD
-                                    </ul>
-                                    <!-- /.nav-second-level -->
-                                </li>
-                            {% endif %}
-                            {% endif %}
-                                <li id="menu_configuration">
-				                    <a href="#" aria-expanded="false" aria-label="Configuration">
-                                        <i class="fa fa-cog fa-fw"></i>
-                                        <span>Configuration</span>
-                                    </a>
-                                    <ul class="nav nav-second-level">
-                                        {% if "dojo.change_announcementbanner"|has_configuration_permission:"superuser" %}
-                                        <li><a href="{% url 'configure_announcement_banner' %}">Announcement Banner</a></li>
-                                        {% endif %}
-                                        {% if system_settings.enable_credentials and "dojo.view_cred_user"|has_configuration_permission:"superuser" %}
-                                        <li><a href="{% url 'cred' %}">Credential Manager </a></li>
-                                        {% endif %}
-                                        {% if system_settings.enable_github  and "dojo.view_github_conf"|has_configuration_permission:"superuser"%}
-                                        <li><a href="{% url 'github' %}">GitHub </a></li>
-                                        {% endif %}
-                                        {% if system_settings.enable_google_sheets and "dojo.change_google_sheet"|has_configuration_permission:"superuser" %}
-                                        <li><a href="{% url 'configure_google_sheets' %}">Google Sheets Sync</a></li>
-                                        {% endif %}
-                                        {% if system_settings.enable_jira and "dojo.view_jira_instance"|has_configuration_permission:"superuser" %}
-                                        <li><a href="{% url 'jira' %}">JIRA </a></li>
-                                        {% endif %}
-                                        {% if "dojo.change_bannerconf"|has_configuration_permission:"superuser" %}
-                                        <li><a href="{% url 'configure_banner' %}">Login Banner</a></li>
-                                        {% endif %}
-                                        {% if "dojo.view_note_type"|has_configuration_permission:"superuser" %}
-                                        <li><a href="{% url 'note_type' %}">Note Types </a></li>
-                                        {% endif %}
-                                        <li><a href="{% url 'notifications' %}">Notifications</a></li>
-                                        <li><a href="{% url 'regulations' %}">Regulations </a></li>
-                                        {% if system_settings.enable_rules_framework and "dojo.view_rule"|has_configuration_permission:"superuser" %}
-                                        <li><a href="{% url 'rules' %}">Rules Framework </a></li>
-                                        {% endif %}
-                                        {% if request.user.is_superuser %}
-                                        <li><a href="{% url 'system_settings' %}">System Settings </a></li>
-=======
                                     <li id="min-menu">
                                         <a href="#" id="minimize-menu" title="Expand/Collapse Menu" aria-label="Expand/Collapse Menu">
                                             <i id="nav-minimize-menu-li" class="fa fa-arrow-circle-right fa-fw"></i>
@@ -641,7 +600,6 @@
                                                 <sup><span class="fa fa-bookmark has-popover" data-trigger="hover" data-content="{{ benchmark|asvs_level }}"></span>
                                                 {{ benchmark.desired_level }}</sup>
                                             {% endfor %}
->>>>>>> b330acab
                                         {% endif %}
                                         {% with grade=product_tab.product|product_grade %}
                                             {% if grade %}
@@ -983,7 +941,114 @@
                                             </li>
                                         {% endif %}
                                     </ul>
-<<<<<<< HEAD
+                                </li>
+                            <li>
+                                <a href="{% url 'report_builder' %}" aria-expanded="false" aria-label="Reports">
+				                    <i class="fa fa-file-text-o fa-fw"></i>
+                                    <span>Reports</span>
+                                    <span class="glyphicon arrow"></span>
+                                </a>
+                                <!-- /.nav-second-level -->
+                            </li>
+                            <li>
+                                <a href="{% url 'metrics' %}?date=5&view=dashboard" aria-expanded="false" aria-label="Metrics">
+				                    <i class="fa fa-bar-chart fa-fw"></i>
+                                    <span>Metrics</span>
+                                    <span class="glyphicon arrow"></span>
+                                </a>
+                                <ul class="nav nav-second-level">
+                                    <li><a href="{% url 'metrics' %}?date=5&view=dashboard"> Metrics Dashboard </a></li>
+                                    <li><a href="{% url 'critical_product_metrics' %}"> Critical Product Metrics </a></li>
+                                    <li><a href="{% url 'metrics_product_type' %}"> Product Type Metrics </a></li>
+                                    <li><a href="{% url 'product_type_counts' %}"> Product Type Counts </a></li>
+                                    <li><a href="{% url 'simple_metrics' %}"> Simple Metrics </a></li>
+                                    <li><a href="{% url 'engineer_metrics' %}"> Engineer Metrics </a></li>
+                                </ul>
+                                <!-- /.nav-second-level -->
+                            </li>
+                            {% if "auth.view_user"|has_configuration_permission:"staff" or "auth.view_group"|has_configuration_permission:"staff" %}
+                                <li>
+                                    <a href="{% url 'users' %}" aria-disabled="true" aria-expanded="false" aria-label="Users">
+                                        <i class="fa fa-user fa-fw"></i>
+                                        <span>Users</span>
+                                        <span class="glyphicon arrow"></span>
+                                    </a>
+                                    <ul class="nav nav-second-level">
+                                        {% if "auth.view_user"|has_configuration_permission:"staff" %}
+                                        <li><a href="{% url 'users' %}"> Users </a></li>
+                                        {% endif %}
+                                        {% if "auth.view_group"|has_configuration_permission:"staff" %}
+                                        <li><a href="{% url 'groups' %}"> Groups </a></li>
+                                        {% endif %}
+                                    </ul>
+                                </li>
+                            {% endif %}
+                                <li>
+				                    <a href="{% url 'engagement_calendar' %}" aria-disabled="true" aria-expanded="false" aria-label="Calendar">
+                                        <i class="fa fa-calendar fa-fw"></i>
+                                        <span>Calendar</span>
+                                    </a>
+                                </li>
+                            {% if system_settings.enable_questionnaires %}
+                            {% if "dojo.view_engagement_survey"|has_configuration_permission:"staff" or "dojo.view_question"|has_configuration_permission:"staff" %}
+                                <li>
+                                    <a href="#"><i class="fa fa-hospital-o fa-fw"> </i> <span>Questionnaires</span><span
+                                            class="glyphicon arrow"></span></a>
+                                    <ul class="nav nav-second-level">
+                                        {% if "dojo.view_engagement_survey"|has_configuration_permission:"staff"  %}
+                                        <li><a href="{% url 'questionnaire' %}">All Questionnaires </a></li>
+                                        {% endif %}
+                                        {% if "dojo.view_question"|has_configuration_permission:"staff" %}
+                                        <li><a href="{% url 'questions' %}">All Questions </a></li>
+                                        {% endif %}
+
+                                    </ul>
+                                    <!-- /.nav-second-level -->
+                                </li>
+                            {% endif %}
+                            {% endif %}
+                                <li id="menu_configuration">
+				                    <a href="#" aria-expanded="false" aria-label="Configuration">
+                                        <i class="fa fa-cog fa-fw"></i>
+                                        <span>Configuration</span>
+                                    </a>
+                                    <ul class="nav nav-second-level">
+                                        {% if "dojo.change_announcementbanner"|has_configuration_permission:"superuser" %}
+                                        <li><a href="{% url 'configure_announcement_banner' %}">Announcement Banner</a></li>
+                                        {% endif %}
+                                        {% if system_settings.enable_credentials and "dojo.view_cred_user"|has_configuration_permission:"superuser" %}
+                                        <li><a href="{% url 'cred' %}">Credential Manager </a></li>
+                                        {% endif %}
+                                        {% if system_settings.enable_github  and "dojo.view_github_conf"|has_configuration_permission:"superuser"%}
+                                        <li><a href="{% url 'github' %}">GitHub </a></li>
+                                        {% endif %}
+                                        {% if system_settings.enable_google_sheets and "dojo.change_google_sheet"|has_configuration_permission:"superuser" %}
+                                        <li><a href="{% url 'configure_google_sheets' %}">Google Sheets Sync</a></li>
+                                        {% endif %}
+                                        {% if system_settings.enable_jira and "dojo.view_jira_instance"|has_configuration_permission:"superuser" %}
+                                        <li><a href="{% url 'jira' %}">JIRA </a></li>
+                                        {% endif %}
+                                        {% if "dojo.change_bannerconf"|has_configuration_permission:"superuser" %}
+                                        <li><a href="{% url 'configure_banner' %}">Login Banner</a></li>
+                                        {% endif %}
+                                        {% if "dojo.view_note_type"|has_configuration_permission:"superuser" %}
+                                        <li><a href="{% url 'note_type' %}">Note Types </a></li>
+                                        {% endif %}
+                                        <li><a href="{% url 'notifications' %}">Notifications</a></li>
+                                        <li><a href="{% url 'regulations' %}">Regulations </a></li>
+                                        {% if system_settings.enable_rules_framework and "dojo.view_rule"|has_configuration_permission:"superuser" %}
+                                        <li><a href="{% url 'rules' %}">Rules Framework </a></li>
+                                        {% endif %}
+                                        {% if request.user.is_superuser %}
+                                        <li><a href="{% url 'system_settings' %}">System Settings </a></li>
+                                        {% endif %}
+                                        {% if "dojo.view_tool_configuration"|has_configuration_permission:"superuser" %}
+                                        <li><a href="{% url 'tool_config' %}">Tool Configuration </a></li>
+                                        {% endif %}
+                                        {% if "dojo.view_tool_type"|has_configuration_permission:"superuser" %}
+                                        <li><a href="{% url 'tool_type' %}">Tool Type </a></li>
+                                        {% endif %}
+                                    </ul>
                                 </li>
                         {% endblock %}
 
@@ -1242,9 +1307,6 @@
                                 <button type="button" class="close" data-dismiss="alert" aria-label="Close"><span
                                         aria-hidden="true">&times;</span></button>
                                 {{ message }}
-=======
-                                </div>
->>>>>>> b330acab
                             </div>
                         {% else %}
                             <div class="row hidden-xs">
