{% load navigation_tags %}
{% load display_tags %}
{% load authorization_tags %}
{% load i18n %}
{% load static %}
<!DOCTYPE html>
<html lang="en">

<head>

    <meta charset="utf-8">
    <meta http-equiv="X-UA-Compatible" content="IE=edge">
    <meta name="viewport" content="width=device-width, initial-scale=1">
    <meta name="description" content="">
    <meta name="author" content="">
    <title>
        {% if request.session.dojo_breadcrumbs and not product_tab.tab %}
            {% with request.session.dojo_breadcrumbs|last as last %}
                {{ last.title }} |
            {% endwith %}
        {% elif product_tab.title %}
          {{ product_tab.title }} |
        {% endif %}
        DefectDojo
    </title>
    {% block add_css_before %}
    {% endblock %}

    <!-- jQuery -->
    <script src="{% static "jquery/dist/jquery.js" %}"></script>
    <!--  jQuery UI -->
    <script src="{% static "components-jqueryui/jquery-ui.min.js" %}"></script>
    <!-- Bootstrap Core JavaScript -->
    <script src="{% static "bootstrap/dist/js/bootstrap.min.js" %}"></script>
    <!-- Bootstrap Select -->
    <script src="{% static "bootstrap-select/dist/js/bootstrap-select.min.js" %}"></script>

    <!-- Metis Menu Plugin JavaScript -->
    <script src="{% static "metismenu/dist/metisMenu.min.js" %}"></script>

    <script src="{% static "chosen-js/chosen.jquery.min.js" %}"></script>

    <!-- Custom Theme JavaScript -->
    <script src="{% static "startbootstrap-sb-admin-2/dist/js/sb-admin-2.js" %}"></script>
    <!-- Calendar JavaScript -->
    <script src="{% static "moment/min/moment.min.js" %}"></script>
    <script src="{% static "fullcalendar/dist/fullcalendar.min.js" %}"></script>
    <!-- jquery cookie -->
    <script src="{% static "jquery.cookie/jquery.cookie.js" %}"></script>
    <!-- DataTables Javascript -->
    <script src="{% static "datatables.net/js/jquery.dataTables.min.js" %}"></script>
    <script src="{% static "datatables.net-dt/js/dataTables.dataTables.min.js" %}"></script>
    <script src="{% static "datatables.net-bs/js/dataTables.bootstrap.min.js" %}"></script>
    <script src="{% static "datatables.net-buttons/js/dataTables.buttons.min.js" %}"></script>
    <script src="{% static "datatables.net-buttons/js/buttons.html5.min.js" %}"></script>
    <script src="{% static "datatables.net-buttons/js/buttons.colVis.min.js" %}"></script>
    <script src="{% static "datatables.net-buttons/js/buttons.print.min.js" %}"></script>
    <script src="{% static "datatables.net-buttons-bs/js/buttons.bootstrap.min.js" %}"></script>
    <script src="{% static "datatables.net-colreorder/js/dataTables.colReorder.min.js" %}"></script>

    <script src="{% static "pdfmake/build/pdfmake.min.js" %}"></script>
    <script src="{% static "pdfmake/build/vfs_fonts.js" %}"></script>

    <script src="{% static "jszip/dist/jszip.min.js" %}"></script>

    <!-- Bootstrap Core CSS -->
    <link href="{% static "bootstrap/dist/css/bootstrap.min.css" %}" rel="stylesheet">

    <!-- Bootstrap Select -->
    <link href="{% static "bootstrap-select/dist/css/bootstrap-select.min.css" %}" rel="stylesheet">

    <!-- MetisMenu CSS -->
    <link href="{% static "metismenu/dist/metisMenu.min.css" %}" rel="stylesheet">

    <!-- Custom CSS -->
    <link href="{% static "startbootstrap-sb-admin-2/dist/css/sb-admin-2.css" %}" rel="stylesheet">

    <!-- Custom Fonts -->
    <link href="{% static "font-awesome/css/font-awesome.min.css" %}" rel="stylesheet" type="text/css">

    {% block add_css %}
    {% endblock %}
    <link rel="stylesheet" href="{% static "components-jqueryui/themes/flick/jquery-ui.min.css" %}">
    <link rel="shortcut icon" href="{% static "dojo/img/favicon.ico" %}"/>
    <link rel="stylesheet" href="{% static "chosen-bootstrap/chosen.bootstrap.min.css" %}">
    <link rel="stylesheet" href="{% static "fullcalendar/dist/fullcalendar.min.css" %}">
    {% block dojo_css %}
        <link rel="stylesheet" href="{% static "dojo/css/dojo.css" %}">
    {% endblock %}
    <link rel="stylesheet" href="{% static "datatables.net-dt/css/jquery.dataTables.min.css" %}">
    {% comment %} <link rel="stylesheet" href="{% static "datatables.net-buttons-dt/css/buttons.dataTables.min.css" %}"> {% endcomment %}
    <link rel="stylesheet" href="{% static "datatables.net-bs/css/dataTables.bootstrap.min.css" %}">
    <link rel="stylesheet" href="{% static "datatables.net-buttons-bs/css/buttons.bootstrap.min.css" %}">

    <style>
        {% block add_styles %}
        {% endblock %}
    </style>
</head>
<body class="{% dojo_body_class %}">

<div id="wrapper">
    {% block navigation %}
        <!-- Navigation -->
        <nav class="navbar navbar-default navbar-fixed-top" role="navigation" style="margin-bottom: 0">
            <div class="navbar-header">
                <button type="button" class="navbar-toggle" data-toggle="collapse" data-target=".navbar-collapse">
                    <span class="sr-only">Toggle navigation</span>
                    <span class="icon-bar"></span>
                    <span class="icon-bar"></span>
                    <span class="icon-bar"></span>
                </button>
                <a class="navbar-brand" href="{% url 'home' %}">
                {% block header_logo %}
                    <img src="{% static "dojo/img/logo.png" %}" alt="DefectDojo Logo" width="240"/>
                {% endblock %}
                </a>

            </div>
            <!-- /.navbar-header -->

            <ul class="nav navbar-top-links navbar-right">
                {% if request.user.is_authenticated %}
                    <li>
                        <div class="custom-search-form">
                            <form id="custom_search_form" role="search" method="get" action="{% url 'simple_search' %}">
                                <div class="input-group">
                                    <input id="simple_search" label="simple_search" aria_label="simple_search" type="text" name="query" class="form-control"
                                        placeholder="{% trans "Search" %}..." value="{{clean_query}}">
                                    <span class="input-group-btn">
                                        <button id="simple_search_submit" class="btn btn-primary" type="submit" aria-label="Search">
                                            <i class="fa fa-search"></i>
                                        </button>
                                    </span>
                                </div>
                            </form>
                        </div>
                        <!-- /input-group -->
                    </li>
                    <li class="dropdown">
                        <a class="dropdown-toggle dropdown-toggle-alerts dropdown-toggle-h{{ alert_count }}" data-toggle="dropdown" href="#" aria-expanded="false" aria-label="{{ alert_count }} Alerts">
                            <i class="fa fa-bell fa-fw"></i>
                            <span id="alert_count" class="badge badge-count badge-count{{ alert_count }}">{{ alert_count }}</span>
                            <i class="fa fa-caret-down"></i>
                        </a>
                        <ul class="dropdown-menu dropdown-alerts">
                        </ul>
                        <!-- /.dropdown-alerts -->
                    </li>
                {% endif %}
                <li class="dropdown">
                    <a class="dropdown-toggle" data-toggle="dropdown" href="#" aria-expanded="false" aria-label="User Menu">
                        <i class="fa fa-user fa-fw"></i> <i class="fa fa-caret-down"></i>
                    </a>
                    <ul class="dropdown-menu dropdown-user">
                        {% block settings-dropdown-items %}
                            {% if request.user.is_authenticated %}
                                <li><a href="{% url 'view_profile' %}"><i
                                        class="fa fa-user fa-fw"></i> {{ request.user.username }}</a>
                                </li>
                                <li><a href="{% url 'api_v2_key' %}"><i class="fa fa-fw fa-key"></i>{% trans "API v2 Key" %}</a></li>
                            {% endif %}
                            <li>
                                <a href="{% url 'api_v2_schema' %}" target="_blank"><i class="fa fa-book fa-fw" title="OpenAPI v2 Docs"></i>{% trans "API v2 OpenAPI2 Docs" %}</a>
                            </li>
                            <li>
                                <a href="{% url 'swagger-ui_oa3' %}?docExpansion=none" target="_blank"><i class="fa fa-book fa-fw" title="OpenAPI v3 Docs"></i>{% trans "API v2 OpenAPI3 Docs" %}</a>
                            </li>
                            <li><a href="https://defectdojo.github.io/django-DefectDojo" target="_blank">
                                <i class="fa fa-question-circle fa-fw"></i>{% trans "Documentation" %}</a>
                            </li>
<<<<<<< HEAD
                            {% if user.is_staff and system_settings.enable_questionnaires %}
                                <li><a href="{% url 'questionnaire' %}"> <i class="fa fa-hospital-o fa-fw"> </i>{% trans "Questionnaires" %}</a></li>
                            {% endif %}
=======
>>>>>>> e3bfde9d
                        {% endblock %}
                        {% if request.user.is_authenticated %}
                            {% if SAML2_LOGOUT_URL != '' %}
                                <li><a href="{{ SAML2_LOGOUT_URL }}"><i class="fa fa-sign-out fa-fw"></i>{% trans "SAML Logout" %}</a></li>
                            {% endif %}
                            <li><a href="{% url 'logout' %}"><i class="fa fa-sign-out fa-fw"></i>{% trans "Logout" %}</a></li>
                        {% endif %}
                    </ul>
                    <!-- /.dropdown-user -->
                </li>
                <!-- /.dropdown -->
            </ul>
            <!-- /.navbar-top-links -->

            {% if request.user.is_authenticated %}
            <div class="navbar-default sidebar navbar-fixed-top" role="navigation">
                <div class="sidebar-nav navbar-collapse">
                    <ul class="nav" id="side-menu">
                        {% block sidebar-items %}
                            <li>
                                <a href="{% url 'dashboard' %}" aria-disabled="true" aria-expanded="false" aria-label="Dashboard">
                                    <i class="fa fa-dashboard fa-fw"></i>
                                    <span>{% trans "Dashboard" %}</span>
                                </a>
                            </li>
                            <li>
                                <a id="product-side-menu" href="{% url 'product' %}" aria-expanded="false" aria-label="Products">
                                    <i class="fa fa-list fa-fw"></i>
                                    <span>{% trans "Products" %}</span>
                                    <span class="glyphicon arrow"></span>
                                </a>
                                <ul class="nav nav-second-level">
                                    <li><a href="{% url 'product' %}">{% trans "All Products" %}</a></li>
                                    {% if request.user|can_add_product %}
                                        <li><a href="{% url 'new_product' %}">{% trans "Add Product" %}</a></li>
                                    {% endif %}
                                    <li><a href="{% url 'product_type' %}">{% trans "All Product Types" %}</a></li>
                                    {% if "Product_Type_Add"|has_global_permission %}
                                        <li><a id="pop-out-add-product-type" href="{% url 'add_product_type' %}">{% trans "Add Product Type" %}</a></li>
                                    {% endif %}
                                </ul>
                                <!-- /.nav-second-level -->
                            </li>
                            <li>
                                <a href="{% url 'engagement' %}" aria-expanded="false" aria-label="Engagements">
                                    <i class="fa fa-inbox fa-fw"></i>
                                    <span>{% trans "Engagements" %}</span>
                                    <span class="glyphicon arrow"></span>
                                </a>
                                <ul class="nav nav-second-level">
                                    <li><a href="{% url 'active_engagements' %}">{% trans "Active Engagements" %}</a></li>
                                    <li><a href="{% url 'all_engagements' %}">{% trans "All Engagements" %}</a></li>
                                    <li><a href="{% url 'engagements_all' %}">{% trans "Engagements by Product" %}</a></li>
                                    <li><a href="{% url 'test_type' %}">{% trans "Test Types" %}</a></li>
                                    <li><a href="{% url 'dev_env' %}">{% trans "Environments" %}</a></li>
                                </ul>
                                <!-- /.nav-second-level -->
                            </li>
                                <li>
                                    <a href="{% url 'open_findings' %}" aria-expanded="false" aria-label="Findings">
                                        <i class="fa fa-bug fa-fw"></i>
                                        <span>{% trans "Findings" %}</span>
                                        <span class="glyphicon arrow"></span>
                                    </a>
                                    <ul class="nav nav-second-level">
                                        <li>
                                            <a href="{% url 'open_findings' %}">{% trans "Open Findings" %}</a>
                                        </li>
                                        <li>
                                            <a href="{% url 'all_findings' %}">{% trans "All Findings" %}</a>
                                        </li>
                                        <li>
                                            <a href="{% url 'closed_findings' %}">{% trans "Closed Findings" %}</a>
                                        </li>
                                        <li>
                                            <a href="{% url 'accepted_findings' %}">{% trans "Risk Accepted Findings" %}</a>
                                        </li>
                                        {% if "dojo.view_finding_template"|has_configuration_permission:"staff" %}
                                        <li>
                                            <a href="{% url 'templates' %}">{% trans "Finding Templates" %}</a>
                                        </li>
                                        {% endif %}
                                    </ul>
                                    <!-- /.nav-second-level -->
                                </li>
                                <li>
                                    <a href="{% url 'components' %}" id="product_component_view" aria-expanded="false"  aria-label="Components">
                                        <i class="fa fa-th-large fa-fw"></i>
                                        <span>{% trans "Components" %}</span>
                                    </a>
                                    <ul class="nav nav-second-level">
                                        <li>
                                            <a href="{% url 'components' %}">{% trans "All Components" %}</a>
                                        </li>
                                    </ul>
                                </li>
                                <li>
                                    <a href="{% url 'endpoint' %}" aria-expanded="false" aria-label="Endpoints">
                                        <i class="fa fa-sitemap fa-fw"></i>
                                        <span>{% trans "Endpoints" %}</span>
                                        <span class="glyphicon arrow"></span>
                                    </a>
                                    <ul class="nav nav-second-level">
                                        <li>
                                            <a href="{% url 'endpoint' %}">{% trans "All Endpoints" %}</a>
                                        </li>
                                        <li>
                                            <a href="{% url 'endpoint_host' %}">{% trans "All Hosts" %}</a>
                                        </li>
                                        <li>
                                            <a href="{% url 'vulnerable_endpoints' %}">{% trans "Vulnerable Endpoints" %}</a>
                                        </li>
                                        <li>
                                            <a href="{% url 'vulnerable_endpoint_hosts' %}">{% trans "Vulnerable Hosts" %}</a>
                                        </li>
                                        {% if request.user.is_superuser %}
                                            <li>
                                                <a href="{% url 'endpoint_migrate' %}">{% trans "Migrate Endpoints" %}</a>
                                            </li>
                                        {% endif %}
                                    </ul>
                                </li>
                            <li>
                                <a href="{% url 'report_builder' %}" aria-expanded="false" aria-label="Reports">
				                    <i class="fa fa-file-text-o fa-fw"></i>
                                    <span>{% trans "Reports" %}</span>
                                    <span class="glyphicon arrow"></span>
                                </a>
                                <!-- /.nav-second-level -->
                            </li>
                            <li>
                                <a href="{% url 'metrics' %}?date=5&view=dashboard" aria-expanded="false" aria-label="Metrics">
				                    <i class="fa fa-bar-chart fa-fw"></i>
                                    <span>{% trans "Metrics" %}</span>
                                    <span class="glyphicon arrow"></span>
                                </a>
                                <ul class="nav nav-second-level">
                                    <li><a href="{% url 'metrics' %}?date=5&view=dashboard">{% trans "Metrics Dashboard" %}</a></li>
                                    <li><a href="{% url 'critical_product_metrics' %}">{% trans "Critical Product Metrics" %}</a></li>
                                    <li><a href="{% url 'metrics_product_type' %}">{% trans "Product Type Metrics" %}</a></li>
                                    <li><a href="{% url 'product_type_counts' %}">{% trans "Product Type Counts" %}</a></li>
                                    <li><a href="{% url 'simple_metrics' %}">{% trans "Simple Metrics" %}</a></li>
                                    <li><a href="{% url 'engineer_metrics' %}">{% trans "Engineer Metrics" %}</a></li>
                                </ul>
                                <!-- /.nav-second-level -->
                            </li>
                            {% if "auth.view_user"|has_configuration_permission:"staff" or "auth.view_group"|has_configuration_permission:"staff" %}
                                <li>
                                    <a href="{% url 'users' %}" aria-disabled="true" aria-expanded="false" aria-label="Users">
                                        <i class="fa fa-user fa-fw"></i>
                                        <span>{% trans "Users" %}</span>
                                        <span class="glyphicon arrow"></span>
                                    </a>
                                    <ul class="nav nav-second-level">
                                        {% if "auth.view_user"|has_configuration_permission:"staff" %}
                                        <li><a href="{% url 'users' %}">{% trans "Users" %}</a></li>
                                        {% endif %}
                                        {% if "auth.view_group"|has_configuration_permission:"staff" %}
                                        <li><a href="{% url 'groups' %}">{% trans "Groups" %}</a></li>
                                        {% endif %}
                                    </ul>
                                </li>
                            {% endif %}
                                <li>
				                    <a href="{% url 'engagement_calendar' %}" aria-disabled="true" aria-expanded="false" aria-label="Calendar">
                                        <i class="fa fa-calendar fa-fw"></i>
                                        <span>{% trans "Calendar" %}</span>
                                    </a>
                                </li>
                            {% if system_settings.enable_questionnaires %}
                            {% if "dojo.view_engagement_survey"|has_configuration_permission:"staff" or "dojo.view_question"|has_configuration_permission:"staff" %}
                                <li>
                                    <a href="#"><i class="fa fa-hospital-o fa-fw"> </i> <span>{% trans "Questionnaires" %}</span><span
                                            class="glyphicon arrow"></span></a>
                                    <ul class="nav nav-second-level">
                                        {% if "dojo.view_engagement_survey"|has_configuration_permission:"staff"  %}
                                        <li><a href="{% url 'questionnaire' %}">{% trans "All Questionnaires" %}</a></li>
                                        {% endif %}
                                        {% if "dojo.view_question"|has_configuration_permission:"staff" %}
                                        <li><a href="{% url 'questions' %}">{% trans "All Questions" %}</a></li>
                                        {% endif %}

                                    </ul>
                                    <!-- /.nav-second-level -->
                                </li>
                            {% endif %}
                            {% endif %}
                                <li id="menu_configuration">
				                    <a href="#" aria-expanded="false" aria-label="Configuration">
                                        <i class="fa fa-cog fa-fw"></i>
                                        <span>{% trans "Configuration" %}</span>
                                    </a>
                                    <ul class="nav nav-second-level">
                                        {% if system_settings.enable_credentials and "dojo.view_cred_user"|has_configuration_permission:"superuser" %}
                                        <li><a href="{% url 'cred' %}">{% trans "Credential Manager" %}</a></li>
                                        {% endif %}
                                        {% if system_settings.enable_github  and "dojo.view_github_conf"|has_configuration_permission:"superuser"%}
                                        <li><a href="{% url 'github' %}">{% trans "GitHub" %}</a></li>
                                        {% endif %}
                                        {% if system_settings.enable_google_sheets and "dojo.change_google_sheet"|has_configuration_permission:"superuser" %}
                                        <li><a href="{% url 'configure_google_sheets' %}">{% trans "Google Sheets Sync" %}</a></li>
                                        {% endif %}
                                        {% if system_settings.enable_jira and "dojo.view_jira_instance"|has_configuration_permission:"superuser" %}
                                        <li><a href="{% url 'jira' %}">{% trans "JIRA" %}</a></li>
                                        {% endif %}
                                        {% if "dojo.change_bannerconf"|has_configuration_permission:"superuser" %}
                                        <li><a href="{% url 'configure_banner' %}">{% trans "Login banner" %}</a></li>
                                        {% endif %}
                                        {% if "dojo.view_note_type"|has_configuration_permission:"superuser" %}
                                        <li><a href="{% url 'note_type' %}">{% trans "Note Types" %}</a></li>
                                        {% endif %}
                                        <li><a href="{% url 'notifications' %}">{% trans "Notifications" %}</a></li>
                                        <li><a href="{% url 'regulations' %}">{% trans "Regulations" %}</a></li>
                                        {% if system_settings.enable_rules_framework and "dojo.view_rule"|has_configuration_permission:"superuser" %}
                                        <li><a href="{% url 'rules' %}">{% trans "Rules Framework" %}</a></li>
                                        {% endif %}
                                        {% if request.user.is_superuser %}
                                        <li><a href="{% url 'system_settings' %}">{% trans "System Settings" %}</a></li>
                                        {% endif %}
                                        {% if "dojo.view_tool_configuration"|has_configuration_permission:"superuser" %}
                                        <li><a href="{% url 'tool_config' %}">{% trans "Tool Configuration" %}</a></li>
                                        {% endif %}
                                        {% if "dojo.view_tool_type"|has_configuration_permission:"superuser" %}
                                        <li><a href="{% url 'tool_type' %}">{% trans "Tool Type" %}</a></li>
                                        {% endif %}
                                    </ul>
                                </li>
                        {% endblock %}

                        <li id="min-menu">
                            <a href="#" id="minimize-menu" title="Expand/Collapse Menu" aria-label="Expand/Collapse Menu">
                                <i id="nav-minimize-menu-li" class="fa fa-arrow-circle-right fa-fw"></i>
                                <span>{% trans "Collapse Menu" %}</span>
                            </a>
                        </li>
                    </ul>
                </div>
                <!-- /.sidebar-collapse -->
            </div>
            <!-- /.navbar-static-side -->
            {% endif %}
        </nav>
    {% endblock %}
    <!-- Page Content -->
    <div id="page-wrapper">
        <div class="container-fluid">
            <!-- start of tabs -->
            {% if product_tab.tab %}
            <div class="row">
              <div class="col-md-12">
                <h3 class="no-margin-top" style="padding-bottom: 5px;">
                    {{ product_tab.product }}
                    {% if system_settings.enable_benchmark == 9 %}
                      {% for benchmark in tab_benchmarks%}
                        <sup><span class="fa fa-bookmark has-popover" data-trigger="hover" data-content="{{ benchmark|asvs_level }}"></span>
                        {{ benchmark.desired_level }}</sup>
                      {% endfor %}
                    {% endif %}
                    {% with grade=product_tab.product|product_grade %}
                      {% if grade %}
                        <sup><div class="tag-label {{ grade }}">{{ grade }}</div></sup>
                      {% endif %}
                    {% endwith %}
                    {% include "dojo/snippets/tags.html" with tags=product_tab.product.tags.all.all %}
                </h3>
                <ul class="nav nav-tabs horizontal-bar in">
                  <li role="presentation"{% if product_tab.tab == 'overview' %} class="active"{% endif %}><a href="{% url 'view_product' product_tab.product.id %}"><span class="fa fa-globe" aria-hidden="true"></span><span class="hidden-xs">{% trans "Overview" %}</span></a></li>
                  <li role="presentation"{% if product_tab.tab == 'components' %} class="active"{% endif %}><a href="{% url 'view_product_components' product_tab.product.id %}"><span class="fa fa-th-large" aria-hidden="true"></span><span class="hidden-xs">{% trans "Components" %}</span></a></li>
                  <li role="presentation"{% if product_tab.tab == 'metrics' %} class="active"{% endif %}><a href="{% url 'view_product_metrics' product_tab.product.id %}"><span class="fa fa-bar-chart" aria-hidden="true"></span><span class="hidden-xs">{% trans "Metrics" %}</span></a></li>
                  <!-- Engagements Tab -->
                  <li role="presentation" class="dropdown{% if product_tab.tab == 'engagements' %} active active-color{% endif %}">
                    <a class="dropdown-toggle" data-toggle="dropdown" href=""><span class="fa fa-calendar" aria-hidden="true"></span>
                    <span class="hidden-xs">{% trans "Engagements" %}{% if product_tab.engagements > 0 %} <span class="badge">{{ product_tab.engagements }}</span>{% endif %}</span>
                    <span class="caret"></span></a>
                    <ul class="dropdown-menu">
                      <li><a href="{% url 'view_engagements' product_tab.product.id %}"><i class="fa fa-calendar"></i>{% trans "View Engagements" %}</a></li>
                      {% if product_tab.product|has_object_permission:"Engagement_Add" %}
                      <li role="separator" class="divider"></li>
                      <li><a href="{% url 'new_eng_for_prod' product_tab.product.id %}"><i class="fa fa-plus"></i>{% trans "Add New Interactive Engagement" %}</a></li>
                      <li><a href="{% url 'new_eng_for_prod_cicd' product_tab.product.id %}"><i class="fa fa-plus"></i>{% trans "Add New CI/CD Engagement" %}</a></li>
                      {% endif %}
                    </ul>
                  </li>
                  <!-- Findings Tab -->
                  <li role="presentation" class="dropdown{% if product_tab.tab == 'findings' %} active active-color{% endif %}">
                    <a class="dropdown-toggle" data-toggle="dropdown" href=""><span class="fa fa-bug" aria-hidden="true"></span>
                    <span class="hidden-xs">{% trans "Findings" %}{% if product_tab.findings > 0 %} <span class="badge">{{ product_tab.findings }}</span>{% endif %}</span>
                    <span class="caret"></span></a>
                    <ul class="dropdown-menu">
                      <li><a href="{% url 'product_open_findings' product_tab.product.id %}"><i class="fa fa-list-alt"></i>{% trans "View Active Findings" %}</a></li>
                      <li><a href="{% url 'product_open_findings' product_tab.product.id %}?verified=true"><i class="fa fa-list-alt"></i>{% trans "View Active Verified Findings" %}</a></li>
                      <li><a href="{% url 'product_open_findings' product_tab.product.id %}?severity=Critical"><i class="fa fa-exclamation-triangle"></i>{% trans "View Critical Findings" %}</a></li>
                      <li><a href="{% url 'product_open_findings' product_tab.product.id %}?date=2"><i class="fa fa-calendar"></i>{% trans "View Findings from Last 7 Days" %}</a></li>
                      <li role="separator" class="divider"></li>
                      <li><a href="{% url 'product_accepted_findings' product_tab.product.id %}"><i class="fa fa-check"></i>{% trans "View Risk Accepted Findings" %}</a></li>
                      <li><a href="{% url 'product_all_findings' product_tab.product.id %}"><i class="fa fa-search"></i>{% trans "View All Findings" %}</a></li>
                      <li><a href="{% url 'product_closed_findings' product_tab.product.id %}"><i class="fa fa-fire-extinguisher"></i>&nbsp;&nbsp;{% trans "View Closed Findings" %}</a></li>
                      {% if product_tab.product|has_object_permission:"Finding_Add" %}
                      <li role="separator" class="divider"></li>
                      <li><a href="{% url 'ad_hoc_finding' product_tab.product.id %}"><i class="fa fa-plus"></i>{% trans "Add New Finding" %}</a></li>
                      {% endif %}
                      {% if product_tab.product|has_object_permission:"Import_Scan_Result" %}
                      <li><a href="{% url 'import_scan_results_prod' product_tab.product.id %}"><i class="fa fa-upload"></i>{% trans "Import Scan Results" %}</a></li>
                      {% endif %}
                    </ul>
                  </li>
                  <!-- Endpoints Tab -->
                  <li role="presentation" class="dropdown{% if product_tab.tab == 'endpoints' %} active active-color{% endif %}">
                    <a class="dropdown-toggle" data-toggle="dropdown" href=""><span class="fa fa-sitemap" aria-hidden="true"></span>
                    <span class="hidden-xs">{% trans "Endpoints" %}{% if product_tab.endpoints > 0 %} <span class="badge">{{ product_tab.endpoint_hosts }} / {{ product_tab.endpoints }}</span>{% endif %}</span>
                    <span class="caret"></span></a>
                    <ul class="dropdown-menu">
                      <li><a href="{% url 'endpoint' %}?product={{ product_tab.product.id }}"><i class="fa fa-list-alt"></i>{% trans "View Endpoints" %}</a></li>
                      <li><a href="{% url 'endpoint_host' %}?product={{ product_tab.product.id }}"><i class="fa fa-list-alt"></i>{% trans "View Hosts" %}</a></li>
                      <li><a href="{% url 'vulnerable_endpoints' %}?product={{ product_tab.product.id }}"><i class="fa fa-sitemap"></i>{% trans "View Vulnerable Endpoints" %}</a></li>
                      <li><a href="{% url 'vulnerable_endpoint_hosts' %}?product={{ product_tab.product.id }}"><i class="fa fa-sitemap"></i>{% trans "View Vulnerable Hosts" %}</a></li>
                      <li role="separator" class="divider"></li>
                      <li><a href="{% url 'product_endpoint_report' product_tab.product.id %}"><i class="fa fa-file-text-o"></i>{% trans "Endpoint Report" %}</a></li>
                      {% if product_tab.product|has_object_permission:"Endpoint_Add" %}
                      <li role="separator" class="divider"></li>
                      <li><a href="{% url 'add_endpoint' product_tab.product.id %}"><i class="fa fa-plus"></i>{% trans "Add New Endpoint" %}</a></li>
                      {% endif %}
                      {% if product_tab.product|has_object_permission:"Endpoint_Edit" and system_settings.enable_endpoint_metadata_import %}
                      <li><a href="{% url 'import_endpoint_meta' product_tab.product.id %}"><i class="fa fa-upload"></i>{% trans "Import Endpoint Meta" %}</a></li>
                      {% endif %}
                    </ul>
                  </li>
                  <!-- Benchmarks Tab -->
                  {% if system_settings.enable_benchmark %}
                  {% if product_tab.product|has_object_permission:"Benchmark_Edit" %}
                  <li role="presentation" class="dropdown{% if product_tab.tab == 'benchmarks' %} active{% endif %}">
                    <a class="dropdown-toggle" data-toggle="dropdown" href=""><span class="fa fa-balance-scale" aria-hidden="true"></span>
                    <span class="hidden-xs">{% trans "Benchmarks" %}</span>
                    <span class="caret"></span></a>
                    <ul class="dropdown-menu">
                      {% for bt in product_tab.benchmark_type %}
                      <a title="{{ bt.name }}" href="{% url 'view_product_benchmark' product_tab.product.id bt.id %}">
                          <li><span class="fa fa-list"></span> {{ bt.name }} {{ bt.version }}</a></li>
                      {% endfor %}
                    </ul>
                  </li>
                  {% endif %}
                  {% endif %}
                  {% if product_tab.product|has_object_permission:"Product_Edit" or product_tab.product|has_object_permission:"Product_Delete" %}
                  <li role="presentation" class="dropdown{% if product_tab.tab == 'settings' %} active{% endif %}">
                    <a class="dropdown-toggle" data-toggle="dropdown" href=""><span class="fa fa-cogs" aria-hidden="true"></span>
                      <span class="hidden-xs">{% trans "Settings" %}</span>
                    <span class="caret"></span></a>
                    <ul class="dropdown-menu">
                        {% if product_tab.product|has_object_permission:"Product_Edit" %}
                        <li role="presentation">
                            <a class="" href="{% url 'edit_product' product_tab.product.id %}">
                                <i class="fa fa-pencil-square-o"></i>{% trans "Edit" %}
                            </a>
                        </li>
                        <li role="separator" class="divider"></li>
                        <li role="presentation">
                            <a class="" href="{% url 'add_meta_data' product_tab.product.id %}">
                                <i class="fa fa-plus"></i>{% trans "Add Custom Fields" %}
                            </a>
                        </li>
                        <li role="presentation">
                            <a title="Edit Custom Fields"
                              href="{% url 'edit_meta_data' product_tab.product.id %}">
                                <i class="fa fa-pencil-square-o"></i>{% trans "Edit Custom Fields" %}
                            </a>
                        </li>
                        <li role="separator" class="divider"></li>
                        <li role="presentation">
                            <a class="" href="{% url 'add_api_scan_configuration' product_tab.product.id %}">
                                <i class="fa fa-plus"></i>{% trans "Add API Scan Configuration" %}
                            </a>
                        </li>
                        <li role="presentation">
                            <a title="View API Scan Configurations"
                               href="{% url 'view_api_scan_configurations' product_tab.product.id %}">
                                <i class="fa fa-list-alt"></i>{% trans "View API Scan Configurations" %}
                            </a>
                        </li>
                        {% if system_settings.enable_product_tracking_files %}
                        <li role="separator" class="divider"></li>
                        <li role="presentation">
                            <a class="" href="{% url 'new_object' product_tab.product.id %}">
                                <i class="fa fa-plus"></i>{% trans "Add Product Tracking Files" %}
                            </a>
                        </li>
                        <li role="presentation">
                            <a href="{% url 'view_objects' product_tab.product.id %}">
                                <i class="fa fa-list-alt"></i>{% trans "View Product Tracking Files" %}
                            </a>
                        </li>
                        {% endif %}
                        {% if system_settings.enable_credentials %}
                        <li role="separator" class="divider"></li>
                        <li role="presentation">
                            <a href="{% url 'new_cred_product' product_tab.product.id %}">
                                <i class="fa fa-plus"></i>{% trans "Add Credentials" %}
                            </a>
                        </li>
                        <li role="presentation">
                            <a href="{% url 'all_cred_product' product_tab.product.id %}">
                                <i class="fa fa-list-alt"></i>{% trans "View Credentials" %}
                            </a>
                        </li>
                        {% endif %}
                        <li role="separator" class="divider"></li>
                        <li role="presentation">
                            <a href="{% url 'new_tool_product' product_tab.product.id %}">
                                <i class="fa fa-plus"></i>{% trans "Add Tools" %}
                            </a>
                        </li>
                        <li role="presentation">
                            <a href="{% url 'all_tool_product' product_tab.product.id %}">
                                <i class="fa fa-list-alt"></i>{% trans "View Tools" %}
                            </a>
                        </li>
                        <li role="separator" class="divider"></li>
                        <li role="presentation">
                            <a href="{% url 'add_engagement_presets' product_tab.product.id %}">
                                <i class="fa fa-plus"></i>{% trans "Add Engagement Presets" %}
                            </a>
                        </li>
                        <li role="presentation">
                            <a href="{% url 'engagement_presets' product_tab.product.id %}">
                                <i class="fa fa-list-alt"></i>{% trans "View Engagement Presets" %}
                            </a>
                        </li>
                        <li role="separator" class="divider"></li>
                        <li role="presentation">
                            <a href="{% url 'action_history' product_tab.product|content_type product_tab.product.id %}">
                                <i class="fa fa-history"></i>{% trans "View History" %}
                            </a>
                        </li>
                        {% endif %}
                        {% if product_tab.product|has_object_permission:"Product_Delete" %}
                            <li role="separator" class="divider"></li>
                            <li role="presentation">
                                <a class="text-danger" href="{% url 'delete_product' product_tab.product.id %}">
                                    <i class="fa fa-trash"></i>{% trans "Delete" %}
                                </a>
                            </li>
                        {% endif %}
                       </ul>
                  </li>
                  {% endif %}
                </ul>
              </div>
            </div>
            {% else %}
            <div class="row hidden-xs">
                <div class="col-lg-12">
                    {% if request.session.dojo_breadcrumbs %}
                        <ul class="breadcrumb main">
                            {% for crumb in request.session.dojo_breadcrumbs %}
                                <li class="{% if forloop.last %}active{% endif %}">
                                    <a class="{% if forloop.last %}active{% endif %}"
                                       href="{{ crumb.url }}">{{ crumb.title }}</a>
                                </li>
                            {% endfor %}
                        </ul>
                    {% endif %}
                </div>
            </div>
            {% endif %}
            <!-- end of tabs -->
            <div class="row">
                <div class="col-lg-12">
                    {% if messages %}
                        {% for message in messages %}
                            <div class="alert {{ message.tags }} alert-dismissible" role="alert">
                                <button type="button" class="close" data-dismiss="alert" aria-label="Close"><span
                                        aria-hidden="true">&times;</span></button>
                                {{ message }}
                            </div>
                        {% endfor %}
                    {% endif %}
                </div>
                <!-- /.col-lg-12 -->
            </div>
            <!-- /.row -->
            <div class="row">
                <div id="base-content" class="col-lg-12">
                    {% include "dojo/breadcrumbs/settings_breadcrumb.html" %}
                    {% include "dojo/breadcrumbs/engagement_breadcrumb.html" %}
                    {% include "dojo/breadcrumbs/finding_breadcrumb.html" %}
                    {% include "dojo/breadcrumbs/endpoint_breadcrumb.html" %}
                    {% include "dojo/breadcrumbs/custom_breadcrumb.html" %}
                    {% block content %}
                    {% endblock %}
                </div>
                <!-- /.col-lg-12 -->
            </div>
        </div>
        <!-- /.container-fluid -->
    </div>
    <!-- /#page-wrapper -->
    {% block footer %}
    <footer class="footer">
        <div class="container">
            <div class="row">
                <div class="col-md-12 text-center text-">
                    <p>
                        <a href="{% url 'home' %}">
                            <img class="logo" src="{% static "dojo/img/chop.png" %}" alt="{% trans "DefectDojo Chop" %}" height="45"/>
                        </a>
                        <br/>
                        <br/>
                        {% dojo_version %} ( {% dojo_current_hash %} )
                    </p>
                    <p>
                        Detailed DefectDojo documentation can be found in our <a
                            href="{% dojo_docs_url %}">GitHub Pages</a>.
                    </p>
                    <p>
                        DefectDojo is licensed under the <a
                            href="https://github.com/DefectDojo/django-DefectDojo/blob/master/LICENSE.md">3-Clause BSD
			    License</a>. | <a href="https://github.com/DefectDojo/django-DefectDojo/blob/master/NOTICE"> Dependencies Notice.</a>
                    </p>
                    <p>
                        &copy; {% now "Y" %} DefectDojo Maintainers. All rights reserved.
                    </p>
                </div>
            </div>
        </div>
        <p id="alert_refresh" class="hidden">{{ 'ALERT_REFRESH'|setting_enabled }}</p>
        <p id="disable_count" class="hidden">{{ 'DISABLE_ALERT_COUNTER'|setting_enabled }}</p>
    </footer>
    {% endblock %}
</div>

<!-- /#wrapper -->

<!-- our JS -->
<script src="{% static "dojo/js/index.js" %}"></script>

<!-- our CVSS stuff -->
<script src="{% static "dojo/js/cvsscalc30_helptext.js" %}"></script>
<script src="{% static "dojo/js/cvsscalc30.js" %}"></script>
<script src="{% static "dojo/js/cvss_calculator.js" %}"></script>
<script type="application/javascript">
    $(document).ready(function() {
        disable_count = document.getElementById('disable_count').innerHTML
        refresh = document.getElementById('alert_refresh').innerHTML

        $('.has-popover').popover({'trigger':'hover'});
        {% if request.user.is_authenticated %}
            $('.dropdown-toggle-alerts').click(function() {
                get_alerts();
            });

            if (disable_count == "False") {
                if(refresh == 'True') {
                    setInterval(function() {
                        update_alertcount();
                    }, 10000);
                } else {
                    update_alertcount();
                }
            }
        {% endif %}

        function update_alertcount() {
            $.get("{% url 'alertcount' %}", function (data) {
                if (data.count != $('#alert_count').text()) {
                    $('#alert_count').text(data.count);
                    $('#alert_count').removeClass().addClass('badge badge-count badge-count' + data.count);
                }
            });
        }

        function htmlEscape(str) {
          return str
            .replace(/\n/g, " ")
            .replace(/&/g, '&amp;')
            .replace(/"/g, '&quot;')
            .replace(/'/g, '&#39;')
            .replace(/</g, '&lt;')
            .replace(/>/g, '&gt;');
        }

        function get_alerts() {
            $('.dropdown-alerts').html('<div class="text-center"><i class="fa fa-spin fa-spinner"></i></div>');
            $.get("{% url 'alerts_json' %}?limit=12", function (data) {
                $('.dropdown-alerts').empty();
                $.each(data, function(i, elem) {
                  var titleField = elem.fields.title ? elem.fields.title : elem.fields.description;
                  var display_title = titleField.length < 50 ? titleField : jQuery.trim(titleField).substring(0,50).trim(this) + '...';
                  var description = elem.fields.description
                  var display_description = description ? description.length < 100 ? description : jQuery.trim(description).substring(0,100).trim(this) + '...': ''
                  var dropdown_alert = "alert-list" + i;
                  $('.dropdown-alerts').append('<li><div style="padding: 3px 20px;"><i class="fa fa-' + htmlEscape(elem.fields.icon) +
                                                ' fa-fw"></i><a href="' + htmlEscape(elem.fields.url) + '" id=' + dropdown_alert +
                                                ' title="' + htmlEscape(display_description) + '"></a><span class="pull-right text-muted small">' +
                                               htmlEscape(elem.fields.source) + '</span></div></li><li class="divider"></li>');
                  $("#" + dropdown_alert).text(display_title);
                });
                $('.dropdown-alerts').append('<li><a class="text-center" href="{% url "alerts" %}"><strong>{% trans "See All Alerts" %}</strong>' +
                                             '<i class="fa fa-angle-right"></i></a></li>');
                $('.dropdown-alerts').append('<li><a class="text-center" href="{% url "delete_alerts" %}"><strong>{% trans "Clear All Alerts" %} </strong>' +
                                           '<i class="fa fa-angle-right"></i></a></li>');
            });
            update_alertcount()
        }

        $("#id_jiraform-jira_issue").on('paste', function(e) {
            var clipboardData = e.clipboardData || e.originalEvent.clipboardData || window.clipboardData;
            var pastedData = clipboardData.getData('text');

            $this = $(this)
            // if someone entered/pasted a full URL, we strip evertyhing until last '/'
            setTimeout(function (elem) {
                $this.val($this.val().substring($this.val().lastIndexOf("/") + 1));
            }, 100);
        });

        <!-- TODO not working with django tagulous which uses select2, break styling -->
        <!-- $('#id_tags').select2({ -->
            <!-- 'placeholder': 'Select or add some tags...', -->
            <!-- 'no_results_text': "Tag not found, press TAB key to add.", -->
        <!-- }); -->

        $('select').not('#notification-scope').addClass('selectpicker');
        $('.selectpicker').attr('data-live-search', 'true');
        $('.selectpicker').attr('data-container', 'body');
        $('.selectpicker').css('width', '70%');
        $('.selectpicker').selectpicker('render');

    });
</script>
{% block extra_javascript %}
{% endblock %}
{% block postscript %}
{% endblock %}
</body>

</html><|MERGE_RESOLUTION|>--- conflicted
+++ resolved
@@ -169,12 +169,6 @@
                             <li><a href="https://defectdojo.github.io/django-DefectDojo" target="_blank">
                                 <i class="fa fa-question-circle fa-fw"></i>{% trans "Documentation" %}</a>
                             </li>
-<<<<<<< HEAD
-                            {% if user.is_staff and system_settings.enable_questionnaires %}
-                                <li><a href="{% url 'questionnaire' %}"> <i class="fa fa-hospital-o fa-fw"> </i>{% trans "Questionnaires" %}</a></li>
-                            {% endif %}
-=======
->>>>>>> e3bfde9d
                         {% endblock %}
                         {% if request.user.is_authenticated %}
                             {% if SAML2_LOGOUT_URL != '' %}
