{% load navigation_tags %}
{% load display_tags %}
{% load authorization_tags %}
{% load i18n %}
{% load static %}
<!DOCTYPE html>
<html lang="en">

<head>

    <meta charset="utf-8">
    <meta http-equiv="X-UA-Compatible" content="IE=edge">
    <meta name="viewport" content="width=device-width, initial-scale=1">
    <meta name="description" content="">
    <meta name="author" content="">
    <title>
        {% if request.session.dojo_breadcrumbs and not product_tab.tab %}
            {% with request.session.dojo_breadcrumbs|last as last %}
                {{ last.title }} |
            {% endwith %}
        {% elif product_tab.title %}
          {{ product_tab.title }} |
        {% endif %}
        DefectDojo
    </title>
    {% block add_css_before %}
    {% endblock %}

    <!-- jQuery -->
    <script src="{% static "jquery/dist/jquery.js" %}"></script>
    <!--  jQuery UI -->
    <script src="{% static "components-jqueryui/jquery-ui.min.js" %}"></script>
    <!-- Bootstrap Core JavaScript -->
    <script src="{% static "bootstrap/dist/js/bootstrap.min.js" %}"></script>
    <!-- Bootstrap Select -->
    <script src="{% static "bootstrap-select/dist/js/bootstrap-select.min.js" %}"></script>

    <!-- Metis Menu Plugin JavaScript -->
    <script src="{% static "metismenu/dist/metisMenu.min.js" %}"></script>

    <script src="{% static "chosen-js/chosen.jquery.min.js" %}"></script>

    <!-- Custom Theme JavaScript -->
    <script src="{% static "startbootstrap-sb-admin-2/dist/js/sb-admin-2.js" %}"></script>
    <!-- Calendar JavaScript -->
    <script src="{% static "moment/min/moment.min.js" %}"></script>
    <script src="{% static "fullcalendar/dist/fullcalendar.min.js" %}"></script>
    <!-- jquery cookie -->
    <script src="{% static "jquery.cookie/jquery.cookie.js" %}"></script>
    <!-- DataTables Javascript -->
    <script src="{% static "datatables.net/js/jquery.dataTables.min.js" %}"></script>
    <script src="{% static "datatables.net-dt/js/dataTables.dataTables.min.js" %}"></script>
    <script src="{% static "datatables.net-bs/js/dataTables.bootstrap.min.js" %}"></script>
    <script src="{% static "datatables.net-buttons/js/dataTables.buttons.min.js" %}"></script>
    <script src="{% static "datatables.net-buttons/js/buttons.html5.min.js" %}"></script>
    <script src="{% static "datatables.net-buttons/js/buttons.colVis.min.js" %}"></script>
    <script src="{% static "datatables.net-buttons/js/buttons.print.min.js" %}"></script>
    <script src="{% static "datatables.net-buttons-bs/js/buttons.bootstrap.min.js" %}"></script>
    <script src="{% static "datatables.net-colreorder/js/dataTables.colReorder.min.js" %}"></script>

    <script src="{% static "pdfmake/build/pdfmake.min.js" %}"></script>
    <script src="{% static "pdfmake/build/vfs_fonts.js" %}"></script>

    <script src="{% static "jszip/dist/jszip.min.js" %}"></script>

    <!-- Bootstrap Core CSS -->
    <link href="{% static "bootstrap/dist/css/bootstrap.min.css" %}" rel="stylesheet">

    <!-- Bootstrap Select -->
    <link href="{% static "bootstrap-select/dist/css/bootstrap-select.min.css" %}" rel="stylesheet">

    <!-- MetisMenu CSS -->
    <link href="{% static "metismenu/dist/metisMenu.min.css" %}" rel="stylesheet">

    <!-- Custom CSS -->
    <link href="{% static "startbootstrap-sb-admin-2/dist/css/sb-admin-2.css" %}" rel="stylesheet">

    <!-- Custom Fonts -->
    <link href="{% static "font-awesome/css/font-awesome.min.css" %}" rel="stylesheet" type="text/css">

    {% block add_css %}
    {% endblock %}
    <link rel="stylesheet" href="{% static "components-jqueryui/themes/flick/jquery-ui.min.css" %}">
    <link rel="shortcut icon" href="{% static "dojo/img/favicon.ico" %}"/>
    <link rel="stylesheet" href="{% static "chosen-bootstrap/chosen.bootstrap.min.css" %}">
    <link rel="stylesheet" href="{% static "fullcalendar/dist/fullcalendar.min.css" %}">
    {% block dojo_css %}
        <link rel="stylesheet" href="{% static "dojo/css/dojo.css" %}">
    {% endblock %}
    <link rel="stylesheet" href="{% static "datatables.net-dt/css/jquery.dataTables.min.css" %}">
    {% comment %} <link rel="stylesheet" href="{% static "datatables.net-buttons-dt/css/buttons.dataTables.min.css" %}"> {% endcomment %}
    <link rel="stylesheet" href="{% static "datatables.net-bs/css/dataTables.bootstrap.min.css" %}">
    <link rel="stylesheet" href="{% static "datatables.net-buttons-bs/css/buttons.bootstrap.min.css" %}">

    <style>
        {% block add_styles %}
        {% endblock %}
    </style>
</head>
<body class="{% dojo_body_class %}">

<div id="wrapper">
    {% block navigation %}
        <!-- Navigation -->
        <nav class="navbar navbar-default navbar-fixed-top" role="navigation" style="margin-bottom: 0">
            <div class="navbar-header">
                <button type="button" class="navbar-toggle" data-toggle="collapse" data-target=".navbar-collapse">
                    <span class="sr-only">Toggle navigation</span>
                    <span class="icon-bar"></span>
                    <span class="icon-bar"></span>
                    <span class="icon-bar"></span>
                </button>
                <a class="navbar-brand" href="{% url 'home' %}">
                {% block header_logo %}
                    <img src="{% static "dojo/img/logo.png" %}" alt="DefectDojo Logo" width="240"/>
                {% endblock %}
                </a>

            </div>
            <!-- /.navbar-header -->

            <ul class="nav navbar-top-links navbar-right">
                {% if request.user.is_authenticated %}
                    <li>
                        <div class="custom-search-form">
                            <form id="custom_search_form" role="search" method="get" action="{% url 'simple_search' %}">
                                <div class="input-group">
                                    <input id="simple_search" label="simple_search" aria_label="simple_search" type="text" name="query" class="form-control"
                                        placeholder="{% trans "Search" %}..." value="{{clean_query}}">
                                    <span class="input-group-btn">
                                        <button id="simple_search_submit" class="btn btn-primary" type="submit" aria-label="Search">
                                            <i class="fa fa-search"></i>
                                        </button>
                                    </span>
                                </div>
                            </form>
                        </div>
                        <!-- /input-group -->
                    </li>
                    <li class="dropdown">
                        <a class="dropdown-toggle dropdown-toggle-alerts dropdown-toggle-h{{ alert_count }}" data-toggle="dropdown" href="#" aria-expanded="false" aria-label="{{ alert_count }} Alerts">
                            <i class="fa fa-bell fa-fw"></i>
                            <span id="alert_count" class="badge badge-count badge-count{{ alert_count }}">{{ alert_count }}</span>
                            <i class="fa fa-caret-down"></i>
                        </a>
                        <ul class="dropdown-menu dropdown-alerts">
                        </ul>
                        <!-- /.dropdown-alerts -->
                    </li>
                {% endif %}
                <li class="dropdown">
                    <a class="dropdown-toggle" data-toggle="dropdown" href="#" aria-expanded="false" aria-label="User Menu">
                        <i class="fa fa-user fa-fw"></i> <i class="fa fa-caret-down"></i>
                    </a>
                    <ul class="dropdown-menu dropdown-user">
                        {% block settings-dropdown-items %}
                            {% if request.user.is_authenticated %}
                                <li><a href="{% url 'view_profile' %}"><i
                                        class="fa fa-user fa-fw"></i> {{ request.user.username }}</a>
                                </li>
                                <li><a href="{% url 'api_v2_key' %}"><i class="fa fa-fw fa-key"></i>{% trans "API v2 Key" %}</a></li>
                            {% endif %}
                            <li>
                                <a href="{% url 'api_v2_schema' %}" target="_blank"><i class="fa fa-book fa-fw" title="OpenAPI v2 Docs"></i>{% trans "API v2 OpenAPI2 Docs" %}</a>
                            </li>
                            <li>
                                <a href="{% url 'swagger-ui_oa3' %}?docExpansion=none" target="_blank"><i class="fa fa-book fa-fw" title="OpenAPI v3 Docs"></i>{% trans "API v2 OpenAPI3 Docs" %}</a>
                            </li>
                            <li><a href="{{ DOCUMENTATION_URL }}" target="_blank">
                                <i class="fa fa-question-circle fa-fw"></i>{% trans "Documentation" %}</a>
                            </li>
                        {% endblock %}
                        {% if request.user.is_authenticated %}
                            {% if SAML2_LOGOUT_URL != '' %}
                                <li><a href="{{ SAML2_LOGOUT_URL }}"><i class="fa fa-sign-out fa-fw"></i>{% trans "SAML Logout" %}</a></li>
                            {% endif %}
                            <li><a href="{% url 'logout' %}"><i class="fa fa-sign-out fa-fw"></i>{% trans "Logout" %}</a></li>
                        {% endif %}
                    </ul>
                    <!-- /.dropdown-user -->
                </li>
                <!-- /.dropdown -->
            </ul>
            <!-- /.navbar-top-links -->

            {% if request.user.is_authenticated %}
            <div class="navbar-default sidebar navbar-fixed-top" role="navigation">
                <div class="sidebar-nav navbar-collapse">
                    <ul class="nav" id="side-menu">
                        {% block sidebar-items %}
                            <li>
                                <a href="{% url 'dashboard' %}" aria-disabled="true" aria-expanded="false" aria-label="Dashboard">
                                    <i class="fa fa-dashboard fa-fw"></i>
                                    <span>{% trans "Dashboard" %}</span>
                                </a>
                            </li>
                            <li>
                                <a id="product-side-menu" href="{% url 'product' %}" aria-expanded="false" aria-label="Products">
                                    <i class="fa fa-list fa-fw"></i>
                                    <span>{% trans "Products" %}</span>
                                    <span class="glyphicon arrow"></span>
                                </a>
                                <ul class="nav nav-second-level">
                                    <li><a href="{% url 'product' %}">{% trans "All Products" %}</a></li>
                                    {% if request.user|can_add_product %}
                                        <li><a href="{% url 'new_product' %}">{% trans "Add Product" %}</a></li>
                                    {% endif %}
                                    <li><a href="{% url 'product_type' %}">{% trans "All Product Types" %}</a></li>
                                    {% if "Product_Type_Add"|has_global_permission %}
                                        <li><a id="pop-out-add-product-type" href="{% url 'add_product_type' %}">{% trans "Add Product Type" %}</a></li>
                                    {% endif %}
                                </ul>
                                <!-- /.nav-second-level -->
                            </li>
                            <li>
                                <a href="{% url 'engagement' %}" aria-expanded="false" aria-label="Engagements">
                                    <i class="fa fa-inbox fa-fw"></i>
                                    <span>{% trans "Engagements" %}</span>
                                    <span class="glyphicon arrow"></span>
                                </a>
                                <ul class="nav nav-second-level">
                                    <li><a href="{% url 'active_engagements' %}">{% trans "Active Engagements" %}</a></li>
                                    <li><a href="{% url 'all_engagements' %}">{% trans "All Engagements" %}</a></li>
                                    <li><a href="{% url 'engagements_all' %}">{% trans "Engagements by Product" %}</a></li>
                                    <li><a href="{% url 'test_type' %}">{% trans "Test Types" %}</a></li>
                                    <li><a href="{% url 'dev_env' %}">{% trans "Environments" %}</a></li>
                                </ul>
                                <!-- /.nav-second-level -->
                            </li>
                                <li>
                                    <a href="{% url 'open_findings' %}" aria-expanded="false" aria-label="Findings">
                                        <i class="fa fa-bug fa-fw"></i>
                                        <span>{% trans "Findings" %}</span>
                                        <span class="glyphicon arrow"></span>
                                    </a>
                                    <ul class="nav nav-second-level">
                                        <li>
                                            <a href="{% url 'open_findings' %}">{% trans "Open Findings" %}</a>
                                        </li>
                                        <li>
                                            <a href="{% url 'all_findings' %}">{% trans "All Findings" %}</a>
                                        </li>
                                        <li>
                                            <a href="{% url 'closed_findings' %}">{% trans "Closed Findings" %}</a>
                                        </li>
                                        <li>
                                            <a href="{% url 'accepted_findings' %}">{% trans "Risk Accepted Findings" %}</a>
                                        </li>
                                        {% if "dojo.view_finding_template"|has_configuration_permission:"staff" %}
                                        <li>
                                            <a href="{% url 'templates' %}">{% trans "Finding Templates" %}</a>
                                        </li>
                                        {% endif %}
                                    </ul>
                                    <!-- /.nav-second-level -->
                                </li>
                                <li>
                                    <a href="{% url 'components' %}" id="product_component_view" aria-expanded="false"  aria-label="Components">
                                        <i class="fa fa-th-large fa-fw"></i>
                                        <span>{% trans "Components" %}</span>
                                    </a>
                                    <ul class="nav nav-second-level">
                                        <li>
                                            <a href="{% url 'components' %}">{% trans "All Components" %}</a>
                                        </li>
                                    </ul>
                                </li>
                                <li>
                                    <a href="{% url 'endpoint' %}" aria-expanded="false" aria-label="Endpoints">
                                        <i class="fa fa-sitemap fa-fw"></i>
                                        <span>{% trans "Endpoints" %}</span>
                                        <span class="glyphicon arrow"></span>
                                    </a>
                                    <ul class="nav nav-second-level">
                                        <li>
                                            <a href="{% url 'endpoint' %}">{% trans "All Endpoints" %}</a>
                                        </li>
                                        <li>
                                            <a href="{% url 'endpoint_host' %}">{% trans "All Hosts" %}</a>
                                        </li>
                                        <li>
                                            <a href="{% url 'vulnerable_endpoints' %}">{% trans "Vulnerable Endpoints" %}</a>
                                        </li>
                                        <li>
                                            <a href="{% url 'vulnerable_endpoint_hosts' %}">{% trans "Vulnerable Hosts" %}</a>
                                        </li>
                                        {% if request.user.is_superuser %}
                                            <li>
                                                <a href="{% url 'endpoint_migrate' %}">{% trans "Migrate Endpoints" %}</a>
                                            </li>
                                        {% endif %}
                                    </ul>
                                </li>
                            <li>
                                <a href="{% url 'report_builder' %}" aria-expanded="false" aria-label="Reports">
				                    <i class="fa fa-file-text-o fa-fw"></i>
                                    <span>{% trans "Reports" %}</span>
                                    <span class="glyphicon arrow"></span>
                                </a>
                                <!-- /.nav-second-level -->
                            </li>
                            <li>
                                <a href="{% url 'metrics' %}?date=5&view=dashboard" aria-expanded="false" aria-label="Metrics">
				                    <i class="fa fa-bar-chart fa-fw"></i>
                                    <span>{% trans "Metrics" %}</span>
                                    <span class="glyphicon arrow"></span>
                                </a>
                                <ul class="nav nav-second-level">
                                    <li><a href="{% url 'metrics' %}?date=5&view=dashboard">{% trans "Metrics Dashboard" %}</a></li>
                                    <li><a href="{% url 'critical_product_metrics' %}">{% trans "Critical Product Metrics" %}</a></li>
                                    <li><a href="{% url 'metrics_product_type' %}">{% trans "Product Type Metrics" %}</a></li>
                                    <li><a href="{% url 'product_type_counts' %}">{% trans "Product Type Counts" %}</a></li>
                                    <li><a href="{% url 'simple_metrics' %}">{% trans "Simple Metrics" %}</a></li>
                                    <li><a href="{% url 'engineer_metrics' %}">{% trans "Engineer Metrics" %}</a></li>
                                </ul>
                                <!-- /.nav-second-level -->
                            </li>
                            {% if "auth.view_user"|has_configuration_permission:"staff" or "auth.view_group"|has_configuration_permission:"staff" %}
                                <li>
                                    <a href="{% url 'users' %}" aria-disabled="true" aria-expanded="false" aria-label="Users" id="id_user_menu">
                                        <i class="fa fa-user fa-fw"></i>
                                        <span>{% trans "Users" %}</span>
                                        <span class="glyphicon arrow"></span>
                                    </a>
                                    <ul class="nav nav-second-level">
                                        {% if "auth.view_user"|has_configuration_permission:"staff" %}
                                        <li><a href="{% url 'users' %}">{% trans "Users" %}</a></li>
                                        {% endif %}
                                        {% if "auth.view_group"|has_configuration_permission:"staff" %}
<<<<<<< HEAD
                                        <li><a href="{% url 'groups' %}">{% trans "Groups" %}</a></li>
=======
                                        <li><a href="{% url 'groups' %}"  id="id_group_menu"> Groups </a></li>
>>>>>>> e4a0d1e6
                                        {% endif %}
                                    </ul>
                                </li>
                            {% endif %}
                                <li>
				                    <a href="{% url 'engagement_calendar' %}" aria-disabled="true" aria-expanded="false" aria-label="Calendar">
                                        <i class="fa fa-calendar fa-fw"></i>
                                        <span>{% trans "Calendar" %}</span>
                                    </a>
                                </li>
                            {% if system_settings.enable_questionnaires %}
                            {% if "dojo.view_engagement_survey"|has_configuration_permission:"staff" or "dojo.view_question"|has_configuration_permission:"staff" %}
                                <li>
                                    <a href="#"><i class="fa fa-hospital-o fa-fw"> </i> <span>{% trans "Questionnaires" %}</span><span
                                            class="glyphicon arrow"></span></a>
                                    <ul class="nav nav-second-level">
                                        {% if "dojo.view_engagement_survey"|has_configuration_permission:"staff"  %}
                                        <li><a href="{% url 'questionnaire' %}">{% trans "All Questionnaires" %}</a></li>
                                        {% endif %}
                                        {% if "dojo.view_question"|has_configuration_permission:"staff" %}
                                        <li><a href="{% url 'questions' %}">{% trans "All Questions" %}</a></li>
                                        {% endif %}

                                    </ul>
                                    <!-- /.nav-second-level -->
                                </li>
                            {% endif %}
                            {% endif %}
                                <li id="menu_configuration">
				                    <a href="#" aria-expanded="false" aria-label="Configuration">
                                        <i class="fa fa-cog fa-fw"></i>
                                        <span>{% trans "Configuration" %}</span>
                                    </a>
                                    <ul class="nav nav-second-level">
                                        {% if system_settings.enable_credentials and "dojo.view_cred_user"|has_configuration_permission:"superuser" %}
                                        <li><a href="{% url 'cred' %}">{% trans "Credential Manager" %}</a></li>
                                        {% endif %}
                                        {% if system_settings.enable_github  and "dojo.view_github_conf"|has_configuration_permission:"superuser"%}
                                        <li><a href="{% url 'github' %}">{% trans "GitHub" %}</a></li>
                                        {% endif %}
                                        {% if system_settings.enable_google_sheets and "dojo.change_google_sheet"|has_configuration_permission:"superuser" %}
                                        <li><a href="{% url 'configure_google_sheets' %}">{% trans "Google Sheets Sync" %}</a></li>
                                        {% endif %}
                                        {% if system_settings.enable_jira and "dojo.view_jira_instance"|has_configuration_permission:"superuser" %}
                                        <li><a href="{% url 'jira' %}">{% trans "JIRA" %}</a></li>
                                        {% endif %}
                                        {% if "dojo.change_bannerconf"|has_configuration_permission:"superuser" %}
                                        <li><a href="{% url 'configure_banner' %}">{% trans "Login banner" %}</a></li>
                                        {% endif %}
                                        {% if "dojo.view_note_type"|has_configuration_permission:"superuser" %}
                                        <li><a href="{% url 'note_type' %}">{% trans "Note Types" %}</a></li>
                                        {% endif %}
                                        <li><a href="{% url 'notifications' %}">{% trans "Notifications" %}</a></li>
                                        <li><a href="{% url 'regulations' %}">{% trans "Regulations" %}</a></li>
                                        {% if system_settings.enable_rules_framework and "dojo.view_rule"|has_configuration_permission:"superuser" %}
                                        <li><a href="{% url 'rules' %}">{% trans "Rules Framework" %}</a></li>
                                        {% endif %}
                                        {% if request.user.is_superuser %}
                                        <li><a href="{% url 'system_settings' %}">{% trans "System Settings" %}</a></li>
                                        {% endif %}
                                        {% if "dojo.view_tool_configuration"|has_configuration_permission:"superuser" %}
                                        <li><a href="{% url 'tool_config' %}">{% trans "Tool Configuration" %}</a></li>
                                        {% endif %}
                                        {% if "dojo.view_tool_type"|has_configuration_permission:"superuser" %}
                                        <li><a href="{% url 'tool_type' %}">{% trans "Tool Type" %}</a></li>
                                        {% endif %}
                                    </ul>
                                </li>
                        {% endblock %}

                        <li id="min-menu">
                            <a href="#" id="minimize-menu" title="Expand/Collapse Menu" aria-label="Expand/Collapse Menu">
                                <i id="nav-minimize-menu-li" class="fa fa-arrow-circle-right fa-fw"></i>
                                <span>{% trans "Collapse Menu" %}</span>
                            </a>
                        </li>
                    </ul>
                </div>
                <!-- /.sidebar-collapse -->
            </div>
            <!-- /.navbar-static-side -->
            {% endif %}
        </nav>
    {% endblock %}
    <!-- Page Content -->
    <div id="page-wrapper">
        <div class="container-fluid">
            <!-- start of tabs -->
            {% if product_tab.tab %}
            <div class="row">
              <div class="col-md-12">
                <h3 class="no-margin-top" style="padding-bottom: 5px;">
                    {{ product_tab.product }}
                    {% if system_settings.enable_benchmark == 9 %}
                      {% for benchmark in tab_benchmarks%}
                        <sup><span class="fa fa-bookmark has-popover" data-trigger="hover" data-content="{{ benchmark|asvs_level }}"></span>
                        {{ benchmark.desired_level }}</sup>
                      {% endfor %}
                    {% endif %}
                    {% with grade=product_tab.product|product_grade %}
                      {% if grade %}
                        <sup><div class="tag-label {{ grade }}">{{ grade }}</div></sup>
                      {% endif %}
                    {% endwith %}
                    {% include "dojo/snippets/tags.html" with tags=product_tab.product.tags.all.all %}
                </h3>
                <ul class="nav nav-tabs horizontal-bar in">
                  <li role="presentation"{% if product_tab.tab == 'overview' %} class="active"{% endif %}><a href="{% url 'view_product' product_tab.product.id %}"><span class="fa fa-globe" aria-hidden="true"></span><span class="hidden-xs">{% trans "Overview" %}</span></a></li>
                  <li role="presentation"{% if product_tab.tab == 'components' %} class="active"{% endif %}><a href="{% url 'view_product_components' product_tab.product.id %}"><span class="fa fa-th-large" aria-hidden="true"></span><span class="hidden-xs">{% trans "Components" %}</span></a></li>
                  <li role="presentation"{% if product_tab.tab == 'metrics' %} class="active"{% endif %}><a href="{% url 'view_product_metrics' product_tab.product.id %}"><span class="fa fa-bar-chart" aria-hidden="true"></span><span class="hidden-xs">{% trans "Metrics" %}</span></a></li>
                  <!-- Engagements Tab -->
                  <li role="presentation" class="dropdown{% if product_tab.tab == 'engagements' %} active active-color{% endif %}">
                    <a class="dropdown-toggle" data-toggle="dropdown" href=""><span class="fa fa-calendar" aria-hidden="true"></span>
                    <span class="hidden-xs">{% trans "Engagements" %}{% if product_tab.engagements > 0 %} <span class="badge">{{ product_tab.engagements }}</span>{% endif %}</span>
                    <span class="caret"></span></a>
                    <ul class="dropdown-menu">
                      <li><a href="{% url 'view_engagements' product_tab.product.id %}"><i class="fa fa-calendar"></i>{% trans "View Engagements" %}</a></li>
                      {% if product_tab.product|has_object_permission:"Engagement_Add" %}
                      <li role="separator" class="divider"></li>
                      <li><a href="{% url 'new_eng_for_prod' product_tab.product.id %}"><i class="fa fa-plus"></i>{% trans "Add New Interactive Engagement" %}</a></li>
                      <li><a href="{% url 'new_eng_for_prod_cicd' product_tab.product.id %}"><i class="fa fa-plus"></i>{% trans "Add New CI/CD Engagement" %}</a></li>
                      {% endif %}
                    </ul>
                  </li>
                  <!-- Findings Tab -->
                  <li role="presentation" class="dropdown{% if product_tab.tab == 'findings' %} active active-color{% endif %}">
                    <a class="dropdown-toggle" data-toggle="dropdown" href=""><span class="fa fa-bug" aria-hidden="true"></span>
                    <span class="hidden-xs">{% trans "Findings" %}{% if product_tab.findings > 0 %} <span class="badge">{{ product_tab.findings }}</span>{% endif %}</span>
                    <span class="caret"></span></a>
                    <ul class="dropdown-menu">
                      <li><a href="{% url 'product_open_findings' product_tab.product.id %}"><i class="fa fa-list-alt"></i>{% trans "View Active Findings" %}</a></li>
                      <li><a href="{% url 'product_open_findings' product_tab.product.id %}?verified=true"><i class="fa fa-list-alt"></i>{% trans "View Active Verified Findings" %}</a></li>
                      <li><a href="{% url 'product_open_findings' product_tab.product.id %}?severity=Critical"><i class="fa fa-exclamation-triangle"></i>{% trans "View Critical Findings" %}</a></li>
                      <li><a href="{% url 'product_open_findings' product_tab.product.id %}?date=2"><i class="fa fa-calendar"></i>{% trans "View Findings from Last 7 Days" %}</a></li>
                      <li role="separator" class="divider"></li>
                      <li><a href="{% url 'product_accepted_findings' product_tab.product.id %}"><i class="fa fa-check"></i>{% trans "View Risk Accepted Findings" %}</a></li>
                      <li><a href="{% url 'product_all_findings' product_tab.product.id %}"><i class="fa fa-search"></i>{% trans "View All Findings" %}</a></li>
                      <li><a href="{% url 'product_closed_findings' product_tab.product.id %}"><i class="fa fa-fire-extinguisher"></i>&nbsp;&nbsp;{% trans "View Closed Findings" %}</a></li>
                      {% if product_tab.product|has_object_permission:"Finding_Add" %}
                      <li role="separator" class="divider"></li>
                      <li><a href="{% url 'ad_hoc_finding' product_tab.product.id %}"><i class="fa fa-plus"></i>{% trans "Add New Finding" %}</a></li>
                      {% endif %}
                      {% if product_tab.product|has_object_permission:"Import_Scan_Result" %}
                      <li><a href="{% url 'import_scan_results_prod' product_tab.product.id %}"><i class="fa fa-upload"></i>{% trans "Import Scan Results" %}</a></li>
                      {% endif %}
                    </ul>
                  </li>
                  <!-- Endpoints Tab -->
                  <li role="presentation" class="dropdown{% if product_tab.tab == 'endpoints' %} active active-color{% endif %}">
                    <a class="dropdown-toggle" data-toggle="dropdown" href=""><span class="fa fa-sitemap" aria-hidden="true"></span>
                    <span class="hidden-xs">{% trans "Endpoints" %}{% if product_tab.endpoints > 0 %} <span class="badge">{{ product_tab.endpoint_hosts }} / {{ product_tab.endpoints }}</span>{% endif %}</span>
                    <span class="caret"></span></a>
                    <ul class="dropdown-menu">
                      <li><a href="{% url 'endpoint' %}?product={{ product_tab.product.id }}"><i class="fa fa-list-alt"></i>{% trans "View Endpoints" %}</a></li>
                      <li><a href="{% url 'endpoint_host' %}?product={{ product_tab.product.id }}"><i class="fa fa-list-alt"></i>{% trans "View Hosts" %}</a></li>
                      <li><a href="{% url 'vulnerable_endpoints' %}?product={{ product_tab.product.id }}"><i class="fa fa-sitemap"></i>{% trans "View Vulnerable Endpoints" %}</a></li>
                      <li><a href="{% url 'vulnerable_endpoint_hosts' %}?product={{ product_tab.product.id }}"><i class="fa fa-sitemap"></i>{% trans "View Vulnerable Hosts" %}</a></li>
                      <li role="separator" class="divider"></li>
                      <li><a href="{% url 'product_endpoint_report' product_tab.product.id %}"><i class="fa fa-file-text-o"></i>{% trans "Endpoint Report" %}</a></li>
                      {% if product_tab.product|has_object_permission:"Endpoint_Add" %}
                      <li role="separator" class="divider"></li>
                      <li><a href="{% url 'add_endpoint' product_tab.product.id %}"><i class="fa fa-plus"></i>{% trans "Add New Endpoint" %}</a></li>
                      {% endif %}
                      {% if product_tab.product|has_object_permission:"Endpoint_Edit" and system_settings.enable_endpoint_metadata_import %}
                      <li><a href="{% url 'import_endpoint_meta' product_tab.product.id %}"><i class="fa fa-upload"></i>{% trans "Import Endpoint Meta" %}</a></li>
                      {% endif %}
                    </ul>
                  </li>
                  <!-- Benchmarks Tab -->
                  {% if system_settings.enable_benchmark %}
                  {% if product_tab.product|has_object_permission:"Benchmark_Edit" %}
                  <li role="presentation" class="dropdown{% if product_tab.tab == 'benchmarks' %} active{% endif %}">
                    <a class="dropdown-toggle" data-toggle="dropdown" href=""><span class="fa fa-balance-scale" aria-hidden="true"></span>
                    <span class="hidden-xs">{% trans "Benchmarks" %}</span>
                    <span class="caret"></span></a>
                    <ul class="dropdown-menu">
                      {% for bt in product_tab.benchmark_type %}
                      <a title="{{ bt.name }}" href="{% url 'view_product_benchmark' product_tab.product.id bt.id %}">
                          <li><span class="fa fa-list"></span> {{ bt.name }} {{ bt.version }}</a></li>
                      {% endfor %}
                    </ul>
                  </li>
                  {% endif %}
                  {% endif %}
                  {% if product_tab.product|has_object_permission:"Product_Edit" or product_tab.product|has_object_permission:"Product_Delete" %}
                  <li role="presentation" class="dropdown{% if product_tab.tab == 'settings' %} active{% endif %}">
                    <a class="dropdown-toggle" data-toggle="dropdown" href=""><span class="fa fa-cogs" aria-hidden="true"></span>
                      <span class="hidden-xs">{% trans "Settings" %}</span>
                    <span class="caret"></span></a>
                    <ul class="dropdown-menu">
                        {% if product_tab.product|has_object_permission:"Product_Edit" %}
                        <li role="presentation">
                            <a class="" href="{% url 'edit_product' product_tab.product.id %}">
                                <i class="fa fa-pencil-square-o"></i>{% trans "Edit" %}
                            </a>
                        </li>
                        <li role="separator" class="divider"></li>
                        <li role="presentation">
                            <a class="" href="{% url 'add_meta_data' product_tab.product.id %}">
                                <i class="fa fa-plus"></i>{% trans "Add Custom Fields" %}
                            </a>
                        </li>
                        <li role="presentation">
                            <a title="Edit Custom Fields"
                              href="{% url 'edit_meta_data' product_tab.product.id %}">
                                <i class="fa fa-pencil-square-o"></i>{% trans "Edit Custom Fields" %}
                            </a>
                        </li>
                        <li role="separator" class="divider"></li>
                        <li role="presentation">
                            <a class="" href="{% url 'add_api_scan_configuration' product_tab.product.id %}">
                                <i class="fa fa-plus"></i>{% trans "Add API Scan Configuration" %}
                            </a>
                        </li>
                        <li role="presentation">
                            <a title="View API Scan Configurations"
                               href="{% url 'view_api_scan_configurations' product_tab.product.id %}">
                                <i class="fa fa-list-alt"></i>{% trans "View API Scan Configurations" %}
                            </a>
                        </li>
                        {% if system_settings.enable_product_tracking_files %}
                        <li role="separator" class="divider"></li>
                        <li role="presentation">
                            <a class="" href="{% url 'new_object' product_tab.product.id %}">
                                <i class="fa fa-plus"></i>{% trans "Add Product Tracking Files" %}
                            </a>
                        </li>
                        <li role="presentation">
                            <a href="{% url 'view_objects' product_tab.product.id %}">
                                <i class="fa fa-list-alt"></i>{% trans "View Product Tracking Files" %}
                            </a>
                        </li>
                        {% endif %}
                        {% if system_settings.enable_credentials %}
                        <li role="separator" class="divider"></li>
                        <li role="presentation">
                            <a href="{% url 'new_cred_product' product_tab.product.id %}">
                                <i class="fa fa-plus"></i>{% trans "Add Credentials" %}
                            </a>
                        </li>
                        <li role="presentation">
                            <a href="{% url 'all_cred_product' product_tab.product.id %}">
                                <i class="fa fa-list-alt"></i>{% trans "View Credentials" %}
                            </a>
                        </li>
                        {% endif %}
                        <li role="separator" class="divider"></li>
                        <li role="presentation">
                            <a href="{% url 'new_tool_product' product_tab.product.id %}">
                                <i class="fa fa-plus"></i>{% trans "Add Tools" %}
                            </a>
                        </li>
                        <li role="presentation">
                            <a href="{% url 'all_tool_product' product_tab.product.id %}">
                                <i class="fa fa-list-alt"></i>{% trans "View Tools" %}
                            </a>
                        </li>
                        <li role="separator" class="divider"></li>
                        <li role="presentation">
                            <a href="{% url 'add_engagement_presets' product_tab.product.id %}">
                                <i class="fa fa-plus"></i>{% trans "Add Engagement Presets" %}
                            </a>
                        </li>
                        <li role="presentation">
                            <a href="{% url 'engagement_presets' product_tab.product.id %}">
                                <i class="fa fa-list-alt"></i>{% trans "View Engagement Presets" %}
                            </a>
                        </li>
                        <li role="separator" class="divider"></li>
                        <li role="presentation">
                            <a href="{% url 'action_history' product_tab.product|content_type product_tab.product.id %}">
                                <i class="fa fa-history"></i>{% trans "View History" %}
                            </a>
                        </li>
                        {% endif %}
                        {% if product_tab.product|has_object_permission:"Product_Delete" %}
                            <li role="separator" class="divider"></li>
                            <li role="presentation">
                                <a class="text-danger" href="{% url 'delete_product' product_tab.product.id %}">
                                    <i class="fa fa-trash"></i>{% trans "Delete" %}
                                </a>
                            </li>
                        {% endif %}
                       </ul>
                  </li>
                  {% endif %}
                </ul>
              </div>
            </div>
            {% else %}
            <div class="row hidden-xs">
                <div class="col-lg-12">
                    {% if request.session.dojo_breadcrumbs %}
                        <ul class="breadcrumb main">
                            {% for crumb in request.session.dojo_breadcrumbs %}
                                <li class="{% if forloop.last %}active{% endif %}">
                                    <a class="{% if forloop.last %}active{% endif %}"
                                       href="{{ crumb.url }}">{{ crumb.title }}</a>
                                </li>
                            {% endfor %}
                        </ul>
                    {% endif %}
                </div>
            </div>
            {% endif %}
            <!-- end of tabs -->
            <div class="row">
                <div class="col-lg-12">
                    {% if messages %}
                        {% for message in messages %}
                            <div class="alert {{ message.tags }} alert-dismissible" role="alert">
                                <button type="button" class="close" data-dismiss="alert" aria-label="Close"><span
                                        aria-hidden="true">&times;</span></button>
                                {{ message }}
                            </div>
                        {% endfor %}
                    {% endif %}
                </div>
                <!-- /.col-lg-12 -->
            </div>
            <!-- /.row -->
            <div class="row">
                <div id="base-content" class="col-lg-12">
                    {% include "dojo/breadcrumbs/settings_breadcrumb.html" %}
                    {% include "dojo/breadcrumbs/engagement_breadcrumb.html" %}
                    {% include "dojo/breadcrumbs/finding_breadcrumb.html" %}
                    {% include "dojo/breadcrumbs/endpoint_breadcrumb.html" %}
                    {% include "dojo/breadcrumbs/custom_breadcrumb.html" %}
                    {% block content %}
                    {% endblock %}
                </div>
                <!-- /.col-lg-12 -->
            </div>
        </div>
        <!-- /.container-fluid -->
    </div>
    <!-- /#page-wrapper -->
    {% block footer %}
    <footer class="footer">
        <div class="container">
            <div class="row">
                <div class="col-md-12 text-center text-">
                    <p>
                        <a href="{% url 'home' %}">
                            <img class="logo" src="{% static "dojo/img/chop.png" %}" alt="{% trans "DefectDojo Chop" %}" height="45"/>
                        </a>
                        <br/>
                        <br/>
                        {% dojo_version %} ( {% dojo_current_hash %} )
                    </p>
                    <p>
                        Detailed DefectDojo documentation can be found in our <a
                            href="{% dojo_docs_url %}">GitHub Pages</a>.
                    </p>
                    <p>
                        DefectDojo is licensed under the <a
                            href="https://github.com/DefectDojo/django-DefectDojo/blob/master/LICENSE.md">3-Clause BSD
			    License</a>. | <a href="https://github.com/DefectDojo/django-DefectDojo/blob/master/NOTICE"> Dependencies Notice.</a>
                    </p>
                    <p>
                        &copy; {% now "Y" %} DefectDojo Maintainers. All rights reserved.
                    </p>
                </div>
            </div>
        </div>
        <p id="alert_refresh" class="hidden">{{ 'ALERT_REFRESH'|setting_enabled }}</p>
        <p id="disable_count" class="hidden">{{ 'DISABLE_ALERT_COUNTER'|setting_enabled }}</p>
    </footer>
    {% endblock %}
</div>

<!-- /#wrapper -->

<!-- our JS -->
<script src="{% static "dojo/js/index.js" %}"></script>

<!-- our CVSS stuff -->
<script src="{% static "dojo/js/cvsscalc30_helptext.js" %}"></script>
<script src="{% static "dojo/js/cvsscalc30.js" %}"></script>
<script src="{% static "dojo/js/cvss_calculator.js" %}"></script>
<script type="application/javascript">
    $(document).ready(function() {
        disable_count = document.getElementById('disable_count').innerHTML
        refresh = document.getElementById('alert_refresh').innerHTML

        $('.has-popover').popover({'trigger':'hover'});
        {% if request.user.is_authenticated %}
            $('.dropdown-toggle-alerts').click(function() {
                get_alerts();
            });

            if (disable_count == "False") {
                if(refresh == 'True') {
                    setInterval(function() {
                        update_alertcount();
                    }, 10000);
                } else {
                    update_alertcount();
                }
            }
        {% endif %}

        function update_alertcount() {
            $.get("{% url 'alertcount' %}", function (data) {
                if (data.count != $('#alert_count').text()) {
                    $('#alert_count').text(data.count);
                    $('#alert_count').removeClass().addClass('badge badge-count badge-count' + data.count);
                }
            });
        }

        function htmlEscape(str) {
          return str
            .replace(/\n/g, " ")
            .replace(/&/g, '&amp;')
            .replace(/"/g, '&quot;')
            .replace(/'/g, '&#39;')
            .replace(/</g, '&lt;')
            .replace(/>/g, '&gt;');
        }

        function get_alerts() {
            $('.dropdown-alerts').html('<div class="text-center"><i class="fa fa-spin fa-spinner"></i></div>');
            $.get("{% url 'alerts_json' %}?limit=12", function (data) {
                $('.dropdown-alerts').empty();
                $.each(data, function(i, elem) {
                  var titleField = elem.fields.title ? elem.fields.title : elem.fields.description;
                  var display_title = titleField.length < 50 ? titleField : jQuery.trim(titleField).substring(0,50).trim(this) + '...';
                  var description = elem.fields.description
                  var display_description = description ? description.length < 100 ? description : jQuery.trim(description).substring(0,100).trim(this) + '...': ''
                  var dropdown_alert = "alert-list" + i;
                  $('.dropdown-alerts').append('<li><div style="padding: 3px 20px;"><i class="fa fa-' + htmlEscape(elem.fields.icon) +
                                                ' fa-fw"></i><a href="' + htmlEscape(elem.fields.url) + '" id=' + dropdown_alert +
                                                ' title="' + htmlEscape(display_description) + '"></a><span class="pull-right text-muted small">' +
                                               htmlEscape(elem.fields.source) + '</span></div></li><li class="divider"></li>');
                  $("#" + dropdown_alert).text(display_title);
                });
                $('.dropdown-alerts').append('<li><a class="text-center" href="{% url "alerts" %}"><strong>{% trans "See All Alerts" %}</strong>' +
                                             '<i class="fa fa-angle-right"></i></a></li>');
                $('.dropdown-alerts').append('<li><a class="text-center" href="{% url "delete_alerts" %}"><strong>{% trans "Clear All Alerts" %} </strong>' +
                                           '<i class="fa fa-angle-right"></i></a></li>');
            });
            update_alertcount()
        }

        $("#id_jiraform-jira_issue").on('paste', function(e) {
            var clipboardData = e.clipboardData || e.originalEvent.clipboardData || window.clipboardData;
            var pastedData = clipboardData.getData('text');

            $this = $(this)
            // if someone entered/pasted a full URL, we strip evertyhing until last '/'
            setTimeout(function (elem) {
                $this.val($this.val().substring($this.val().lastIndexOf("/") + 1));
            }, 100);
        });

        <!-- TODO not working with django tagulous which uses select2, break styling -->
        <!-- $('#id_tags').select2({ -->
            <!-- 'placeholder': 'Select or add some tags...', -->
            <!-- 'no_results_text': "Tag not found, press TAB key to add.", -->
        <!-- }); -->

        $('select').not('#notification-scope').addClass('selectpicker');
        $('.selectpicker').attr('data-live-search', 'true');
        $('.selectpicker').attr('data-container', 'body');
        $('.selectpicker').css('width', '70%');
        $('.selectpicker').selectpicker('render');

    });
</script>
{% block extra_javascript %}
{% endblock %}
{% block postscript %}
{% endblock %}
</body>

</html><|MERGE_RESOLUTION|>--- conflicted
+++ resolved
@@ -327,11 +327,7 @@
                                         <li><a href="{% url 'users' %}">{% trans "Users" %}</a></li>
                                         {% endif %}
                                         {% if "auth.view_group"|has_configuration_permission:"staff" %}
-<<<<<<< HEAD
-                                        <li><a href="{% url 'groups' %}">{% trans "Groups" %}</a></li>
-=======
-                                        <li><a href="{% url 'groups' %}"  id="id_group_menu"> Groups </a></li>
->>>>>>> e4a0d1e6
+                                        <li><a href="{% url 'groups' %}"  id="id_group_menu">{% trans "Groups" %}</a></li>
                                         {% endif %}
                                     </ul>
                                 </li>
