{% load navigation_tags %}
{% load display_tags %}
{% load authorization_tags %}
{% load i18n %}
{% load static %}
<!DOCTYPE html>
<html lang="en">
    <head>
        <meta charset="utf-8">
        <meta http-equiv="X-UA-Compatible" content="IE=edge">
        <meta name="viewport" content="width=device-width, initial-scale=1">
        <meta name="description" content="">
        <meta name="author" content="">
        <title>
            {% if request.session.dojo_breadcrumbs and not product_tab.tab %}
                {% with request.session.dojo_breadcrumbs|last as last %}
                    {{ last.title }} |
                {% endwith %}
            {% elif product_tab.title %}
                {{ product_tab.title }} |
            {% endif %}
            DefectDojo
        </title>
        {% block add_css_before %}
        {% endblock %}

        <!-- jQuery -->
        <script src="{% static "jquery/dist/jquery.js" %}"></script>
        <!--  jQuery UI -->
        <script src="{% static "jquery-ui/dist/jquery-ui.min.js" %}"></script>
        <!-- Bootstrap Core JavaScript -->
        <script src="{% static "bootstrap/dist/js/bootstrap.min.js" %}"></script>
        <!-- Bootstrap Select -->
        <script src="{% static "bootstrap-select/dist/js/bootstrap-select.min.js" %}"></script>

        <!-- Metis Menu Plugin JavaScript -->
        <script src="{% static "metismenu/dist/metisMenu.min.js" %}"></script>

        <script src="{% static "chosen-js/chosen.jquery.min.js" %}"></script>

        <!-- Custom Theme JavaScript -->
        <script src="{% static "startbootstrap-sb-admin-2/dist/js/sb-admin-2.js" %}"></script>
        <!-- Calendar JavaScript -->
        <script src="{% static "moment/min/moment.min.js" %}"></script>
        <script src="{% static "fullcalendar/dist/fullcalendar.min.js" %}"></script>
        <!-- jquery cookie -->
        <script src="{% static "jquery.cookie/jquery.cookie.js" %}"></script>
        <!-- DataTables Javascript -->
        <script src="{% static "datatables.net/js/jquery.dataTables.min.js" %}"></script>
        <script src="{% static "datatables.net-dt/js/dataTables.dataTables.min.js" %}"></script>
        <script src="{% static "datatables.net-bs/js/dataTables.bootstrap.min.js" %}"></script>
        <script src="{% static "datatables.net-buttons/js/dataTables.buttons.min.js" %}"></script>
        <script src="{% static "datatables.net-buttons/js/buttons.html5.min.js" %}"></script>
        <script src="{% static "datatables.net-buttons/js/buttons.colVis.min.js" %}"></script>
        <script src="{% static "datatables.net-buttons/js/buttons.print.min.js" %}"></script>
        <script src="{% static "datatables.net-buttons-bs/js/buttons.bootstrap.min.js" %}"></script>
        <script src="{% static "datatables.net-colreorder/js/dataTables.colReorder.min.js" %}"></script>

        <script src="{% static "pdfmake/build/pdfmake.min.js" %}"></script>
        <script src="{% static "pdfmake/build/vfs_fonts.js" %}"></script>

        <script src="{% static "jszip/dist/jszip.min.js" %}"></script>

        <!-- Bootstrap Core CSS -->
        <link href="{% static "bootstrap/dist/css/bootstrap.min.css" %}" rel="stylesheet">

        <!-- Bootstrap Select -->
        <link href="{% static "bootstrap-select/dist/css/bootstrap-select.min.css" %}" rel="stylesheet">

        <!-- MetisMenu CSS -->
        <link href="{% static "metismenu/dist/metisMenu.min.css" %}" rel="stylesheet">

        <!-- Custom CSS -->
        <link href="{% static "startbootstrap-sb-admin-2/dist/css/sb-admin-2.css" %}" rel="stylesheet">

        <!-- Custom Fonts -->
        <link href="{% static 'fontawesomefree/css/fontawesome.css' %}" rel="stylesheet" type="text/css">
        <link href="{% static 'fontawesomefree/css/brands.css' %}" rel="stylesheet" type="text/css">
        <link href="{% static 'fontawesomefree/css/solid.css' %}" rel="stylesheet" type="text/css">

        {% block add_css %}
        {% endblock %}
        <link rel="stylesheet" href="{% static "jquery-ui/dist/themes/flick/jquery-ui.min.css" %}">
        <link rel="shortcut icon" href="{% static "dojo/img/favicon.ico" %}"/>
        <link rel="stylesheet" href="{% static "chosen-bootstrap/chosen.bootstrap.min.css" %}">
        <link rel="stylesheet" href="{% static "fullcalendar/dist/fullcalendar.min.css" %}">
        {% block dojo_css %}
            <link rel="stylesheet" href="{% static "dojo/css/dojo.css" %}">
        {% endblock %}
        <link rel="stylesheet" href="{% static "datatables.net-dt/css/jquery.dataTables.min.css" %}">
        {% comment %} <link rel="stylesheet" href="{% static "datatables.net-buttons-dt/css/buttons.dataTables.min.css" %}"> {% endcomment %}
        <link rel="stylesheet" href="{% static "datatables.net-bs/css/dataTables.bootstrap.min.css" %}">
        <link rel="stylesheet" href="{% static "datatables.net-buttons-bs/css/buttons.bootstrap.min.css" %}">

        <style>
            {% block add_styles %}
            {% endblock %}
        </style>
    </head>
    <body class="{% dojo_body_class %}">
        <div id="wrapper">
            {% block navigation %}
                <!-- Navigation -->
                <nav class="navbar navbar-default navbar-fixed-top" role="navigation" style="margin-bottom: 0">
                    <div class="navbar-header">
                        <button type="button" class="navbar-toggle" data-toggle="collapse" data-target=".navbar-collapse">
                            <span class="sr-only">Toggle navigation</span>
                            <span class="icon-bar"></span>
                            <span class="icon-bar"></span>
                            <span class="icon-bar"></span>
                        </button>
                        <a class="navbar-brand" href="{% url 'home' %}">
                        {% block header_logo %}
                            <img src="{% static "dojo/img/logo.png" %}" alt="DefectDojo Logo" width="240"/>
                        {% endblock %}
                        </a>

                    </div>
                    <!-- /.navbar-header -->

                    <ul class="nav navbar-top-links navbar-right">
                        {% if request.user.is_authenticated %}
                            <li>
                                <div class="custom-search-form">
                                    <form id="custom_search_form" role="search" method="get" action="{% url 'simple_search' %}">
                                        <div class="input-group">
                                            <input id="simple_search" label="simple_search" aria_label="simple_search" type="text" name="query" class="form-control"
                                                placeholder="{% trans "Search" %}..." value="{{clean_query}}">
                                            <span class="input-group-btn">
                                                <button id="simple_search_submit" class="btn btn-primary" type="submit" aria-label="Search">
                                                    <i class="fa-solid fa-magnifying-glass"></i>
                                                </button>
                                            </span>
                                        </div>
                                    </form>
                                </div>
                                <!-- /input-group -->
                            </li>
                            <li class="dropdown">
                                <a class="dropdown-toggle dropdown-toggle-alerts dropdown-toggle-h{{ alert_count }}" data-toggle="dropdown" href="#" aria-expanded="false" aria-label="{{ alert_count }} Alerts">
                                    <i class="fa-solid fa-bell fa-fw"></i>
                                    <span id="alert_count" class="badge badge-count badge-count{{ alert_count }}">{{ alert_count }}</span>
                                    <i class="fa-solid fa-caret-down"></i>
                                </a>
                                <ul class="dropdown-menu dropdown-alerts">
                                </ul>
                                <!-- /.dropdown-alerts -->
                            </li>
                        {% endif %}
                        <li class="dropdown">
                            <a class="dropdown-toggle" data-toggle="dropdown" href="#" aria-expanded="false" aria-label="User Menu">
                                <i class="fa-solid fa-user fa-fw"></i>
                                <i class="fa-solid fa-caret-down"></i>
                            </a>
                            <ul class="dropdown-menu dropdown-user">
                                {% block settings-dropdown-items %}
                                    {% if request.user.is_authenticated %}
                                        <li>
                                            <a href="{% url 'view_profile' %}">
                                                <i class="fa-solid fa-user fa-fw"></i> 
                                                {{ request.user.username }}
                                            </a>
                                        </li>
                                        {% if API_TOKENS_ENABLED %}
                                          <li>
                                              <a href="{% url 'api_v2_key' %}">
                                                <i class="fa-solid fa-key fa-fw"></i>
                                                  {% trans "API v2 Key" %}
                                              </a>
                                          </li>
                                        {% endif %}
                                    {% endif %}
                                    <li>
                                        <a href="{% url 'api_v2_schema' %}" target="_blank">
                                            <i class="fa-solid fa-book fa-fw" title="OpenAPI v2 Docs"></i>
                                            {% trans "API v2 OpenAPI2 Docs" %}
                                        </a>
                                    </li>
                                    <li>
                                        <a href="{% url 'swagger-ui_oa3' %}" target="_blank">
                                            <i class="fa-solid fa-book fa-fw" title="OpenAPI v3 Docs"></i>
                                            {% trans "API v2 OpenAPI3 Docs" %}
                                        </a>
                                    </li>
                                    <li>
                                        <a href="{{ DOCUMENTATION_URL }}" target="_blank">
                                            <i class="fa-solid fa-circle-question fa-fw"></i>
                                            {% trans "Documentation" %}
                                        </a>
                                    </li>
                                {% endblock %}
                                {% if request.user.is_authenticated %}
                                    {% if SAML2_LOGOUT_URL != '' %}
                                        <li>
                                            <a href="{{ SAML2_LOGOUT_URL }}">
                                                <i class="fa-solid fa-right-from-bracket fa-fw"></i>
                                                {% trans "SAML Logout" %}
                                            </a>
                                        </li>
                                    {% endif %}
                                    <li>
                                        <a href="{% url 'logout' %}">
                                            <i class="fa-solid fa-right-from-bracket fa-fw"></i>
                                            {% trans "Logout" %}
                                        </a>
                                    </li>
                                {% endif %}
                            </ul>
                            <!-- /.dropdown-user -->
                        </li>
                        <!-- /.dropdown -->
                    </ul>
                    <!-- /.navbar-top-links -->

                    {% if request.user.is_authenticated %}
                        <div class="navbar-default sidebar navbar-fixed-top" role="navigation">
                            <div class="sidebar-nav navbar-collapse">
                                <ul class="nav" id="side-menu">
                                    {% block sidebar-items %}
                                        <li>
                                            <a href="{% url 'dashboard' %}" aria-disabled="true" aria-expanded="false" aria-label="Dashboard">
                                                <i class="fa-solid fa-gauge fa-fw"></i>
                                                <span>{% trans "Dashboard" %}</span>
                                            </a>
                                        </li>
                                        <li>
                                            <a id="product-side-menu" href="{% url 'product' %}" aria-expanded="false" aria-label="Products">
                                                <i class="fa-solid fa-list-ul fa-fw"></i>
                                                <span>{% trans "Products" %}</span>
                                                <span class="glyphicon arrow"></span>
                                            </a>
                                            <ul class="nav nav-second-level">
                                                <li>
                                                    <a href="{% url 'product' %}">
                                                        {% trans "All Products" %}
                                                    </a>
                                                </li>
                                                {% if request.user|can_add_product %}
                                                    <li>
                                                        <a href="{% url 'new_product' %}">
                                                            {% trans "Add Product" %}
                                                        </a>
                                                    </li>
                                                {% endif %}
                                                <li>
                                                    <a href="{% url 'product_type' %}">
                                                        {% trans "All Product Types" %}
                                                    </a>
                                                </li>
                                                {% if "Product_Type_Add"|has_global_permission %}
                                                    <li>
                                                        <a id="pop-out-add-product-type" href="{% url 'add_product_type' %}">
                                                            {% trans "Add Product Type" %}
                                                        </a>
                                                    </li>
                                                {% endif %}
                                            </ul>
                                            <!-- /.nav-second-level -->
                                        </li>
                                        <li>
                                            <a href="{% url 'engagement' %}" aria-expanded="false" aria-label="Engagements">
                                                <i class="fa-solid fa-inbox fa-fw"></i>
                                                <span>{% trans "Engagements" %}</span>
                                                <span class="glyphicon arrow"></span>
                                            </a>
                                            <ul class="nav nav-second-level">
                                                <li>
                                                    <a href="{% url 'active_engagements' %}">
                                                        {% trans "Active Engagements" %}
                                                    </a>
                                                </li>
                                                <li>
                                                    <a href="{% url 'all_engagements' %}">
                                                        {% trans "All Engagements" %}
                                                    </a>
                                                </li>
                                                <li>
                                                    <a href="{% url 'engagements_all' %}">
                                                        {% trans "Engagements by Product" %}
                                                    </a>
                                                </li>
                                                <li>
                                                    <a href="{% url 'test_type' %}">
                                                        {% trans "Test Types" %}
                                                    </a>
                                                </li>
                                                <li>
                                                    <a href="{% url 'dev_env' %}">
                                                        {% trans "Environments" %}
                                                    </a>
                                                </li>
                                            </ul>
                                            <!-- /.nav-second-level -->
                                        </li>
                                        <li>
                                            <a href="{% url 'open_findings' %}" aria-expanded="false" aria-label="Findings">
                                                <i class="fa-solid fa-bug fa-fw"></i>
                                                <span>{% trans "Findings" %}</span>
                                                <span class="glyphicon arrow"></span>
                                            </a>
                                            <ul class="nav nav-second-level">
                                                <li>
                                                    <a href="{% url 'open_findings' %}">
                                                        {% trans "Open Findings" %}
                                                    </a>
                                                </li>
                                                <li>
                                                    <a href="{% url 'all_findings' %}">
                                                        {% trans "All Findings" %}
                                                    </a>
                                                </li>
                                                <li>
                                                    <a href="{% url 'closed_findings' %}">
                                                        {% trans "Closed Findings" %}
                                                    </a>
                                                </li>
                                                <li>
                                                    <a href="{% url 'accepted_findings' %}">
                                                        {% trans "Risk Accepted Findings" %}
                                                    </a>
                                                </li>
                                                {% if "dojo.view_finding_template"|has_configuration_permission:request %}
                                                    <li>
                                                        <a href="{% url 'templates' %}">
                                                            {% trans "Finding Templates" %}
                                                        </a>
                                                    </li>
                                                {% endif %}
                                            </ul>
                                            <!-- /.nav-second-level -->
                                        </li>
                                        <li>
                                            <a href="{% url 'components' %}" id="product_component_view" aria-expanded="false"  aria-label="Components">
                                                <i class="fa-solid fa-table-cells-large fa-fw"></i>
                                                <span>{% trans "Components" %}</span>
                                            </a>
                                            <ul class="nav nav-second-level">
                                                <li>
                                                    <a href="{% url 'components' %}">
                                                        {% trans "All Components" %}
                                                    </a>
                                                </li>
                                            </ul>
                                        </li>
                                        <li>
                                            <a href="{% url 'endpoint' %}" aria-expanded="false" aria-label="Endpoints">
                                                <i class="fa-solid fa-sitemap fa-fw"></i>
                                                <span>{% trans "Endpoints" %}</span>
                                                <span class="glyphicon arrow"></span>
                                            </a>
                                            <ul class="nav nav-second-level">
                                                <li>
                                                    <a href="{% url 'endpoint' %}">
                                                        {% trans "All Endpoints" %}
                                                    </a>
                                                </li>
                                                <li>
                                                    <a href="{% url 'endpoint_host' %}">
                                                        {% trans "All Hosts" %}
                                                    </a>
                                                </li>
                                                <li>
                                                    <a href="{% url 'vulnerable_endpoints' %}">
                                                        {% trans "Vulnerable Endpoints" %}
                                                    </a>
                                                </li>
                                                <li>
                                                    <a href="{% url 'vulnerable_endpoint_hosts' %}">
                                                        {% trans "Vulnerable Hosts" %}
                                                    </a>
                                                </li>
                                                {% if request.user.is_superuser %}
                                                    <li>
                                                        <a href="{% url 'endpoint_migrate' %}">
                                                            {% trans "Migrate Endpoints" %}
                                                        </a>
                                                    </li>
                                                {% endif %}
                                            </ul>
                                        </li>
                                        <li>
                                            <a href="{% url 'report_builder' %}" aria-expanded="false" aria-label="Reports">
                                                <i class="fa-solid fa-file-lines fa-fw"></i>
                                                <span>{% trans "Reports" %}</span>
                                                <span class="glyphicon arrow"></span>
                                            </a>
                                            <!-- /.nav-second-level -->
                                        </li>
                                        <li>
                                            <a href="{% url 'metrics' %}?date=5&view=dashboard" aria-expanded="false" aria-label="Metrics">
                                                <i class="fa-solid fa-chart-column fa-fw"></i>
                                                <span>{% trans "Metrics" %}</span>
                                                <span class="glyphicon arrow"></span>
                                            </a>
                                            <ul class="nav nav-second-level">
                                                <li>
                                                    <a href="{% url 'metrics' %}?date=5&view=dashboard">
                                                        {% trans "Metrics Dashboard" %}
                                                    </a>
                                                </li>
                                                <li>
                                                    <a href="{% url 'critical_product_metrics' %}">
                                                        {% trans "Critical Product Metrics" %}
                                                    </a>
                                                </li>
                                                <li>
                                                    <a href="{% url 'metrics_product_type' %}">
                                                        {% trans "Product Type Metrics" %}
                                                    </a>
                                                </li>
                                                <li>
                                                    <a href="{% url 'product_type_counts' %}">
                                                        {% trans "Product Type Counts" %}
                                                    </a>
                                                </li>
                                                <li>
                                                    <a href="{% url 'simple_metrics' %}">
                                                        {% trans "Simple Metrics" %}
                                                    </a>
                                                </li>
                                                <li>
                                                    <a href="{% url 'engineer_metrics' %}">
                                                        {% trans "Engineer Metrics" %}
                                                    </a>
                                                </li>
                                            </ul>
                                            <!-- /.nav-second-level -->
                                        </li>
                                        {% if "auth.view_user"|has_configuration_permission:request or "auth.view_group"|has_configuration_permission:request %}
                                            <li>
                                                <a href="{% url 'users' %}" aria-disabled="true" aria-expanded="false" aria-label="Users" id="id_user_menu">
                                                    <i class="fa-solid fa-user fa-fw"></i>
                                                    <span>{% trans "Users" %}</span>
                                                    <span class="glyphicon arrow"></span>
                                                </a>
                                                <ul class="nav nav-second-level">
                                                    {% if "auth.view_user"|has_configuration_permission:request %}
                                                        <li>    
                                                            <a href="{% url 'users' %}">
                                                                {% trans "Users" %}
                                                            </a>
                                                        </li>
                                                    {% endif %}
                                                    {% if "auth.view_group"|has_configuration_permission:request %}
                                                        <li>
                                                            <a href="{% url 'groups' %}"  id="id_group_menu">
                                                                {% trans "Groups" %}
                                                            </a>
                                                        </li>
                                                    {% endif %}
                                                </ul>
                                            </li>
                                        {% endif %}
                                        {% if system_settings.enable_calendar %}
                                        <li>
                                            <a href="{% url 'engagement_calendar' %}" aria-disabled="true" aria-expanded="false" aria-label="Calendar">
                                                <i class="fa-solid fa-calendar-days fa-fw"></i>
                                                <span>{% trans "Calendar" %}</span>
                                            </a>
                                        </li>
                                        {% endif %}
                                        {% if system_settings.enable_questionnaires %}
                                            {% if "dojo.view_engagement_survey"|has_configuration_permission:request or "dojo.view_question"|has_configuration_permission:request %}
                                                <li>
                                                    <a href="#">
                                                        <i class="fa-solid fa-house-medical-flag fa-fw"></i>
                                                        <span>{% trans "Questionnaires" %}</span>
                                                        <span class="glyphicon arrow"></span>
                                                    </a>
                                                    <ul class="nav nav-second-level">
                                                        {% if "dojo.view_engagement_survey"|has_configuration_permission:request  %}
                                                            <li>
                                                                <a href="{% url 'questionnaire' %}">
                                                                    {% trans "All Questionnaires" %}
                                                                </a>
                                                            </li>
                                                        {% endif %}
                                                        {% if "dojo.view_question"|has_configuration_permission:request %}
                                                            <li>
                                                                <a href="{% url 'questions' %}">
                                                                    {% trans "All Questions" %}
                                                                </a>
                                                            </li>
                                                        {% endif %}
                                                    </ul>
                                                    <!-- /.nav-second-level -->
                                                </li>
                                            {% endif %}
                                        {% endif %}
                                        <li id="menu_configuration">
                                            <a href="#" aria-expanded="false" aria-label="Configuration">
                                                <i class="fa-solid fa-gear fa-fw"></i>
                                                <span>{% trans "Configuration" %}</span>
                                            </a>
                                            <ul class="nav nav-second-level">
                                                {% if "dojo.change_announcement"|has_configuration_permission:request %}
                                                    <li>
                                                        <a href="{% url 'configure_announcement' %}">
                                                            {% trans "Announcement" %}
                                                        </a>
                                                    </li>
                                                {% endif %}
                                                {% if system_settings.enable_credentials and "dojo.view_cred_user"|has_configuration_permission:request %}
                                                    <li>
                                                        <a href="{% url 'cred' %}">
                                                            {% trans "Credential Manager" %}
                                                        </a>
                                                    </li>
                                                {% endif %}
                                                {% if system_settings.enable_github  and "dojo.view_github_conf"|has_configuration_permission:request%}
                                                    <li>
                                                        <a href="{% url 'github' %}">
                                                            {% trans "GitHub" %}
                                                        </a>
                                                    </li>
                                                {% endif %}
<<<<<<< HEAD
                                                {% if system_settings.enable_jira and "dojo.view_jira_instance"|has_configuration_permission %}
=======
                                                {% if system_settings.enable_google_sheets and "dojo.change_google_sheet"|has_configuration_permission:request %}
                                                    <li>
                                                        <a href="{% url 'configure_google_sheets' %}">
                                                            {% trans "Google Sheets Sync" %}
                                                        </a>
                                                    </li>
                                                {% endif %}
                                                {% if system_settings.enable_jira and "dojo.view_jira_instance"|has_configuration_permission:request %}
>>>>>>> f072de65
                                                    <li>
                                                        <a href="{% url 'jira' %}">
                                                            {% trans "JIRA" %}
                                                        </a>
                                                    </li>
                                                {% endif %}
                                                {% if "dojo.change_bannerconf"|has_configuration_permission:request %}
                                                    <li>
                                                        <a href="{% url 'configure_banner' %}">
                                                            {% trans "Login Banner" %}
                                                        </a>
                                                    </li>
                                                {% endif %}
                                                {% if "dojo.view_note_type"|has_configuration_permission:request %}
                                                    <li>
                                                        <a href="{% url 'note_type' %}">
                                                            {% trans "Note Types" %}
                                                        </a>
                                                    </li>
                                                {% endif %}
                                                <li>
                                                    <a href="{% url 'notifications' %}">
                                                        {% trans "Notifications" %}
                                                    </a>
                                                </li>
                                                <li>
                                                    <a href="{% url 'regulations' %}">
                                                        {% trans "Regulations" %}
                                                    </a>
                                                </li>
<<<<<<< HEAD
                                                {% if system_settings.enable_finding_sla and "dojo.view_sla_configuration"|has_configuration_permission %}
=======
                                                {% if system_settings.enable_rules_framework and "dojo.view_rule"|has_configuration_permission:request %}
                                                    <li>
                                                        <a href="{% url 'rules' %}">
                                                            {% trans "Rules Framework" %}
                                                        </a>
                                                    </li>
                                                {% endif %}
                                                {% if system_settings.enable_finding_sla and "dojo.view_sla_configuration"|has_configuration_permission:request %}
>>>>>>> f072de65
                                                    <li>
                                                        <a href="{% url 'sla_config' %}">
                                                            {% trans "SLA Configuration" %}
                                                        </a>
                                                    </li>
                                                {% endif %}
                                                {% if request.user.is_superuser %}
                                                    <li>
                                                        <a href="{% url 'system_settings' %}">
                                                            {% trans "System Settings" %}
                                                        </a>
                                                    </li>
                                                {% endif %}
                                                {% if "dojo.view_tool_configuration"|has_configuration_permission:request %}
                                                    <li>
                                                        <a href="{% url 'tool_config' %}">
                                                            {% trans "Tool Configuration" %}
                                                        </a>
                                                    </li>
                                                {% endif %}
                                                {% if "dojo.view_tool_type"|has_configuration_permission:request %}
                                                    <li>
                                                        <a href="{% url 'tool_type' %}">
                                                            {% trans "Tool Type" %}
                                                        </a>
                                                    </li>
                                                {% endif %}
                                            </ul>
                                        </li>
                                    {% endblock %}
                                    {% block support-tab %}
                                        <li>
                                            <a href="{% url 'support' %}" aria-disabled="true" aria-expanded="false" aria-label="Support">
                                                <i class="fa-solid fa-life-ring fa-fw"></i>
                                                <span>{% trans "Get Support" %}</span>
                                            </a>
                                        </li>
                                    {% endblock %}
                                    <li id="min-menu">
                                        <a href="#" id="minimize-menu" title="Expand/Collapse Menu" aria-label="Expand/Collapse Menu">
                                            <i id="nav-minimize-menu-li" class="fa-solid fa-circle-right fa-fw"></i>
                                            <span>{% trans "Collapse Menu" %}</span>
                                        </a>
                                    </li>
                                </ul>
                            </div>
                            <!-- /.sidebar-collapse -->
                        </div>
                    <!-- /.navbar-static-side -->
                    {% endif %}
                </nav>
            {% endblock %}
            <!-- Page Content -->
            <div id="page-wrapper">
                {% if request.user.is_authenticated and announcement %}
                    {% load announcement_banner_tags %}
                    <div role="alert" class="announcement-banner alert alert-{{ announcement.style }} {% if announcement.dismissable %}alert-dismissible{% endif %} show">
                    {% if announcement.dismissable %}
                        <a href="{% url 'dismiss_announcement' %}" class="close" aria-label="Close">
                            <span aria-hidden="true">×</span>
                        </a>
                    {% endif %}
                    {{ announcement.message|bleach_announcement_message }}
                    </div>
                {% endif %}
                <div class="container-fluid">
                    <!-- start of tabs -->
                    {% block tab_bar %}
                        {% if product_tab.tab %}
                            <div class="row">
                                <div class="col-md-12">
                                    <h3 class="no-margin-top" style="padding-bottom: 5px;">
                                        {{ product_tab.product }}
                                        {% if system_settings.enable_benchmark == 9 %}
                                            {% for benchmark in tab_benchmarks%}
                                                <sup><span class="fa-solid fa-bookmark has-popover" data-trigger="hover" data-content="{{ benchmark|asvs_level }}"></span>
                                                {{ benchmark.desired_level }}</sup>
                                            {% endfor %}
                                        {% endif %}
                                        {% with grade=product_tab.product|product_grade %}
                                            {% if grade %}
                                                <sup><div class="tag-label {{ grade }}">{{ grade }}</div></sup>
                                            {% endif %}
                                        {% endwith %}
                                        {% include "dojo/snippets/tags.html" with tags=product_tab.product.tags.all.all %}
                                    </h3>
                                    <ul class="nav nav-tabs horizontal-bar in">
                                        <li role="presentation"{% if product_tab.tab == 'overview' %} class="active"{% endif %}>
                                            <a href="{% url 'view_product' product_tab.product.id %}">
                                                <span class="fa-solid fa-earth-americas" aria-hidden="true"></span>
                                                <span class="hidden-xs">{% trans "Overview" %}</span>
                                            </a>
                                        </li>
                                        <li role="presentation"{% if product_tab.tab == 'components' %} class="active"{% endif %}>
                                            <a href="{% url 'view_product_components' product_tab.product.id %}">
                                                <span class="fa-solid fa-table-cells-large" aria-hidden="true"></span>
                                                <span class="hidden-xs">{% trans "Components" %}</span>
                                            </a>
                                        </li>
                                        <li role="presentation"{% if product_tab.tab == 'metrics' %} class="active"{% endif %}>
                                            <a href="{% url 'view_product_metrics' product_tab.product.id %}">
                                                <span class="fa-solid fa-chart-column" aria-hidden="true"></span>
                                                <span class="hidden-xs">{% trans "Metrics" %}</span>
                                            </a>
                                        </li>
                                        <!-- Engagements Tab -->
                                        <li role="presentation" class="dropdown{% if product_tab.tab == 'engagements' %} active active-color{% endif %}">
                                            <a class="dropdown-toggle" data-toggle="dropdown" href="">
                                                <span class="fa-solid fa-calendar-days" aria-hidden="true"></span>
                                                <span class="hidden-xs">{% trans "Engagements" %}
                                                    {% if product_tab.engagements > 0 %} 
                                                        <span class="badge">{{ product_tab.engagements }}</span>
                                                    {% endif %}
                                                </span>
                                                <span class="caret"></span>
                                            </a>
                                            <ul class="dropdown-menu">
                                                <li>
                                                    <a href="{% url 'view_engagements' product_tab.product.id %}">
                                                        <i class="fa-solid fa-calendar-days"></i>
                                                        {% trans "View Engagements" %}
                                                    </a>
                                                </li>
                                                {% if product_tab.product|has_object_permission:"Engagement_Add" %}
                                                    <li role="separator" class="divider"></li>
                                                    <li>
                                                        <a href="{% url 'new_eng_for_prod' product_tab.product.id %}">
                                                            <i class="fa-solid fa-plus"></i>
                                                            {% trans "Add New Interactive Engagement" %}
                                                        </a>
                                                    </li>
                                                    <li>
                                                        <a href="{% url 'new_eng_for_prod_cicd' product_tab.product.id %}">
                                                            <i class="fa-solid fa-plus"></i>
                                                            {% trans "Add New CI/CD Engagement" %}
                                                        </a>
                                                    </li>
                                                {% endif %}
                                            </ul>
                                        </li>
                                        <!-- Findings Tab -->
                                        <li role="presentation" class="dropdown{% if product_tab.tab == 'findings' %} active active-color{% endif %}">
                                            <a class="dropdown-toggle" data-toggle="dropdown" href="">
                                                <span class="fa-solid fa-bug" aria-hidden="true"></span>
                                                <span class="hidden-xs">
                                                    {% trans "Findings" %}
                                                    {% if product_tab.findings > 0 %}
                                                        <span class="badge">{{ product_tab.findings }}</span>
                                                    {% endif %}
                                                </span>
                                                <span class="caret"></span>
                                            </a>
                                            <ul class="dropdown-menu">
                                                <li>
                                                    <a href="{% url 'product_open_findings' product_tab.product.id %}">
                                                        <i class="fa-solid fa-rectangle-list"></i>
                                                        {% trans "View Active Findings" %}
                                                    </a>
                                                </li>
                                                <li>
                                                    <a href="{% url 'product_open_findings' product_tab.product.id %}?verified=true">
                                                        <i class="fa-solid fa-rectangle-list"></i>
                                                        {% trans "View Active Verified Findings" %}
                                                    </a>
                                                </li>
                                                <li>
                                                    <a href="{% url 'product_open_findings' product_tab.product.id %}?severity=Critical">
                                                        <i class="fa-solid fa-triangle-exclamation"></i>
                                                        {% trans "View Critical Findings" %}
                                                    </a>
                                                </li>
                                                <li>
                                                    <a href="{% url 'product_open_findings' product_tab.product.id %}?date=2">
                                                        <i class="fa-solid fa-calendar-days"></i>
                                                        {% trans "View Findings from Last 7 Days" %}
                                                    </a>
                                                </li>
                                                <li role="separator" class="divider"></li>
                                                <li>
                                                    <a href="{% url 'product_accepted_findings' product_tab.product.id %}">
                                                        <i class="fa-solid fa-check"></i>
                                                        {% trans "View Risk Accepted Findings" %}
                                                    </a>
                                                </li>
                                                <li>
                                                    <a href="{% url 'product_all_findings' product_tab.product.id %}">
                                                        <i class="fa-solid fa-magnifying-glass"></i>
                                                        {% trans "View All Findings" %}
                                                    </a>
                                                </li>
                                                <li>
                                                    <a href="{% url 'product_closed_findings' product_tab.product.id %}">
                                                        <i class="fa-solid fa-fire-extinguisher"></i>
                                                        &nbsp;&nbsp;{% trans "View Closed Findings" %}
                                                    </a>
                                                </li>
                                                {% if product_tab.product|has_object_permission:"Finding_Add" %}
                                                    <li role="separator" class="divider"></li>
                                                    <li>
                                                        <a href="{% url 'ad_hoc_finding' product_tab.product.id %}">
                                                            <i class="fa-solid fa-plus"></i>
                                                            {% trans "Add New Finding" %}
                                                        </a>
                                                    </li>
                                                {% endif %}
                                                {% if product_tab.product|has_object_permission:"Import_Scan_Result" %}
                                                    <li>
                                                        <a href="{% url 'import_scan_results_prod' product_tab.product.id %}">
                                                            <i class="fa-solid fa-upload"></i>
                                                            {% trans "Import Scan Results" %}
                                                        </a>
                                                    </li>
                                                {% endif %}
                                            </ul>
                                        </li>
                                        <!-- Endpoints Tab -->
                                        <li role="presentation" class="dropdown{% if product_tab.tab == 'endpoints' %} active active-color{% endif %}">
                                            <a class="dropdown-toggle" data-toggle="dropdown" href="">
                                                <span class="fa-solid fa-sitemap" aria-hidden="true"></span>
                                                <span class="hidden-xs">
                                                    {% trans "Endpoints" %}
                                                    {% if product_tab.endpoints > 0 %}
                                                        <span class="badge">{{ product_tab.endpoint_hosts }} / {{ product_tab.endpoints }}</span>
                                                    {% endif %}
                                                </span>
                                                <span class="caret"></span>
                                            </a>
                                            <ul class="dropdown-menu">
                                                <li>
                                                    <a href="{% url 'endpoint' %}?product={{ product_tab.product.id }}">
                                                        <i class="fa-solid fa-rectangle-list"></i>
                                                        {% trans "View Endpoints" %}
                                                    </a>
                                                </li>
                                                <li>
                                                    <a href="{% url 'endpoint_host' %}?product={{ product_tab.product.id }}">
                                                        <i class="fa-solid fa-rectangle-list"></i>
                                                        {% trans "View Hosts" %}
                                                    </a>
                                                </li>
                                                <li>
                                                    <a href="{% url 'vulnerable_endpoints' %}?product={{ product_tab.product.id }}">
                                                        <i class="fa-solid fa-sitemap"></i>
                                                        {% trans "View Vulnerable Endpoints" %}
                                                    </a>
                                                </li>
                                                <li>
                                                    <a href="{% url 'vulnerable_endpoint_hosts' %}?product={{ product_tab.product.id }}">
                                                        <i class="fa-solid fa-sitemap"></i>
                                                        {% trans "View Vulnerable Hosts" %}
                                                    </a>
                                                </li>
                                                <li role="separator" class="divider"></li>
                                                <li>
                                                    <a href="{% url 'product_endpoint_report' product_tab.product.id %}">
                                                        <i class="fa-solid fa-file-lines"></i>
                                                        {% trans "Endpoint Report" %}
                                                    </a>
                                                </li>
                                                {% if product_tab.product|has_object_permission:"Endpoint_Add" %}
                                                    <li role="separator" class="divider"></li>
                                                    <li>
                                                        <a href="{% url 'add_endpoint' product_tab.product.id %}">
                                                            <i class="fa-solid fa-plus"></i>
                                                            {% trans "Add New Endpoint" %}
                                                        </a>
                                                    </li>
                                                {% endif %}
                                                {% if product_tab.product|has_object_permission:"Endpoint_Edit" and system_settings.enable_endpoint_metadata_import %}
                                                    <li>
                                                        <a href="{% url 'import_endpoint_meta' product_tab.product.id %}">
                                                            <i class="fa-solid fa-upload"></i>
                                                            {% trans "Import Endpoint Meta" %}
                                                        </a>
                                                    </li>
                                                {% endif %}
                                            </ul>
                                        </li>
                                        <!-- Benchmarks Tab -->
                                        {% if system_settings.enable_benchmark %}
                                            {% if product_tab.product|has_object_permission:"Benchmark_Edit" %}
                                                <li role="presentation" class="dropdown{% if product_tab.tab == 'benchmarks' %} active{% endif %}">
                                                    <a class="dropdown-toggle" data-toggle="dropdown" href="">
                                                        <span class="fa-solid fa-scale-balanced" aria-hidden="true"></span>
                                                        <span class="hidden-xs">{% trans "Benchmarks" %}</span>
                                                        <span class="caret"></span>
                                                    </a>
                                                    <ul class="dropdown-menu">
                                                        {% for bt in product_tab.benchmark_type %}
                                                            <a title="{{ bt.name }}" href="{% url 'view_product_benchmark' product_tab.product.id bt.id %}">
                                                                <li>
                                                                    <span class="fa-solid fa-list-ul"></span>
                                                                    {{ bt.name }} {{ bt.version }}
                                                                </a>
                                                                <!-- the order is swithced here for some reason, but it looks bad the "correct" way -->
                                                            </li>
                                                        {% endfor %}
                                                    </ul>
                                                </li>
                                            {% endif %}
                                        {% endif %}
                                        <!-- Product Settings Tab -->
                                        {% if product_tab.product|has_object_permission:"Product_Edit" or product_tab.product|has_object_permission:"Product_Delete" %}
                                            <li role="presentation" class="dropdown{% if product_tab.tab == 'settings' %} active{% endif %}">
                                                <a class="dropdown-toggle" data-toggle="dropdown" href="">
                                                    <span class="fa-solid fa-gears" aria-hidden="true"></span>
                                                    <span class="hidden-xs">{% trans "Settings" %}</span>
                                                    <span class="caret"></span></a>
                                                <ul class="dropdown-menu">
                                                    {% if product_tab.product|has_object_permission:"Product_Edit" %}
                                                        <li role="presentation">
                                                            <a class="" href="{% url 'edit_product' product_tab.product.id %}">
                                                                <i class="fa-solid fa-pen-to-square"></i>
                                                                {% trans "Edit" %}
                                                            </a>
                                                        </li>
                                                        <li role="separator" class="divider"></li>
                                                        <li role="presentation">
                                                            <a class="" href="{% url 'add_meta_data' product_tab.product.id %}">
                                                                <i class="fa-solid fa-plus"></i>
                                                                {% trans "Add Custom Fields" %}
                                                            </a>
                                                        </li>
                                                        <li role="presentation">
                                                            <a title="Edit Custom Fields" href="{% url 'edit_meta_data' product_tab.product.id %}">
                                                                <i class="fa-solid fa-pen-to-square"></i>
                                                                {% trans "Edit Custom Fields" %}
                                                            </a>
                                                        </li>
                                                        <li role="separator" class="divider"></li>
                                                        <li role="presentation">
                                                            <a class="" href="{% url 'add_api_scan_configuration' product_tab.product.id %}">
                                                                <i class="fa-solid fa-plus"></i>
                                                                {% trans "Add API Scan Configuration" %}
                                                            </a>
                                                        </li>
                                                        <li role="presentation">
                                                            <a title="View API Scan Configurations" href="{% url 'view_api_scan_configurations' product_tab.product.id %}">
                                                                <i class="fa-solid fa-rectangle-list"></i>
                                                                {% trans "View API Scan Configurations" %}
                                                            </a>
                                                        </li>
                                                        {% if system_settings.enable_product_tracking_files %}
                                                            <li role="separator" class="divider"></li>
                                                            <li role="presentation">
                                                                <a class="" href="{% url 'new_object' product_tab.product.id %}">
                                                                    <i class="fa-solid fa-plus"></i>
                                                                    {% trans "Add Product Tracking Files" %}
                                                                </a>
                                                            </li>
                                                            <li role="presentation">
                                                                <a href="{% url 'view_objects' product_tab.product.id %}">
                                                                    <i class="fa-solid fa-rectangle-list"></i>
                                                                    {% trans "View Product Tracking Files" %}
                                                                </a>
                                                            </li>
                                                        {% endif %}
                                                        {% if system_settings.enable_credentials %}
                                                            <li role="separator" class="divider"></li>
                                                            <li role="presentation">
                                                                <a href="{% url 'new_cred_product' product_tab.product.id %}">
                                                                    <i class="fa-solid fa-plus"></i>
                                                                    {% trans "Add Credentials" %}
                                                                </a>
                                                            </li>
                                                            <li role="presentation">
                                                                <a href="{% url 'all_cred_product' product_tab.product.id %}">
                                                                    <i class="fa-solid fa-rectangle-list"></i>
                                                                    {% trans "View Credentials" %}
                                                                </a>
                                                            </li>
                                                        {% endif %}
                                                        <li role="separator" class="divider"></li>
                                                        <li role="presentation">
                                                            <a href="{% url 'new_tool_product' product_tab.product.id %}">
                                                                <i class="fa-solid fa-plus"></i>
                                                                {% trans "Add Tools" %}
                                                            </a>
                                                        </li>
                                                        <li role="presentation">
                                                            <a href="{% url 'all_tool_product' product_tab.product.id %}">
                                                                <i class="fa-solid fa-rectangle-list"></i>
                                                                {% trans "View Tools" %}
                                                            </a>
                                                        </li>
                                                        <li role="separator" class="divider"></li>
                                                        <li role="presentation">
                                                            <a href="{% url 'add_engagement_presets' product_tab.product.id %}">
                                                                <i class="fa-solid fa-plus"></i>
                                                                {% trans "Add Engagement Presets" %}
                                                            </a>
                                                        </li>
                                                        <li role="presentation">
                                                            <a href="{% url 'engagement_presets' product_tab.product.id %}">
                                                                <i class="fa-solid fa-rectangle-list"></i>
                                                                {% trans "View Engagement Presets" %}
                                                            </a>
                                                        </li>
                                                        <li role="separator" class="divider"></li>
                                                        <li role="presentation">
                                                            <a href="{% url 'action_history' product_tab.product|content_type product_tab.product.id %}">
                                                                <i class="fa-solid fa-clock-rotate-left"></i>
                                                                {% trans "View History" %}
                                                            </a>
                                                        </li>
                                                    {% endif %}
                                                    {% if product_tab.product|has_object_permission:"Product_Delete" %}
                                                        <li role="separator" class="divider"></li>
                                                        <li role="presentation">
                                                            <a class="text-danger" href="{% url 'delete_product' product_tab.product.id %}">
                                                                <i class="fa-solid fa-trash"></i>
                                                                {% trans "Delete" %}
                                                            </a>
                                                        </li>
                                                    {% endif %}
                                                </ul>
                                            </li>
                                        {% endif %}
                                    </ul>
                                </div>
                            </div>
                        {% else %}
                            <div class="row hidden-xs">
                                <div class="col-lg-12">
                                    {% if request.session.dojo_breadcrumbs %}
                                        <ul class="breadcrumb main">
                                            {% for crumb in request.session.dojo_breadcrumbs %}
                                                <li class="{% if forloop.last %}active{% endif %}">
                                                    <a class="{% if forloop.last %}active{% endif %}" href="{{ crumb.url }}">{{ crumb.title }}</a>
                                                </li>
                                            {% endfor %}
                                        </ul>
                                    {% endif %}
                                </div>
                            </div>
                        {% endif %}
                    {% endblock %}
                    <!-- end of tabs -->
                    <div class="row">
                        <div class="col-lg-12">
                            {% if messages %}
                                {% for message in messages %}
                                    <div class="alert {{ message.tags }} alert-dismissible" role="alert">
                                        <button type="button" class="close" data-dismiss="alert" aria-label="Close">
                                            <span aria-hidden="true">&times;</span>
                                        </button>
                                        {{ message }}
                                    </div>
                                {% endfor %}
                            {% endif %}
                        </div>
                        <!-- /.col-lg-12 -->
                    </div>
                    <!-- /.row -->
                    <div class="row">
                        <div id="base-content" class="col-lg-12">
                            {% include "dojo/breadcrumbs/settings_breadcrumb.html" %}
                            {% include "dojo/breadcrumbs/engagement_breadcrumb.html" %}
                            {% include "dojo/breadcrumbs/finding_breadcrumb.html" %}
                            {% include "dojo/breadcrumbs/endpoint_breadcrumb.html" %}
                            {% include "dojo/breadcrumbs/custom_breadcrumb.html" %}
                            {% block content %}
                            {% endblock %}
                        </div>
                        <!-- /.col-lg-12 -->
                    </div>
                </div>
                <!-- /.container-fluid -->
            </div>
            <!-- /#page-wrapper -->

            <!-- .dojo-modals-wrapper -->
            <div id="dojo-modals-wrapper" class="dojo-modals-wrapper">
            {% block modals %}
            {% endblock %}
            </div>
            <!-- /.dojo-modals-wrapper -->

            <!-- #footer-wrapper -->
            <div id="footer-wrapper">
            {% block footer %}
                <footer class="footer">
                    <div class="container">
                        <div class="row">
                            <div class="col-md-12 text-center text-">
                                <p>
                                    <a href="{% url 'home' %}">
                                        <img class="logo" src="{% static "dojo/img/chop.png" %}" alt="{% trans "DefectDojo Chop" %}" height="45"/>
                                    </a>
                                    <br/>
                                    <br/>
                                    {% dojo_version %} ( {% dojo_current_hash %} )
                                </p>
                                <p>
                                    Detailed DefectDojo documentation can be found in our <a
                                        href="{% dojo_docs_url %}">GitHub Pages</a>.
                                </p>
                                <p>
                                    DefectDojo is licensed under the <a
                                        href="https://github.com/DefectDojo/django-DefectDojo/blob/master/LICENSE.md">3-Clause BSD
                            License</a>. | <a href="https://github.com/DefectDojo/django-DefectDojo/blob/master/NOTICE"> Dependencies Notice.</a>
                                </p>
                                <p>
                                    &copy; 2015-{% now "Y" %} DefectDojo, Inc. All rights reserved. DefectDojo is trademark of DefectDojo, Inc.
                                </p>
                            </div>
                        </div>
                    </div>
                </footer>
            {% endblock %}
            </div>
            <!-- /#footer-wrapper -->
        </div>

        <!-- /#wrapper -->

        <!-- our JS -->
        <script src="{% static "dojo/js/index.js" %}"></script>

        <!-- our CVSS stuff -->
        <script src="{% static "dojo/js/cvsscalc31_helptext.js" %}"></script>
        <script src="{% static "dojo/js/cvsscalc31.js" %}"></script>
        <script src="{% static "dojo/js/cvss_calculator.js" %}"></script>
        <script type="application/javascript">
            $(document).ready(function() {
                $('.has-popover').popover({'trigger':'hover'});
                {% if request.user.is_authenticated and not 'DISABLE_ALERT_COUNTER'|setting_enabled %}
                    function get_alerts() {
                        $('.dropdown-alerts').html('<div class="text-center"><i class="fa-solid fa-spinner fa-spin"></i></div>');
                        $.get("{% url 'alerts_json' %}?limit=12", function (data) {
                            $('.dropdown-alerts').empty();
                            $.each(data, function(i, elem) {
                            var titleField = elem.fields.title ? elem.fields.title : elem.fields.description;
                            var display_title = titleField.length < 50 ? titleField : titleField.trim().substring(0,50).trim(this) + '...';
                            var description = elem.fields.description
                            var display_description = description ? description.length < 100 ? description : description.trim().substring(0,100).trim(this) + '...': ''
                            var dropdown_alert = "alert-list" + i;
                            $('.dropdown-alerts').append('<li><div style="padding: 3px 20px;"><i class="fa-solid fa-' + htmlEscape(elem.fields.icon) +
                                                            ' fa-fw"></i><a href="' + htmlEscape(elem.fields.url) + '" id=' + dropdown_alert +
                                                            ' title="' + htmlEscape(display_description) + '"></a><span class="pull-right text-muted small">' +
                                                        htmlEscape(elem.fields.source) + '</span></div></li><li class="divider"></li>');
                            $("#" + dropdown_alert).text(display_title);
                            });

                            if (data.length > 0) {
                                $('.dropdown-alerts').append('<li><a class="text-center" href="{% url "alerts" %}"><strong>{% trans "See All Alerts" %}</strong>' +
                                                            '<i class="fa-solid fa-angle-right"></i></a></li>');
                                $('.dropdown-alerts').append('<li><a class="text-center" href="{% url "delete_alerts" %}"><strong>{% trans "Clear All Alerts" %}</strong>' +
                                                        '<i class="fa-solid fa-angle-right"></i></a></li>');
                            }
                            else {
                                $('.dropdown-alerts').append('<li class="text-center"><strong>{% trans "No alerts found" %}</strong></li>');
                            }
                        });
                        update_alertcount()
                    }
                    function update_alertcount() {
                        $.get("{% url 'alertcount' %}", function (data) {
                            if (data.count != $('#alert_count').text()) {
                                $('#alert_count').text(data.count);
                                $('#alert_count').removeClass().addClass('badge badge-count badge-count' + data.count);
                            }
                        });
                    }

                    $('.dropdown-toggle-alerts').click(function() {
                        get_alerts();
                    });

                {% if 'ALERT_REFRESH'|setting_enabled %}
                    setInterval(function() {
                        update_alertcount();
                    }, 10000);
                {% else %}
                    update_alertcount();
                {% endif %}
                {% endif %}

                function htmlEscape(str) {
                    return str
                        .replace(/\n/g, " ")
                        .replace(/&/g, '&amp;')
                        .replace(/"/g, '&quot;')
                        .replace(/'/g, '&#39;')
                        .replace(/</g, '&lt;')
                        .replace(/>/g, '&gt;');
                }

                $("#id_jiraform-jira_issue").on('paste', function(e) {
                    var clipboardData = e.clipboardData || e.originalEvent.clipboardData || window.clipboardData;
                    var pastedData = clipboardData.getData('text');

                    $this = $(this)
                    // if someone entered/pasted a full URL, we strip evertyhing until last '/'
                    setTimeout(function (elem) {
                        $this.val($this.val().substring($this.val().lastIndexOf("/") + 1));
                    }, 100);
                });

                <!-- TODO not working with django tagulous which uses select2, break styling -->
                <!-- $('#id_tags').select2({ -->
                    <!-- 'placeholder': 'Select or add some tags...', -->
                    <!-- 'no_results_text': "Tag not found, press TAB key to add.", -->
                <!-- }); -->

                $('select').not('#notification-scope').addClass('selectpicker');
                $('.selectpicker').attr('data-live-search', 'true');
                $('.selectpicker').attr('data-container', 'body');
                $('.selectpicker').css('width', '70%');
                $('.selectpicker').selectpicker('render');

            });
        </script>
        {% block extra_javascript %}
        {% endblock %}
        {% block postscript %}
        {% endblock %}
    </body>
</html><|MERGE_RESOLUTION|>--- conflicted
+++ resolved
@@ -514,18 +514,7 @@
                                                         </a>
                                                     </li>
                                                 {% endif %}
-<<<<<<< HEAD
                                                 {% if system_settings.enable_jira and "dojo.view_jira_instance"|has_configuration_permission %}
-=======
-                                                {% if system_settings.enable_google_sheets and "dojo.change_google_sheet"|has_configuration_permission:request %}
-                                                    <li>
-                                                        <a href="{% url 'configure_google_sheets' %}">
-                                                            {% trans "Google Sheets Sync" %}
-                                                        </a>
-                                                    </li>
-                                                {% endif %}
-                                                {% if system_settings.enable_jira and "dojo.view_jira_instance"|has_configuration_permission:request %}
->>>>>>> f072de65
                                                     <li>
                                                         <a href="{% url 'jira' %}">
                                                             {% trans "JIRA" %}
@@ -556,18 +545,7 @@
                                                         {% trans "Regulations" %}
                                                     </a>
                                                 </li>
-<<<<<<< HEAD
-                                                {% if system_settings.enable_finding_sla and "dojo.view_sla_configuration"|has_configuration_permission %}
-=======
-                                                {% if system_settings.enable_rules_framework and "dojo.view_rule"|has_configuration_permission:request %}
-                                                    <li>
-                                                        <a href="{% url 'rules' %}">
-                                                            {% trans "Rules Framework" %}
-                                                        </a>
-                                                    </li>
-                                                {% endif %}
                                                 {% if system_settings.enable_finding_sla and "dojo.view_sla_configuration"|has_configuration_permission:request %}
->>>>>>> f072de65
                                                     <li>
                                                         <a href="{% url 'sla_config' %}">
                                                             {% trans "SLA Configuration" %}
