--- conflicted
+++ resolved
@@ -1,4 +1,3 @@
-__author__ = 'Jay Paz'
 import collections
 from dojo.finding.helper import ACCEPTED_FINDINGS_QUERY, CLOSED_FINDINGS_QUERY, FALSE_POSITIVE_FINDINGS_QUERY, INACTIVE_FINDINGS_QUERY, OPEN_FINDINGS_QUERY, OUT_OF_SCOPE_FINDINGS_QUERY, VERIFIED_FINDINGS_QUERY
 import logging
@@ -1311,145 +1310,7 @@
         super().__init__(*args, **kwargs)
 
 
-<<<<<<< HEAD
 class ClosedFindingFilter(FindingFilter):
-=======
-class ClosedFindingFilter(DojoFilter):
-    title = CharFilter(lookup_expr='icontains')
-    duplicate = ReportBooleanFilter()
-    sourcefile = CharFilter(lookup_expr='icontains')
-    sourcefilepath = CharFilter(lookup_expr='icontains')
-    param = CharFilter(lookup_expr='icontains')
-    payload = CharFilter(lookup_expr='icontains')
-    mitigated = DateRangeFilter(label="Mitigated Date")
-    cwe = MultipleChoiceFilter(choices=[])
-    severity = MultipleChoiceFilter(choices=SEVERITY_CHOICES)
-    test__test_type = ModelMultipleChoiceFilter(
-        queryset=Test_Type.objects.all())
-    test__engagement__product = ModelMultipleChoiceFilter(
-        queryset=Product.objects.none(),
-        label="Product")
-    test__engagement = ModelMultipleChoiceFilter(
-        queryset=Engagement.objects.none(),
-        label="Engagement")
-    test__engagement__product__prod_type = ModelMultipleChoiceFilter(
-        queryset=Product_Type.objects.none(),
-        label="Product Type")
-    risk_acceptance = ReportRiskAcceptanceFilter(
-        label="Risk Accepted")
-    file_path = CharFilter(lookup_expr='icontains')
-
-    has_jira_issue = BooleanFilter(field_name='jira_issue',
-                                   lookup_expr='isnull',
-                                   exclude=True,
-                                   label='has JIRA')
-
-    jira_issue__jira_key = CharFilter(field_name='jira_issue__jira_key', lookup_expr='icontains', label="JIRA issue")
-
-    has_notes = BooleanFilter(field_name='notes',
-                                lookup_expr='isnull',
-                                exclude=True,
-                                label='has notes')
-
-    tags = ModelMultipleChoiceFilter(
-        field_name='tags__name',
-        to_field_name='name',
-        queryset=Finding.tags.tag_model.objects.all().order_by('name'),
-        # label='tags', # doesn't work with tagulous, need to set in __init__ below
-    )
-
-    test__tags = ModelMultipleChoiceFilter(
-        field_name='test__tags__name',
-        to_field_name='name',
-        queryset=Test.tags.tag_model.objects.all().order_by('name'),
-        # label='tags', # doesn't work with tagulous, need to set in __init__ below
-    )
-
-    test__engagement__tags = ModelMultipleChoiceFilter(
-        field_name='test__engagement__tags__name',
-        to_field_name='name',
-        queryset=Engagement.tags.tag_model.objects.all().order_by('name'),
-        # label='tags', # doesn't work with tagulous, need to set in __init__ below
-    )
-
-    test__engagement__product__tags = ModelMultipleChoiceFilter(
-        field_name='test__engagement__product__tags__name',
-        to_field_name='name',
-        queryset=Product.tags.tag_model.objects.all().order_by('name'),
-        # label='tags', # doesn't work with tagulous, need to set in __init__ below
-    )
-
-    tag = CharFilter(field_name='tags__name', lookup_expr='icontains', label='Tag name contains')
-
-    not_tags = ModelMultipleChoiceFilter(
-        field_name='tags__name',
-        to_field_name='name',
-        exclude=True,
-        queryset=Finding.tags.tag_model.objects.all().order_by('name'),
-        # label='tags', # doesn't work with tagulous, need to set in __init__ below
-    )
-
-    not_test__tags = ModelMultipleChoiceFilter(
-        field_name='test__tags__name',
-        to_field_name='name',
-        exclude=True,
-        label='Test without tags',
-        queryset=Test.tags.tag_model.objects.all().order_by('name'),
-        # label='tags', # doesn't work with tagulous, need to set in __init__ below
-    )
-
-    not_test__engagement__tags = ModelMultipleChoiceFilter(
-        field_name='test__engagement__tags__name',
-        to_field_name='name',
-        exclude=True,
-        label='Engagement without tags',
-        queryset=Engagement.tags.tag_model.objects.all().order_by('name'),
-        # label='tags', # doesn't work with tagulous, need to set in __init__ below
-    )
-
-    not_test__engagement__product__tags = ModelMultipleChoiceFilter(
-        field_name='test__engagement__product__tags__name',
-        to_field_name='name',
-        exclude=True,
-        label='Product without tags',
-        queryset=Product.tags.tag_model.objects.all().order_by('name'),
-        # label='tags', # doesn't work with tagulous, need to set in __init__ below
-    )
-
-    not_tag = CharFilter(field_name='tags__name', lookup_expr='icontains', label='Not tag name contains', exclude=True)
-
-    o = OrderingFilter(
-        # tuple-mapping retains order
-        fields=(
-            ('numerical_severity', 'numerical_severity'),
-            ('date', 'date'),
-            ('mitigated', 'mitigated'),
-            ('title', 'title'),
-            ('test__engagement__product__name',
-             'test__engagement__product__name'),
-        ),
-        field_labels={
-            'numerical_severity': 'Severity',
-            'date': 'Date',
-            'mitigated': 'Mitigated Date',
-            'title': 'Finding Name',
-            'test__engagement__product__name': 'Product Name',
-        }
-
-    )
-
-    class Meta:
-        model = Finding
-        exclude = ['url', 'description', 'mitigation', 'impact',
-                   'endpoint', 'references', 'test', 'is_template',
-                   'active', 'verified', 'out_of_scope', 'false_p',
-                   'duplicate', 'duplicate_finding', 'thread_id', 'date', 'notes',
-                   'numerical_severity', 'reporter', 'endpoints', 'endpoint_status',
-                   'last_reviewed', 'review_requested_by', 'defect_review_requested_by',
-                   'last_reviewed_by', 'created', 'jira_creation', 'jira_change',
-                   'files']
-
->>>>>>> b7b66944
     def __init__(self, *args, **kwargs):
         super().__init__(*args, **kwargs)
 
@@ -1457,235 +1318,12 @@
 class AcceptedFindingFilter(FindingFilter):
     risk_acceptance__created__date = \
         DateRangeFilter(label="Acceptance Date")
-<<<<<<< HEAD
-=======
-    date = DateRangeFilter(label="Finding Date")
-    cwe = MultipleChoiceFilter(choices=[])
-    severity = MultipleChoiceFilter(choices=SEVERITY_CHOICES)
-    test__test_type = ModelMultipleChoiceFilter(
-        queryset=Test_Type.objects.all())
-    test__engagement__product = ModelMultipleChoiceFilter(
-        queryset=Product.objects.none(),
-        label="Product")
-    test__engagement = ModelMultipleChoiceFilter(
-        queryset=Engagement.objects.none(),
-        label="Engagement")
-    test__engagement__product__prod_type = ModelMultipleChoiceFilter(
-        queryset=Product_Type.objects.none(),
-        label="Product Type")
-
-    file_path = CharFilter(lookup_expr='icontains')
-
-    tags = ModelMultipleChoiceFilter(
-        field_name='tags__name',
-        to_field_name='name',
-        queryset=Finding.tags.tag_model.objects.all().order_by('name'),
-        # label='tags', # doesn't work with tagulous, need to set in __init__ below
-    )
-
-    test__tags = ModelMultipleChoiceFilter(
-        field_name='test__tags__name',
-        to_field_name='name',
-        queryset=Test.tags.tag_model.objects.all().order_by('name'),
-        # label='tags', # doesn't work with tagulous, need to set in __init__ below
-    )
-
-    test__engagement__tags = ModelMultipleChoiceFilter(
-        field_name='test__engagement__tags__name',
-        to_field_name='name',
-        queryset=Engagement.tags.tag_model.objects.all().order_by('name'),
-        # label='tags', # doesn't work with tagulous, need to set in __init__ below
-    )
-
-    test__engagement__product__tags = ModelMultipleChoiceFilter(
-        field_name='test__engagement__product__tags__name',
-        to_field_name='name',
-        queryset=Product.tags.tag_model.objects.all().order_by('name'),
-        # label='tags', # doesn't work with tagulous, need to set in __init__ below
-    )
-
-    tag = CharFilter(field_name='tags__name', lookup_expr='icontains', label='Tag name contains')
-
-    not_tags = ModelMultipleChoiceFilter(
-        field_name='tags__name',
-        to_field_name='name',
-        exclude=True,
-        queryset=Finding.tags.tag_model.objects.all().order_by('name'),
-        # label='tags', # doesn't work with tagulous, need to set in __init__ below
-    )
-
-    not_test__tags = ModelMultipleChoiceFilter(
-        field_name='test__tags__name',
-        to_field_name='name',
-        exclude=True,
-        label='Test without tags',
-        queryset=Test.tags.tag_model.objects.all().order_by('name'),
-        # label='tags', # doesn't work with tagulous, need to set in __init__ below
-    )
-
-    not_test__engagement__tags = ModelMultipleChoiceFilter(
-        field_name='test__engagement__tags__name',
-        to_field_name='name',
-        exclude=True,
-        label='Engagement without tags',
-        queryset=Engagement.tags.tag_model.objects.all().order_by('name'),
-        # label='tags', # doesn't work with tagulous, need to set in __init__ below
-    )
-
-    not_test__engagement__product__tags = ModelMultipleChoiceFilter(
-        field_name='test__engagement__product__tags__name',
-        to_field_name='name',
-        exclude=True,
-        label='Product without tags',
-        queryset=Product.tags.tag_model.objects.all().order_by('name'),
-        # label='tags', # doesn't work with tagulous, need to set in __init__ below
-    )
-
-    not_tag = CharFilter(field_name='tags__name', lookup_expr='icontains', label='Not tag name contains', exclude=True)
-
-    o = OrderingFilter(
-        # tuple-mapping retains order
-        fields=(
-            ('numerical_severity', 'numerical_severity'),
-            ('date', 'date'),
-            ('risk_acceptance__created__date',
-             'risk_acceptance__created__date'),
-            ('title', 'title'),
-            ('test__engagement__product__name',
-             'test__engagement__product__name'),
-        ),
-        field_labels={
-            'numerical_severity': 'Severity',
-            'date': 'Finding Date',
-            'risk_acceptance__created__date': 'Acceptance Date',
-            'title': 'Finding Name',
-            'test__engagement__product__name': 'Product Name',
-        }
-
-    )
->>>>>>> b7b66944
 
     risk_acceptance__owner = \
         ModelMultipleChoiceFilter(
             queryset=Dojo_User.objects.all(),
             label="Risk Acceptance Owner")
 
-<<<<<<< HEAD
-=======
-
-class ProductFindingFilter(DojoFilter):
-    title = CharFilter(lookup_expr='icontains')
-    sourcefile = CharFilter(lookup_expr='icontains')
-    sourcefilepath = CharFilter(lookup_expr='icontains')
-    param = CharFilter(lookup_expr='icontains')
-    payload = CharFilter(lookup_expr='icontains')
-    date = DateRangeFilter()
-    cwe = MultipleChoiceFilter(choices=[])
-    severity = MultipleChoiceFilter(choices=SEVERITY_CHOICES)
-    test__test_type = ModelMultipleChoiceFilter(
-        queryset=Test_Type.objects.all())
-    risk_acceptance = ReportRiskAcceptanceFilter(
-        label="Risk Accepted")
-
-    tags = ModelMultipleChoiceFilter(
-        field_name='tags__name',
-        to_field_name='name',
-        queryset=Finding.tags.tag_model.objects.all().order_by('name'),
-        # label='tags', # doesn't work with tagulous, need to set in __init__ below
-    )
-
-    test__tags = ModelMultipleChoiceFilter(
-        field_name='test__tags__name',
-        to_field_name='name',
-        queryset=Test.tags.tag_model.objects.all().order_by('name'),
-        # label='tags', # doesn't work with tagulous, need to set in __init__ below
-    )
-
-    test__engagement__tags = ModelMultipleChoiceFilter(
-        field_name='test__engagement__tags__name',
-        to_field_name='name',
-        queryset=Engagement.tags.tag_model.objects.all().order_by('name'),
-        # label='tags', # doesn't work with tagulous, need to set in __init__ below
-    )
-
-    test__engagement__product__tags = ModelMultipleChoiceFilter(
-        field_name='test__engagement__product__tags__name',
-        to_field_name='name',
-        queryset=Product.tags.tag_model.objects.all().order_by('name'),
-        # label='tags', # doesn't work with tagulous, need to set in __init__ below
-    )
-
-    tag = CharFilter(field_name='tags__name', lookup_expr='icontains', label='Tag name contains')
-
-    not_tags = ModelMultipleChoiceFilter(
-        field_name='tags__name',
-        to_field_name='name',
-        exclude=True,
-        queryset=Finding.tags.tag_model.objects.all().order_by('name'),
-        # label='tags', # doesn't work with tagulous, need to set in __init__ below
-    )
-
-    not_test__tags = ModelMultipleChoiceFilter(
-        field_name='test__tags__name',
-        to_field_name='name',
-        exclude=True,
-        label='Test without tags',
-        queryset=Test.tags.tag_model.objects.all().order_by('name'),
-        # label='tags', # doesn't work with tagulous, need to set in __init__ below
-    )
-
-    not_test__engagement__tags = ModelMultipleChoiceFilter(
-        field_name='test__engagement__tags__name',
-        to_field_name='name',
-        exclude=True,
-        label='Engagement without tags',
-        queryset=Engagement.tags.tag_model.objects.all().order_by('name'),
-        # label='tags', # doesn't work with tagulous, need to set in __init__ below
-    )
-
-    not_test__engagement__product__tags = ModelMultipleChoiceFilter(
-        field_name='test__engagement__product__tags__name',
-        to_field_name='name',
-        exclude=True,
-        label='Product without tags',
-        queryset=Product.tags.tag_model.objects.all().order_by('name'),
-        # label='tags', # doesn't work with tagulous, need to set in __init__ below
-    )
-
-    not_tag = CharFilter(field_name='tags__name', lookup_expr='icontains', label='Not tag name contains', exclude=True)
-
-    o = OrderingFilter(
-        # tuple-mapping retains order
-        fields=(
-            ('numerical_severity', 'numerical_severity'),
-            ('date', 'date'),
-            ('risk_acceptance__created__date',
-             'risk_acceptance__created__date'),
-            ('title', 'title'),
-            ('test__engagement__product__name',
-             'test__engagement__product__name'),
-        ),
-        field_labels={
-            'numerical_severity': 'Severity',
-            'date': 'Finding Date',
-            'risk_acceptance__created__date': 'Acceptance Date',
-            'title': 'Finding Name',
-            'test__engagement__product__name': 'Product Name',
-        }
-
-    )
-
-    class Meta:
-        model = Finding
-        exclude = ['url', 'description', 'mitigation', 'impact',
-                   'endpoint', 'references', 'test', 'is_template',
-                   'active', 'verified', 'out_of_scope', 'false_p',
-                   'duplicate_finding', 'thread_id', 'mitigated', 'notes',
-                   'numerical_severity', 'reporter', 'endpoints', 'endpoint_status',
-                   'last_reviewed', 'jira_creation', 'jira_change',
-                   'files']
-
->>>>>>> b7b66944
     def __init__(self, *args, **kwargs):
         super().__init__(*args, **kwargs)
 
@@ -1693,90 +1331,7 @@
 class SimilarFindingFilter(FindingFilter):
     hash_code = MultipleChoiceFilter()
 
-<<<<<<< HEAD
     class Meta(FindingFilter.Meta):
-=======
-    tags = ModelMultipleChoiceFilter(
-        field_name='tags__name',
-        to_field_name='name',
-        queryset=Finding.tags.tag_model.objects.all().order_by('name'),
-        # label='tags', # doesn't work with tagulous, need to set in __init__ below
-    )
-
-    test__tags = ModelMultipleChoiceFilter(
-        field_name='test__tags__name',
-        to_field_name='name',
-        queryset=Test.tags.tag_model.objects.all().order_by('name'),
-        # label='tags', # doesn't work with tagulous, need to set in __init__ below
-    )
-
-    test__engagement__tags = ModelMultipleChoiceFilter(
-        field_name='test__engagement__tags__name',
-        to_field_name='name',
-        queryset=Engagement.tags.tag_model.objects.all().order_by('name'),
-        # label='tags', # doesn't work with tagulous, need to set in __init__ below
-    )
-
-    test__engagement__product__tags = ModelMultipleChoiceFilter(
-        field_name='test__engagement__product__tags__name',
-        to_field_name='name',
-        queryset=Product.tags.tag_model.objects.all().order_by('name'),
-        # label='tags', # doesn't work with tagulous, need to set in __init__ below
-    )
-
-    tag = CharFilter(field_name='tags__name', lookup_expr='icontains', label='Tag name contains')
-
-    not_tags = ModelMultipleChoiceFilter(
-        field_name='tags__name',
-        to_field_name='name',
-        exclude=True,
-        queryset=Finding.tags.tag_model.objects.all().order_by('name'),
-        # label='tags', # doesn't work with tagulous, need to set in __init__ below
-    )
-
-    not_test__tags = ModelMultipleChoiceFilter(
-        field_name='test__tags__name',
-        to_field_name='name',
-        exclude=True,
-        label='Test without tags',
-        queryset=Test.tags.tag_model.objects.all().order_by('name'),
-        # label='tags', # doesn't work with tagulous, need to set in __init__ below
-    )
-
-    not_test__engagement__tags = ModelMultipleChoiceFilter(
-        field_name='test__engagement__tags__name',
-        to_field_name='name',
-        exclude=True,
-        label='Engagement without tags',
-        queryset=Engagement.tags.tag_model.objects.all().order_by('name'),
-        # label='tags', # doesn't work with tagulous, need to set in __init__ below
-    )
-
-    not_test__engagement__product__tags = ModelMultipleChoiceFilter(
-        field_name='test__engagement__product__tags__name',
-        to_field_name='name',
-        exclude=True,
-        label='Product without tags',
-        queryset=Product.tags.tag_model.objects.all().order_by('name'),
-        # label='tags', # doesn't work with tagulous, need to set in __init__ below
-    )
-
-    not_tag = CharFilter(field_name='tags__name', lookup_expr='icontains', label='Not tag name contains', exclude=True)
-
-    o = OrderingFilter(
-        # tuple-mapping retains order
-        fields=(
-            ('numerical_severity', 'numerical_severity'),
-            ('date', 'date'),
-            ('title', 'title'),
-            ('test__engagement__product__name',
-             'test__engagement__product__name'),
-        ),
-
-    )
-
-    class Meta:
->>>>>>> b7b66944
         model = Finding
         # slightly different fields from FindingFilter, but keep the same ordering for UI consistency
         fields = get_finding_filter_fields(similar=True)
@@ -1854,9 +1409,6 @@
         field_labels={
             'numerical_severity': 'Severity',
         }
-<<<<<<< HEAD
-=======
-
     )
 
     class Meta:
@@ -1864,26 +1416,46 @@
         exclude = ['description', 'mitigation', 'impact',
                    'references', 'numerical_severity']
 
+    not_tags = ModelMultipleChoiceFilter(
+        field_name='tags__name',
+        to_field_name='name',
+        exclude=True,
+        queryset=Finding.tags.tag_model.objects.all().order_by('name'),
+        # label='tags', # doesn't work with tagulous, need to set in __init__ below
+    )
+
+    not_test__tags = ModelMultipleChoiceFilter(
+        field_name='test__tags__name',
+        to_field_name='name',
+        exclude=True,
+        label='Test without tags',
+        queryset=Test.tags.tag_model.objects.all().order_by('name'),
+        # label='tags', # doesn't work with tagulous, need to set in __init__ below
+    )
+
+    not_test__engagement__tags = ModelMultipleChoiceFilter(
+        field_name='test__engagement__tags__name',
+        to_field_name='name',
+        exclude=True,
+        label='Engagement without tags',
+        queryset=Engagement.tags.tag_model.objects.all().order_by('name'),
+        # label='tags', # doesn't work with tagulous, need to set in __init__ below
+    )
+
+    not_test__engagement__product__tags = ModelMultipleChoiceFilter(
+        field_name='test__engagement__product__tags__name',
+        to_field_name='name',
+        exclude=True,
+        label='Product without tags',
+        queryset=Product.tags.tag_model.objects.all().order_by('name'),
+        # label='tags', # doesn't work with tagulous, need to set in __init__ below
+    )
+
+    not_tag = CharFilter(field_name='tags__name', lookup_expr='icontains', label='Not tag name contains', exclude=True)
+
     def __init__(self, *args, **kwargs):
         super(TemplateFindingFilter, self).__init__(*args, **kwargs)
-        cwe = dict()
-        cwe = dict([finding.cwe, finding.cwe]
-                   for finding in self.queryset.distinct()
-                   if type(finding.cwe) is int and finding.cwe is not None and finding.cwe > 0 and finding.cwe not in cwe)
-        cwe = collections.OrderedDict(sorted(cwe.items()))
-        self.form.fields['cwe'].choices = list(cwe.items())
-
-        self.form.fields['severity'].choices = (('Critical', 'Critical'),
-                                                ('High', 'High'),
-                                                ('Medium', 'Medium'),
-                                                ('Low', 'Low'),
-                                                ('Info', 'Info'))
-
-        self.form.fields['numerical_severity'].choices = (('S0', 'S0'),
-                                                          ('S1', 'S1'),
-                                                          ('S2', 'S2'),
-                                                          ('S3', 'S3'),
-                                                          ('S4', 'S4'))
+        self.form.fields['cwe'].choices = cwe_options(self.queryset)
 
 
 class ApiTemplateFindingFilter(DojoFilter):
@@ -1909,189 +1481,10 @@
                      'mitigation']
 
 
-class FindingStatusFilter(ChoiceFilter):
-    def any(self, qs, name):
-        return qs.filter(verified=True,
-                         false_p=False,
-                         duplicate=False,
-                         out_of_scope=False)
-
-    def open(self, qs, name):
-        return qs.filter(mitigated__isnull=True,
-                         verified=True,
-                         false_p=False,
-                         duplicate=False,
-                         out_of_scope=False, )
-
-    def closed(self, qs, name):
-        return qs.filter(mitigated__isnull=False,
-                         verified=True,
-                         false_p=False,
-                         duplicate=False,
-                         out_of_scope=False, )
-
-    options = {
-        '': (_('Any'), any),
-        0: (_('Open'), open),
-        1: (_('Closed'), closed),
-    }
-
-    def __init__(self, *args, **kwargs):
-        kwargs['choices'] = [
-            (key, value[0]) for key, value in six.iteritems(self.options)]
-        super(FindingStatusFilter, self).__init__(*args, **kwargs)
-
-    def filter(self, qs, value):
-        earliest_finding = get_earliest_finding(qs)
-        if earliest_finding is not None:
-            start_date = local_tz.localize(datetime.combine(
-                earliest_finding.date, datetime.min.time())
-            )
-            self.start_date = _truncate(start_date - timedelta(days=1))
-            self.end_date = _truncate(now() + timedelta(days=1))
-        try:
-            value = int(value)
-        except (ValueError, TypeError):
-            value = ''
-        return self.options[value][1](self, qs, self.field_name)
-
-
-class MetricsFindingFilter(FilterSet):
-    start_date = DateFilter(field_name='date', label='Start Date', lookup_expr=('gt'))
-    end_date = DateFilter(field_name='date', label='End Date', lookup_expr=('lt'))
-    date = MetricsDateRangeFilter()
-    file_path = CharFilter(lookup_expr='icontains')
-    test__test_type = ModelMultipleChoiceFilter(
-        queryset=Test_Type.objects.all().order_by('name'),
-        label="Test Type"
-    )
-    test__engagement__product__prod_type = ModelMultipleChoiceFilter(
-        queryset=Product_Type.objects.none(),
-        label="Product Type")
-    test__engagement__version = CharFilter(lookup_expr='icontains', label="Engagement Version")
-    severity = MultipleChoiceFilter(choices=SEVERITY_CHOICES)
-    status = FindingStatusFilter(label='Status')
-
-    tags = ModelMultipleChoiceFilter(
-        field_name='tags__name',
-        to_field_name='name',
-        queryset=Finding.tags.tag_model.objects.all().order_by('name'),
-        # label='tags', # doesn't work with tagulous, need to set in __init__ below
-    )
-
-    test__tags = ModelMultipleChoiceFilter(
-        field_name='test__tags__name',
-        to_field_name='name',
-        queryset=Test.tags.tag_model.objects.all().order_by('name'),
-        # label='tags', # doesn't work with tagulous, need to set in __init__ below
-    )
-
-    test__engagement__tags = ModelMultipleChoiceFilter(
-        field_name='test__engagement__tags__name',
-        to_field_name='name',
-        queryset=Engagement.tags.tag_model.objects.all().order_by('name'),
-        # label='tags', # doesn't work with tagulous, need to set in __init__ below
-    )
-
-    test__engagement__product__tags = ModelMultipleChoiceFilter(
-        field_name='test__engagement__product__tags__name',
-        to_field_name='name',
-        queryset=Product.tags.tag_model.objects.all().order_by('name'),
-        # label='tags', # doesn't work with tagulous, need to set in __init__ below
->>>>>>> b7b66944
-    )
-
-    class Meta:
-        model = Finding_Template
-        exclude = ['description', 'mitigation', 'impact',
-                   'references', 'numerical_severity']
-
-    not_tags = ModelMultipleChoiceFilter(
-        field_name='tags__name',
-        to_field_name='name',
-        exclude=True,
-        queryset=Finding.tags.tag_model.objects.all().order_by('name'),
-        # label='tags', # doesn't work with tagulous, need to set in __init__ below
-    )
-
-    not_test__tags = ModelMultipleChoiceFilter(
-        field_name='test__tags__name',
-        to_field_name='name',
-        exclude=True,
-        label='Test without tags',
-        queryset=Test.tags.tag_model.objects.all().order_by('name'),
-        # label='tags', # doesn't work with tagulous, need to set in __init__ below
-    )
-
-    not_test__engagement__tags = ModelMultipleChoiceFilter(
-        field_name='test__engagement__tags__name',
-        to_field_name='name',
-        exclude=True,
-        label='Engagement without tags',
-        queryset=Engagement.tags.tag_model.objects.all().order_by('name'),
-        # label='tags', # doesn't work with tagulous, need to set in __init__ below
-    )
-
-    not_test__engagement__product__tags = ModelMultipleChoiceFilter(
-        field_name='test__engagement__product__tags__name',
-        to_field_name='name',
-        exclude=True,
-        label='Product without tags',
-        queryset=Product.tags.tag_model.objects.all().order_by('name'),
-        # label='tags', # doesn't work with tagulous, need to set in __init__ below
-    )
-
-    not_tag = CharFilter(field_name='tags__name', lookup_expr='icontains', label='Not tag name contains', exclude=True)
-
-    def __init__(self, *args, **kwargs):
-        super(TemplateFindingFilter, self).__init__(*args, **kwargs)
-        self.form.fields['cwe'].choices = cwe_options(self.queryset)
-
-
-class ApiTemplateFindingFilter(DojoFilter):
-    tag = CharFilter(field_name='tags__name', lookup_expr='icontains', help_text='Tag name contains')
-    tags = CharFieldInFilter(field_name='tags__name', lookup_expr='in',
-                             help_text='Comma seperated list of exact tags')
-
-    not_tag = CharFilter(field_name='tags__name', lookup_expr='icontains', help_text='Not Tag name contains', exclude='True')
-    not_tags = CharFieldInFilter(field_name='tags__name', lookup_expr='in',
-                                 help_text='Comma seperated list of exact tags not present on model', exclude='True')
-
-    o = OrderingFilter(
-        # tuple-mapping retains order
-        fields=(
-            ('title', 'title'),
-            ('cwe', 'cwe'),
-        ),
-    )
-
-    class Meta:
-        model = Finding_Template
-        fields = ['id', 'title', 'cwe', 'severity', 'description',
-                     'mitigation']
-
-
 class MetricsFindingFilter(FindingFilter):
     start_date = DateFilter(field_name='date', label='Start Date', lookup_expr=('gt'))
     end_date = DateFilter(field_name='date', label='End Date', lookup_expr=('lt'))
     date = MetricsDateRangeFilter()
-<<<<<<< HEAD
-=======
-    finding__test__engagement__product__prod_type = ModelMultipleChoiceFilter(
-        queryset=Product_Type.objects.none(),
-        label="Product Type")
-    finding__test__engagement__version = CharFilter(lookup_expr='icontains', label="Engagement Version")
-    finding__severity = MultipleChoiceFilter(choices=SEVERITY_CHOICES)
-
-    tags = ModelMultipleChoiceFilter(
-        field_name='tags__name',
-        to_field_name='name',
-        queryset=Endpoint.tags.tag_model.objects.all().order_by('name'),
-        # label='tags', # doesn't work with tagulous, need to set in __init__ below
-    )
-
-    tag = CharFilter(field_name='tags__name', lookup_expr='icontains', label='Tag name contains')
->>>>>>> b7b66944
 
     not_tags = ModelMultipleChoiceFilter(
         field_name='tags__name',
@@ -2212,41 +1605,8 @@
             self.form.fields[
                 'finding__test__engagement__product__prod_type'].queryset = get_authorized_product_types(Permissions.Product_Type_View)
 
-<<<<<<< HEAD
         self.form.fields['finding'].queryset = get_authorized_findings(Permissions.Finding_View)
         self.form.fields['endpoint'].queryset = get_authorized_endpoints(Permissions.Endpoint_View)
-=======
-    tags = ModelMultipleChoiceFilter(
-        field_name='tags__name',
-        to_field_name='name',
-        queryset=Endpoint.tags.tag_model.objects.all().order_by('name'),
-        # label='tags', # doesn't work with tagulous, need to set in __init__ below
-    )
-
-    tag = CharFilter(field_name='tags__name', lookup_expr='icontains', label='Tag name contains')
-
-    not_tags = ModelMultipleChoiceFilter(
-        field_name='tags__name',
-        to_field_name='name',
-        exclude=True,
-        queryset=Endpoint.tags.tag_model.objects.all().order_by('name'),
-        # label='tags', # doesn't work with tagulous, need to set in __init__ below
-    )
-
-    not_tag = CharFilter(field_name='tags__name', lookup_expr='icontains', label='Not tag name contains', exclude=True)
-
-    def __init__(self, *args, **kwargs):
-        if args[0]:
-            if args[0].get('start_date', '') != '' or args[0].get('end_date', '') != '':
-                args[0]._mutable = True
-                args[0]['date'] = 8
-                args[0]._mutable = False
-        super(ProductMetricsEndpointFilter, self).__init__(*args, **kwargs)
-        self.form.fields['finding__severity'].choices = self.queryset.order_by(
-            'finding__numerical_severity'
-        ).values_list('finding__severity', 'finding__severity').distinct()
-        self.form.fields['finding__test__engagement'].queryset = get_authorized_engagements(Permissions.Engagement_View).order_by('name')
->>>>>>> b7b66944
 
     class Meta:
         model = Endpoint_Status
@@ -2540,76 +1900,6 @@
     duplicate_finding = ModelChoiceFilter(queryset=Finding.objects.filter(original_finding__isnull=False).distinct())
     out_of_scope = ReportBooleanFilter()
 
-<<<<<<< HEAD
-=======
-    tags = ModelMultipleChoiceFilter(
-        field_name='tags__name',
-        to_field_name='name',
-        queryset=Finding.tags.tag_model.objects.all().order_by('name'),
-        # label='tags', # doesn't work with tagulous, need to set in __init__ below
-    )
-
-    test__tags = ModelMultipleChoiceFilter(
-        field_name='test__tags__name',
-        to_field_name='name',
-        queryset=Test.tags.tag_model.objects.all().order_by('name'),
-        # label='tags', # doesn't work with tagulous, need to set in __init__ below
-    )
-
-    test__engagement__tags = ModelMultipleChoiceFilter(
-        field_name='test__engagement__tags__name',
-        to_field_name='name',
-        queryset=Engagement.tags.tag_model.objects.all().order_by('name'),
-        # label='tags', # doesn't work with tagulous, need to set in __init__ below
-    )
-
-    test__engagement__product__tags = ModelMultipleChoiceFilter(
-        field_name='test__engagement__product__tags__name',
-        to_field_name='name',
-        queryset=Product.tags.tag_model.objects.all().order_by('name'),
-        # label='tags', # doesn't work with tagulous, need to set in __init__ below
-    )
-
-    tag = CharFilter(field_name='tags__name', lookup_expr='icontains', label='Tag name contains')
-
-    not_tags = ModelMultipleChoiceFilter(
-        field_name='tags__name',
-        to_field_name='name',
-        exclude=True,
-        queryset=Finding.tags.tag_model.objects.all().order_by('name'),
-        # label='tags', # doesn't work with tagulous, need to set in __init__ below
-    )
-
-    not_test__tags = ModelMultipleChoiceFilter(
-        field_name='test__tags__name',
-        to_field_name='name',
-        exclude=True,
-        label='Test without tags',
-        queryset=Test.tags.tag_model.objects.all().order_by('name'),
-        # label='tags', # doesn't work with tagulous, need to set in __init__ below
-    )
-
-    not_test__engagement__tags = ModelMultipleChoiceFilter(
-        field_name='test__engagement__tags__name',
-        to_field_name='name',
-        exclude=True,
-        label='Engagement without tags',
-        queryset=Engagement.tags.tag_model.objects.all().order_by('name'),
-        # label='tags', # doesn't work with tagulous, need to set in __init__ below
-    )
-
-    not_test__engagement__product__tags = ModelMultipleChoiceFilter(
-        field_name='test__engagement__product__tags__name',
-        to_field_name='name',
-        exclude=True,
-        label='Product without tags',
-        queryset=Product.tags.tag_model.objects.all().order_by('name'),
-        # label='tags', # doesn't work with tagulous, need to set in __init__ below
-    )
-
-    not_tag = CharFilter(field_name='tags__name', lookup_expr='icontains', label='Not tag name contains', exclude=True)
-
->>>>>>> b7b66944
     file_path = CharFilter(lookup_expr='icontains')
 
     class Meta:
@@ -2661,111 +1951,12 @@
 
         self.form.fields['duplicate_finding'].queryset = duplicate_finding_query_set
 
-<<<<<<< HEAD
         if 'test__engagement__product__prod_type' in self.form.fields:
             self.form.fields[
                 'test__engagement__product__prod_type'].queryset = get_authorized_product_types(Permissions.Product_Type_View)
         if 'test__engagement__product' in self.form.fields:
             self.form.fields[
                 'test__engagement__product'].queryset = get_authorized_products(Permissions.Product_View)
-=======
-
-class ReportAuthedFindingFilter(DojoFilter):
-    title = CharFilter(lookup_expr='icontains', label='Name')
-    test__engagement__product = ModelMultipleChoiceFilter(
-        queryset=Product.objects.none(), label="Product")
-    test__engagement__product__prod_type = ModelMultipleChoiceFilter(
-        queryset=Product_Type.objects.none(),
-        label="Product Type")
-    severity = MultipleChoiceFilter(choices=SEVERITY_CHOICES)
-    active = ReportBooleanFilter()
-    mitigated = MitigatedDateRangeFilter()
-    verified = ReportBooleanFilter()
-    false_p = ReportBooleanFilter(label="False Positive")
-    risk_acceptance = ReportRiskAcceptanceFilter(
-        label="Risk Accepted")
-    duplicate = ReportBooleanFilter()
-    duplicate_finding = ModelChoiceFilter(queryset=Finding.objects.filter(original_finding__isnull=False).distinct())
-    out_of_scope = ReportBooleanFilter()
-
-    tags = ModelMultipleChoiceFilter(
-        field_name='tags__name',
-        to_field_name='name',
-        queryset=Finding.tags.tag_model.objects.all().order_by('name'),
-        # label='tags', # doesn't work with tagulous, need to set in __init__ below
-    )
-
-    test__tags = ModelMultipleChoiceFilter(
-        field_name='test__tags__name',
-        to_field_name='name',
-        queryset=Test.tags.tag_model.objects.all().order_by('name'),
-        # label='tags', # doesn't work with tagulous, need to set in __init__ below
-    )
-
-    test__engagement__tags = ModelMultipleChoiceFilter(
-        field_name='test__engagement__tags__name',
-        to_field_name='name',
-        queryset=Engagement.tags.tag_model.objects.all().order_by('name'),
-        # label='tags', # doesn't work with tagulous, need to set in __init__ below
-    )
-
-    test__engagement__product__tags = ModelMultipleChoiceFilter(
-        field_name='test__engagement__product__tags__name',
-        to_field_name='name',
-        queryset=Product.tags.tag_model.objects.all().order_by('name'),
-        # label='tags', # doesn't work with tagulous, need to set in __init__ below
-    )
-
-    tag = CharFilter(field_name='tags__name', lookup_expr='icontains', label='Tag name contains')
-
-    not_tags = ModelMultipleChoiceFilter(
-        field_name='tags__name',
-        to_field_name='name',
-        exclude=True,
-        queryset=Finding.tags.tag_model.objects.all().order_by('name'),
-        # label='tags', # doesn't work with tagulous, need to set in __init__ below
-    )
-
-    not_test__tags = ModelMultipleChoiceFilter(
-        field_name='test__tags__name',
-        to_field_name='name',
-        exclude=True,
-        label='Test without tags',
-        queryset=Test.tags.tag_model.objects.all().order_by('name'),
-        # label='tags', # doesn't work with tagulous, need to set in __init__ below
-    )
-
-    not_test__engagement__tags = ModelMultipleChoiceFilter(
-        field_name='test__engagement__tags__name',
-        to_field_name='name',
-        exclude=True,
-        label='Engagement without tags',
-        queryset=Engagement.tags.tag_model.objects.all().order_by('name'),
-        # label='tags', # doesn't work with tagulous, need to set in __init__ below
-    )
-
-    not_test__engagement__product__tags = ModelMultipleChoiceFilter(
-        field_name='test__engagement__product__tags__name',
-        to_field_name='name',
-        exclude=True,
-        label='Product without tags',
-        queryset=Product.tags.tag_model.objects.all().order_by('name'),
-        # label='tags', # doesn't work with tagulous, need to set in __init__ below
-    )
-
-    not_tag = CharFilter(field_name='tags__name', lookup_expr='icontains', label='Not tag name contains', exclude=True)
-
-    file_path = CharFilter(lookup_expr='icontains')
-
-    def __init__(self, *args, **kwargs):
-        super(ReportAuthedFindingFilter, self).__init__(*args, **kwargs)
-        self.form.fields[
-            'test__engagement__product'].queryset = get_authorized_products(Permissions.Product_View)
-        self.form.fields[
-            'test__engagement__product__prod_type'].queryset = get_authorized_product_types(Permissions.Product_Type_View)
-        self.form.fields[
-            'duplicate_finding'].queryset = get_authorized_findings(Permissions.Finding_View)
->>>>>>> b7b66944
 
     @property
     def qs(self):
