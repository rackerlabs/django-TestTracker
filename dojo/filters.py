import collections
import decimal
import logging
import warnings
from datetime import datetime, timedelta

import pytz
import six
import tagulous
from auditlog.models import LogEntry
from django import forms
from django.apps import apps
from django.conf import settings
from django.contrib.contenttypes.models import ContentType
from django.db.models import JSONField, Q
from django.forms import HiddenInput
from django.utils import timezone
from django.utils.translation import gettext_lazy as _
from django_filters import (
    BooleanFilter,
    CharFilter,
    DateFilter,
    DateFromToRangeFilter,
    FilterSet,
    ModelChoiceFilter,
    ModelMultipleChoiceFilter,
    MultipleChoiceFilter,
    NumberFilter,
    OrderingFilter,
    RangeFilter,
)
from django_filters import rest_framework as filters
from django_filters.filters import ChoiceFilter, _truncate
from drf_spectacular.types import OpenApiTypes
from drf_spectacular.utils import extend_schema_field
from polymorphic.base import ManagerInheritanceWarning

# from tagulous.forms import TagWidget
# import tagulous
from dojo.authorization.roles_permissions import Permissions
from dojo.endpoint.queries import get_authorized_endpoints
from dojo.engagement.queries import get_authorized_engagements
from dojo.finding.helper import (
    ACCEPTED_FINDINGS_QUERY,
    CLOSED_FINDINGS_QUERY,
    FALSE_POSITIVE_FINDINGS_QUERY,
    INACTIVE_FINDINGS_QUERY,
    NOT_ACCEPTED_FINDINGS_QUERY,
    OPEN_FINDINGS_QUERY,
    OUT_OF_SCOPE_FINDINGS_QUERY,
    UNDER_REVIEW_QUERY,
    VERIFIED_FINDINGS_QUERY,
    WAS_ACCEPTED_FINDINGS_QUERY,
)
from dojo.finding.queries import get_authorized_findings
from dojo.finding_group.queries import get_authorized_finding_groups
from dojo.models import (
    EFFORT_FOR_FIXING_CHOICES,
    ENGAGEMENT_STATUS_CHOICES,
    IMPORT_ACTIONS,
    SEVERITY_CHOICES,
    App_Analysis,
    ChoiceQuestion,
    Cred_Mapping,
    Development_Environment,
    Dojo_Group,
    Dojo_User,
    Endpoint,
    Endpoint_Status,
    Engagement,
    Engagement_Survey,
    Finding,
    Finding_Group,
    Finding_Template,
    Note_Type,
    Product,
    Product_API_Scan_Configuration,
    Product_Type,
    Question,
    Risk_Acceptance,
    Test,
    Test_Import,
    Test_Import_Finding_Action,
    Test_Type,
    TextQuestion,
    Vulnerability_Id,
)
from dojo.product.queries import get_authorized_products
from dojo.product_type.queries import get_authorized_product_types
from dojo.risk_acceptance.queries import get_authorized_risk_acceptances
from dojo.test.queries import get_authorized_tests
from dojo.user.queries import get_authorized_users
from dojo.utils import get_system_setting, is_finding_groups_enabled

logger = logging.getLogger(__name__)

local_tz = pytz.timezone(get_system_setting("time_zone"))

BOOLEAN_CHOICES = (("false", "No"), ("true", "Yes"))
EARLIEST_FINDING = None


def custom_filter(queryset, name, value):
    values = value.split(",")
    filter = (f"{name}__in")
    return queryset.filter(Q(**{filter: values}))


def custom_vulnerability_id_filter(queryset, name, value):
    values = value.split(",")
    ids = Vulnerability_Id.objects \
        .filter(vulnerability_id__in=values) \
        .values_list("finding_id", flat=True)
    return queryset.filter(id__in=ids)


def vulnerability_id_filter(queryset, name, value):
    ids = Vulnerability_Id.objects \
        .filter(vulnerability_id=value) \
        .values_list("finding_id", flat=True)
    return queryset.filter(id__in=ids)


def now():
    return local_tz.localize(datetime.today())


class NumberInFilter(filters.BaseInFilter, filters.NumberFilter):
    pass


class CharFieldInFilter(filters.BaseInFilter, filters.CharFilter):
    def __init__(self, *args, **kwargs):
        super(CharFilter, self).__init__(*args, **kwargs)


class FindingStatusFilter(ChoiceFilter):
    def any(self, qs, name):
        return qs

    def open(self, qs, name):
        return qs.filter(OPEN_FINDINGS_QUERY)

    def verified(self, qs, name):
        return qs.filter(VERIFIED_FINDINGS_QUERY)

    def out_of_scope(self, qs, name):
        return qs.filter(OUT_OF_SCOPE_FINDINGS_QUERY)

    def false_positive(self, qs, name):
        return qs.filter(FALSE_POSITIVE_FINDINGS_QUERY)

    def inactive(self, qs, name):
        return qs.filter(INACTIVE_FINDINGS_QUERY)

    def risk_accepted(self, qs, name):
        return qs.filter(ACCEPTED_FINDINGS_QUERY)

    def closed(self, qs, name):
        return qs.filter(CLOSED_FINDINGS_QUERY)

    def under_review(self, qs, name):
        return qs.filter(UNDER_REVIEW_QUERY)

    options = {
        None: (_("Any"), any),
        0: (_("Open"), open),
        1: (_("Verified"), verified),
        2: (_("Out Of Scope"), out_of_scope),
        3: (_("False Positive"), false_positive),
        4: (_("Inactive"), inactive),
        5: (_("Risk Accepted"), risk_accepted),
        6: (_("Closed"), closed),
        7: (_("Under Review"), under_review),
    }

    def __init__(self, *args, **kwargs):
        kwargs["choices"] = [
            (key, value[0]) for key, value in six.iteritems(self.options)]
        super().__init__(*args, **kwargs)

    def filter(self, qs, value):
        earliest_finding = get_earliest_finding(qs)
        if earliest_finding is not None:
            start_date = local_tz.localize(datetime.combine(
                earliest_finding.date, datetime.min.time()),
            )
            self.start_date = _truncate(start_date - timedelta(days=1))
            self.end_date = _truncate(now() + timedelta(days=1))
        try:
            value = int(value)
        except (ValueError, TypeError):
            value = None
        return self.options[value][1](self, qs, self.field_name)


class FindingSLAFilter(ChoiceFilter):
    def any(self, qs, name):
        return qs

    def sla_satisfied(self, qs, name):
        # return findings that have an sla expiration date after today or no sla expiration date
        return qs.filter(Q(sla_expiration_date__isnull=True) | Q(sla_expiration_date__gt=timezone.now().date()))

    def sla_violated(self, qs, name):
        # return active findings that have an sla expiration date before today
        return qs.filter(
            Q(
                active=True,
                false_p=False,
                duplicate=False,
                out_of_scope=False,
                risk_accepted=False,
                is_mitigated=False,
                mitigated=None,
            ) & Q(sla_expiration_date__lt=timezone.now().date()),
        )

    options = {
        None: (_("Any"), any),
        0: (_("False"), sla_satisfied),
        1: (_("True"), sla_violated),
    }

    def __init__(self, *args, **kwargs):
        kwargs["choices"] = [
            (key, value[0]) for key, value in six.iteritems(self.options)]
        super().__init__(*args, **kwargs)

    def filter(self, qs, value):
        try:
            value = int(value)
        except (ValueError, TypeError):
            value = None
        return self.options[value][1](self, qs, self.field_name)


class ProductSLAFilter(ChoiceFilter):
    def any(self, qs, name):
        return qs

    def sla_satisifed(self, qs, name):
        for product in qs:
            if product.violates_sla():
                qs = qs.exclude(id=product.id)
        return qs

    def sla_violated(self, qs, name):
        for product in qs:
            if not product.violates_sla():
                qs = qs.exclude(id=product.id)
        return qs

    options = {
        None: (_("Any"), any),
        0: (_("False"), sla_satisifed),
        1: (_("True"), sla_violated),
    }

    def __init__(self, *args, **kwargs):
        kwargs["choices"] = [
            (key, value[0]) for key, value in six.iteritems(self.options)]
        super().__init__(*args, **kwargs)

    def filter(self, qs, value):
        try:
            value = int(value)
        except (ValueError, TypeError):
            value = None
        return self.options[value][1](self, qs, self.field_name)


def get_earliest_finding(queryset=None):
    if queryset is None:  # don't to 'if not queryset' which will trigger the query
        queryset = Finding.objects.all()

    try:
        EARLIEST_FINDING = queryset.earliest("date")
    except (Finding.DoesNotExist, Endpoint_Status.DoesNotExist):
        EARLIEST_FINDING = None
    return EARLIEST_FINDING


def cwe_options(queryset):
    cwe = {}
    cwe = dict([cwe, cwe]
                for cwe in queryset.order_by().values_list("cwe", flat=True).distinct()
                if isinstance(cwe, int) and cwe is not None and cwe > 0)
    cwe = collections.OrderedDict(sorted(cwe.items()))
    return list(cwe.items())


class DojoFilter(FilterSet):
    def __init__(self, *args, **kwargs):
        super().__init__(*args, **kwargs)

        for field in ["tags", "test__tags", "test__engagement__tags", "test__engagement__product__tags",
                        "not_tags", "not_test__tags", "not_test__engagement__tags", "not_test__engagement__product__tags"]:
            if field in self.form.fields:
                tags_filter = self.filters["tags"]
                model = tags_filter.model

                self.form.fields[field] = model._meta.get_field("tags").formfield()
                # we defer applying the select2 autocomplete because there can be multiple forms on the same page
                # and form.js would then apply select2 multiple times, resulting in duplicated fields
                # the initialization now happens in filter_js_snippet.html
                self.form.fields[field].widget.tag_options = \
                    self.form.fields[field].widget.tag_options + tagulous.models.options.TagOptions(autocomplete_settings={"width": "200px", "defer": True})
                tagged_model, exclude = get_tags_model_from_field_name(field)
                if tagged_model:  # only if not the normal tags field
                    self.form.fields[field].label = get_tags_label_from_model(tagged_model)
                    self.form.fields[field].autocomplete_tags = tagged_model.tags.tag_model.objects.all().order_by("name")

                if exclude:
                    self.form.fields[field].label = "Not " + self.form.fields[field].label


def get_tags_model_from_field_name(field):
    exclude = False
    if field.startswith("not_"):
        field = field.replace("not_", "")
        exclude = True
    try:
        parts = field.split("__")
        model_name = parts[-2]
        return apps.get_model(f"dojo.{model_name}", require_ready=True), exclude
    except Exception:
        return None, exclude


def get_tags_label_from_model(model):
    if model:
        return f"Tags ({model.__name__.title()})"
    else:
        return "Tags (Unknown)"


def get_finding_filterset_fields(metrics=False, similar=False, filter_string_matching=False):
    fields = []

    if similar:
        fields.extend([
            "id",
            "hash_code",
        ])

    fields.extend(["title", "component_name", "component_version"])

    if metrics:
        fields.extend([
            "start_date",
            "end_date",
        ])

    fields.extend([
        "date",
        "cwe",
        "severity",
        "last_reviewed",
        "last_status_update",
        "mitigated",
        "reporter",
        "reviewers",
    ])

    if filter_string_matching:
        fields.extend([
            "reporter",
            "reviewers",
            "test__engagement__product__prod_type__name",
            "test__engagement__product__name",
            "test__engagement__name",
            "test__title",
        ])
    else:
        fields.extend([
            "reporter",
            "reviewers",
            "test__engagement__product__prod_type",
            "test__engagement__product",
            "test__engagement",
            "test",
        ])

    fields.extend([
        "test__test_type",
        "test__engagement__version",
        "test__version",
        "endpoints",
        "status",
        "active",
        "verified",
        "duplicate",
        "is_mitigated",
        "out_of_scope",
        "false_p",
        "has_component",
        "has_notes",
        "file_path",
        "unique_id_from_tool",
        "vuln_id_from_tool",
        "service",
        "epss_score",
        "epss_score_range",
        "epss_percentile",
        "epss_percentile_range",
    ])

    if similar:
        fields.extend([
            "id",
        ])

    fields.extend([
        "param",
        "payload",
        "risk_acceptance",
    ])

    if get_system_setting("enable_jira"):
        fields.extend([
            "has_jira_issue",
            "jira_creation",
            "jira_change",
            "jira_issue__jira_key",
        ])

    if is_finding_groups_enabled():
        if filter_string_matching:
            fields.extend([
                "has_finding_group",
                "finding_group__name",
            ])
        else:
            fields.extend([
                "has_finding_group",
                "finding_group",
            ])

        if get_system_setting("enable_jira"):
            fields.extend([
                "has_jira_group_issue",
            ])

    return fields


class FindingTagFilter(DojoFilter):
    tag = CharFilter(
        field_name="tags__name",
        lookup_expr="icontains",
        label="Tag name contains",
        help_text="Search for tags on a Finding that contain a given pattern")
    tags = ModelMultipleChoiceFilter(
        field_name="tags__name",
        to_field_name="name",
        queryset=Finding.tags.tag_model.objects.all().order_by("name"),
        help_text="Filter Findings by the selected tags")
    test__tags = ModelMultipleChoiceFilter(
        field_name="test__tags__name",
        to_field_name="name",
        queryset=Test.tags.tag_model.objects.all().order_by("name"),
        help_text="Filter Tests by the selected tags")
    test__engagement__tags = ModelMultipleChoiceFilter(
        field_name="test__engagement__tags__name",
        to_field_name="name",
        queryset=Engagement.tags.tag_model.objects.all().order_by("name"),
        help_text="Filter Engagements by the selected tags")
    test__engagement__product__tags = ModelMultipleChoiceFilter(
        field_name="test__engagement__product__tags__name",
        to_field_name="name",
        queryset=Product.tags.tag_model.objects.all().order_by("name"),
        help_text="Filter Products by the selected tags")

    not_tags = ModelMultipleChoiceFilter(
        field_name="tags__name",
        to_field_name="name",
        queryset=Finding.tags.tag_model.objects.all().order_by("name"),
        help_text="Search for tags on a Finding that contain a given pattern, and exclude them",
        exclude=True)
    not_test__tags = ModelMultipleChoiceFilter(
        field_name="test__tags__name",
        to_field_name="name",
        label="Test without tags",
        queryset=Test.tags.tag_model.objects.all().order_by("name"),
        help_text="Search for tags on a Test that contain a given pattern, and exclude them",
        exclude=True)
    not_test__engagement__tags = ModelMultipleChoiceFilter(
        field_name="test__engagement__tags__name",
        to_field_name="name",
        label="Engagement without tags",
        queryset=Engagement.tags.tag_model.objects.all().order_by("name"),
        help_text="Search for tags on a Engagement that contain a given pattern, and exclude them",
        exclude=True)
    not_test__engagement__product__tags = ModelMultipleChoiceFilter(
        field_name="test__engagement__product__tags__name",
        to_field_name="name",
        label="Product without tags",
        queryset=Product.tags.tag_model.objects.all().order_by("name"),
        help_text="Search for tags on a Product that contain a given pattern, and exclude them",
        exclude=True)

    def __init__(self, *args, **kwargs):
        super().__init__(*args, **kwargs)


class FindingTagStringFilter(FilterSet):
    tags_contains = CharFilter(
        label="Finding Tag Contains",
        field_name="tags__name",
        lookup_expr="icontains",
        help_text="Search for tags on a Finding that contain a given pattern")
    tags = CharFilter(
        label="Finding Tag",
        field_name="tags__name",
        lookup_expr="iexact",
        help_text="Search for tags on a Finding that are an exact match")
    test__tags_contains = CharFilter(
        label="Test Tag Contains",
        field_name="test__tags__name",
        lookup_expr="icontains",
        help_text="Search for tags on a Finding that contain a given pattern")
    test__tags = CharFilter(
        label="Test Tag",
        field_name="test__tags__name",
        lookup_expr="iexact",
        help_text="Search for tags on a Finding that are an exact match")
    test__engagement__tags_contains = CharFilter(
        label="Engagement Tag Contains",
        field_name="test__engagement__tags__name",
        lookup_expr="icontains",
        help_text="Search for tags on a Finding that contain a given pattern")
    test__engagement__tags = CharFilter(
        label="Engagement Tag",
        field_name="test__engagement__tags__name",
        lookup_expr="iexact",
        help_text="Search for tags on a Finding that are an exact match")
    test__engagement__product__tags_contains = CharFilter(
        label="Product Tag Contains",
        field_name="test__engagement__product__tags__name",
        lookup_expr="icontains",
        help_text="Search for tags on a Finding that contain a given pattern")
    test__engagement__product__tags = CharFilter(
        label="Product Tag",
        field_name="test__engagement__product__tags__name",
        lookup_expr="iexact",
        help_text="Search for tags on a Finding that are an exact match")

    not_tags_contains = CharFilter(
        label="Finding Tag Does Not Contain",
        field_name="tags__name",
        lookup_expr="icontains",
        help_text="Search for tags on a Finding that contain a given pattern, and exclude them",
        exclude=True)
    not_tags = CharFilter(
        label="Not Finding Tag",
        field_name="tags__name",
        lookup_expr="iexact",
        help_text="Search for tags on a Finding that are an exact match, and exclude them",
        exclude=True)
    not_test__tags_contains = CharFilter(
        label="Test Tag Does Not Contain",
        field_name="test__tags__name",
        lookup_expr="icontains",
        help_text="Search for tags on a Test that contain a given pattern, and exclude them",
        exclude=True)
    not_test__tags = CharFilter(
        label="Not Test Tag",
        field_name="test__tags__name",
        lookup_expr="iexact",
        help_text="Search for tags on a Test that are an exact match, and exclude them",
        exclude=True)
    not_test__engagement__tags_contains = CharFilter(
        label="Engagement Tag Does Not Contain",
        field_name="test__engagement__tags__name",
        lookup_expr="icontains",
        help_text="Search for tags on a Engagement that contain a given pattern, and exclude them",
        exclude=True)
    not_test__engagement__tags = CharFilter(
        label="Not Engagement Tag",
        field_name="test__engagement__tags__name",
        lookup_expr="iexact",
        help_text="Search for tags on a Engagement that are an exact match, and exclude them",
        exclude=True)
    not_test__engagement__product__tags_contains = CharFilter(
        label="Product Tag Does Not Contain",
        field_name="test__engagement__product__tags__name",
        lookup_expr="icontains",
        help_text="Search for tags on a Product that contain a given pattern, and exclude them",
        exclude=True)
    not_test__engagement__product__tags = CharFilter(
        label="Not Product Tag",
        field_name="test__engagement__product__tags__name",
        lookup_expr="iexact",
        help_text="Search for tags on a Product that are an exact match, and exclude them",
        exclude=True)

    def delete_tags_from_form(self, tag_list: list):
        for tag in tag_list:
            self.form.fields.pop(tag, None)

    def __init__(self, *args, **kwargs):
        super().__init__(*args, **kwargs)


class DateRangeFilter(ChoiceFilter):
    options = {
        None: (_("Any date"), lambda qs, name: qs.all()),
        1: (_("Today"), lambda qs, name: qs.filter(**{
            f"{name}__year": now().year,
            f"{name}__month": now().month,
            f"{name}__day": now().day,
        })),
        2: (_("Past 7 days"), lambda qs, name: qs.filter(**{
            f"{name}__gte": _truncate(now() - timedelta(days=7)),
            f"{name}__lt": _truncate(now() + timedelta(days=1)),
        })),
        3: (_("Past 30 days"), lambda qs, name: qs.filter(**{
            f"{name}__gte": _truncate(now() - timedelta(days=30)),
            f"{name}__lt": _truncate(now() + timedelta(days=1)),
        })),
        4: (_("Past 90 days"), lambda qs, name: qs.filter(**{
            f"{name}__gte": _truncate(now() - timedelta(days=90)),
            f"{name}__lt": _truncate(now() + timedelta(days=1)),
        })),
        5: (_("Current month"), lambda qs, name: qs.filter(**{
            f"{name}__year": now().year,
            f"{name}__month": now().month,
        })),
        6: (_("Current year"), lambda qs, name: qs.filter(**{
            f"{name}__year": now().year,
        })),
        7: (_("Past year"), lambda qs, name: qs.filter(**{
            f"{name}__gte": _truncate(now() - timedelta(days=365)),
            f"{name}__lt": _truncate(now() + timedelta(days=1)),
        })),
    }

    def __init__(self, *args, **kwargs):
        kwargs["choices"] = [
            (key, value[0]) for key, value in six.iteritems(self.options)]
        super().__init__(*args, **kwargs)

    def filter(self, qs, value):
        try:
            value = int(value)
        except (ValueError, TypeError):
            value = None
        return self.options[value][1](qs, self.field_name)


class DateRangeOmniFilter(ChoiceFilter):
    options = {
        None: (_("Any date"), lambda qs, name: qs.all()),
        1: (_("Today"), lambda qs, name: qs.filter(**{
            f"{name}__year": now().year,
            f"{name}__month": now().month,
            f"{name}__day": now().day,
        })),
        2: (_("Next 7 days"), lambda qs, name: qs.filter(**{
            f"{name}__gte": _truncate(now() + timedelta(days=1)),
            f"{name}__lt": _truncate(now() + timedelta(days=7)),
        })),
        3: (_("Next 30 days"), lambda qs, name: qs.filter(**{
            f"{name}__gte": _truncate(now() + timedelta(days=1)),
            f"{name}__lt": _truncate(now() + timedelta(days=30)),
        })),
        4: (_("Next 90 days"), lambda qs, name: qs.filter(**{
            f"{name}__gte": _truncate(now() + timedelta(days=1)),
            f"{name}__lt": _truncate(now() + timedelta(days=90)),
        })),
        5: (_("Past 7 days"), lambda qs, name: qs.filter(**{
            f"{name}__gte": _truncate(now() - timedelta(days=7)),
            f"{name}__lt": _truncate(now() + timedelta(days=1)),
        })),
        6: (_("Past 30 days"), lambda qs, name: qs.filter(**{
            f"{name}__gte": _truncate(now() - timedelta(days=30)),
            f"{name}__lt": _truncate(now() + timedelta(days=1)),
        })),
        7: (_("Past 90 days"), lambda qs, name: qs.filter(**{
            f"{name}__gte": _truncate(now() - timedelta(days=90)),
            f"{name}__lt": _truncate(now() + timedelta(days=1)),
        })),
        8: (_("Current month"), lambda qs, name: qs.filter(**{
            f"{name}__year": now().year,
            f"{name}__month": now().month,
        })),
        9: (_("Past year"), lambda qs, name: qs.filter(**{
            f"{name}__gte": _truncate(now() - timedelta(days=365)),
            f"{name}__lt": _truncate(now() + timedelta(days=1)),
        })),
        10: (_("Current year"), lambda qs, name: qs.filter(**{
            f"{name}__year": now().year,
        })),
        11: (_("Next year"), lambda qs, name: qs.filter(**{
            f"{name}__gte": _truncate(now() + timedelta(days=1)),
            f"{name}__lt": _truncate(now() + timedelta(days=365)),
        })),
    }

    def __init__(self, *args, **kwargs):
        kwargs["choices"] = [
            (key, value[0]) for key, value in six.iteritems(self.options)]
        super().__init__(*args, **kwargs)

    def filter(self, qs, value):
        try:
            value = int(value)
        except (ValueError, TypeError):
            value = None
        return self.options[value][1](qs, self.field_name)


class ReportBooleanFilter(ChoiceFilter):
    options = {
        None: (_("Either"), lambda qs, name: qs.all()),
        1: (_("Yes"), lambda qs, name: qs.filter(**{
            f"{name}": True,
        })),
        2: (_("No"), lambda qs, name: qs.filter(**{
            f"{name}": False,
        })),
    }

    def __init__(self, *args, **kwargs):
        kwargs["choices"] = [
            (key, value[0]) for key, value in six.iteritems(self.options)]
        super().__init__(*args, **kwargs)

    def filter(self, qs, value):
        try:
            value = int(value)
        except (ValueError, TypeError):
            value = None
        return self.options[value][1](qs, self.field_name)


class ReportRiskAcceptanceFilter(ChoiceFilter):

    def any(self, qs, name):
        return qs.all()

    def accepted(self, qs, name):
        # return qs.filter(risk_acceptance__isnull=False)
        return qs.filter(ACCEPTED_FINDINGS_QUERY)

    def not_accepted(self, qs, name):
        return qs.filter(NOT_ACCEPTED_FINDINGS_QUERY)

    def was_accepted(self, qs, name):
        return qs.filter(WAS_ACCEPTED_FINDINGS_QUERY)

    options = {
        None: (_("Either"), any),
        1: (_("Yes"), accepted),
        2: (_("No"), not_accepted),
        3: (_("Expired"), was_accepted),
    }

    def __init__(self, *args, **kwargs):
        kwargs["choices"] = [
            (key, value[0]) for key, value in six.iteritems(self.options)]
        super().__init__(*args, **kwargs)

    def filter(self, qs, value):
        try:
            value = int(value)
        except (ValueError, TypeError):
            value = None
        return self.options[value][1](self, qs, self.field_name)


class MetricsDateRangeFilter(ChoiceFilter):
    def any(self, qs, name):
        earliest_finding = get_earliest_finding(qs)
        if earliest_finding is not None:
            start_date = local_tz.localize(datetime.combine(
                earliest_finding.date, datetime.min.time()),
            )
            self.start_date = _truncate(start_date - timedelta(days=1))
            self.end_date = _truncate(now() + timedelta(days=1))
            return qs.all()

    def current_month(self, qs, name):
        self.start_date = local_tz.localize(
            datetime(now().year, now().month, 1, 0, 0, 0))
        self.end_date = now()
        return qs.filter(**{
            f"{name}__year": self.start_date.year,
            f"{name}__month": self.start_date.month,
        })

    def current_year(self, qs, name):
        self.start_date = local_tz.localize(
            datetime(now().year, 1, 1, 0, 0, 0))
        self.end_date = now()
        return qs.filter(**{
            f"{name}__year": now().year,
        })

    def past_x_days(self, qs, name, days):
        self.start_date = _truncate(now() - timedelta(days=days))
        self.end_date = _truncate(now() + timedelta(days=1))
        return qs.filter(**{
            f"{name}__gte": self.start_date,
            f"{name}__lt": self.end_date,
        })

    def past_seven_days(self, qs, name):
        return self.past_x_days(qs, name, 7)

    def past_thirty_days(self, qs, name):
        return self.past_x_days(qs, name, 30)

    def past_ninety_days(self, qs, name):
        return self.past_x_days(qs, name, 90)

    def past_six_months(self, qs, name):
        return self.past_x_days(qs, name, 183)

    def past_year(self, qs, name):
        return self.past_x_days(qs, name, 365)

    options = {
        None: (_("Past 30 days"), past_thirty_days),
        1: (_("Past 7 days"), past_seven_days),
        2: (_("Past 90 days"), past_ninety_days),
        3: (_("Current month"), current_month),
        4: (_("Current year"), current_year),
        5: (_("Past 6 Months"), past_six_months),
        6: (_("Past year"), past_year),
        7: (_("Any date"), any),
    }

    def __init__(self, *args, **kwargs):
        kwargs["choices"] = [
            (key, value[0]) for key, value in six.iteritems(self.options)]
        super().__init__(*args, **kwargs)

    def filter(self, qs, value):
        if value == 8:
            return qs
        earliest_finding = get_earliest_finding(qs)
        if earliest_finding is not None:
            start_date = local_tz.localize(datetime.combine(
                earliest_finding.date, datetime.min.time()),
            )
            self.start_date = _truncate(start_date - timedelta(days=1))
            self.end_date = _truncate(now() + timedelta(days=1))
        try:
            value = int(value)
        except (ValueError, TypeError):
            value = None
        return self.options[value][1](self, qs, self.field_name)


class ProductComponentFilter(DojoFilter):
    component_name = CharFilter(lookup_expr="icontains", label="Module Name")
    component_version = CharFilter(lookup_expr="icontains", label="Module Version")

    o = OrderingFilter(
        fields=(
            ("component_name", "component_name"),
            ("component_version", "component_version"),
            ("active", "active"),
            ("duplicate", "duplicate"),
            ("total", "total"),
        ),
        field_labels={
            "component_name": "Component Name",
            "component_version": "Component Version",
            "active": "Active",
            "duplicate": "Duplicate",
            "total": "Total",
        },
    )


class ComponentFilterWithoutObjectLookups(ProductComponentFilter):
    test__engagement__product__prod_type__name = CharFilter(
        field_name="test__engagement__product__prod_type__name",
        lookup_expr="iexact",
        label="Product Type Name",
        help_text="Search for Product Type names that are an exact match")
    test__engagement__product__prod_type__name_contains = CharFilter(
        field_name="test__engagement__product__prod_type__name",
        lookup_expr="icontains",
        label="Product Type Name Contains",
        help_text="Search for Product Type names that contain a given pattern")
    test__engagement__product__name = CharFilter(
        field_name="test__engagement__product__name",
        lookup_expr="iexact",
        label="Product Name",
        help_text="Search for Product names that are an exact match")
    test__engagement__product__name_contains = CharFilter(
        field_name="test__engagement__product__name",
        lookup_expr="icontains",
        label="Product Name Contains",
        help_text="Search for Product names that contain a given pattern")


class ComponentFilter(ProductComponentFilter):
    test__engagement__product__prod_type = ModelMultipleChoiceFilter(
        queryset=Product_Type.objects.none(),
        label="Product Type")
    test__engagement__product = ModelMultipleChoiceFilter(
        queryset=Product.objects.none(),
        label="Product")

    def __init__(self, *args, **kwargs):
        super().__init__(*args, **kwargs)
        self.form.fields[
            "test__engagement__product__prod_type"].queryset = get_authorized_product_types(Permissions.Product_Type_View)
        self.form.fields[
            "test__engagement__product"].queryset = get_authorized_products(Permissions.Product_View)


class EngagementDirectFilterHelper(FilterSet):
    name = CharFilter(lookup_expr="icontains", label="Engagement name contains")
    version = CharFilter(field_name="version", lookup_expr="icontains", label="Engagement version")
    test__version = CharFilter(field_name="test__version", lookup_expr="icontains", label="Test version")
    product__name = CharFilter(lookup_expr="icontains", label="Product name contains")
    status = MultipleChoiceFilter(choices=ENGAGEMENT_STATUS_CHOICES, label="Status")
    tag = CharFilter(field_name="tags__name", lookup_expr="icontains", label="Tag name contains")
    not_tag = CharFilter(field_name="tags__name", lookup_expr="icontains", label="Not tag name contains", exclude=True)
    has_tags = BooleanFilter(field_name="tags", lookup_expr="isnull", exclude=True, label="Has tags")
    target_start = DateRangeFilter()
    target_end = DateRangeFilter()
    test__engagement__product__lifecycle = MultipleChoiceFilter(
        choices=Product.LIFECYCLE_CHOICES,
        label="Product lifecycle",
        null_label="Empty")
    o = OrderingFilter(
        # tuple-mapping retains order
        fields=(
            ("target_start", "target_start"),
            ("name", "name"),
            ("product__name", "product__name"),
            ("product__prod_type__name", "product__prod_type__name"),
            ("lead__first_name", "lead__first_name"),
        ),
        field_labels={
            "target_start": "Start date",
            "name": "Engagement",
            "product__name": "Product Name",
            "product__prod_type__name": "Product Type",
            "lead__first_name": "Lead",
        },
    )


class EngagementDirectFilter(EngagementDirectFilterHelper, DojoFilter):
    lead = ModelChoiceFilter(queryset=Dojo_User.objects.none(), label="Lead")
    product__prod_type = ModelMultipleChoiceFilter(
        queryset=Product_Type.objects.none(),
        label="Product Type")
    tags = ModelMultipleChoiceFilter(
        field_name="tags__name",
        to_field_name="name",
        queryset=Engagement.tags.tag_model.objects.all().order_by("name"))
    not_tags = ModelMultipleChoiceFilter(
        field_name="tags__name",
        to_field_name="name",
        exclude=True,
        queryset=Engagement.tags.tag_model.objects.all().order_by("name"))

    def __init__(self, *args, **kwargs):
        super().__init__(*args, **kwargs)
        self.form.fields["product__prod_type"].queryset = get_authorized_product_types(Permissions.Product_Type_View)
        self.form.fields["lead"].queryset = get_authorized_users(Permissions.Product_Type_View) \
            .filter(engagement__lead__isnull=False).distinct()

    class Meta:
        model = Engagement
        fields = ["product__name", "product__prod_type"]


class EngagementDirectFilterWithoutObjectLookups(EngagementDirectFilterHelper):
    lead = CharFilter(
        field_name="lead__username",
        lookup_expr="iexact",
        label="Lead Username",
        help_text="Search for Lead username that are an exact match")
    lead_contains = CharFilter(
        field_name="lead__username",
        lookup_expr="icontains",
        label="Lead Username Contains",
        help_text="Search for Lead username that contain a given pattern")
    product__prod_type__name = CharFilter(
        field_name="product__prod_type__name",
        lookup_expr="iexact",
        label="Product Type Name",
        help_text="Search for Product Type names that are an exact match")
    product__prod_type__name_contains = CharFilter(
        field_name="product__prod_type__name",
        lookup_expr="icontains",
        label="Product Type Name Contains",
        help_text="Search for Product Type names that contain a given pattern")

    class Meta:
        model = Engagement
        fields = ["product__name"]


class EngagementFilterHelper(FilterSet):
    name = CharFilter(lookup_expr="icontains", label="Product name contains")
    tag = CharFilter(field_name="tags__name", lookup_expr="icontains", label="Tag name contains")
    not_tag = CharFilter(field_name="tags__name", lookup_expr="icontains", label="Not tag name contains", exclude=True)
    has_tags = BooleanFilter(field_name="tags", lookup_expr="isnull", exclude=True, label="Has tags")
    engagement__name = CharFilter(lookup_expr="icontains", label="Engagement name contains")
    engagement__version = CharFilter(field_name="engagement__version", lookup_expr="icontains", label="Engagement version")
    engagement__test__version = CharFilter(field_name="engagement__test__version", lookup_expr="icontains", label="Test version")
    engagement__product__lifecycle = MultipleChoiceFilter(
        choices=Product.LIFECYCLE_CHOICES,
        label="Product lifecycle",
        null_label="Empty")
    engagement__status = MultipleChoiceFilter(
        choices=ENGAGEMENT_STATUS_CHOICES,
        label="Status")
    o = OrderingFilter(
        # tuple-mapping retains order
        fields=(
            ("name", "name"),
            ("prod_type__name", "prod_type__name"),
        ),
        field_labels={
            "name": "Product Name",
            "prod_type__name": "Product Type",
        },
    )


class EngagementFilter(EngagementFilterHelper, DojoFilter):
    engagement__lead = ModelChoiceFilter(
        queryset=Dojo_User.objects.none(),
        label="Lead")
    prod_type = ModelMultipleChoiceFilter(
        queryset=Product_Type.objects.none(),
        label="Product Type")
    tags = ModelMultipleChoiceFilter(
        field_name="tags__name",
        to_field_name="name",
        queryset=Engagement.tags.tag_model.objects.all().order_by("name"))
    not_tags = ModelMultipleChoiceFilter(
        field_name="tags__name",
        to_field_name="name",
        exclude=True,
        queryset=Engagement.tags.tag_model.objects.all().order_by("name"))

    def __init__(self, *args, **kwargs):
        super().__init__(*args, **kwargs)
        self.form.fields["prod_type"].queryset = get_authorized_product_types(Permissions.Product_Type_View)
        self.form.fields["engagement__lead"].queryset = get_authorized_users(Permissions.Product_Type_View) \
            .filter(engagement__lead__isnull=False).distinct()

    class Meta:
        model = Product
        fields = ["name", "prod_type"]


class ProductEngagementsFilter(DojoFilter):
    engagement__name = CharFilter(field_name="name", lookup_expr="icontains", label="Engagement name contains")
    engagement__lead = ModelChoiceFilter(field_name="lead", queryset=Dojo_User.objects.none(), label="Lead")
    engagement__version = CharFilter(field_name="version", lookup_expr="icontains", label="Engagement version")
    engagement__test__version = CharFilter(field_name="test__version", lookup_expr="icontains", label="Test version")
    engagement__status = MultipleChoiceFilter(field_name="status", choices=ENGAGEMENT_STATUS_CHOICES,
                                              label="Status")

    def __init__(self, *args, **kwargs):
        super().__init__(*args, **kwargs)
        self.form.fields["engagement__lead"].queryset = get_authorized_users(Permissions.Product_Type_View) \
            .filter(engagement__lead__isnull=False).distinct()

    class Meta:
        model = Engagement
        fields = []


class ProductEngagementsFilterWithoutObjectLookups(ProductEngagementsFilter):
    engagement__lead = CharFilter(
        field_name="lead__username",
        lookup_expr="iexact",
        label="Lead Username",
        help_text="Search for Lead username that are an exact match")


class EngagementFilterWithoutObjectLookups(EngagementFilterHelper):
    engagement__lead = CharFilter(
        field_name="engagement__lead__username",
        lookup_expr="iexact",
        label="Lead Username",
        help_text="Search for Lead username that are an exact match")
    engagement__lead_contains = CharFilter(
        field_name="engagement__lead__username",
        lookup_expr="icontains",
        label="Lead Username Contains",
        help_text="Search for Lead username that contain a given pattern")
    prod_type__name = CharFilter(
        field_name="prod_type__name",
        lookup_expr="iexact",
        label="Product Type Name",
        help_text="Search for Product Type names that are an exact match")
    prod_type__name_contains = CharFilter(
        field_name="prod_type__name",
        lookup_expr="icontains",
        label="Product Type Name Contains",
        help_text="Search for Product Type names that contain a given pattern")

    class Meta:
        model = Product
        fields = ["name"]


class ProductEngagementFilterHelper(FilterSet):
    version = CharFilter(lookup_expr="icontains", label="Engagement version")
    test__version = CharFilter(field_name="test__version", lookup_expr="icontains", label="Test version")
    name = CharFilter(lookup_expr="icontains")
    status = MultipleChoiceFilter(choices=ENGAGEMENT_STATUS_CHOICES, label="Status")
    target_start = DateRangeFilter()
    target_end = DateRangeFilter()
    tag = CharFilter(field_name="tags__name", lookup_expr="icontains", label="Tag name contains")
    not_tag = CharFilter(field_name="tags__name", lookup_expr="icontains", label="Not tag name contains", exclude=True)
    o = OrderingFilter(
        # tuple-mapping retains order
        fields=(
            ("name", "name"),
            ("version", "version"),
            ("target_start", "target_start"),
            ("target_end", "target_end"),
            ("status", "status"),
            ("lead", "lead"),
        ),
        field_labels={
            "name": "Engagement Name",
        },
    )

    class Meta:
        model = Product
        fields = ["name"]


class ProductEngagementFilter(ProductEngagementFilterHelper, DojoFilter):
    lead = ModelChoiceFilter(queryset=Dojo_User.objects.none(), label="Lead")
    tags = ModelMultipleChoiceFilter(
        field_name="tags__name",
        to_field_name="name",
        queryset=Engagement.tags.tag_model.objects.all().order_by("name"))
    not_tags = ModelMultipleChoiceFilter(
        field_name="tags__name",
        to_field_name="name",
        exclude=True,
        queryset=Engagement.tags.tag_model.objects.all().order_by("name"))

    def __init__(self, *args, **kwargs):
        super().__init__(*args, **kwargs)
        self.form.fields["lead"].queryset = get_authorized_users(
            Permissions.Product_Type_View).filter(engagement__lead__isnull=False).distinct()


class ProductEngagementFilterWithoutObjectLookups(ProductEngagementFilterHelper, DojoFilter):
    lead = CharFilter(
        field_name="lead__username",
        lookup_expr="iexact",
        label="Lead Username",
        help_text="Search for Lead username that are an exact match")
    lead_contains = CharFilter(
        field_name="lead__username",
        lookup_expr="icontains",
        label="Lead Username Contains",
        help_text="Search for Lead username that contain a given pattern")


class ApiEngagementFilter(DojoFilter):
    product__prod_type = NumberInFilter(field_name="product__prod_type", lookup_expr="in")
    tag = CharFilter(field_name="tags__name", lookup_expr="icontains", help_text="Tag name contains")
    tags = CharFieldInFilter(field_name="tags__name", lookup_expr="in",
                             help_text="Comma separated list of exact tags")
    product__tags = CharFieldInFilter(field_name="product__tags__name",
                                            lookup_expr="in",
                                            help_text="Comma separated list of exact tags present on product")

    not_tag = CharFilter(field_name="tags__name", lookup_expr="icontains", help_text="Not Tag name contains", exclude="True")
    not_tags = CharFieldInFilter(field_name="tags__name", lookup_expr="in",
                                 help_text="Comma separated list of exact tags not present on model", exclude="True")
    not_product__tags = CharFieldInFilter(field_name="product__tags__name",
                                                lookup_expr="in",
                                                help_text="Comma separated list of exact tags not present on product",
                                                exclude="True")
    has_tags = BooleanFilter(field_name="tags", lookup_expr="isnull", exclude=True, label="Has tags")

    o = OrderingFilter(
        # tuple-mapping retains order
        fields=(
            ("name", "name"),
            ("version", "version"),
            ("target_start", "target_start"),
            ("target_end", "target_end"),
            ("status", "status"),
            ("lead", "lead"),
            ("created", "created"),
            ("updated", "updated"),
        ),
        field_labels={
            "name": "Engagement Name",
        },

    )

    class Meta:
        model = Engagement
        fields = ["id", "active", "target_start",
                     "target_end", "requester", "report_type",
                     "updated", "threat_model", "api_test",
                     "pen_test", "status", "product", "name", "version", "tags"]


class ProductFilterHelper(FilterSet):
    name = CharFilter(lookup_expr="icontains", label="Product Name")
    name_exact = CharFilter(field_name="name", lookup_expr="iexact", label="Exact Product Name")
    business_criticality = MultipleChoiceFilter(choices=Product.BUSINESS_CRITICALITY_CHOICES, null_label="Empty")
    platform = MultipleChoiceFilter(choices=Product.PLATFORM_CHOICES, null_label="Empty")
    lifecycle = MultipleChoiceFilter(choices=Product.LIFECYCLE_CHOICES, null_label="Empty")
    origin = MultipleChoiceFilter(choices=Product.ORIGIN_CHOICES, null_label="Empty")
    external_audience = BooleanFilter(field_name="external_audience")
    internet_accessible = BooleanFilter(field_name="internet_accessible")
    tag = CharFilter(field_name="tags__name", lookup_expr="icontains", label="Tag contains")
    not_tag = CharFilter(field_name="tags__name", lookup_expr="icontains", label="Not tag name contains", exclude=True)
    outside_of_sla = ProductSLAFilter(label="Outside of SLA")
    has_tags = BooleanFilter(field_name="tags", lookup_expr="isnull", exclude=True, label="Has tags")
    o = OrderingFilter(
        # tuple-mapping retains order
        fields=(
            ("name", "name"),
            ("name_exact", "name_exact"),
            ("prod_type__name", "prod_type__name"),
            ("business_criticality", "business_criticality"),
            ("platform", "platform"),
            ("lifecycle", "lifecycle"),
            ("origin", "origin"),
            ("external_audience", "external_audience"),
            ("internet_accessible", "internet_accessible"),
            ("findings_count", "findings_count"),
        ),
        field_labels={
            "name": "Product Name",
            "name_exact": "Exact Product Name",
            "prod_type__name": "Product Type",
            "business_criticality": "Business Criticality",
            "platform": "Platform ",
            "lifecycle": "Lifecycle ",
            "origin": "Origin ",
            "external_audience": "External Audience ",
            "internet_accessible": "Internet Accessible ",
            "findings_count": "Findings Count ",
        },
    )


class ProductFilter(ProductFilterHelper, DojoFilter):
    prod_type = ModelMultipleChoiceFilter(
        queryset=Product_Type.objects.none(),
        label="Product Type")
    tags = ModelMultipleChoiceFilter(
        field_name="tags__name",
        to_field_name="name",
        queryset=Product.tags.tag_model.objects.all().order_by("name"))
    not_tags = ModelMultipleChoiceFilter(
        field_name="tags__name",
        to_field_name="name",
        exclude=True,
        queryset=Product.tags.tag_model.objects.all().order_by("name"))

    def __init__(self, *args, **kwargs):
        self.user = None
        if "user" in kwargs:
            self.user = kwargs.pop("user")
        super().__init__(*args, **kwargs)
        self.form.fields["prod_type"].queryset = get_authorized_product_types(Permissions.Product_Type_View)

    class Meta:
        model = Product
        fields = [
            "name", "name_exact", "prod_type", "business_criticality",
            "platform", "lifecycle", "origin", "external_audience",
            "internet_accessible", "tags",
        ]


class ProductFilterWithoutObjectLookups(ProductFilterHelper):
    prod_type__name = CharFilter(
        field_name="prod_type__name",
        lookup_expr="iexact",
        label="Product Type Name",
        help_text="Search for Product Type names that are an exact match")
    prod_type__name_contains = CharFilter(
        field_name="prod_type__name",
        lookup_expr="icontains",
        label="Product Type Name Contains",
        help_text="Search for Product Type names that contain a given pattern")

    def __init__(self, *args, **kwargs):
        kwargs.pop("user", None)
        super().__init__(*args, **kwargs)

    class Meta:
        model = Product
        fields = [
            "name", "name_exact", "business_criticality", "platform",
            "lifecycle", "origin", "external_audience", "internet_accessible",
        ]


class ApiProductFilter(DojoFilter):
    # BooleanFilter
    external_audience = BooleanFilter(field_name="external_audience")
    internet_accessible = BooleanFilter(field_name="internet_accessible")
    # CharFilter
    name = CharFilter(lookup_expr="icontains")
    name_exact = CharFilter(field_name="name", lookup_expr="iexact")
    description = CharFilter(lookup_expr="icontains")
    business_criticality = CharFilter(method=custom_filter, field_name="business_criticality")
    platform = CharFilter(method=custom_filter, field_name="platform")
    lifecycle = CharFilter(method=custom_filter, field_name="lifecycle")
    origin = CharFilter(method=custom_filter, field_name="origin")
    # NumberInFilter
    id = NumberInFilter(field_name="id", lookup_expr="in")
    product_manager = NumberInFilter(field_name="product_manager", lookup_expr="in")
    technical_contact = NumberInFilter(field_name="technical_contact", lookup_expr="in")
    team_manager = NumberInFilter(field_name="team_manager", lookup_expr="in")
    prod_type = NumberInFilter(field_name="prod_type", lookup_expr="in")
    tid = NumberInFilter(field_name="tid", lookup_expr="in")
    prod_numeric_grade = NumberInFilter(field_name="prod_numeric_grade", lookup_expr="in")
    user_records = NumberInFilter(field_name="user_records", lookup_expr="in")
    regulations = NumberInFilter(field_name="regulations", lookup_expr="in")

    tag = CharFilter(field_name="tags__name", lookup_expr="icontains", label="Tag name contains")
    tags = CharFieldInFilter(field_name="tags__name", lookup_expr="in",
                             help_text="Comma separated list of exact tags")

    not_tag = CharFilter(field_name="tags__name", lookup_expr="icontains", help_text="Not Tag name contains", exclude="True")
    not_tags = CharFieldInFilter(field_name="tags__name", lookup_expr="in",
                                 help_text="Comma separated list of exact tags not present on product", exclude="True")
    has_tags = BooleanFilter(field_name="tags", lookup_expr="isnull", exclude=True, label="Has tags")
    outside_of_sla = extend_schema_field(OpenApiTypes.NUMBER)(ProductSLAFilter())

    # DateRangeFilter
    created = DateRangeFilter()
    updated = DateRangeFilter()
    # NumberFilter
    revenue = NumberFilter()

    o = OrderingFilter(
        # tuple-mapping retains order
        fields=(
            ("id", "id"),
            ("tid", "tid"),
            ("name", "name"),
            ("created", "created"),
            ("prod_numeric_grade", "prod_numeric_grade"),
            ("business_criticality", "business_criticality"),
            ("platform", "platform"),
            ("lifecycle", "lifecycle"),
            ("origin", "origin"),
            ("revenue", "revenue"),
            ("external_audience", "external_audience"),
            ("internet_accessible", "internet_accessible"),
            ("product_manager", "product_manager"),
            ("product_manager__first_name", "product_manager__first_name"),
            ("product_manager__last_name", "product_manager__last_name"),
            ("technical_contact", "technical_contact"),
            ("technical_contact__first_name", "technical_contact__first_name"),
            ("technical_contact__last_name", "technical_contact__last_name"),
            ("team_manager", "team_manager"),
            ("team_manager__first_name", "team_manager__first_name"),
            ("team_manager__last_name", "team_manager__last_name"),
            ("prod_type", "prod_type"),
            ("prod_type__name", "prod_type__name"),
            ("updated", "updated"),
            ("user_records", "user_records"),
        ),
    )


class ApiFindingFilter(DojoFilter):
    # BooleanFilter
    active = BooleanFilter(field_name="active")
    duplicate = BooleanFilter(field_name="duplicate")
    dynamic_finding = BooleanFilter(field_name="dynamic_finding")
    false_p = BooleanFilter(field_name="false_p")
    is_mitigated = BooleanFilter(field_name="is_mitigated")
    out_of_scope = BooleanFilter(field_name="out_of_scope")
    static_finding = BooleanFilter(field_name="static_finding")
    under_defect_review = BooleanFilter(field_name="under_defect_review")
    under_review = BooleanFilter(field_name="under_review")
    verified = BooleanFilter(field_name="verified")
    has_jira = BooleanFilter(field_name="jira_issue", lookup_expr="isnull", exclude=True)
    # CharFilter
    component_version = CharFilter(lookup_expr="icontains")
    component_name = CharFilter(lookup_expr="icontains")
    vulnerability_id = CharFilter(method=custom_vulnerability_id_filter)
    description = CharFilter(lookup_expr="icontains")
    file_path = CharFilter(lookup_expr="icontains")
    hash_code = CharFilter(lookup_expr="icontains")
    impact = CharFilter(lookup_expr="icontains")
    mitigation = CharFilter(lookup_expr="icontains")
    numerical_severity = CharFilter(method=custom_filter, field_name="numerical_severity")
    param = CharFilter(lookup_expr="icontains")
    payload = CharFilter(lookup_expr="icontains")
    references = CharFilter(lookup_expr="icontains")
    severity = CharFilter(method=custom_filter, field_name="severity")
    severity_justification = CharFilter(lookup_expr="icontains")
    steps_to_reproduce = CharFilter(lookup_expr="icontains")
    unique_id_from_tool = CharFilter(lookup_expr="icontains")
    title = CharFilter(lookup_expr="icontains")
    product_name = CharFilter(lookup_expr="engagement__product__name__iexact", field_name="test", label="exact product name")
    product_name_contains = CharFilter(lookup_expr="engagement__product__name__icontains", field_name="test", label="exact product name")
    product_lifecycle = CharFilter(method=custom_filter, lookup_expr="engagement__product__lifecycle",
                                   field_name="test__engagement__product__lifecycle", label="Comma separated list of exact product lifecycles")
    # DateRangeFilter
    created = DateRangeFilter()
    date = DateRangeFilter()
    on = DateFilter(field_name="date", lookup_expr="exact")
    before = DateFilter(field_name="date", lookup_expr="lt")
    after = DateFilter(field_name="date", lookup_expr="gt")
    jira_creation = DateRangeFilter(field_name="jira_issue__jira_creation")
    jira_change = DateRangeFilter(field_name="jira_issue__jira_change")
    last_reviewed = DateRangeFilter()
    mitigated = DateRangeFilter()
    # NumberInFilter
    cwe = NumberInFilter(field_name="cwe", lookup_expr="in")
    defect_review_requested_by = NumberInFilter(field_name="defect_review_requested_by", lookup_expr="in")
    endpoints = NumberInFilter(field_name="endpoints", lookup_expr="in")
    found_by = NumberInFilter(field_name="found_by", lookup_expr="in")
    id = NumberInFilter(field_name="id", lookup_expr="in")
    last_reviewed_by = NumberInFilter(field_name="last_reviewed_by", lookup_expr="in")
    mitigated_by = NumberInFilter(field_name="mitigated_by", lookup_expr="in")
    nb_occurences = NumberInFilter(field_name="nb_occurences", lookup_expr="in")
    reporter = NumberInFilter(field_name="reporter", lookup_expr="in")
    scanner_confidence = NumberInFilter(field_name="scanner_confidence", lookup_expr="in")
    review_requested_by = NumberInFilter(field_name="review_requested_by", lookup_expr="in")
    reviewers = NumberInFilter(field_name="reviewers", lookup_expr="in")
    sast_source_line = NumberInFilter(field_name="sast_source_line", lookup_expr="in")
    sonarqube_issue = NumberInFilter(field_name="sonarqube_issue", lookup_expr="in")
    test__test_type = NumberInFilter(field_name="test__test_type", lookup_expr="in", label="Test Type")
    test__engagement = NumberInFilter(field_name="test__engagement", lookup_expr="in")
    test__engagement__product = NumberInFilter(field_name="test__engagement__product", lookup_expr="in")
    test__engagement__product__prod_type = NumberInFilter(field_name="test__engagement__product__prod_type", lookup_expr="in")
    finding_group = NumberInFilter(field_name="finding_group", lookup_expr="in")

    # ReportRiskAcceptanceFilter
    risk_acceptance = extend_schema_field(OpenApiTypes.NUMBER)(ReportRiskAcceptanceFilter())

    tag = CharFilter(field_name="tags__name", lookup_expr="icontains", help_text="Tag name contains")
    tags = CharFieldInFilter(field_name="tags__name", lookup_expr="in",
                             help_text="Comma separated list of exact tags")
    test__tags = CharFieldInFilter(field_name="test__tags__name", lookup_expr="in", help_text="Comma separated list of exact tags present on test")
    test__engagement__tags = CharFieldInFilter(field_name="test__engagement__tags__name", lookup_expr="in",
                                               help_text="Comma separated list of exact tags present on engagement")
    test__engagement__product__tags = CharFieldInFilter(
        field_name="test__engagement__product__tags__name",
        lookup_expr="in",
        help_text="Comma separated list of exact tags present on product")

    not_tag = CharFilter(field_name="tags__name", lookup_expr="icontains", help_text="Not Tag name contains", exclude="True")
    not_tags = CharFieldInFilter(field_name="tags__name", lookup_expr="in",
                                 help_text="Comma separated list of exact tags not present on model", exclude="True")
    not_test__tags = CharFieldInFilter(field_name="test__tags__name", lookup_expr="in", exclude="True", help_text="Comma separated list of exact tags present on test")
    not_test__engagement__tags = CharFieldInFilter(field_name="test__engagement__tags__name", lookup_expr="in",
                                                   help_text="Comma separated list of exact tags not present on engagement",
                                                   exclude="True")
    not_test__engagement__product__tags = CharFieldInFilter(
        field_name="test__engagement__product__tags__name",
        lookup_expr="in",
        help_text="Comma separated list of exact tags not present on product",
        exclude="True")
    has_tags = BooleanFilter(field_name="tags", lookup_expr="isnull", exclude=True, label="Has tags")
    outside_of_sla = extend_schema_field(OpenApiTypes.NUMBER)(FindingSLAFilter())

    o = OrderingFilter(
        # tuple-mapping retains order
        fields=(
            ("active", "active"),
            ("component_name", "component_name"),
            ("component_version", "component_version"),
            ("created", "created"),
            ("last_status_update", "last_status_update"),
            ("last_reviewed", "last_reviewed"),
            ("cwe", "cwe"),
            ("date", "date"),
            ("duplicate", "duplicate"),
            ("dynamic_finding", "dynamic_finding"),
            ("false_p", "false_p"),
            ("found_by", "found_by"),
            ("id", "id"),
            ("is_mitigated", "is_mitigated"),
            ("numerical_severity", "numerical_severity"),
            ("out_of_scope", "out_of_scope"),
            ("severity", "severity"),
            ("reviewers", "reviewers"),
            ("static_finding", "static_finding"),
            ("test__engagement__product__name", "test__engagement__product__name"),
            ("title", "title"),
            ("under_defect_review", "under_defect_review"),
            ("under_review", "under_review"),
            ("verified", "verified"),
        ),
    )

    class Meta:
        model = Finding
        exclude = ["url", "thread_id", "notes", "files",
                   "line", "cve"]


class PercentageFilter(NumberFilter):
    def __init__(self, *args, **kwargs):
        kwargs["method"] = self.filter_percentage
        super().__init__(*args, **kwargs)

    def filter_percentage(self, queryset, name, value):
        value = value / decimal.Decimal("100.0")
        # Provide some wiggle room for filtering since the UI rounds to two places (and because floats):
        # a user may enter 0.15, but we'll return everything in [0.0015, 0.0016).
        # To do this, add to our value 1^(whatever the exponent for our least significant digit place is), but ensure
        # that the exponent is at MOST the ten thousandths place so we don't show a range of e.g. [0.2, 0.3).
        exponent = min(value.normalize().as_tuple().exponent, -4)
        max_val = value + decimal.Decimal(f"1E{exponent}")
        lookup_kwargs = {
            f"{name}__gte": value,
            f"{name}__lt": max_val}
        return queryset.filter(**lookup_kwargs)


class PercentageRangeFilter(RangeFilter):
    def filter(self, qs, value):
        if value is not None:
            start = value.start / decimal.Decimal("100.0") if value.start else None
            stop = value.stop / decimal.Decimal("100.0") if value.stop else None
            value = slice(start, stop)
        return super().filter(qs, value)


class FindingFilterHelper(FilterSet):
    title = CharFilter(lookup_expr="icontains")
<<<<<<< HEAD
    date = DateRangeFilter(field_name="date", label="Date Discovered")
=======
    date = DateFromToRangeFilter(field_name="date", label="Date Discovered")
>>>>>>> 28eaf57d
    on = DateFilter(field_name="date", lookup_expr="exact", label="On")
    before = DateFilter(field_name="date", lookup_expr="lt", label="Before")
    after = DateFilter(field_name="date", lookup_expr="gt", label="After")
    last_reviewed = DateRangeFilter()
    last_status_update = DateRangeFilter()
    cwe = MultipleChoiceFilter(choices=[])
    vulnerability_id = CharFilter(method=vulnerability_id_filter, label="Vulnerability Id")
    severity = MultipleChoiceFilter(choices=SEVERITY_CHOICES)
    duplicate = ReportBooleanFilter()
    is_mitigated = ReportBooleanFilter()
    mitigated = DateRangeFilter(label="Mitigated Date")
    planned_remediation_date = DateRangeOmniFilter()
    planned_remediation_version = CharFilter(lookup_expr="icontains", label=_("Planned remediation version"))
    file_path = CharFilter(lookup_expr="icontains")
    param = CharFilter(lookup_expr="icontains")
    payload = CharFilter(lookup_expr="icontains")
    test__test_type = ModelMultipleChoiceFilter(queryset=Test_Type.objects.all(), label="Test Type")
    endpoints__host = CharFilter(lookup_expr="icontains", label="Endpoint Host")
    service = CharFilter(lookup_expr="icontains")
    test__engagement__version = CharFilter(lookup_expr="icontains", label="Engagement Version")
    test__version = CharFilter(lookup_expr="icontains", label="Test Version")
    risk_acceptance = ReportRiskAcceptanceFilter(label="Risk Accepted")
    effort_for_fixing = MultipleChoiceFilter(choices=EFFORT_FOR_FIXING_CHOICES)
    test_import_finding_action__test_import = NumberFilter(widget=HiddenInput())
    endpoints = NumberFilter(widget=HiddenInput())
    status = FindingStatusFilter(label="Status")
    has_component = BooleanFilter(
        field_name="component_name",
        lookup_expr="isnull",
        exclude=True,
        label="Has Component")
    has_notes = BooleanFilter(
        field_name="notes",
        lookup_expr="isnull",
        exclude=True,
        label="Has notes")

    if is_finding_groups_enabled():
        has_finding_group = BooleanFilter(
            field_name="finding_group",
            lookup_expr="isnull",
            exclude=True,
            label="Is Grouped")

    if get_system_setting("enable_jira"):
        has_jira_issue = BooleanFilter(
            field_name="jira_issue",
            lookup_expr="isnull",
            exclude=True,
            label="Has JIRA")
        jira_creation = DateRangeFilter(field_name="jira_issue__jira_creation", label="JIRA Creation")
        jira_change = DateRangeFilter(field_name="jira_issue__jira_change", label="JIRA Updated")
        jira_issue__jira_key = CharFilter(field_name="jira_issue__jira_key", lookup_expr="icontains", label="JIRA issue")

        if is_finding_groups_enabled():
            has_jira_group_issue = BooleanFilter(
                field_name="finding_group__jira_issue",
                lookup_expr="isnull",
                exclude=True,
                label="Has Group JIRA")

    outside_of_sla = FindingSLAFilter(label="Outside of SLA")
    has_tags = BooleanFilter(field_name="tags", lookup_expr="isnull", exclude=True, label="Has tags")
    epss_score = PercentageFilter(field_name="epss_score", label="EPSS score")
    epss_score_range = PercentageRangeFilter(
        field_name="epss_score",
        label="EPSS score range",
        help_text=(
            "The range of EPSS score percentages to filter on; the left input is a lower bound, "
            "the right is an upper bound. Leaving one empty will skip that bound (e.g., leaving "
            "the lower bound input empty will filter only on the upper bound -- filtering on "
            '"less than or equal").'
        ))
    epss_percentile = PercentageFilter(field_name="epss_percentile", label="EPSS percentile")
    epss_percentile_range = PercentageRangeFilter(
        field_name="epss_percentile",
        label="EPSS percentile range",
        help_text=(
            "The range of EPSS percentiles to filter on; the left input is a lower bound, the right "
            "is an upper bound. Leaving one empty will skip that bound (e.g., leaving the lower bound "
            'input empty will filter only on the upper bound -- filtering on "less than or equal").'
        ))

    o = OrderingFilter(
        # tuple-mapping retains order
        fields=(
            ("numerical_severity", "numerical_severity"),
            ("date", "date"),
            ("mitigated", "mitigated"),
            ("risk_acceptance__created__date",
             "risk_acceptance__created__date"),
            ("last_reviewed", "last_reviewed"),
            ("title", "title"),
            ("test__engagement__product__name",
             "test__engagement__product__name"),
            ("service", "service"),
            ("epss_score", "epss_score"),
            ("epss_percentile", "epss_percentile"),
        ),
        field_labels={
            "numerical_severity": "Severity",
            "date": "Date",
            "risk_acceptance__created__date": "Acceptance Date",
            "mitigated": "Mitigated Date",
            "title": "Finding Name",
            "test__engagement__product__name": "Product Name",
            "epss_score": "EPSS Score",
            "epss_percentile": "EPSS Percentile",
        },
    )

    def __init__(self, *args, **kwargs):
        super().__init__(*args, **kwargs)

    def set_date_fields(self, *args: list, **kwargs: dict):
        date_input_widget = forms.DateInput(attrs={"class": "datepicker", "placeholder": "YYYY-MM-DD"}, format="%Y-%m-%d")
        self.form.fields["on"].widget = date_input_widget
        self.form.fields["before"].widget = date_input_widget
        self.form.fields["after"].widget = date_input_widget
        self.form.fields["cwe"].choices = cwe_options(self.queryset)


class FindingFilterWithoutObjectLookups(FindingFilterHelper, FindingTagStringFilter):
    test__engagement__product__prod_type = NumberFilter(widget=HiddenInput())
    test__engagement__product = NumberFilter(widget=HiddenInput())
    reporter = CharFilter(
        field_name="reporter__username",
        lookup_expr="iexact",
        label="Reporter Username",
        help_text="Search for Reporter names that are an exact match")
    reporter_contains = CharFilter(
        field_name="reporter__username",
        lookup_expr="icontains",
        label="Reporter Username Contains",
        help_text="Search for Reporter names that contain a given pattern")
    reviewers = CharFilter(
        field_name="reviewers__username",
        lookup_expr="iexact",
        label="Reviewer Username",
        help_text="Search for Reviewer names that are an exact match")
    reviewers_contains = CharFilter(
        field_name="reviewers__username",
        lookup_expr="icontains",
        label="Reviewer Username Contains",
        help_text="Search for Reviewer usernames that contain a given pattern")
    test__engagement__product__prod_type__name = CharFilter(
        field_name="test__engagement__product__prod_type__name",
        lookup_expr="iexact",
        label="Product Type Name",
        help_text="Search for Product Type names that are an exact match")
    test__engagement__product__prod_type__name_contains = CharFilter(
        field_name="test__engagement__product__prod_type__name",
        lookup_expr="icontains",
        label="Product Type Name Contains",
        help_text="Search for Product Type names that contain a given pattern")
    test__engagement__product__name = CharFilter(
        field_name="test__engagement__product__name",
        lookup_expr="iexact",
        label="Product Name",
        help_text="Search for Product names that are an exact match")
    test__engagement__product__name_contains = CharFilter(
        field_name="test__engagement__product__name",
        lookup_expr="icontains",
        label="Product name Contains",
        help_text="Search for Product Typ names that contain a given pattern")
    test__engagement__name = CharFilter(
        field_name="test__engagement__name",
        lookup_expr="iexact",
        label="Engagement Name",
        help_text="Search for Engagement names that are an exact match")
    test__engagement__name_contains = CharFilter(
        field_name="test__engagement__name",
        lookup_expr="icontains",
        label="Engagement name Contains",
        help_text="Search for Engagement names that contain a given pattern")
    test__name = CharFilter(
        field_name="test__name",
        lookup_expr="iexact",
        label="Test Name",
        help_text="Search for Test names that are an exact match")
    test__name_contains = CharFilter(
        field_name="test__name",
        lookup_expr="icontains",
        label="Test name Contains",
        help_text="Search for Test names that contain a given pattern")

    if is_finding_groups_enabled():
        finding_group__name = CharFilter(
            field_name="finding_group__name",
            lookup_expr="iexact",
            label="Finding Group Name",
            help_text="Search for Finding Group names that are an exact match")
        finding_group__name_contains = CharFilter(
            field_name="finding_group__name",
            lookup_expr="icontains",
            label="Finding Group Name Contains",
            help_text="Search for Finding Group names that contain a given pattern")

    class Meta:
        model = Finding
        fields = get_finding_filterset_fields(filter_string_matching=True)

        exclude = ["url", "description", "mitigation", "impact",
                   "endpoints", "references",
                   "thread_id", "notes", "scanner_confidence",
                   "numerical_severity", "line", "duplicate_finding",
                   "hash_code", "reviewers", "created", "files",
                   "sla_start_date", "sla_expiration_date", "cvssv3",
                   "severity_justification", "steps_to_reproduce"]

    def __init__(self, *args, **kwargs):
        self.user = None
        self.pid = None
        if "user" in kwargs:
            self.user = kwargs.pop("user")

        if "pid" in kwargs:
            self.pid = kwargs.pop("pid")
        super().__init__(*args, **kwargs)
        # Set some date fields
        self.set_date_fields(*args, **kwargs)
        # Don't show the product filter on the product finding view
        if self.pid:
            del self.form.fields["test__engagement__product__name"]
            del self.form.fields["test__engagement__product__name_contains"]
            del self.form.fields["test__engagement__product__prod_type__name"]
            del self.form.fields["test__engagement__product__prod_type__name_contains"]
        else:
            del self.form.fields["test__name"]
            del self.form.fields["test__name_contains"]


class FindingFilter(FindingFilterHelper, FindingTagFilter):
    reporter = ModelMultipleChoiceFilter(queryset=Dojo_User.objects.none())
    reviewers = ModelMultipleChoiceFilter(queryset=Dojo_User.objects.none())
    test__engagement__product__prod_type = ModelMultipleChoiceFilter(
        queryset=Product_Type.objects.none(),
        label="Product Type")
    test__engagement__product__lifecycle = MultipleChoiceFilter(
        choices=Product.LIFECYCLE_CHOICES,
        label="Product lifecycle")
    test__engagement__product = ModelMultipleChoiceFilter(
        queryset=Product.objects.none(),
        label="Product")
    test__engagement = ModelMultipleChoiceFilter(
        queryset=Engagement.objects.none(),
        label="Engagement")
    test = ModelMultipleChoiceFilter(
        queryset=Test.objects.none(),
        label="Test")

    if is_finding_groups_enabled():
        finding_group = ModelMultipleChoiceFilter(
            queryset=Finding_Group.objects.none(),
            label="Finding Group")

    class Meta:
        model = Finding
        fields = get_finding_filterset_fields()

        exclude = ["url", "description", "mitigation", "impact",
                   "endpoints", "references",
                   "thread_id", "notes", "scanner_confidence",
                   "numerical_severity", "line", "duplicate_finding",
                   "hash_code", "reviewers", "created", "files",
                   "sla_start_date", "sla_expiration_date", "cvssv3",
                   "severity_justification", "steps_to_reproduce"]

    def __init__(self, *args, **kwargs):
        self.user = None
        self.pid = None
        if "user" in kwargs:
            self.user = kwargs.pop("user")

        if "pid" in kwargs:
            self.pid = kwargs.pop("pid")
        super().__init__(*args, **kwargs)
        # Set some date fields
        self.set_date_fields(*args, **kwargs)
        # Don't show the product filter on the product finding view
        self.set_related_object_fields(*args, **kwargs)

    def set_related_object_fields(self, *args: list, **kwargs: dict):
        if self.pid is not None:
            del self.form.fields["test__engagement__product"]
            del self.form.fields["test__engagement__product__prod_type"]
            # TODO add authorized check to be sure
            self.form.fields["test__engagement"].queryset = Engagement.objects.filter(
                product_id=self.pid,
            ).all()
            self.form.fields["test"].queryset = get_authorized_tests(Permissions.Test_View, product=self.pid).prefetch_related("test_type")
        else:
            self.form.fields[
                "test__engagement__product__prod_type"].queryset = get_authorized_product_types(Permissions.Product_Type_View)
            self.form.fields["test__engagement"].queryset = get_authorized_engagements(Permissions.Engagement_View)
            del self.form.fields["test"]

        if self.form.fields.get("test__engagement__product"):
            self.form.fields["test__engagement__product"].queryset = get_authorized_products(Permissions.Product_View)
        if self.form.fields.get("finding_group", None):
            self.form.fields["finding_group"].queryset = get_authorized_finding_groups(Permissions.Finding_Group_View)
        self.form.fields["reporter"].queryset = get_authorized_users(Permissions.Finding_View)
        self.form.fields["reviewers"].queryset = self.form.fields["reporter"].queryset


class AcceptedFindingFilter(FindingFilter):
    risk_acceptance__created__date = DateRangeFilter(label="Acceptance Date")
    risk_acceptance__owner = ModelMultipleChoiceFilter(
            queryset=Dojo_User.objects.none(),
            label="Risk Acceptance Owner")
    risk_acceptance = ModelMultipleChoiceFilter(
        queryset=Risk_Acceptance.objects.none(),
        label="Accepted By")

    def __init__(self, *args, **kwargs):
        super().__init__(*args, **kwargs)
        self.form.fields["risk_acceptance__owner"].queryset = get_authorized_users(Permissions.Finding_View)
        self.form.fields["risk_acceptance"].queryset = get_authorized_risk_acceptances(Permissions.Risk_Acceptance)


class AcceptedFindingFilterWithoutObjectLookups(FindingFilterWithoutObjectLookups):
    risk_acceptance__created__date = DateRangeFilter(label="Acceptance Date")
    risk_acceptance__owner = CharFilter(
        field_name="risk_acceptance__owner__username",
        lookup_expr="iexact",
        label="Risk Acceptance Owner Username",
        help_text="Search for Risk Acceptance Owners username that are an exact match")
    risk_acceptance__owner_contains = CharFilter(
        field_name="risk_acceptance__owner__username",
        lookup_expr="icontains",
        label="Risk Acceptance Owner Username Contains",
        help_text="Search for Risk Acceptance Owners username that contain a given pattern")
    risk_acceptance__name = CharFilter(
        field_name="risk_acceptance__name",
        lookup_expr="iexact",
        label="Risk Acceptance Name",
        help_text="Search for Risk Acceptance name that are an exact match")
    risk_acceptance__name_contains = CharFilter(
        field_name="risk_acceptance__name",
        lookup_expr="icontains",
        label="Risk Acceptance Name",
        help_text="Search for Risk Acceptance name contain a given pattern")


class SimilarFindingHelper(FilterSet):
    hash_code = MultipleChoiceFilter()
    vulnerability_ids = CharFilter(method=custom_vulnerability_id_filter, label="Vulnerability Ids")

    def update_data(self, data: dict, *args: list, **kwargs: dict):
        # if filterset is bound, use initial values as defaults
        # because of this, we can't rely on the self.form.has_changed
        self.has_changed = True
        if not data and self.finding:
            # get a mutable copy of the QueryDict
            data = data.copy()

            data["vulnerability_ids"] = ",".join(self.finding.vulnerability_ids)
            data["cwe"] = self.finding.cwe
            data["file_path"] = self.finding.file_path
            data["line"] = self.finding.line
            data["unique_id_from_tool"] = self.finding.unique_id_from_tool
            data["test__test_type"] = self.finding.test.test_type
            data["test__engagement__product"] = self.finding.test.engagement.product
            data["test__engagement__product__prod_type"] = self.finding.test.engagement.product.prod_type

            self.has_changed = False

    def set_hash_codes(self, *args: list, **kwargs: dict):
        if self.finding and self.finding.hash_code:
            self.form.fields["hash_code"] = forms.MultipleChoiceField(choices=[(self.finding.hash_code, self.finding.hash_code[:24] + "...")], required=False, initial=[])

    def filter_queryset(self, *args: list, **kwargs: dict):
        queryset = super().filter_queryset(*args, **kwargs)
        queryset = get_authorized_findings(Permissions.Finding_View, queryset, self.user)
        queryset = queryset.exclude(pk=self.finding.pk)
        return queryset


class SimilarFindingFilter(FindingFilter, SimilarFindingHelper):
    class Meta(FindingFilter.Meta):
        model = Finding
        # slightly different fields from FindingFilter, but keep the same ordering for UI consistency
        fields = get_finding_filterset_fields(similar=True)

    def __init__(self, data=None, *args, **kwargs):
        self.user = None
        if "user" in kwargs:
            self.user = kwargs.pop("user")
        self.finding = None
        if "finding" in kwargs:
            self.finding = kwargs.pop("finding")
        self.update_data(data, *args, **kwargs)
        super().__init__(data, *args, **kwargs)
        self.set_hash_codes(*args, **kwargs)


class SimilarFindingFilterWithoutObjectLookups(FindingFilterWithoutObjectLookups, SimilarFindingHelper):
    class Meta(FindingFilterWithoutObjectLookups.Meta):
        model = Finding
        # slightly different fields from FindingFilter, but keep the same ordering for UI consistency
        fields = get_finding_filterset_fields(similar=True, filter_string_matching=True)

    def __init__(self, data=None, *args, **kwargs):
        self.user = None
        if "user" in kwargs:
            self.user = kwargs.pop("user")
        self.finding = None
        if "finding" in kwargs:
            self.finding = kwargs.pop("finding")
        self.update_data(data, *args, **kwargs)
        super().__init__(data, *args, **kwargs)
        self.set_hash_codes(*args, **kwargs)


class TemplateFindingFilter(DojoFilter):
    title = CharFilter(lookup_expr="icontains")
    cwe = MultipleChoiceFilter(choices=[])
    severity = MultipleChoiceFilter(choices=SEVERITY_CHOICES)

    tags = ModelMultipleChoiceFilter(
        field_name="tags__name",
        to_field_name="name",
        queryset=Finding.tags.tag_model.objects.all().order_by("name"),
        # label='tags', # doesn't work with tagulous, need to set in __init__ below
    )

    tag = CharFilter(field_name="tags__name", lookup_expr="icontains", label="Tag name contains")

    not_tags = ModelMultipleChoiceFilter(
        field_name="tags__name",
        to_field_name="name",
        exclude=True,
        queryset=Finding.tags.tag_model.objects.all().order_by("name"),
        # label='tags', # doesn't work with tagulous, need to set in __init__ below
    )

    not_tag = CharFilter(field_name="tags__name", lookup_expr="icontains", label="Not tag name contains", exclude=True)

    o = OrderingFilter(
        # tuple-mapping retains order
        fields=(
            ("cwe", "cwe"),
            ("title", "title"),
            ("numerical_severity", "numerical_severity"),
        ),
        field_labels={
            "numerical_severity": "Severity",
        },
    )

    class Meta:
        model = Finding_Template
        exclude = ["description", "mitigation", "impact",
                   "references", "numerical_severity"]

    not_test__tags = ModelMultipleChoiceFilter(
        field_name="test__tags__name",
        to_field_name="name",
        exclude=True,
        label="Test without tags",
        queryset=Test.tags.tag_model.objects.all().order_by("name"),
        # label='tags', # doesn't work with tagulous, need to set in __init__ below
    )

    not_test__engagement__tags = ModelMultipleChoiceFilter(
        field_name="test__engagement__tags__name",
        to_field_name="name",
        exclude=True,
        label="Engagement without tags",
        queryset=Engagement.tags.tag_model.objects.all().order_by("name"),
        # label='tags', # doesn't work with tagulous, need to set in __init__ below
    )

    not_test__engagement__product__tags = ModelMultipleChoiceFilter(
        field_name="test__engagement__product__tags__name",
        to_field_name="name",
        exclude=True,
        label="Product without tags",
        queryset=Product.tags.tag_model.objects.all().order_by("name"),
        # label='tags', # doesn't work with tagulous, need to set in __init__ below
    )

    def __init__(self, *args, **kwargs):
        super().__init__(*args, **kwargs)
        self.form.fields["cwe"].choices = cwe_options(self.queryset)


class ApiTemplateFindingFilter(DojoFilter):
    tag = CharFilter(field_name="tags__name", lookup_expr="icontains", help_text="Tag name contains")
    tags = CharFieldInFilter(field_name="tags__name", lookup_expr="in",
                             help_text="Comma separated list of exact tags")

    not_tag = CharFilter(field_name="tags__name", lookup_expr="icontains", help_text="Not Tag name contains", exclude="True")
    not_tags = CharFieldInFilter(field_name="tags__name", lookup_expr="in",
                                 help_text="Comma separated list of exact tags not present on model", exclude="True")

    o = OrderingFilter(
        # tuple-mapping retains order
        fields=(
            ("title", "title"),
            ("cwe", "cwe"),
        ),
    )

    class Meta:
        model = Finding_Template
        fields = ["id", "title", "cwe", "severity", "description",
                     "mitigation"]


class MetricsFindingFilter(FindingFilter):
    start_date = DateFilter(field_name="date", label="Start Date", lookup_expr=("gt"))
    end_date = DateFilter(field_name="date", label="End Date", lookup_expr=("lt"))
    date = MetricsDateRangeFilter()
    vulnerability_id = CharFilter(method=vulnerability_id_filter, label="Vulnerability Id")

    not_tags = ModelMultipleChoiceFilter(
        field_name="tags__name",
        to_field_name="name",
        exclude=True,
        queryset=Endpoint.tags.tag_model.objects.all().order_by("name"),
        # label='tags', # doesn't work with tagulous, need to set in __init__ below
    )

    not_tag = CharFilter(field_name="tags__name", lookup_expr="icontains", label="Not tag name contains", exclude=True)

    def __init__(self, *args, **kwargs):
        if args[0]:
            if args[0].get("start_date", "") != "" or args[0].get("end_date", "") != "":
                args[0]._mutable = True
                args[0]["date"] = 8
                args[0]._mutable = False

        super().__init__(*args, **kwargs)

    class Meta(FindingFilter.Meta):
        model = Finding
        fields = get_finding_filterset_fields(metrics=True)


class MetricsFindingFilterWithoutObjectLookups(FindingFilterWithoutObjectLookups):
    start_date = DateFilter(field_name="date", label="Start Date", lookup_expr=("gt"))
    end_date = DateFilter(field_name="date", label="End Date", lookup_expr=("lt"))
    date = MetricsDateRangeFilter()
    vulnerability_id = CharFilter(method=vulnerability_id_filter, label="Vulnerability Id")

    not_tags = ModelMultipleChoiceFilter(
        field_name="tags__name",
        to_field_name="name",
        exclude=True,
        queryset=Endpoint.tags.tag_model.objects.all().order_by("name"),
        # label='tags', # doesn't work with tagulous, need to set in __init__ below
    )

    not_tag = CharFilter(field_name="tags__name", lookup_expr="icontains", label="Not tag name contains", exclude=True)

    def __init__(self, *args, **kwargs):
        if args[0]:
            if args[0].get("start_date", "") != "" or args[0].get("end_date", "") != "":
                args[0]._mutable = True
                args[0]["date"] = 8
                args[0]._mutable = False

        super().__init__(*args, **kwargs)

    class Meta(FindingFilterWithoutObjectLookups.Meta):
        model = Finding
        fields = get_finding_filterset_fields(metrics=True, filter_string_matching=True)


class MetricsEndpointFilterHelper(FilterSet):
    start_date = DateFilter(field_name="date", label="Start Date", lookup_expr=("gt"))
    end_date = DateFilter(field_name="date", label="End Date", lookup_expr=("lt"))
    date = MetricsDateRangeFilter()
    finding__test__engagement__version = CharFilter(lookup_expr="icontains", label="Engagement Version")
    finding__severity = MultipleChoiceFilter(choices=SEVERITY_CHOICES, label="Severity")
    endpoint__host = CharFilter(lookup_expr="icontains", label="Endpoint Host")
    finding_title = CharFilter(lookup_expr="icontains", label="Finding Title")
    tag = CharFilter(field_name="tags__name", lookup_expr="icontains", label="Tag name contains")
    not_tag = CharFilter(field_name="tags__name", lookup_expr="icontains", label="Not tag name contains", exclude=True)


class MetricsEndpointFilter(MetricsEndpointFilterHelper):
    finding__test__engagement__product__prod_type = ModelMultipleChoiceFilter(
        queryset=Product_Type.objects.none(),
        label="Product Type")
    finding__test__engagement = ModelMultipleChoiceFilter(
        queryset=Engagement.objects.none(),
        label="Engagement")
    endpoint__tags = ModelMultipleChoiceFilter(
        field_name="endpoint__tags__name",
        to_field_name="name",
        label="Endpoint tags",
        queryset=Endpoint.tags.tag_model.objects.all().order_by("name"))
    finding__tags = ModelMultipleChoiceFilter(
        field_name="finding__tags__name",
        to_field_name="name",
        label="Finding tags",
        queryset=Finding.tags.tag_model.objects.all().order_by("name"))
    finding__test__tags = ModelMultipleChoiceFilter(
        field_name="finding__test__tags__name",
        to_field_name="name",
        label="Test tags",
        queryset=Test.tags.tag_model.objects.all().order_by("name"))
    finding__test__engagement__tags = ModelMultipleChoiceFilter(
        field_name="finding__test__engagement__tags__name",
        to_field_name="name",
        label="Engagement tags",
        queryset=Engagement.tags.tag_model.objects.all().order_by("name"))
    finding__test__engagement__product__tags = ModelMultipleChoiceFilter(
        field_name="finding__test__engagement__product__tags__name",
        to_field_name="name",
        label="Product tags",
        queryset=Product.tags.tag_model.objects.all().order_by("name"))
    not_endpoint__tags = ModelMultipleChoiceFilter(
        field_name="endpoint__tags__name",
        to_field_name="name",
        exclude=True,
        label="Endpoint without tags",
        queryset=Endpoint.tags.tag_model.objects.all().order_by("name"))
    not_finding__tags = ModelMultipleChoiceFilter(
        field_name="finding__tags__name",
        to_field_name="name",
        exclude=True,
        label="Finding without tags",
        queryset=Finding.tags.tag_model.objects.all().order_by("name"))
    not_finding__test__tags = ModelMultipleChoiceFilter(
        field_name="finding__test__tags__name",
        to_field_name="name",
        exclude=True,
        label="Test without tags",
        queryset=Test.tags.tag_model.objects.all().order_by("name"))
    not_finding__test__engagement__tags = ModelMultipleChoiceFilter(
        field_name="finding__test__engagement__tags__name",
        to_field_name="name",
        exclude=True,
        label="Engagement without tags",
        queryset=Engagement.tags.tag_model.objects.all().order_by("name"))
    not_finding__test__engagement__product__tags = ModelMultipleChoiceFilter(
        field_name="finding__test__engagement__product__tags__name",
        to_field_name="name",
        exclude=True,
        label="Product without tags",
        queryset=Product.tags.tag_model.objects.all().order_by("name"))

    def __init__(self, *args, **kwargs):
        if args[0]:
            if args[0].get("start_date", "") != "" or args[0].get("end_date", "") != "":
                args[0]._mutable = True
                args[0]["date"] = 8
                args[0]._mutable = False

        self.pid = None
        if "pid" in kwargs:
            self.pid = kwargs.pop("pid")

        super().__init__(*args, **kwargs)
        if self.pid:
            del self.form.fields["finding__test__engagement__product__prod_type"]
            self.form.fields["finding__test__engagement"].queryset = Engagement.objects.filter(
                product_id=self.pid,
            ).all()
        else:
            self.form.fields["finding__test__engagement"].queryset = get_authorized_engagements(Permissions.Engagement_View).order_by("name")

        if "finding__test__engagement__product__prod_type" in self.form.fields:
            self.form.fields[
                "finding__test__engagement__product__prod_type"].queryset = get_authorized_product_types(Permissions.Product_Type_View)

    class Meta:
        model = Endpoint_Status
        exclude = ["last_modified", "endpoint", "finding"]


class MetricsEndpointFilterWithoutObjectLookups(MetricsEndpointFilterHelper, FindingTagStringFilter):
    finding__test__engagement__product__prod_type = CharFilter(
        field_name="finding__test__engagement__product__prod_type",
        lookup_expr="iexact",
        label="Product Type Name",
        help_text="Search for Product Type names that are an exact match")
    finding__test__engagement__product__prod_type_contains = CharFilter(
        field_name="finding__test__engagement__product__prod_type",
        lookup_expr="icontains",
        label="Product Type Name Contains",
        help_text="Search for Product Type names that contain a given pattern")
    finding__test__engagement = CharFilter(
        field_name="finding__test__engagement",
        lookup_expr="iexact",
        label="Engagement Name",
        help_text="Search for Engagement names that are an exact match")
    finding__test__engagement_contains = CharFilter(
        field_name="finding__test__engagement",
        lookup_expr="icontains",
        label="Engagement Name Contains",
        help_text="Search for Engagement names that contain a given pattern")
    endpoint__tags_contains = CharFilter(
        label="Endpoint Tag Contains",
        field_name="endpoint__tags__name",
        lookup_expr="icontains",
        help_text="Search for tags on a Endpoint that contain a given pattern")
    endpoint__tags = CharFilter(
        label="Endpoint Tag",
        field_name="endpoint__tags__name",
        lookup_expr="iexact",
        help_text="Search for tags on a Endpoint that are an exact match")
    finding__tags_contains = CharFilter(
        label="Finding Tag Contains",
        field_name="finding__tags__name",
        lookup_expr="icontains",
        help_text="Search for tags on a Finding that contain a given pattern")
    finding__tags = CharFilter(
        label="Finding Tag",
        field_name="finding__tags__name",
        lookup_expr="iexact",
        help_text="Search for tags on a Finding that are an exact match")
    finding__test__tags_contains = CharFilter(
        label="Test Tag Contains",
        field_name="finding__test__tags__name",
        lookup_expr="icontains",
        help_text="Search for tags on a Finding that contain a given pattern")
    finding__test__tags = CharFilter(
        label="Test Tag",
        field_name="finding__test__tags__name",
        lookup_expr="iexact",
        help_text="Search for tags on a Finding that are an exact match")
    finding__test__engagement__tags_contains = CharFilter(
        label="Engagement Tag Contains",
        field_name="finding__test__engagement__tags__name",
        lookup_expr="icontains",
        help_text="Search for tags on a Finding that contain a given pattern")
    finding__test__engagement__tags = CharFilter(
        label="Engagement Tag",
        field_name="finding__test__engagement__tags__name",
        lookup_expr="iexact",
        help_text="Search for tags on a Finding that are an exact match")
    finding__test__engagement__product__tags_contains = CharFilter(
        label="Product Tag Contains",
        field_name="finding__test__engagement__product__tags__name",
        lookup_expr="icontains",
        help_text="Search for tags on a Finding that contain a given pattern")
    finding__test__engagement__product__tags = CharFilter(
        label="Product Tag",
        field_name="finding__test__engagement__product__tags__name",
        lookup_expr="iexact",
        help_text="Search for tags on a Finding that are an exact match")

    not_endpoint__tags_contains = CharFilter(
        label="Endpoint Tag Does Not Contain",
        field_name="endpoint__tags__name",
        lookup_expr="icontains",
        help_text="Search for tags on a Endpoint that contain a given pattern, and exclude them",
        exclude=True)
    not_endpoint__tags = CharFilter(
        label="Not Endpoint Tag",
        field_name="endpoint__tags__name",
        lookup_expr="iexact",
        help_text="Search for tags on a Endpoint that are an exact match, and exclude them",
        exclude=True)
    not_finding__tags_contains = CharFilter(
        label="Finding Tag Does Not Contain",
        field_name="finding__tags__name",
        lookup_expr="icontains",
        help_text="Search for tags on a Finding that contain a given pattern, and exclude them",
        exclude=True)
    not_finding__tags = CharFilter(
        label="Not Finding Tag",
        field_name="finding__tags__name",
        lookup_expr="iexact",
        help_text="Search for tags on a Finding that are an exact match, and exclude them",
        exclude=True)
    not_finding__test__tags_contains = CharFilter(
        label="Test Tag Does Not Contain",
        field_name="finding__test__tags__name",
        lookup_expr="icontains",
        help_text="Search for tags on a Test that contain a given pattern, and exclude them",
        exclude=True)
    not_finding__test__tags = CharFilter(
        label="Not Test Tag",
        field_name="finding__test__tags__name",
        lookup_expr="iexact",
        help_text="Search for tags on a Test that are an exact match, and exclude them",
        exclude=True)
    not_finding__test__engagement__tags_contains = CharFilter(
        label="Engagement Tag Does Not Contain",
        field_name="finding__test__engagement__tags__name",
        lookup_expr="icontains",
        help_text="Search for tags on a Engagement that contain a given pattern, and exclude them",
        exclude=True)
    not_finding__test__engagement__tags = CharFilter(
        label="Not Engagement Tag",
        field_name="finding__test__engagement__tags__name",
        lookup_expr="iexact",
        help_text="Search for tags on a Engagement that are an exact match, and exclude them",
        exclude=True)
    not_finding__test__engagement__product__tags_contains = CharFilter(
        label="Product Tag Does Not Contain",
        field_name="finding__test__engagement__product__tags__name",
        lookup_expr="icontains",
        help_text="Search for tags on a Product that contain a given pattern, and exclude them",
        exclude=True)
    not_finding__test__engagement__product__tags = CharFilter(
        label="Not Product Tag",
        field_name="finding__test__engagement__product__tags__name",
        lookup_expr="iexact",
        help_text="Search for tags on a Product that are an exact match, and exclude them",
        exclude=True)

    def __init__(self, *args, **kwargs):
        if args[0]:
            if args[0].get("start_date", "") != "" or args[0].get("end_date", "") != "":
                args[0]._mutable = True
                args[0]["date"] = 8
                args[0]._mutable = False
        self.pid = None
        if "pid" in kwargs:
            self.pid = kwargs.pop("pid")
        super().__init__(*args, **kwargs)
        if self.pid:
            del self.form.fields["finding__test__engagement__product__prod_type"]

    class Meta:
        model = Endpoint_Status
        exclude = ["last_modified", "endpoint", "finding"]


class EndpointFilterHelper(FilterSet):
    protocol = CharFilter(lookup_expr="icontains")
    userinfo = CharFilter(lookup_expr="icontains")
    host = CharFilter(lookup_expr="icontains")
    port = NumberFilter()
    path = CharFilter(lookup_expr="icontains")
    query = CharFilter(lookup_expr="icontains")
    fragment = CharFilter(lookup_expr="icontains")
    tag = CharFilter(field_name="tags__name", lookup_expr="icontains", label="Tag name contains")
    not_tag = CharFilter(field_name="tags__name", lookup_expr="icontains", label="Not tag name contains", exclude=True)
    has_tags = BooleanFilter(field_name="tags", lookup_expr="isnull", exclude=True, label="Has tags")
    o = OrderingFilter(
        # tuple-mapping retains order
        fields=(
            ("product", "product"),
            ("host", "host"),
        ),
    )


class EndpointFilter(EndpointFilterHelper, DojoFilter):
    product = ModelMultipleChoiceFilter(
        queryset=Product.objects.none(),
        label="Product")
    tags = ModelMultipleChoiceFilter(
        field_name="tags__name",
        to_field_name="name",
        label="Endpoint Tags",
        queryset=Endpoint.tags.tag_model.objects.all().order_by("name"))
    findings__tags = ModelMultipleChoiceFilter(
        field_name="findings__tags__name",
        to_field_name="name",
        label="Finding Tags",
        queryset=Finding.tags.tag_model.objects.all().order_by("name"))
    findings__test__tags = ModelMultipleChoiceFilter(
        field_name="findings__test__tags__name",
        to_field_name="name",
        label="Test Tags",
        queryset=Test.tags.tag_model.objects.all().order_by("name"))
    findings__test__engagement__tags = ModelMultipleChoiceFilter(
        field_name="findings__test__engagement__tags__name",
        to_field_name="name",
        label="Engagement Tags",
        queryset=Engagement.tags.tag_model.objects.all().order_by("name"))
    findings__test__engagement__product__tags = ModelMultipleChoiceFilter(
        field_name="findings__test__engagement__product__tags__name",
        to_field_name="name",
        label="Product Tags",
        queryset=Product.tags.tag_model.objects.all().order_by("name"))
    not_tags = ModelMultipleChoiceFilter(
        field_name="tags__name",
        to_field_name="name",
        label="Not Endpoint Tags",
        exclude=True,
        queryset=Endpoint.tags.tag_model.objects.all().order_by("name"))
    not_findings__tags = ModelMultipleChoiceFilter(
        field_name="findings__tags__name",
        to_field_name="name",
        label="Not Finding Tags",
        exclude=True,
        queryset=Finding.tags.tag_model.objects.all().order_by("name"))
    not_findings__test__tags = ModelMultipleChoiceFilter(
        field_name="findings__test__tags__name",
        to_field_name="name",
        label="Not Test Tags",
        exclude=True,
        queryset=Test.tags.tag_model.objects.all().order_by("name"))
    not_findings__test__engagement__tags = ModelMultipleChoiceFilter(
        field_name="findings__test__engagement__tags__name",
        to_field_name="name",
        label="Not Engagement Tags",
        exclude=True,
        queryset=Engagement.tags.tag_model.objects.all().order_by("name"))
    not_findings__test__engagement__product__tags = ModelMultipleChoiceFilter(
        field_name="findings__test__engagement__product__tags__name",
        to_field_name="name",
        label="Not Product Tags",
        exclude=True,
        queryset=Product.tags.tag_model.objects.all().order_by("name"))

    def __init__(self, *args, **kwargs):
        self.user = None
        if "user" in kwargs:
            self.user = kwargs.pop("user")
        super().__init__(*args, **kwargs)
        self.form.fields["product"].queryset = get_authorized_products(Permissions.Product_View)

    @property
    def qs(self):
        parent = super().qs
        return get_authorized_endpoints(Permissions.Endpoint_View, parent)

    class Meta:
        model = Endpoint
        exclude = ["findings", "inherited_tags"]


class EndpointFilterWithoutObjectLookups(EndpointFilterHelper):
    product = NumberFilter(widget=HiddenInput())
    product__name = CharFilter(
        field_name="product__name",
        lookup_expr="iexact",
        label="Product Name",
        help_text="Search for Product names that are an exact match")
    product__name_contains = CharFilter(
        field_name="product__name",
        lookup_expr="icontains",
        label="Product Name Contains",
        help_text="Search for Product names that contain a given pattern")

    tags_contains = CharFilter(
        label="Endpoint Tag Contains",
        field_name="tags__name",
        lookup_expr="icontains",
        help_text="Search for tags on a Endpoint that contain a given pattern")
    tags = CharFilter(
        label="Endpoint Tag",
        field_name="tags__name",
        lookup_expr="iexact",
        help_text="Search for tags on a Endpoint that are an exact match")
    findings__tags_contains = CharFilter(
        label="Finding Tag Contains",
        field_name="findings__tags__name",
        lookup_expr="icontains",
        help_text="Search for tags on a Finding that contain a given pattern")
    findings__tags = CharFilter(
        label="Finding Tag",
        field_name="findings__tags__name",
        lookup_expr="iexact",
        help_text="Search for tags on a Finding that are an exact match")
    findings__test__tags_contains = CharFilter(
        label="Test Tag Contains",
        field_name="findings__test__tags__name",
        lookup_expr="icontains",
        help_text="Search for tags on a Finding that contain a given pattern")
    findings__test__tags = CharFilter(
        label="Test Tag",
        field_name="findings__test__tags__name",
        lookup_expr="iexact",
        help_text="Search for tags on a Finding that are an exact match")
    findings__test__engagement__tags_contains = CharFilter(
        label="Engagement Tag Contains",
        field_name="findings__test__engagement__tags__name",
        lookup_expr="icontains",
        help_text="Search for tags on a Finding that contain a given pattern")
    findings__test__engagement__tags = CharFilter(
        label="Engagement Tag",
        field_name="findings__test__engagement__tags__name",
        lookup_expr="iexact",
        help_text="Search for tags on a Finding that are an exact match")
    findings__test__engagement__product__tags_contains = CharFilter(
        label="Product Tag Contains",
        field_name="findings__test__engagement__product__tags__name",
        lookup_expr="icontains",
        help_text="Search for tags on a Finding that contain a given pattern")
    findings__test__engagement__product__tags = CharFilter(
        label="Product Tag",
        field_name="findings__test__engagement__product__tags__name",
        lookup_expr="iexact",
        help_text="Search for tags on a Finding that are an exact match")

    not_tags_contains = CharFilter(
        label="Endpoint Tag Does Not Contain",
        field_name="tags__name",
        lookup_expr="icontains",
        help_text="Search for tags on a Endpoint that contain a given pattern, and exclude them",
        exclude=True)
    not_tags = CharFilter(
        label="Not Endpoint Tag",
        field_name="tags__name",
        lookup_expr="iexact",
        help_text="Search for tags on a Endpoint that are an exact match, and exclude them",
        exclude=True)
    not_findings__tags_contains = CharFilter(
        label="Finding Tag Does Not Contain",
        field_name="findings__tags__name",
        lookup_expr="icontains",
        help_text="Search for tags on a Finding that contain a given pattern, and exclude them",
        exclude=True)
    not_findings__tags = CharFilter(
        label="Not Finding Tag",
        field_name="findings__tags__name",
        lookup_expr="iexact",
        help_text="Search for tags on a Finding that are an exact match, and exclude them",
        exclude=True)
    not_findings__test__tags_contains = CharFilter(
        label="Test Tag Does Not Contain",
        field_name="findings__test__tags__name",
        lookup_expr="icontains",
        help_text="Search for tags on a Test that contain a given pattern, and exclude them",
        exclude=True)
    not_findings__test__tags = CharFilter(
        label="Not Test Tag",
        field_name="findings__test__tags__name",
        lookup_expr="iexact",
        help_text="Search for tags on a Test that are an exact match, and exclude them",
        exclude=True)
    not_findings__test__engagement__tags_contains = CharFilter(
        label="Engagement Tag Does Not Contain",
        field_name="findings__test__engagement__tags__name",
        lookup_expr="icontains",
        help_text="Search for tags on a Engagement that contain a given pattern, and exclude them",
        exclude=True)
    not_findings__test__engagement__tags = CharFilter(
        label="Not Engagement Tag",
        field_name="findings__test__engagement__tags__name",
        lookup_expr="iexact",
        help_text="Search for tags on a Engagement that are an exact match, and exclude them",
        exclude=True)
    not_findings__test__engagement__product__tags_contains = CharFilter(
        label="Product Tag Does Not Contain",
        field_name="findings__test__engagement__product__tags__name",
        lookup_expr="icontains",
        help_text="Search for tags on a Product that contain a given pattern, and exclude them",
        exclude=True)
    not_findings__test__engagement__product__tags = CharFilter(
        label="Not Product Tag",
        field_name="findings__test__engagement__product__tags__name",
        lookup_expr="iexact",
        help_text="Search for tags on a Product that are an exact match, and exclude them",
        exclude=True)

    def __init__(self, *args, **kwargs):
        self.user = None
        if "user" in kwargs:
            self.user = kwargs.pop("user")
        super().__init__(*args, **kwargs)

    @property
    def qs(self):
        parent = super().qs
        return get_authorized_endpoints(Permissions.Endpoint_View, parent)

    class Meta:
        model = Endpoint
        exclude = ["findings", "inherited_tags", "product"]


class ApiEndpointFilter(DojoFilter):
    tag = CharFilter(field_name="tags__name", lookup_expr="icontains", help_text="Tag name contains")
    tags = CharFieldInFilter(field_name="tags__name", lookup_expr="in",
                             help_text="Comma separated list of exact tags")

    not_tag = CharFilter(field_name="tags__name", lookup_expr="icontains", help_text="Not Tag name contains", exclude="True")
    not_tags = CharFieldInFilter(field_name="tags__name", lookup_expr="in",
                                 help_text="Comma separated list of exact tags not present on model", exclude="True")
    has_tags = BooleanFilter(field_name="tags", lookup_expr="isnull", exclude=True, label="Has tags")

    o = OrderingFilter(
        # tuple-mapping retains order
        fields=(
            ("host", "host"),
            ("product", "product"),
        ),
    )

    class Meta:
        model = Endpoint
        fields = ["id", "protocol", "userinfo", "host", "port", "path", "query", "fragment", "product"]


class ApiRiskAcceptanceFilter(DojoFilter):
    o = OrderingFilter(
        # tuple-mapping retains order
        fields=(
            ("name", "name"),
        ),
    )

    class Meta:
        model = Risk_Acceptance
        fields = [
            "name", "accepted_findings", "recommendation", "recommendation_details",
            "decision", "decision_details", "accepted_by", "owner", "expiration_date",
            "expiration_date_warned", "expiration_date_handled", "reactivate_expired",
            "restart_sla_expired", "notes",
        ]


class EngagementTestFilterHelper(FilterSet):
    version = CharFilter(lookup_expr="icontains", label="Version")
    if settings.TRACK_IMPORT_HISTORY:
        test_import__version = CharFilter(field_name="test_import__version", lookup_expr="icontains", label="Reimported Version")
    target_start = DateRangeFilter()
    target_end = DateRangeFilter()
    tag = CharFilter(field_name="tags__name", lookup_expr="icontains", label="Tag name contains")
    not_tag = CharFilter(field_name="tags__name", lookup_expr="icontains", label="Not tag name contains", exclude=True)
    has_tags = BooleanFilter(field_name="tags", lookup_expr="isnull", exclude=True, label="Has tags")
    o = OrderingFilter(
        # tuple-mapping retains order
        fields=(
            ("title", "title"),
            ("version", "version"),
            ("target_start", "target_start"),
            ("target_end", "target_end"),
            ("lead", "lead"),
            ("api_scan_configuration", "api_scan_configuration"),
        ),
        field_labels={
            "name": "Test Name",
        },
    )


class EngagementTestFilter(EngagementTestFilterHelper, DojoFilter):
    lead = ModelChoiceFilter(queryset=Dojo_User.objects.none(), label="Lead")
    api_scan_configuration = ModelChoiceFilter(
        queryset=Product_API_Scan_Configuration.objects.none(),
        label="API Scan Configuration")
    tags = ModelMultipleChoiceFilter(
        field_name="tags__name",
        to_field_name="name",
        queryset=Test.tags.tag_model.objects.all().order_by("name"))
    not_tags = ModelMultipleChoiceFilter(
        field_name="tags__name",
        to_field_name="name",
        exclude=True,
        queryset=Test.tags.tag_model.objects.all().order_by("name"))

    class Meta:
        model = Test
        fields = [
            "title", "test_type", "target_start",
            "target_end", "percent_complete",
            "version", "api_scan_configuration",
        ]

    def __init__(self, *args, **kwargs):
        self.engagement = kwargs.pop("engagement")
        super(DojoFilter, self).__init__(*args, **kwargs)
        self.form.fields["test_type"].queryset = Test_Type.objects.filter(test__engagement=self.engagement).distinct().order_by("name")
        self.form.fields["api_scan_configuration"].queryset = Product_API_Scan_Configuration.objects.filter(product=self.engagement.product).distinct()
        self.form.fields["lead"].queryset = get_authorized_users(Permissions.Product_Type_View) \
            .filter(test__lead__isnull=False).distinct()


class EngagementTestFilterWithoutObjectLookups(EngagementTestFilterHelper):
    lead = CharFilter(
        field_name="lead__username",
        lookup_expr="iexact",
        label="Lead Username",
        help_text="Search for Lead username that are an exact match")
    lead_contains = CharFilter(
        field_name="lead__username",
        lookup_expr="icontains",
        label="Lead Username Contains",
        help_text="Search for Lead username that contain a given pattern")
    api_scan_configuration__tool_configuration__name = CharFilter(
        field_name="api_scan_configuration__tool_configuration__name",
        lookup_expr="iexact",
        label="API Scan Configuration Name",
        help_text="Search for Lead username that are an exact match")
    api_scan_configuration__tool_configuration__name_contains = CharFilter(
        field_name="api_scan_configuration__tool_configuration__name",
        lookup_expr="icontains",
        label="API Scan Configuration Name Contains",
        help_text="Search for Lead username that contain a given pattern")
    tags_contains = CharFilter(
        label="Test Tag Contains",
        field_name="tags__name",
        lookup_expr="icontains",
        help_text="Search for tags on a Test that contain a given pattern")
    tags = CharFilter(
        label="Test Tag",
        field_name="tags__name",
        lookup_expr="iexact",
        help_text="Search for tags on a Test that are an exact match")
    not_tags_contains = CharFilter(
        label="Test Tag Does Not Contain",
        field_name="tags__name",
        lookup_expr="icontains",
        help_text="Search for tags on a Test that contain a given pattern, and exclude them",
        exclude=True)
    not_tags = CharFilter(
        label="Not Test Tag",
        field_name="tags__name",
        lookup_expr="iexact",
        help_text="Search for tags on a Test that are an exact match, and exclude them",
        exclude=True)

    class Meta:
        model = Test
        fields = [
            "title", "test_type", "target_start",
            "target_end", "percent_complete", "version",
        ]

    def __init__(self, *args, **kwargs):
        self.engagement = kwargs.pop("engagement")
        super().__init__(*args, **kwargs)
        self.form.fields["test_type"].queryset = Test_Type.objects.filter(test__engagement=self.engagement).distinct().order_by("name")


class ApiTestFilter(DojoFilter):
    tag = CharFilter(field_name="tags__name", lookup_expr="icontains", help_text="Tag name contains")
    tags = CharFieldInFilter(field_name="tags__name", lookup_expr="in",
                             help_text="Comma separated list of exact tags")
    engagement__tags = CharFieldInFilter(field_name="engagement__tags__name", lookup_expr="in",
                                               help_text="Comma separated list of exact tags present on engagement")
    engagement__product__tags = CharFieldInFilter(field_name="engagement__product__tags__name",
                                                              lookup_expr="in",
                                                              help_text="Comma separated list of exact tags present on product")

    not_tag = CharFilter(field_name="tags__name", lookup_expr="icontains", help_text="Not Tag name contains", exclude="True")
    not_tags = CharFieldInFilter(field_name="tags__name", lookup_expr="in",
                                 help_text="Comma separated list of exact tags not present on model", exclude="True")
    not_engagement__tags = CharFieldInFilter(field_name="engagement__tags__name", lookup_expr="in",
                                                   help_text="Comma separated list of exact tags not present on engagement",
                                                   exclude="True")
    not_engagement__product__tags = CharFieldInFilter(field_name="engagement__product__tags__name",
                                                                  lookup_expr="in",
                                                                  help_text="Comma separated list of exact tags not present on product",
                                                                  exclude="True")
    has_tags = BooleanFilter(field_name="tags", lookup_expr="isnull", exclude=True, label="Has tags")

    o = OrderingFilter(
        # tuple-mapping retains order
        fields=(
            ("title", "title"),
            ("version", "version"),
            ("target_start", "target_start"),
            ("target_end", "target_end"),
            ("test_type", "test_type"),
            ("lead", "lead"),
            ("version", "version"),
            ("branch_tag", "branch_tag"),
            ("build_id", "build_id"),
            ("commit_hash", "commit_hash"),
            ("api_scan_configuration", "api_scan_configuration"),
            ("engagement", "engagement"),
            ("created", "created"),
            ("updated", "updated"),
        ),
        field_labels={
            "name": "Test Name",
        },
    )

    class Meta:
        model = Test
        fields = ["id", "title", "test_type", "target_start",
                     "target_end", "notes", "percent_complete",
                     "actual_time", "engagement", "version",
                     "branch_tag", "build_id", "commit_hash",
                     "api_scan_configuration", "scan_type"]


class ApiAppAnalysisFilter(DojoFilter):
    tag = CharFilter(field_name="tags__name", lookup_expr="icontains", help_text="Tag name contains")
    tags = CharFieldInFilter(field_name="tags__name", lookup_expr="in",
                             help_text="Comma separated list of exact tags")

    not_tag = CharFilter(field_name="tags__name", lookup_expr="icontains", help_text="Not Tag name contains", exclude="True")
    not_tags = CharFieldInFilter(field_name="tags__name", lookup_expr="in",
                                 help_text="Comma separated list of exact tags not present on model", exclude="True")

    class Meta:
        model = App_Analysis
        fields = ["product", "name", "user", "version"]


class ApiCredentialsFilter(DojoFilter):
    class Meta:
        model = Cred_Mapping
        fields = "__all__"


class EndpointReportFilter(DojoFilter):
    protocol = CharFilter(lookup_expr="icontains")
    userinfo = CharFilter(lookup_expr="icontains")
    host = CharFilter(lookup_expr="icontains")
    port = NumberFilter()
    path = CharFilter(lookup_expr="icontains")
    query = CharFilter(lookup_expr="icontains")
    fragment = CharFilter(lookup_expr="icontains")
    finding__severity = MultipleChoiceFilter(choices=SEVERITY_CHOICES, label="Severity")
    finding__mitigated = ReportBooleanFilter(label="Finding Mitigated")

    tags = ModelMultipleChoiceFilter(
        field_name="tags__name",
        to_field_name="name",
        queryset=Endpoint.tags.tag_model.objects.all().order_by("name"),
        # label='tags', # doesn't work with tagulous, need to set in __init__ below
    )

    tag = CharFilter(field_name="tags__name", lookup_expr="icontains", label="Tag name contains")

    not_tags = ModelMultipleChoiceFilter(
        field_name="tags__name",
        to_field_name="name",
        exclude=True,
        queryset=Endpoint.tags.tag_model.objects.all().order_by("name"),
        # label='tags', # doesn't work with tagulous, need to set in __init__ below
    )

    not_tag = CharFilter(field_name="tags__name", lookup_expr="icontains", label="Not tag name contains", exclude=True)

    class Meta:
        model = Endpoint
        exclude = ["product"]


class ReportFindingFilterHelper(FilterSet):
<<<<<<< HEAD
    title = CharFilter(lookup_expr='icontains', label='Name')
    date = DateFromToRangeFilter(field_name='date', label="Date Discovered")
    date_recent = DateRangeFilter(field_name="date", label="Relative Date")
=======
    title = CharFilter(lookup_expr="icontains", label="Name")
    date = DateFromToRangeFilter(field_name="date", label="Date Discovered")
>>>>>>> 28eaf57d
    severity = MultipleChoiceFilter(choices=SEVERITY_CHOICES)
    active = ReportBooleanFilter()
    is_mitigated = ReportBooleanFilter()
    mitigated = DateRangeFilter(label="Mitigated Date")
    verified = ReportBooleanFilter()
    false_p = ReportBooleanFilter(label="False Positive")
    risk_acceptance = ReportRiskAcceptanceFilter(label="Risk Accepted")
    duplicate = ReportBooleanFilter()
    out_of_scope = ReportBooleanFilter()
    outside_of_sla = FindingSLAFilter(label="Outside of SLA")
    file_path = CharFilter(lookup_expr="icontains")

    o = OrderingFilter(
        fields=(
            ("title", "title"),
            ("date", "date"),
            ("numerical_severity", "numerical_severity"),
            ("epss_score", "epss_score"),
            ("epss_percentile", "epss_percentile"),
            ("test__engagement__product__name", "test__engagement__product__name"),
        ),
    )

    class Meta:
        model = Finding
        # exclude sonarqube issue as by default it will show all without checking permissions
        exclude = ["date", "cwe", "url", "description", "mitigation", "impact",
                   "references", "sonarqube_issue", "duplicate_finding",
                   "thread_id", "notes", "inherited_tags", "endpoints",
                   "numerical_severity", "reporter", "last_reviewed",
                   "jira_creation", "jira_change", "files"]

    def manage_kwargs(self, kwargs):
        self.prod_type = None
        self.product = None
        self.engagement = None
        self.test = None
        if "prod_type" in kwargs:
            self.prod_type = kwargs.pop("prod_type")
        if "product" in kwargs:
            self.product = kwargs.pop("product")
        if "engagement" in kwargs:
            self.engagement = kwargs.pop("engagement")
        if "test" in kwargs:
            self.test = kwargs.pop("test")

    @property
    def qs(self):
        parent = super().qs
        return get_authorized_findings(Permissions.Finding_View, parent)


class ReportFindingFilter(ReportFindingFilterHelper, FindingTagFilter):
    test__engagement__product = ModelMultipleChoiceFilter(
        queryset=Product.objects.none(), label="Product")
    test__engagement__product__prod_type = ModelMultipleChoiceFilter(
        queryset=Product_Type.objects.none(),
        label="Product Type")
    test__engagement__product__lifecycle = MultipleChoiceFilter(choices=Product.LIFECYCLE_CHOICES, label="Product Lifecycle")
    test__engagement = ModelMultipleChoiceFilter(queryset=Engagement.objects.none(), label="Engagement")
    duplicate_finding = ModelChoiceFilter(queryset=Finding.objects.filter(original_finding__isnull=False).distinct())

    def __init__(self, *args, **kwargs):
        self.manage_kwargs(kwargs)
        super().__init__(*args, **kwargs)

        # duplicate_finding queryset needs to restricted in line with permissions
        # and inline with report scope to avoid a dropdown with 100K entries
        duplicate_finding_query_set = self.form.fields["duplicate_finding"].queryset
        duplicate_finding_query_set = get_authorized_findings(Permissions.Finding_View, duplicate_finding_query_set)

        if self.test:
            duplicate_finding_query_set = duplicate_finding_query_set.filter(test=self.test)
            del self.form.fields["test__tags"]
            del self.form.fields["test__engagement__tags"]
            del self.form.fields["test__engagement__product__tags"]
        if self.engagement:
            duplicate_finding_query_set = duplicate_finding_query_set.filter(test__engagement=self.engagement)
            del self.form.fields["test__engagement__tags"]
            del self.form.fields["test__engagement__product__tags"]
        elif self.product:
            duplicate_finding_query_set = duplicate_finding_query_set.filter(test__engagement__product=self.product)
            del self.form.fields["test__engagement__product"]
            del self.form.fields["test__engagement__product__tags"]
        elif self.prod_type:
            duplicate_finding_query_set = duplicate_finding_query_set.filter(test__engagement__product__prod_type=self.prod_type)
            del self.form.fields["test__engagement__product__prod_type"]

        self.form.fields["duplicate_finding"].queryset = duplicate_finding_query_set

        if "test__engagement__product__prod_type" in self.form.fields:
            self.form.fields[
                "test__engagement__product__prod_type"].queryset = get_authorized_product_types(Permissions.Product_Type_View)
        if "test__engagement__product" in self.form.fields:
            self.form.fields[
                "test__engagement__product"].queryset = get_authorized_products(Permissions.Product_View)
        if "test__engagement" in self.form.fields:
            self.form.fields["test__engagement"].queryset = get_authorized_engagements(Permissions.Engagement_View)


class ReportFindingFilterWithoutObjectLookups(ReportFindingFilterHelper, FindingTagStringFilter):
    test__engagement__product__prod_type = NumberFilter(widget=HiddenInput())
    test__engagement__product = NumberFilter(widget=HiddenInput())
    test__engagement = NumberFilter(widget=HiddenInput())
    test = NumberFilter(widget=HiddenInput())
    endpoint = NumberFilter(widget=HiddenInput())
    reporter = CharFilter(
        field_name="reporter__username",
        lookup_expr="iexact",
        label="Reporter Username",
        help_text="Search for Reporter names that are an exact match")
    reporter_contains = CharFilter(
        field_name="reporter__username",
        lookup_expr="icontains",
        label="Reporter Username Contains",
        help_text="Search for Reporter names that contain a given pattern")
    reviewers = CharFilter(
        field_name="reviewers__username",
        lookup_expr="iexact",
        label="Reviewer Username",
        help_text="Search for Reviewer names that are an exact match")
    reviewers_contains = CharFilter(
        field_name="reviewers__username",
        lookup_expr="icontains",
        label="Reviewer Username Contains",
        help_text="Search for Reviewer usernames that contain a given pattern")
    last_reviewed_by = CharFilter(
        field_name="last_reviewed_by__username",
        lookup_expr="iexact",
        label="Last Reviewed By Username",
        help_text="Search for Last Reviewed By names that are an exact match")
    last_reviewed_by_contains = CharFilter(
        field_name="last_reviewed_by__username",
        lookup_expr="icontains",
        label="Last Reviewed By Username Contains",
        help_text="Search for Last Reviewed By usernames that contain a given pattern")
    review_requested_by = CharFilter(
        field_name="review_requested_by__username",
        lookup_expr="iexact",
        label="Review Requested By Username",
        help_text="Search for Review Requested By names that are an exact match")
    review_requested_by_contains = CharFilter(
        field_name="review_requested_by__username",
        lookup_expr="icontains",
        label="Review Requested By Username Contains",
        help_text="Search for Review Requested By usernames that contain a given pattern")
    mitigated_by = CharFilter(
        field_name="mitigated_by__username",
        lookup_expr="iexact",
        label="Mitigator Username",
        help_text="Search for Mitigator names that are an exact match")
    mitigated_by_contains = CharFilter(
        field_name="mitigated_by__username",
        lookup_expr="icontains",
        label="Mitigator Username Contains",
        help_text="Search for Mitigator usernames that contain a given pattern")
    defect_review_requested_by = CharFilter(
        field_name="defect_review_requested_by__username",
        lookup_expr="iexact",
        label="Requester of Defect Review Username",
        help_text="Search for Requester of Defect Review names that are an exact match")
    defect_review_requested_by_contains = CharFilter(
        field_name="defect_review_requested_by__username",
        lookup_expr="icontains",
        label="Requester of Defect Review Username Contains",
        help_text="Search for Requester of Defect Review usernames that contain a given pattern")
    test__engagement__product__prod_type__name = CharFilter(
        field_name="test__engagement__product__prod_type__name",
        lookup_expr="iexact",
        label="Product Type Name",
        help_text="Search for Product Type names that are an exact match")
    test__engagement__product__prod_type__name_contains = CharFilter(
        field_name="test__engagement__product__prod_type__name",
        lookup_expr="icontains",
        label="Product Type Name Contains",
        help_text="Search for Product Type names that contain a given pattern")
    test__engagement__product__name = CharFilter(
        field_name="test__engagement__product__name",
        lookup_expr="iexact",
        label="Product Name",
        help_text="Search for Product names that are an exact match")
    test__engagement__product__name_contains = CharFilter(
        field_name="test__engagement__product__name",
        lookup_expr="icontains",
        label="Product name Contains",
        help_text="Search for Product names that contain a given pattern")
    test__engagement__name = CharFilter(
        field_name="test__engagement__name",
        lookup_expr="iexact",
        label="Engagement Name",
        help_text="Search for Engagement names that are an exact match")
    test__engagement__name_contains = CharFilter(
        field_name="test__engagement__name",
        lookup_expr="icontains",
        label="Engagement name Contains",
        help_text="Search for Engagement names that contain a given pattern")
    test__name = CharFilter(
        field_name="test__name",
        lookup_expr="iexact",
        label="Test Name",
        help_text="Search for Test names that are an exact match")
    test__name_contains = CharFilter(
        field_name="test__name",
        lookup_expr="icontains",
        label="Test name Contains",
        help_text="Search for Test names that contain a given pattern")

    def __init__(self, *args, **kwargs):
        self.manage_kwargs(kwargs)
        super().__init__(*args, **kwargs)

        product_type_refs = [
            "test__engagement__product__prod_type__name",
            "test__engagement__product__prod_type__name_contains",
        ]
        product_refs = [
            "test__engagement__product__name",
            "test__engagement__product__name_contains",
            "test__engagement__product__tags",
            "test__engagement__product__tags_contains",
            "not_test__engagement__product__tags",
            "not_test__engagement__product__tags_contains",
        ]
        engagement_refs = [
            "test__engagement__name",
            "test__engagement__name_contains",
            "test__engagement__tags",
            "test__engagement__tags_contains",
            "not_test__engagement__tags",
            "not_test__engagement__tags_contains",
        ]
        test_refs = [
            "test__name",
            "test__name_contains",
            "test__tags",
            "test__tags_contains",
            "not_test__tags",
            "not_test__tags_contains",
        ]

        if self.test:
            self.delete_tags_from_form(product_type_refs)
            self.delete_tags_from_form(product_refs)
            self.delete_tags_from_form(engagement_refs)
            self.delete_tags_from_form(test_refs)
        elif self.engagement:
            self.delete_tags_from_form(product_type_refs)
            self.delete_tags_from_form(product_refs)
            self.delete_tags_from_form(engagement_refs)
        elif self.product:
            self.delete_tags_from_form(product_type_refs)
            self.delete_tags_from_form(product_refs)
        elif self.prod_type:
            self.delete_tags_from_form(product_type_refs)


class UserFilter(DojoFilter):
    first_name = CharFilter(lookup_expr="icontains")
    last_name = CharFilter(lookup_expr="icontains")
    username = CharFilter(lookup_expr="icontains")
    email = CharFilter(lookup_expr="icontains")

    o = OrderingFilter(
        # tuple-mapping retains order
        fields=(
            ("username", "username"),
            ("last_name", "last_name"),
            ("first_name", "first_name"),
            ("email", "email"),
            ("is_active", "is_active"),
            ("is_superuser", "is_superuser"),
            ("date_joined", "date_joined"),
            ("last_login", "last_login"),
        ),
        field_labels={
            "username": "User Name",
            "is_active": "Active",
            "is_superuser": "Superuser",
        },
    )

    class Meta:
        model = Dojo_User
        fields = ["is_superuser", "is_active", "first_name", "last_name", "username", "email"]


class GroupFilter(DojoFilter):
    name = CharFilter(lookup_expr="icontains")
    description = CharFilter(lookup_expr="icontains")

    class Meta:
        model = Dojo_Group
        fields = ["name", "description"]
        exclude = ["users"]


class TestImportFilter(DojoFilter):
    version = CharFilter(field_name="version", lookup_expr="icontains")
    version_exact = CharFilter(field_name="version", lookup_expr="iexact", label="Version Exact")
    branch_tag = CharFilter(lookup_expr="icontains", label="Branch/Tag")
    build_id = CharFilter(lookup_expr="icontains", label="Build ID")
    commit_hash = CharFilter(lookup_expr="icontains", label="Commit hash")

    findings_affected = BooleanFilter(field_name="findings_affected", lookup_expr="isnull", exclude=True, label="Findings affected")

    o = OrderingFilter(
        # tuple-mapping retains order
        fields=(
            ("date", "date"),
            ("version", "version"),
            ("branch_tag", "branch_tag"),
            ("build_id", "build_id"),
            ("commit_hash", "commit_hash"),

        ),
    )

    class Meta:
        model = Test_Import
        fields = []


class TestImportFindingActionFilter(DojoFilter):
    action = MultipleChoiceFilter(choices=IMPORT_ACTIONS)
    o = OrderingFilter(
        # tuple-mapping retains order
        fields=(
            ("action", "action"),
        ),
    )

    class Meta:
        model = Test_Import_Finding_Action
        fields = []


class LogEntryFilter(DojoFilter):
    from auditlog.models import LogEntry

    action = MultipleChoiceFilter(choices=LogEntry.Action.choices)
    actor = ModelMultipleChoiceFilter(queryset=Dojo_User.objects.none())
    timestamp = DateRangeFilter()

    def __init__(self, *args, **kwargs):
        super().__init__(*args, **kwargs)
        self.form.fields["actor"].queryset = get_authorized_users(Permissions.Product_View)

    class Meta:
        model = LogEntry
        exclude = ["content_type", "object_pk", "object_id", "object_repr",
                   "changes", "additional_data", "remote_addr"]
        filter_overrides = {
            JSONField: {
                "filter_class": CharFilter,
                "extra": lambda f: {
                    "lookup_expr": "icontains",
                },
            },
        }


class ProductTypeFilter(DojoFilter):
    name = CharFilter(lookup_expr="icontains")

    o = OrderingFilter(
        # tuple-mapping retains order
        fields=(
            ("name", "name"),
        ),
    )

    class Meta:
        model = Product_Type
        exclude = []
        include = ("name",)


class TestTypeFilter(DojoFilter):
    name = CharFilter(lookup_expr="icontains")

    o = OrderingFilter(
        # tuple-mapping retains order
        fields=(
            ("name", "name"),
        ),
    )

    class Meta:
        model = Test_Type
        exclude = []
        include = ("name",)


class DevelopmentEnvironmentFilter(DojoFilter):
    name = CharFilter(lookup_expr="icontains")

    o = OrderingFilter(
        # tuple-mapping retains order
        fields=(
            ("name", "name"),
        ),
    )

    class Meta:
        model = Development_Environment
        exclude = []
        include = ("name",)


class NoteTypesFilter(DojoFilter):
    name = CharFilter(lookup_expr="icontains")

    o = OrderingFilter(
        # tuple-mapping retains order
        fields=(
            ("name", "name"),
            ("description", "description"),
            ("is_single", "is_single"),
            ("is_mandatory", "is_mandatory"),
        ),
    )

    class Meta:
        model = Note_Type
        exclude = []
        include = ("name", "is_single", "description")

# ==============================
# Defect Dojo Engaegment Surveys
# ==============================


class QuestionnaireFilter(FilterSet):
    name = CharFilter(lookup_expr="icontains")
    description = CharFilter(lookup_expr="icontains")
    active = BooleanFilter()

    class Meta:
        model = Engagement_Survey
        exclude = ["questions"]

    survey_set = FilterSet


class QuestionTypeFilter(ChoiceFilter):
    def any(self, qs, name):
        return qs.all()

    def text_question(self, qs, name):
        return qs.filter(polymorphic_ctype=ContentType.objects.get_for_model(TextQuestion))

    def choice_question(self, qs, name):
        return qs.filter(polymorphic_ctype=ContentType.objects.get_for_model(ChoiceQuestion))

    options = {
        None: (_("Any"), any),
        1: (_("Text Question"), text_question),
        2: (_("Choice Question"), choice_question),
    }

    def __init__(self, *args, **kwargs):
        kwargs["choices"] = [
            (key, value[0]) for key, value in six.iteritems(self.options)]
        super().__init__(*args, **kwargs)

    def filter(self, qs, value):
        try:
            value = int(value)
        except (ValueError, TypeError):
            value = None
        return self.options[value][1](self, qs, self.options[value][0])


with warnings.catch_warnings(action="ignore", category=ManagerInheritanceWarning):
    class QuestionFilter(FilterSet):
        text = CharFilter(lookup_expr="icontains")
        type = QuestionTypeFilter()

        class Meta:
            model = Question
            exclude = ["polymorphic_ctype", "created", "modified", "order"]

        question_set = FilterSet<|MERGE_RESOLUTION|>--- conflicted
+++ resolved
@@ -1543,11 +1543,7 @@
 
 class FindingFilterHelper(FilterSet):
     title = CharFilter(lookup_expr="icontains")
-<<<<<<< HEAD
     date = DateRangeFilter(field_name="date", label="Date Discovered")
-=======
-    date = DateFromToRangeFilter(field_name="date", label="Date Discovered")
->>>>>>> 28eaf57d
     on = DateFilter(field_name="date", lookup_expr="exact", label="On")
     before = DateFilter(field_name="date", lookup_expr="lt", label="Before")
     after = DateFilter(field_name="date", lookup_expr="gt", label="After")
@@ -2876,14 +2872,9 @@
 
 
 class ReportFindingFilterHelper(FilterSet):
-<<<<<<< HEAD
-    title = CharFilter(lookup_expr='icontains', label='Name')
+    title = CharFilter(lookup_expr="icontains", label="Name")
     date = DateFromToRangeFilter(field_name='date', label="Date Discovered")
     date_recent = DateRangeFilter(field_name="date", label="Relative Date")
-=======
-    title = CharFilter(lookup_expr="icontains", label="Name")
-    date = DateFromToRangeFilter(field_name="date", label="Date Discovered")
->>>>>>> 28eaf57d
     severity = MultipleChoiceFilter(choices=SEVERITY_CHOICES)
     active = ReportBooleanFilter()
     is_mitigated = ReportBooleanFilter()
