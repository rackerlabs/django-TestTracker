--- conflicted
+++ resolved
@@ -71,11 +71,7 @@
         super(DojoFilter, self).__init__(*args, **kwargs)
 
         # for now we have only fields called "tags"
-<<<<<<< HEAD
         for field in ['tags', 'test__tags', 'test__engagement__tags', 'test__engagement__product__tags']:
-=======
-        for field in ['tags']:
->>>>>>> a28461e0
             if field in self.form.fields:
                 # print(self.filters)
                 # print(vars(self).keys())
@@ -88,7 +84,6 @@
                 self.form.fields[field] = model._meta.get_field("tags").formfield()
                 self.form.fields[field].widget.tag_options = \
                     self.form.fields[field].widget.tag_options + tagulous.models.options.TagOptions(autocomplete_settings={'width': '200px'})
-<<<<<<< HEAD
                 tagged_model = get_tags_model_from_field_name(field)
                 if tagged_model:  # only if not the normal tags field
                     self.form.fields[field].label = get_tags_label_from_model(tagged_model)
@@ -109,9 +104,6 @@
         return 'Tags (%s)' % model.__name__.title()
     else:
         return 'Tags (Unknown)'
-=======
-            # form.fields['tags_and'].label = self.form.fields['tags_and'].label + ' (and)'
->>>>>>> a28461e0
 
 
 class DateRangeFilter(ChoiceFilter):
@@ -749,11 +741,6 @@
                                 exclude=True,
                                 label='has notes')
 
-<<<<<<< HEAD
-    tag = CharFilter(field_name='tags__name', lookup_expr='icontains', label='Tag name contains')
-
-=======
->>>>>>> a28461e0
     tags = ModelMultipleChoiceFilter(
         field_name='tags__name',
         to_field_name='name',
@@ -761,7 +748,6 @@
         # label='tags', # doesn't work with tagulous, need to set in __init__ below
     )
 
-<<<<<<< HEAD
     test__tags = ModelMultipleChoiceFilter(
         field_name='test__tags__name',
         to_field_name='name',
@@ -782,9 +768,7 @@
         queryset=Finding.tags.tag_model.objects.all().order_by('name'),
         # label='tags', # doesn't work with tagulous, need to set in __init__ below
     )
-=======
     tag = CharFilter(field_name='tags__name', lookup_expr='icontains', label='Tag name contains')
->>>>>>> a28461e0
 
     o = OrderingFilter(
         # tuple-mapping retains order
@@ -807,12 +791,8 @@
                    'numerical_severity', 'reporter', 'last_reviewed', 'line',
                    'duplicate_finding', 'hash_code', 'images', 'endpoint_status',
                    'line_number', 'reviewers', 'mitigated_by', 'sourcefile',
-<<<<<<< HEAD
                    'created', 'jira_creation', 'jira_change', 'tags_from_django_tagging',
                    'tags']
-=======
-                   'created', 'jira_creation', 'jira_change', 'tags_from_django_tagging']
->>>>>>> a28461e0
 
     def __init__(self, *args, **kwargs):
         self.user = None
@@ -1146,11 +1126,6 @@
                                 exclude=True,
                                 label='has notes')
 
-<<<<<<< HEAD
-    tag = CharFilter(field_name='tags__name', lookup_expr='icontains', label='Tag name contains')
-
-=======
->>>>>>> a28461e0
     tags = ModelMultipleChoiceFilter(
         field_name='tags__name',
         to_field_name='name',
@@ -1158,7 +1133,6 @@
         # label='tags', # doesn't work with tagulous, need to set in __init__ below
     )
 
-<<<<<<< HEAD
     test__tags = ModelMultipleChoiceFilter(
         field_name='test__tags__name',
         to_field_name='name',
@@ -1179,9 +1153,8 @@
         queryset=Finding.tags.tag_model.objects.all().order_by('name'),
         # label='tags', # doesn't work with tagulous, need to set in __init__ below
     )
-=======
+
     tag = CharFilter(field_name='tags__name', lookup_expr='icontains', label='Tag name contains')
->>>>>>> a28461e0
 
     o = OrderingFilter(
         # tuple-mapping retains order
