--- conflicted
+++ resolved
@@ -1420,19 +1420,11 @@
     # DateRangeFilter
     created = DateRangeFilter()
     date = DateRangeFilter()
-<<<<<<< HEAD
-    discovered_on = DateFilter(field_name='date', lookup_expr='exact')
-    discovered_before = DateFilter(field_name='date', lookup_expr='lt')
-    discovered_after = DateFilter(field_name='date', lookup_expr='gt')
-    jira_creation = DateRangeFilter(field_name='jira_issue__jira_creation')
-    jira_change = DateRangeFilter(field_name='jira_issue__jira_change')
-=======
-    on = DateFilter(field_name="date", lookup_expr="exact")
-    before = DateFilter(field_name="date", lookup_expr="lt")
-    after = DateFilter(field_name="date", lookup_expr="gt")
+    discovered_on = DateFilter(field_name="date", lookup_expr="exact")
+    discovered_before = DateFilter(field_name="date", lookup_expr="lt")
+    discovered_after = DateFilter(field_name="date", lookup_expr="gt")
     jira_creation = DateRangeFilter(field_name="jira_issue__jira_creation")
     jira_change = DateRangeFilter(field_name="jira_issue__jira_change")
->>>>>>> 89134b26
     last_reviewed = DateRangeFilter()
     mitigated = DateRangeFilter()
     mitigated_on = DateFilter(field_name='mitigated', lookup_expr='exact')
@@ -1554,17 +1546,10 @@
 
 class FindingFilterHelper(FilterSet):
     title = CharFilter(lookup_expr="icontains")
-<<<<<<< HEAD
-    date = DateFromToRangeFilter(field_name='date', label="Date Discovered")
+    date = DateFromToRangeFilter(field_name="date", label="Date Discovered")
     on = DateFilter(field_name="date", lookup_expr="exact", label="Discovered On")
     before = DateFilter(field_name="date", lookup_expr="lt", label="Discovered Before")
     after = DateFilter(field_name="date", lookup_expr="gt", label="Discovered After")
-=======
-    date = DateFromToRangeFilter(field_name="date", label="Date Discovered")
-    on = DateFilter(field_name="date", lookup_expr="exact", label="On")
-    before = DateFilter(field_name="date", lookup_expr="lt", label="Before")
-    after = DateFilter(field_name="date", lookup_expr="gt", label="After")
->>>>>>> 89134b26
     last_reviewed = DateRangeFilter()
     last_status_update = DateRangeFilter()
     cwe = MultipleChoiceFilter(choices=[])
@@ -1678,21 +1663,13 @@
         super().__init__(*args, **kwargs)
 
     def set_date_fields(self, *args: list, **kwargs: dict):
-<<<<<<< HEAD
-        date_input_widget = forms.DateInput(attrs={'class': 'datepicker', 'placeholder': 'YYYY-MM-DD'}, format="%Y-%m-%d")
-        self.form.fields['on'].widget = date_input_widget
-        self.form.fields['before'].widget = date_input_widget
-        self.form.fields['after'].widget = date_input_widget
-        date_mitigated_input_widget = forms.DateInput(attrs={'class': 'datepicker', 'placeholder': 'YYYY-MM-DD'}, format="%Y-%m-%d")
-        self.form.fields['on'].widget = date_mitigated_input_widget
-        self.form.fields['cwe'].choices = cwe_options(self.queryset)
-=======
         date_input_widget = forms.DateInput(attrs={"class": "datepicker", "placeholder": "YYYY-MM-DD"}, format="%Y-%m-%d")
         self.form.fields["on"].widget = date_input_widget
         self.form.fields["before"].widget = date_input_widget
         self.form.fields["after"].widget = date_input_widget
+        date_mitigated_input_widget = forms.DateInput(attrs={"class": "datepicker", "placeholder": "YYYY-MM-DD"}, format="%Y-%m-%d")
+        self.form.fields["on"].widget = date_mitigated_input_widget
         self.form.fields["cwe"].choices = cwe_options(self.queryset)
->>>>>>> 89134b26
 
 
 class FindingFilterWithoutObjectLookups(FindingFilterHelper, FindingTagStringFilter):
