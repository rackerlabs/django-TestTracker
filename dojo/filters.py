--- conflicted
+++ resolved
@@ -865,7 +865,6 @@
             'test__engagement__product'].queryset = get_authorized_products(Permissions.Product_View)
 
 
-<<<<<<< HEAD
 class EngagementDirectFilterHelper(FilterSet):
     name = CharFilter(lookup_expr="icontains", label="Engagement name contains")
     version = CharFilter(field_name="version", lookup_expr="icontains", label="Engagement version")
@@ -875,20 +874,8 @@
     tag = CharFilter(field_name="tags__name", lookup_expr="icontains", label="Tag name contains")
     not_tag = CharFilter(field_name="tags__name", lookup_expr="icontains", label="Not tag name contains", exclude=True)
     has_tags = BooleanFilter(field_name="tags", lookup_expr="isnull", exclude=True, label="Has tags")
-=======
-class EngagementDirectFilter(DojoFilter):
-    name = CharFilter(lookup_expr='icontains', label='Engagement name contains')
-    lead = ModelChoiceFilter(queryset=Dojo_User.objects.none(), label="Lead")
-    version = CharFilter(field_name='version', lookup_expr='icontains', label='Engagement version')
-    test__version = CharFilter(field_name='test__version', lookup_expr='icontains', label='Test version')
     target_start = DateRangeFilter()
     target_end = DateRangeFilter()
-
-    product__name = CharFilter(lookup_expr='icontains', label='Product name contains')
-    product__prod_type = ModelMultipleChoiceFilter(
-        queryset=Product_Type.objects.none(),
-        label="Product Type")
->>>>>>> c948edd9
     test__engagement__product__lifecycle = MultipleChoiceFilter(
         choices=Product.LIFECYCLE_CHOICES,
         label="Product lifecycle",
@@ -928,15 +915,9 @@
         queryset=Engagement.tags.tag_model.objects.all().order_by("name"))
 
     def __init__(self, *args, **kwargs):
-<<<<<<< HEAD
-        super(EngagementDirectFilter, self).__init__(*args, **kwargs)
+        super().__init__(*args, **kwargs)
         self.form.fields["product__prod_type"].queryset = get_authorized_product_types(Permissions.Product_Type_View)
         self.form.fields["lead"].queryset = get_authorized_users(Permissions.Product_Type_View) \
-=======
-        super().__init__(*args, **kwargs)
-        self.form.fields['product__prod_type'].queryset = get_authorized_product_types(Permissions.Product_Type_View)
-        self.form.fields['lead'].queryset = get_authorized_users(Permissions.Product_Type_View) \
->>>>>>> c948edd9
             .filter(engagement__lead__isnull=False).distinct()
 
     class Meta:
@@ -1017,15 +998,9 @@
         queryset=Engagement.tags.tag_model.objects.all().order_by("name"))
 
     def __init__(self, *args, **kwargs):
-<<<<<<< HEAD
-        super(EngagementFilter, self).__init__(*args, **kwargs)
-        self.form.fields["prod_type"].queryset = get_authorized_product_types(Permissions.Product_Type_View)
-        self.form.fields["engagement__lead"].queryset = get_authorized_users(Permissions.Product_Type_View) \
-=======
         super().__init__(*args, **kwargs)
         self.form.fields['prod_type'].queryset = get_authorized_product_types(Permissions.Product_Type_View)
         self.form.fields['engagement__lead'].queryset = get_authorized_users(Permissions.Product_Type_View) \
->>>>>>> c948edd9
             .filter(engagement__lead__isnull=False).distinct()
 
     class Meta:
@@ -1084,14 +1059,6 @@
         }
     )
 
-<<<<<<< HEAD
-=======
-    def __init__(self, *args, **kwargs):
-        super().__init__(*args, **kwargs)
-        self.form.fields['lead'].queryset = get_authorized_users(Permissions.Product_Type_View) \
-            .filter(engagement__lead__isnull=False).distinct()
-
->>>>>>> c948edd9
     class Meta:
         model = Product
         fields = ['name']
@@ -1110,7 +1077,7 @@
         queryset=Engagement.tags.tag_model.objects.all().order_by("name"))
 
     def __init__(self, *args, **kwargs):
-        super(ProductEngagementFilter, self).__init__(*args, **kwargs)
+        super().__init__(*args, **kwargs)
         self.form.fields["lead"].queryset = get_authorized_users(
             Permissions.Product_Type_View).filter(engagement__lead__isnull=False).distinct()
 
@@ -1230,10 +1197,9 @@
 
     def __init__(self, *args, **kwargs):
         self.user = None
-<<<<<<< HEAD
         if "user" in kwargs:
             self.user = kwargs.pop("user")
-        super(ProductFilter, self).__init__(*args, **kwargs)
+        super().__init__(*args, **kwargs)
         self.form.fields["prod_type"].queryset = get_authorized_product_types(Permissions.Product_Type_View)
 
     class Meta:
@@ -1256,16 +1222,10 @@
         lookup_expr="icontains",
         label="Product Type Name Contains",
         help_text="Search for Product Type names that contain a given pattern")
-=======
-        if 'user' in kwargs:
-            self.user = kwargs.pop('user')
-
+
+    def __init__(self, *args, **kwargs):
+        kwargs.pop("user", None)
         super().__init__(*args, **kwargs)
->>>>>>> c948edd9
-
-    def __init__(self, *args, **kwargs):
-        kwargs.pop("user", None)
-        super(ProductFilterWithoutObjectLookups, self).__init__(*args, **kwargs)
 
     class Meta:
         model = Product
