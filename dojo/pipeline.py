--- conflicted
+++ resolved
@@ -1,33 +1,16 @@
 import logging
-<<<<<<< HEAD
+import re
+
+import gitlab
 import requests
 import json
-=======
-import re
->>>>>>> 81c123e8
-
-import gitlab
-import requests
 import social_core.pipeline.user
 from django.conf import settings
-<<<<<<< HEAD
-from dojo.models import (
-    Product,
-    Product_Member,
-    Product_Type,
-    Role,
-    Dojo_Group,
-    Dojo_Group_Member,
-    Product_Type_Member,
-    Global_Role,
-)
-=======
->>>>>>> 81c123e8
 from social_core.backends.azuread_tenant import AzureADTenantOAuth2
 from social_core.backends.google import GoogleOAuth2
 
 from dojo.authorization.roles_permissions import Permissions, Roles
-from dojo.models import Dojo_Group, Dojo_Group_Member, Product, Product_Member, Product_Type, Role
+from dojo.models import Dojo_Group, Dojo_Group_Member, Product, Product_Member, Product_Type,Product_Type_Member,Global_Role, Role
 from dojo.product.queries import get_authorized_products
 from azure.devops.connection import Connection
 from msrest.authentication import BasicAuthentication
