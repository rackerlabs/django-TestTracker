--- conflicted
+++ resolved
@@ -2,6 +2,8 @@
 import re
 import logging
 import requests
+import traceback
+
 
 import social_core.pipeline.user
 from django.conf import settings
@@ -82,52 +84,18 @@
 
 
 def update_azure_groups(backend, uid, user=None, social=None, *args, **kwargs):
-<<<<<<< HEAD
     if (
         settings.AZUREAD_TENANT_OAUTH2_ENABLED
         and settings.AZUREAD_TENANT_OAUTH2_GET_GROUPS
         and isinstance(backend, AzureADTenantOAuth2)
     ):
-        soc = user.social_auth.get()
+        # In some wild cases, there could be two social auth users
+        # connected to the same DefectDojo user. Grab the newest one
+        soc = user.social_auth.order_by("-created").first()
         token = soc.extra_data["access_token"]
         group_names = search_azure_groups(kwargs, token, soc)
         if len(group_names) > 0:
             assign_user_to_groups(user, group_names, "AzureAD")
-=======
-    if settings.AZUREAD_TENANT_OAUTH2_ENABLED and settings.AZUREAD_TENANT_OAUTH2_GET_GROUPS and isinstance(backend, AzureADTenantOAuth2):
-        # In some wild cases, there could be two social auth users
-        # connected to the same DefectDojo user. Grab the newest one
-        soc = user.social_auth.order_by("-created").first()
-        token = soc.extra_data['access_token']
-        group_names = []
-        if 'groups' not in kwargs['response'] or kwargs['response']['groups'] == "":
-            logger.warning("No groups in response. Stopping to update groups of user based on azureAD")
-            return
-        group_IDs = kwargs['response']['groups']
-        for group_from_response in group_IDs:
-            try:
-                logger.debug("Analysing Group_ID " + group_from_response)
-                request_headers = {'Authorization': 'Bearer ' + token}
-                if is_group_id(group_from_response):
-                    logger.debug("detected " + group_from_response + " as groupID and will fetch the displayName from microsoft graph")
-                    group_name_request = requests.get((str(soc.extra_data['resource']) + '/v1.0/groups/' + str(group_from_response) + '?$select=displayName'), headers=request_headers)
-                    group_name_request.raise_for_status()
-                    group_name_request_json = group_name_request.json()
-                    group_name = group_name_request_json['displayName']
-                else:
-                    logger.debug("detected " + group_from_response + " as group name and will not call microsoft graph")
-                    group_name = group_from_response
-
-                if settings.AZUREAD_TENANT_OAUTH2_GROUPS_FILTER == "" or re.search(settings.AZUREAD_TENANT_OAUTH2_GROUPS_FILTER, group_name):
-                    group_names.append(group_name)
-                else:
-                    logger.debug("Skipping group " + group_name + " due to AZUREAD_TENANT_OAUTH2_GROUPS_FILTER " + settings.AZUREAD_TENANT_OAUTH2_GROUPS_FILTER)
-                    continue
-            except Exception as e:
-                logger.error(f"Could not call microsoft graph API or save groups to member: {e}")
-        if len(group_names) > 0:
-            assign_user_to_groups(user, group_names, 'AzureAD')
->>>>>>> e7d9f715
         if settings.AZUREAD_TENANT_OAUTH2_CLEANUP_GROUPS:
             cleanup_old_groups_for_user(user, group_names)
 
@@ -138,8 +106,8 @@
         logger.warning("No groups in response. Stopping to update product type of user based on azureAD")
         return
     group_ids = kwargs["response"]["groups"]
-    try:
-        for group_from_response in group_ids:
+    for group_from_response in group_ids:
+        try:
             logger.debug("Analysing Group_ID " + group_from_response)
             request_headers = {"Authorization": "Bearer " + token}
             if is_group_id(group_from_response):
@@ -176,9 +144,8 @@
                     + settings.AZUREAD_TENANT_OAUTH2_GROUPS_FILTER
                 )
                 continue
-    except:
-        logger.error("Could not call microsoft graph API or save groups to member")
-        traceback.print_exc()
+        except Exception as e:
+            logger.error(f"Could not call microsoft graph API or save groups to member: {e}")
     return group_names
 
 
