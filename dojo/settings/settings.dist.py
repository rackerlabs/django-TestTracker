#########################################################################################################
# It is not allowed to edit file 'settings.dist.py', for production deployemnts.                        #
# Any customization of variables need to be done via environmental variables or in 'local_settings.py'. #
# For more information check https://documentation.defectdojo.com/getting_started/configuration/        #
#########################################################################################################

#########################################################################################################
# If as a developer of a new feature, you need to perform an update of file 'settings.dist.py',         #
# after the change, calculate the checksum and store it related file by calling the following command:  #
# $ sha256sum settings.dist.py | cut -d ' ' -f1 > .settings.dist.py.sha256sum                           #
#########################################################################################################

# Django settings for DefectDojo
import json
import logging
import os
import warnings
from datetime import timedelta
from email.utils import getaddresses

import environ
from celery.schedules import crontab
from netaddr import IPNetwork, IPSet

from dojo import __version__

logger = logging.getLogger(__name__)

root = environ.Path(__file__) - 3  # Three folders back

# reference: https://pypi.org/project/django-environ/
env = environ.FileAwareEnv(
    # Set casting and default values
    DD_SITE_URL=(str, "http://localhost:8080"),
    DD_DEBUG=(bool, False),
    DD_TEMPLATE_DEBUG=(bool, False),
    DD_LOG_LEVEL=(str, ""),
    DD_DJANGO_METRICS_ENABLED=(bool, False),
    DD_LOGIN_REDIRECT_URL=(str, "/"),
    DD_LOGIN_URL=(str, "/login"),
    DD_DJANGO_ADMIN_ENABLED=(bool, True),
    DD_SESSION_COOKIE_HTTPONLY=(bool, True),
    DD_CSRF_COOKIE_HTTPONLY=(bool, True),
    DD_SECURE_SSL_REDIRECT=(bool, False),
    DD_SECURE_CROSS_ORIGIN_OPENER_POLICY=(str, "same-origin"),
    DD_SECURE_HSTS_INCLUDE_SUBDOMAINS=(bool, False),
    DD_SECURE_HSTS_SECONDS=(int, 31536000),  # One year expiration
    DD_SESSION_COOKIE_SECURE=(bool, False),
    DD_SESSION_EXPIRE_AT_BROWSER_CLOSE=(bool, False),
    DD_SESSION_COOKIE_AGE=(int, 1209600),  # 14 days
    DD_CSRF_COOKIE_SECURE=(bool, False),
    DD_CSRF_TRUSTED_ORIGINS=(list, []),
    DD_SECURE_CONTENT_TYPE_NOSNIFF=(bool, True),
    DD_CSRF_COOKIE_SAMESITE=(str, "Lax"),
    DD_SESSION_COOKIE_SAMESITE=(str, "Lax"),
    DD_APPEND_SLASH=(bool, True),
    DD_TIME_ZONE=(str, "UTC"),
    DD_LANG=(str, "en-us"),
    DD_TEAM_NAME=(str, "Security Team"),
    DD_ADMINS=(str, "DefectDojo:dojo@localhost,Admin:admin@localhost"),
    DD_WHITENOISE=(bool, False),
    DD_TRACK_MIGRATIONS=(bool, True),
    DD_SECURE_PROXY_SSL_HEADER=(bool, False),
    DD_TEST_RUNNER=(str, "django.test.runner.DiscoverRunner"),
    DD_URL_PREFIX=(str, ""),
    DD_ROOT=(str, root("dojo")),
    DD_LANGUAGE_CODE=(str, "en-us"),
    DD_SITE_ID=(int, 1),
    DD_USE_I18N=(bool, True),
    DD_USE_TZ=(bool, True),
    DD_MEDIA_URL=(str, "/media/"),
    DD_MEDIA_ROOT=(str, root("media")),
    DD_STATIC_URL=(str, "/static/"),
    DD_STATIC_ROOT=(str, root("static")),
    DD_CELERY_BROKER_URL=(str, ""),
    DD_CELERY_BROKER_SCHEME=(str, "sqla+sqlite"),
    DD_CELERY_BROKER_USER=(str, ""),
    DD_CELERY_BROKER_PASSWORD=(str, ""),
    DD_CELERY_BROKER_HOST=(str, ""),
    DD_CELERY_BROKER_PORT=(int, -1),
    DD_CELERY_BROKER_PATH=(str, "/dojo.celerydb.sqlite"),
    DD_CELERY_BROKER_PARAMS=(str, ""),
    DD_CELERY_BROKER_TRANSPORT_OPTIONS=(str, ""),
    DD_CELERY_TASK_IGNORE_RESULT=(bool, True),
    DD_CELERY_RESULT_BACKEND=(str, "django-db"),
    DD_CELERY_RESULT_EXPIRES=(int, 86400),
    DD_CELERY_BEAT_SCHEDULE_FILENAME=(str, root("dojo.celery.beat.db")),
    DD_CELERY_TASK_SERIALIZER=(str, "pickle"),
    DD_CELERY_PASS_MODEL_BY_ID=(str, True),
    DD_FOOTER_VERSION=(str, ""),
    # models should be passed to celery by ID, default is False (for now)
    DD_FORCE_LOWERCASE_TAGS=(bool, True),
    DD_MAX_TAG_LENGTH=(int, 25),
    DD_DATABASE_ENGINE=(str, "django.db.backends.postgresql"),
    DD_DATABASE_HOST=(str, "postgres"),
    DD_DATABASE_NAME=(str, "defectdojo"),
    # default django database name for testing is test_<dbname>
    DD_TEST_DATABASE_NAME=(str, "test_defectdojo"),
    DD_DATABASE_PASSWORD=(str, "defectdojo"),
    DD_DATABASE_PORT=(int, 3306),
    DD_DATABASE_USER=(str, "defectdojo"),
    DD_SECRET_KEY=(str, ""),
    DD_CREDENTIAL_AES_256_KEY=(str, "."),
    DD_DATA_UPLOAD_MAX_MEMORY_SIZE=(int, 8388608),  # Max post size set to 8mb
    DD_FORGOT_PASSWORD=(bool, True),  # do we show link "I forgot my password" on login screen
    DD_PASSWORD_RESET_TIMEOUT=(int, 259200),  # 3 days, in seconds (the deafult)
    DD_FORGOT_USERNAME=(bool, True),  # do we show link "I forgot my username" on login screen
    DD_SOCIAL_AUTH_SHOW_LOGIN_FORM=(bool, True),  # do we show user/pass input
    DD_SOCIAL_AUTH_CREATE_USER=(bool, True),  # if True creates user at first login
    DD_SOCIAL_LOGIN_AUTO_REDIRECT=(bool, False),  # auto-redirect if there is only one social login method
    DD_SOCIAL_AUTH_TRAILING_SLASH=(bool, True),
    DD_SOCIAL_AUTH_AUTH0_OAUTH2_ENABLED=(bool, False),
    DD_SOCIAL_AUTH_AUTH0_KEY=(str, ""),
    DD_SOCIAL_AUTH_AUTH0_SECRET=(str, ""),
    DD_SOCIAL_AUTH_AUTH0_DOMAIN=(str, ""),
    DD_SOCIAL_AUTH_AUTH0_SCOPE=(list, ["openid", "profile", "email"]),
    DD_SOCIAL_AUTH_GOOGLE_OAUTH2_ENABLED=(bool, False),
    DD_SOCIAL_AUTH_GOOGLE_OAUTH2_KEY=(str, ""),
    DD_SOCIAL_AUTH_GOOGLE_OAUTH2_SECRET=(str, ""),
    DD_SOCIAL_AUTH_GOOGLE_OAUTH2_WHITELISTED_DOMAINS=(list, [""]),
    DD_SOCIAL_AUTH_GOOGLE_OAUTH2_WHITELISTED_EMAILS=(list, [""]),
    DD_SOCIAL_AUTH_OKTA_OAUTH2_ENABLED=(bool, False),
    DD_SOCIAL_AUTH_OKTA_OAUTH2_KEY=(str, ""),
    DD_SOCIAL_AUTH_OKTA_OAUTH2_SECRET=(str, ""),
    DD_SOCIAL_AUTH_OKTA_OAUTH2_API_URL=(str, "https://{your-org-url}/oauth2"),
    DD_SOCIAL_AUTH_AZUREAD_TENANT_OAUTH2_ENABLED=(bool, False),
    DD_SOCIAL_AUTH_AZUREAD_TENANT_OAUTH2_KEY=(str, ""),
    DD_SOCIAL_AUTH_AZUREAD_TENANT_OAUTH2_SECRET=(str, ""),
    DD_SOCIAL_AUTH_AZUREAD_TENANT_OAUTH2_TENANT_ID=(str, ""),
    DD_SOCIAL_AUTH_AZUREAD_TENANT_OAUTH2_RESOURCE=(str, "https://graph.microsoft.com/"),
    DD_SOCIAL_AUTH_AZUREAD_TENANT_OAUTH2_GET_GROUPS=(bool, False),
    DD_SOCIAL_AUTH_AZUREAD_TENANT_OAUTH2_GROUPS_FILTER=(str, ""),
    DD_SOCIAL_AUTH_AZUREAD_TENANT_OAUTH2_CLEANUP_GROUPS=(bool, True),
    DD_SOCIAL_AUTH_GITLAB_OAUTH2_ENABLED=(bool, False),
    DD_SOCIAL_AUTH_GITLAB_PROJECT_AUTO_IMPORT=(bool, False),
    DD_SOCIAL_AUTH_GITLAB_PROJECT_IMPORT_TAGS=(bool, False),
    DD_SOCIAL_AUTH_GITLAB_PROJECT_IMPORT_URL=(bool, False),
    DD_SOCIAL_AUTH_GITLAB_PROJECT_MIN_ACCESS_LEVEL=(int, 20),
    DD_SOCIAL_AUTH_GITLAB_KEY=(str, ""),
    DD_SOCIAL_AUTH_GITLAB_SECRET=(str, ""),
    DD_SOCIAL_AUTH_GITLAB_API_URL=(str, "https://gitlab.com"),
    DD_SOCIAL_AUTH_GITLAB_SCOPE=(list, ["read_user", "openid"]),
    DD_SOCIAL_AUTH_KEYCLOAK_OAUTH2_ENABLED=(bool, False),
    DD_SOCIAL_AUTH_KEYCLOAK_KEY=(str, ""),
    DD_SOCIAL_AUTH_KEYCLOAK_SECRET=(str, ""),
    DD_SOCIAL_AUTH_KEYCLOAK_PUBLIC_KEY=(str, ""),
    DD_SOCIAL_AUTH_KEYCLOAK_AUTHORIZATION_URL=(str, ""),
    DD_SOCIAL_AUTH_KEYCLOAK_ACCESS_TOKEN_URL=(str, ""),
    DD_SOCIAL_AUTH_KEYCLOAK_LOGIN_BUTTON_TEXT=(str, "Login with Keycloak"),
    DD_SOCIAL_AUTH_GITHUB_ENTERPRISE_OAUTH2_ENABLED=(bool, False),
    DD_SOCIAL_AUTH_GITHUB_ENTERPRISE_URL=(str, ""),
    DD_SOCIAL_AUTH_GITHUB_ENTERPRISE_API_URL=(str, ""),
    DD_SOCIAL_AUTH_GITHUB_ENTERPRISE_KEY=(str, ""),
    DD_SOCIAL_AUTH_GITHUB_ENTERPRISE_SECRET=(str, ""),
    DD_SAML2_ENABLED=(bool, False),
    # Allows to override default SAML authentication backend. Check https://djangosaml2.readthedocs.io/contents/setup.html#custom-user-attributes-processing
    DD_SAML2_AUTHENTICATION_BACKENDS=(str, "djangosaml2.backends.Saml2Backend"),
    # Force Authentication to make SSO possible with SAML2
    DD_SAML2_FORCE_AUTH=(bool, True),
    DD_SAML2_LOGIN_BUTTON_TEXT=(str, "Login with SAML"),
    # Optional: display the idp SAML Logout URL in DefectDojo
    DD_SAML2_LOGOUT_URL=(str, ""),
    # Metadata is required for SAML, choose either remote url or local file path
    DD_SAML2_METADATA_AUTO_CONF_URL=(str, ""),
    DD_SAML2_METADATA_LOCAL_FILE_PATH=(str, ""),  # ex. '/public/share/idp_metadata.xml'
    # Optional, default is SITE_URL + /saml2/metadata/
    DD_SAML2_ENTITY_ID=(str, ""),
    # Allow to create user that are not already in the Django database
    DD_SAML2_CREATE_USER=(bool, False),
    DD_SAML2_ATTRIBUTES_MAP=(dict, {
        # Change Email/UserName/FirstName/LastName to corresponding SAML2 userprofile attributes.
        # format: SAML attrib:django_user_model
        "Email": "email",
        "UserName": "username",
        "Firstname": "first_name",
        "Lastname": "last_name",
    }),
    DD_SAML2_ALLOW_UNKNOWN_ATTRIBUTE=(bool, False),
    # Authentication via HTTP Proxy which put username to HTTP Header REMOTE_USER
    DD_AUTH_REMOTEUSER_ENABLED=(bool, False),
    # Names of headers which will be used for processing user data.
    # WARNING: Possible spoofing of headers. Read Warning in https://docs.djangoproject.com/en/3.2/howto/auth-remote-user/#configuration
    DD_AUTH_REMOTEUSER_USERNAME_HEADER=(str, "REMOTE_USER"),
    DD_AUTH_REMOTEUSER_EMAIL_HEADER=(str, ""),
    DD_AUTH_REMOTEUSER_FIRSTNAME_HEADER=(str, ""),
    DD_AUTH_REMOTEUSER_LASTNAME_HEADER=(str, ""),
    DD_AUTH_REMOTEUSER_GROUPS_HEADER=(str, ""),
    DD_AUTH_REMOTEUSER_GROUPS_CLEANUP=(bool, True),
    # Comma separated list of IP ranges with trusted proxies
    DD_AUTH_REMOTEUSER_TRUSTED_PROXY=(list, ["127.0.0.1/32"]),
    # REMOTE_USER will be processed only on login page. Check https://docs.djangoproject.com/en/3.2/howto/auth-remote-user/#using-remote-user-on-login-pages-only
    DD_AUTH_REMOTEUSER_LOGIN_ONLY=(bool, False),
    # `RemoteUser` is usually used behind AuthN proxy and users should not know about this mechanism from Swagger because it is not usable by users.
    # It should be hidden by default.
    DD_AUTH_REMOTEUSER_VISIBLE_IN_SWAGGER=(bool, False),
    # if somebody is using own documentation how to use DefectDojo in his own company
    DD_DOCUMENTATION_URL=(str, "https://documentation.defectdojo.com"),
    # merging findings doesn't always work well with dedupe and reimport etc.
    # disable it if you see any issues (and report them on github)
    DD_DISABLE_FINDING_MERGE=(bool, False),
    # SLA Notifications via alerts and JIRA comments
    # enable either DD_SLA_NOTIFY_ACTIVE or DD_SLA_NOTIFY_ACTIVE_VERIFIED_ONLY to enable the feature.
    # If desired you can enable to only notify for Findings that are linked to JIRA issues.
    # All three flags are moved to system_settings, will be removed from settings file
    DD_SLA_NOTIFY_ACTIVE=(bool, False),
    DD_SLA_NOTIFY_ACTIVE_VERIFIED_ONLY=(bool, False),
    DD_SLA_NOTIFY_WITH_JIRA_ONLY=(bool, False),
    # finetuning settings for when enabled
    DD_SLA_NOTIFY_PRE_BREACH=(int, 3),
    DD_SLA_NOTIFY_POST_BREACH=(int, 7),
    # Use business day's to calculate SLA's and age instead of calendar days
    DD_SLA_BUSINESS_DAYS=(bool, False),
    # maximum number of result in search as search can be an expensive operation
    DD_SEARCH_MAX_RESULTS=(int, 100),
    DD_SIMILAR_FINDINGS_MAX_RESULTS=(int, 25),
    # The maximum number of request/response pairs to return from the API. Values <0 return all pairs.
    DD_MAX_REQRESP_FROM_API=(int, -1),
    DD_MAX_AUTOCOMPLETE_WORDS=(int, 20000),
    DD_JIRA_SSL_VERIFY=(bool, True),
    # You can set extra Jira issue types via a simple env var that supports a csv format, like "Work Item,Vulnerability"
    DD_JIRA_EXTRA_ISSUE_TYPES=(str, ""),
    # if you want to keep logging to the console but in json format, change this here to 'json_console'
    DD_LOGGING_HANDLER=(str, "console"),
    # If true, drf-spectacular will load CSS & JS from default CDN, otherwise from static resources
    DD_DEFAULT_SWAGGER_UI=(bool, False),
    DD_ALERT_REFRESH=(bool, True),
    DD_DISABLE_ALERT_COUNTER=(bool, False),
    # to disable deleting alerts per user set value to -1
    DD_MAX_ALERTS_PER_USER=(int, 999),
    DD_TAG_PREFETCHING=(bool, True),
    DD_QUALYS_WAS_WEAKNESS_IS_VULN=(bool, False),
    # regular expression to exclude one or more parsers
    # could be usefull to limit parser allowed
    # AWS Scout2 Scan Parser is deprecated (see https://github.com/DefectDojo/django-DefectDojo/pull/5268)
    DD_PARSER_EXCLUDE=(str, ""),
    # when enabled in sytem settings,  every minute a job run to delete excess duplicates
    # we limit the amount of duplicates that can be deleted in a single run of that job
    # to prevent overlapping runs of that job from occurrring
    DD_DUPE_DELETE_MAX_PER_RUN=(int, 200),
    # when enabled 'mitigated date' and 'mitigated by' of a finding become editable
    DD_EDITABLE_MITIGATED_DATA=(bool, False),
    # new feature that tracks history across multiple reimports for the same test
    DD_TRACK_IMPORT_HISTORY=(bool, True),
    # Delete Auditlogs older than x month; -1 to keep all logs
    DD_AUDITLOG_FLUSH_RETENTION_PERIOD=(int, -1),
    # Allow grouping of findings in the same test, for example to group findings per dependency
    # DD_FEATURE_FINDING_GROUPS feature is moved to system_settings, will be removed from settings file
    DD_FEATURE_FINDING_GROUPS=(bool, True),
    DD_JIRA_TEMPLATE_ROOT=(str, "dojo/templates/issue-trackers"),
    DD_TEMPLATE_DIR_PREFIX=(str, "dojo/templates/"),
    # Initial behaviour in Defect Dojo was to delete all duplicates when an original was deleted
    # New behaviour is to leave the duplicates in place, but set the oldest of duplicates as new original
    # Set to True to revert to the old behaviour where all duplicates are deleted
    DD_DUPLICATE_CLUSTER_CASCADE_DELETE=(str, False),
    # Enable Rate Limiting for the login page
    DD_RATE_LIMITER_ENABLED=(bool, False),
    # Examples include 5/m 100/h and more https://django-ratelimit.readthedocs.io/en/stable/rates.html#simple-rates
    DD_RATE_LIMITER_RATE=(str, "5/m"),
    # Block the requests after rate limit is exceeded
    DD_RATE_LIMITER_BLOCK=(bool, False),
    # Forces the user to change password on next login.
    DD_RATE_LIMITER_ACCOUNT_LOCKOUT=(bool, False),
    # when enabled SonarQube API parser will download the security hotspots
    DD_SONARQUBE_API_PARSER_HOTSPOTS=(bool, True),
    # when enabled, finding importing will occur asynchronously, default False
    DD_ASYNC_FINDING_IMPORT=(bool, False),
    # The number of findings to be processed per celeryworker
    DD_ASYNC_FINDING_IMPORT_CHUNK_SIZE=(int, 100),
    # When enabled, deleting objects will be occur from the bottom up. In the example of deleting an engagement
    # The objects will be deleted as follows Endpoints -> Findings -> Tests -> Engagement
    DD_ASYNC_OBJECT_DELETE=(bool, False),
    # The number of objects to be deleted per celeryworker
    DD_ASYNC_OBEJECT_DELETE_CHUNK_SIZE=(int, 100),
    # When enabled, display the preview of objects to be deleted. This can take a long time to render
    # for very large objects
    DD_DELETE_PREVIEW=(bool, True),
    # List of acceptable file types that can be uploaded to a given object via arbitrary file upload
    DD_FILE_UPLOAD_TYPES=(list, [".txt", ".pdf", ".json", ".xml", ".csv", ".yml", ".png", ".jpeg",
                                 ".sarif", ".xlsx", ".doc", ".html", ".js", ".nessus", ".zip"]),
    # Max file size for scan added via API in MB
    DD_SCAN_FILE_MAX_SIZE=(int, 100),
    # When disabled, existing user tokens will not be removed but it will not be
    # possible to create new and it will not be possible to use exising.
    DD_API_TOKENS_ENABLED=(bool, True),
    # Enable endpoint which allow user to get API token when user+pass is provided
    # It is useful to disable when non-local authentication (like SAML, Azure, ...) is in place
    DD_API_TOKEN_AUTH_ENDPOINT_ENABLED=(bool, True),
    # You can set extra Jira headers by suppling a dictionary in header: value format (pass as env var like "headr_name=value,another_header=anohter_value")
    DD_ADDITIONAL_HEADERS=(dict, {}),
    # Set fields used by the hashcode generator for deduplication, via en env variable that contains a JSON string
    DD_HASHCODE_FIELDS_PER_SCANNER=(str, ""),
    # Set deduplication algorithms per parser, via en env variable that contains a JSON string
    DD_DEDUPLICATION_ALGORITHM_PER_PARSER=(str, ""),
    # Dictates whether cloud banner is created or not
    DD_CREATE_CLOUD_BANNER=(bool, True),
    # With this setting turned on, Dojo maintains an audit log of changes made to entities (Findings, Tests, Engagements, Procuts, ...)
    # If you run big import you may want to disable this because the way django-auditlog currently works, there's
    # a big performance hit. Especially during (re-)imports.
    DD_ENABLE_AUDITLOG=(bool, True),
    # Specifies whether the "first seen" date of a given report should be used over the "last seen" date
    DD_USE_FIRST_SEEN=(bool, False),
    # When set to True, use the older version of the qualys parser that is a more heavy handed in setting severity
    # with the use of CVSS scores to potentially override the severity found in the report produced by the tool
    DD_QUALYS_LEGACY_SEVERITY_PARSING=(bool, True),
    # Use System notification settings to override user's notification settings
    DD_NOTIFICATIONS_SYSTEM_LEVEL_TRUMP=(list, ["user_mentioned", "review_requested"]),
)


def generate_url(scheme, double_slashes, user, password, host, port, path, params):
    result_list = []
    result_list.extend((scheme, ":"))
    if double_slashes:
        result_list.append("//")
    result_list.append(user)
    if len(password) > 0:
        result_list.extend((":", password))
    if len(user) > 0 or len(password) > 0:
        result_list.append("@")
    result_list.append(host)
    if port >= 0:
        result_list.extend((":", str(port)))
    if len(path) > 0 and path[0] != "/":
        result_list.append("/")
    result_list.append(path)
    if len(params) > 0 and params[0] != "?":
        result_list.append("?")
    result_list.append(params)
    return "".join(result_list)


# Read .env file as default or from the command line, DD_ENV_PATH
if os.path.isfile(root("dojo/settings/.env.prod")) or "DD_ENV_PATH" in os.environ:
    env.read_env(root("dojo/settings/" + env.str("DD_ENV_PATH", ".env.prod")))

# ------------------------------------------------------------------------------
# GENERAL
# ------------------------------------------------------------------------------

# False if not in os.environ
DEBUG = env("DD_DEBUG")
TEMPLATE_DEBUG = env("DD_TEMPLATE_DEBUG")

# Hosts/domain names that are valid for this site; required if DEBUG is False
# See https://docs.djangoproject.com/en/2.0/ref/settings/#allowed-hosts
SITE_URL = env("DD_SITE_URL")
ALLOWED_HOSTS = tuple(env.list("DD_ALLOWED_HOSTS", default=["localhost", "127.0.0.1"]))

# Raises django's ImproperlyConfigured exception if SECRET_KEY not in os.environ
SECRET_KEY = env("DD_SECRET_KEY")

# Local time zone for this installation. Choices can be found here:
# http://en.wikipedia.org/wiki/List_of_tz_zones_by_name
# although not all choices may be available on all operating systems.
# In a Windows environment this must be set to your system time zone.
TIME_ZONE = env("DD_TIME_ZONE")

# Language code for this installation. All choices can be found here:
# http://www.i18nguy.com/unicode/language-identifiers.html
LANGUAGE_CODE = env("DD_LANGUAGE_CODE")

SITE_ID = env("DD_SITE_ID")

# If you set this to False, Django will make some optimizations so as not
# to load the internationalization machinery.
USE_I18N = env("DD_USE_I18N")

# If you set this to False, Django will not use timezone-aware datetimes.
USE_TZ = env("DD_USE_TZ")

TEST_RUNNER = env("DD_TEST_RUNNER")

ALERT_REFRESH = env("DD_ALERT_REFRESH")
DISABLE_ALERT_COUNTER = env("DD_DISABLE_ALERT_COUNTER")
MAX_ALERTS_PER_USER = env("DD_MAX_ALERTS_PER_USER")

TAG_PREFETCHING = env("DD_TAG_PREFETCHING")

# ------------------------------------------------------------------------------
# DATABASE
# ------------------------------------------------------------------------------

# Parse database connection url strings like psql://user:pass@127.0.0.1:8458/db
if os.getenv("DD_DATABASE_URL") is not None:
    DATABASES = {
        "default": env.db("DD_DATABASE_URL"),
    }
else:
    DATABASES = {
        "default": {
            "ENGINE": env("DD_DATABASE_ENGINE"),
            "NAME": env("DD_DATABASE_NAME"),
            "TEST": {
                "NAME": env("DD_TEST_DATABASE_NAME"),
            },
            "USER": env("DD_DATABASE_USER"),
            "PASSWORD": env("DD_DATABASE_PASSWORD"),
            "HOST": env("DD_DATABASE_HOST"),
            "PORT": env("DD_DATABASE_PORT"),
        },
    }

# Track migrations through source control rather than making migrations locally
if env("DD_TRACK_MIGRATIONS"):
    MIGRATION_MODULES = {"dojo": "dojo.db_migrations"}

# Default for automatically created id fields,
# see https://docs.djangoproject.com/en/3.2/releases/3.2/#customizing-type-of-auto-created-primary-keys
DEFAULT_AUTO_FIELD = "django.db.models.AutoField"

# ------------------------------------------------------------------------------
# MEDIA
# ------------------------------------------------------------------------------

DOJO_ROOT = env("DD_ROOT")

# Absolute filesystem path to the directory that will hold user-uploaded files.
# Example: "/var/www/example.com/media/"
MEDIA_ROOT = env("DD_MEDIA_ROOT")

# URL that handles the media served from MEDIA_ROOT. Make sure to use a
# trailing slash.
# Examples: "http://example.com/media/", "http://media.example.com/"
MEDIA_URL = env("DD_MEDIA_URL")

# ------------------------------------------------------------------------------
# STATIC
# ------------------------------------------------------------------------------

# Absolute path to the directory static files should be collected to.
# Don't put anything in this directory yourself; store your static files
# in apps' "static/" subdirectories and in STATICFILES_DIRS.
# Example: "/var/www/example.com/static/"
STATIC_ROOT = env("DD_STATIC_ROOT")

# URL prefix for static files.
# Example: "http://example.com/static/", "http://static.example.com/"
STATIC_URL = env("DD_STATIC_URL")

# Additional locations of static files
STATICFILES_DIRS = (
    # Put strings here, like "/home/html/static" or "C:/www/django/static".
    # Always use forward slashes, even on Windows.
    # Don't forget to use absolute paths, not relative paths.
    os.path.join(os.path.dirname(DOJO_ROOT), "components", "node_modules"),
)

# List of finder classes that know how to find static files in
# various locations.
STATICFILES_FINDERS = (
    "django.contrib.staticfiles.finders.FileSystemFinder",
    "django.contrib.staticfiles.finders.AppDirectoriesFinder",
)

FILE_UPLOAD_HANDLERS = (
    "django.core.files.uploadhandler.TemporaryFileUploadHandler",
)

DATA_UPLOAD_MAX_MEMORY_SIZE = env("DD_DATA_UPLOAD_MAX_MEMORY_SIZE")

# ------------------------------------------------------------------------------
# URLS
# ------------------------------------------------------------------------------
# https://docs.djangoproject.com/en/dev/ref/settings/#root-urlconf

# AUTHENTICATION_BACKENDS = [
# 'axes.backends.AxesModelBackend',
# ]

ROOT_URLCONF = "dojo.urls"

# Python dotted path to the WSGI application used by Django's runserver.
# https://docs.djangoproject.com/en/dev/ref/settings/#wsgi-application
WSGI_APPLICATION = "dojo.wsgi.application"

URL_PREFIX = env("DD_URL_PREFIX")

# ------------------------------------------------------------------------------
# AUTHENTICATION
# ------------------------------------------------------------------------------

LOGIN_REDIRECT_URL = env("DD_LOGIN_REDIRECT_URL")
LOGIN_URL = env("DD_LOGIN_URL")

# These are the individidual modules supported by social-auth
AUTHENTICATION_BACKENDS = (
    "social_core.backends.auth0.Auth0OAuth2",
    "social_core.backends.google.GoogleOAuth2",
    "social_core.backends.okta.OktaOAuth2",
    "social_core.backends.azuread_tenant.AzureADTenantOAuth2",
    "social_core.backends.gitlab.GitLabOAuth2",
    "social_core.backends.keycloak.KeycloakOAuth2",
    "social_core.backends.github_enterprise.GithubEnterpriseOAuth2",
    "dojo.remote_user.RemoteUserBackend",
    "django.contrib.auth.backends.RemoteUserBackend",
    "django.contrib.auth.backends.ModelBackend",
)

# Make Argon2 the default password hasher by listing it first
# Unfortunately Django doesn't provide the default built-in
# PASSWORD_HASHERS list here as a variable which we could modify,
# so we have to list all the hashers present in Django :-(
PASSWORD_HASHERS = [
    "django.contrib.auth.hashers.Argon2PasswordHasher",
    "django.contrib.auth.hashers.PBKDF2PasswordHasher",
    "django.contrib.auth.hashers.PBKDF2SHA1PasswordHasher",
    "django.contrib.auth.hashers.BCryptSHA256PasswordHasher",
    "django.contrib.auth.hashers.BCryptPasswordHasher",
    "django.contrib.auth.hashers.MD5PasswordHasher",
]

SOCIAL_AUTH_PIPELINE = (
    "social_core.pipeline.social_auth.social_details",
    "dojo.pipeline.social_uid",
    "social_core.pipeline.social_auth.auth_allowed",
    "social_core.pipeline.social_auth.social_user",
    "social_core.pipeline.user.get_username",
    "social_core.pipeline.social_auth.associate_by_email",
    "dojo.pipeline.create_user",
    "dojo.pipeline.modify_permissions",
    "social_core.pipeline.social_auth.associate_user",
    "social_core.pipeline.social_auth.load_extra_data",
    "social_core.pipeline.user.user_details",
    "dojo.pipeline.update_azure_groups",
    "dojo.pipeline.update_product_access",
)

CLASSIC_AUTH_ENABLED = True
FORGOT_PASSWORD = env("DD_FORGOT_PASSWORD")
FORGOT_USERNAME = env("DD_FORGOT_USERNAME")
PASSWORD_RESET_TIMEOUT = env("DD_PASSWORD_RESET_TIMEOUT")
# Showing login form (form is not needed for external auth: OKTA, Google Auth, etc.)
SHOW_LOGIN_FORM = env("DD_SOCIAL_AUTH_SHOW_LOGIN_FORM")
SOCIAL_LOGIN_AUTO_REDIRECT = env("DD_SOCIAL_LOGIN_AUTO_REDIRECT")
SOCIAL_AUTH_CREATE_USER = env("DD_SOCIAL_AUTH_CREATE_USER")

SOCIAL_AUTH_STRATEGY = "social_django.strategy.DjangoStrategy"
SOCIAL_AUTH_STORAGE = "social_django.models.DjangoStorage"
SOCIAL_AUTH_ADMIN_USER_SEARCH_FIELDS = ["username", "first_name", "last_name", "email"]
SOCIAL_AUTH_USERNAME_IS_FULL_EMAIL = True

GOOGLE_OAUTH_ENABLED = env("DD_SOCIAL_AUTH_GOOGLE_OAUTH2_ENABLED")
SOCIAL_AUTH_GOOGLE_OAUTH2_KEY = env("DD_SOCIAL_AUTH_GOOGLE_OAUTH2_KEY")
SOCIAL_AUTH_GOOGLE_OAUTH2_SECRET = env("DD_SOCIAL_AUTH_GOOGLE_OAUTH2_SECRET")
SOCIAL_AUTH_GOOGLE_OAUTH2_WHITELISTED_DOMAINS = env("DD_SOCIAL_AUTH_GOOGLE_OAUTH2_WHITELISTED_DOMAINS")
SOCIAL_AUTH_GOOGLE_OAUTH2_WHITELISTED_EMAILS = env("DD_SOCIAL_AUTH_GOOGLE_OAUTH2_WHITELISTED_EMAILS")
SOCIAL_AUTH_LOGIN_ERROR_URL = "/login"
SOCIAL_AUTH_BACKEND_ERROR_URL = "/login"

OKTA_OAUTH_ENABLED = env("DD_SOCIAL_AUTH_OKTA_OAUTH2_ENABLED")
SOCIAL_AUTH_OKTA_OAUTH2_KEY = env("DD_SOCIAL_AUTH_OKTA_OAUTH2_KEY")
SOCIAL_AUTH_OKTA_OAUTH2_SECRET = env("DD_SOCIAL_AUTH_OKTA_OAUTH2_SECRET")
SOCIAL_AUTH_OKTA_OAUTH2_API_URL = env("DD_SOCIAL_AUTH_OKTA_OAUTH2_API_URL")

AZUREAD_TENANT_OAUTH2_ENABLED = env("DD_SOCIAL_AUTH_AZUREAD_TENANT_OAUTH2_ENABLED")
SOCIAL_AUTH_AZUREAD_TENANT_OAUTH2_KEY = env("DD_SOCIAL_AUTH_AZUREAD_TENANT_OAUTH2_KEY")
SOCIAL_AUTH_AZUREAD_TENANT_OAUTH2_SECRET = env("DD_SOCIAL_AUTH_AZUREAD_TENANT_OAUTH2_SECRET")
SOCIAL_AUTH_AZUREAD_TENANT_OAUTH2_TENANT_ID = env("DD_SOCIAL_AUTH_AZUREAD_TENANT_OAUTH2_TENANT_ID")
SOCIAL_AUTH_AZUREAD_TENANT_OAUTH2_RESOURCE = env("DD_SOCIAL_AUTH_AZUREAD_TENANT_OAUTH2_RESOURCE")
AZUREAD_TENANT_OAUTH2_GET_GROUPS = env("DD_SOCIAL_AUTH_AZUREAD_TENANT_OAUTH2_GET_GROUPS")
AZUREAD_TENANT_OAUTH2_GROUPS_FILTER = env("DD_SOCIAL_AUTH_AZUREAD_TENANT_OAUTH2_GROUPS_FILTER")
AZUREAD_TENANT_OAUTH2_CLEANUP_GROUPS = env("DD_SOCIAL_AUTH_AZUREAD_TENANT_OAUTH2_CLEANUP_GROUPS")

GITLAB_OAUTH2_ENABLED = env("DD_SOCIAL_AUTH_GITLAB_OAUTH2_ENABLED")
GITLAB_PROJECT_AUTO_IMPORT = env("DD_SOCIAL_AUTH_GITLAB_PROJECT_AUTO_IMPORT")
GITLAB_PROJECT_IMPORT_TAGS = env("DD_SOCIAL_AUTH_GITLAB_PROJECT_IMPORT_TAGS")
GITLAB_PROJECT_IMPORT_URL = env("DD_SOCIAL_AUTH_GITLAB_PROJECT_IMPORT_URL")
GITLAB_PROJECT_MIN_ACCESS_LEVEL = env("DD_SOCIAL_AUTH_GITLAB_PROJECT_MIN_ACCESS_LEVEL")
SOCIAL_AUTH_GITLAB_KEY = env("DD_SOCIAL_AUTH_GITLAB_KEY")
SOCIAL_AUTH_GITLAB_SECRET = env("DD_SOCIAL_AUTH_GITLAB_SECRET")
SOCIAL_AUTH_GITLAB_API_URL = env("DD_SOCIAL_AUTH_GITLAB_API_URL")
SOCIAL_AUTH_GITLAB_SCOPE = env("DD_SOCIAL_AUTH_GITLAB_SCOPE")

# Add required scope if auto import is enabled
if GITLAB_PROJECT_AUTO_IMPORT:
    SOCIAL_AUTH_GITLAB_SCOPE += ["read_repository"]

AUTH0_OAUTH2_ENABLED = env("DD_SOCIAL_AUTH_AUTH0_OAUTH2_ENABLED")
SOCIAL_AUTH_AUTH0_KEY = env("DD_SOCIAL_AUTH_AUTH0_KEY")
SOCIAL_AUTH_AUTH0_SECRET = env("DD_SOCIAL_AUTH_AUTH0_SECRET")
SOCIAL_AUTH_AUTH0_DOMAIN = env("DD_SOCIAL_AUTH_AUTH0_DOMAIN")
SOCIAL_AUTH_AUTH0_SCOPE = env("DD_SOCIAL_AUTH_AUTH0_SCOPE")
SOCIAL_AUTH_TRAILING_SLASH = env("DD_SOCIAL_AUTH_TRAILING_SLASH")

KEYCLOAK_OAUTH2_ENABLED = env("DD_SOCIAL_AUTH_KEYCLOAK_OAUTH2_ENABLED")
SOCIAL_AUTH_KEYCLOAK_KEY = env("DD_SOCIAL_AUTH_KEYCLOAK_KEY")
SOCIAL_AUTH_KEYCLOAK_SECRET = env("DD_SOCIAL_AUTH_KEYCLOAK_SECRET")
SOCIAL_AUTH_KEYCLOAK_PUBLIC_KEY = env("DD_SOCIAL_AUTH_KEYCLOAK_PUBLIC_KEY")
SOCIAL_AUTH_KEYCLOAK_AUTHORIZATION_URL = env("DD_SOCIAL_AUTH_KEYCLOAK_AUTHORIZATION_URL")
SOCIAL_AUTH_KEYCLOAK_ACCESS_TOKEN_URL = env("DD_SOCIAL_AUTH_KEYCLOAK_ACCESS_TOKEN_URL")
SOCIAL_AUTH_KEYCLOAK_LOGIN_BUTTON_TEXT = env("DD_SOCIAL_AUTH_KEYCLOAK_LOGIN_BUTTON_TEXT")

GITHUB_ENTERPRISE_OAUTH2_ENABLED = env("DD_SOCIAL_AUTH_GITHUB_ENTERPRISE_OAUTH2_ENABLED")
SOCIAL_AUTH_GITHUB_ENTERPRISE_URL = env("DD_SOCIAL_AUTH_GITHUB_ENTERPRISE_URL")
SOCIAL_AUTH_GITHUB_ENTERPRISE_API_URL = env("DD_SOCIAL_AUTH_GITHUB_ENTERPRISE_API_URL")
SOCIAL_AUTH_GITHUB_ENTERPRISE_KEY = env("DD_SOCIAL_AUTH_GITHUB_ENTERPRISE_KEY")
SOCIAL_AUTH_GITHUB_ENTERPRISE_SECRET = env("DD_SOCIAL_AUTH_GITHUB_ENTERPRISE_SECRET")

DOCUMENTATION_URL = env("DD_DOCUMENTATION_URL")

# Setting SLA_NOTIFY_ACTIVE and SLA_NOTIFY_ACTIVE_VERIFIED to False will disable the feature
# If you import thousands of Active findings through your pipeline everyday,
# and make the choice of enabling SLA notifications for non-verified findings,
# be mindful of performance.
# 'SLA_NOTIFY_ACTIVE', 'SLA_NOTIFY_ACTIVE_VERIFIED_ONLY' and 'SLA_NOTIFY_WITH_JIRA_ONLY' are moved to system settings, will be removed here
SLA_NOTIFY_ACTIVE = env("DD_SLA_NOTIFY_ACTIVE")  # this will include 'verified' findings as well as non-verified.
SLA_NOTIFY_ACTIVE_VERIFIED_ONLY = env("DD_SLA_NOTIFY_ACTIVE_VERIFIED_ONLY")
SLA_NOTIFY_WITH_JIRA_ONLY = env("DD_SLA_NOTIFY_WITH_JIRA_ONLY")  # Based on the 2 above, but only with a JIRA link
SLA_NOTIFY_PRE_BREACH = env("DD_SLA_NOTIFY_PRE_BREACH")  # in days, notify between dayofbreach minus this number until dayofbreach
SLA_NOTIFY_POST_BREACH = env("DD_SLA_NOTIFY_POST_BREACH")  # in days, skip notifications for findings that go past dayofbreach plus this number
SLA_BUSINESS_DAYS = env("DD_SLA_BUSINESS_DAYS")  # Use business days to calculate SLA's and age of a finding instead of calendar days


SEARCH_MAX_RESULTS = env("DD_SEARCH_MAX_RESULTS")
SIMILAR_FINDINGS_MAX_RESULTS = env("DD_SIMILAR_FINDINGS_MAX_RESULTS")
MAX_REQRESP_FROM_API = env("DD_MAX_REQRESP_FROM_API")
MAX_AUTOCOMPLETE_WORDS = env("DD_MAX_AUTOCOMPLETE_WORDS")

LOGIN_EXEMPT_URLS = (
    rf"^{URL_PREFIX}static/",
    rf"^{URL_PREFIX}webhook/([\w-]+)$",
    rf"^{URL_PREFIX}webhook/",
    rf"^{URL_PREFIX}jira/webhook/([\w-]+)$",
    rf"^{URL_PREFIX}jira/webhook/",
    rf"^{URL_PREFIX}reports/cover$",
    rf"^{URL_PREFIX}finding/image/(?P<token>[^/]+)$",
    rf"^{URL_PREFIX}api/v2/",
    r"complete/",
    r"empty_questionnaire/([\d]+)/answer",
    rf"^{URL_PREFIX}password_reset/",
    rf"^{URL_PREFIX}forgot_username",
    rf"^{URL_PREFIX}reset/",
)

AUTH_PASSWORD_VALIDATORS = [
    {
        "NAME": "dojo.user.validators.DojoCommonPasswordValidator",
    },
    {
        "NAME": "dojo.user.validators.MinLengthValidator",
    },
    {
        "NAME": "dojo.user.validators.MaxLengthValidator",
    },
    {
        "NAME": "dojo.user.validators.NumberValidator",
    },
    {
        "NAME": "dojo.user.validators.UppercaseValidator",
    },
    {
        "NAME": "dojo.user.validators.LowercaseValidator",
    },
    {
        "NAME": "dojo.user.validators.SymbolValidator",
    },
]

# https://django-ratelimit.readthedocs.io/en/stable/index.html
RATE_LIMITER_ENABLED = env("DD_RATE_LIMITER_ENABLED")
RATE_LIMITER_RATE = env("DD_RATE_LIMITER_RATE")  # Examples include 5/m 100/h and more https://django-ratelimit.readthedocs.io/en/stable/rates.html#simple-rates
RATE_LIMITER_BLOCK = env("DD_RATE_LIMITER_BLOCK")  # Block the requests after rate limit is exceeded
RATE_LIMITER_ACCOUNT_LOCKOUT = env("DD_RATE_LIMITER_ACCOUNT_LOCKOUT")  # Forces the user to change password on next login.

# ------------------------------------------------------------------------------
# SECURITY DIRECTIVES
# ------------------------------------------------------------------------------

# If True, the SecurityMiddleware redirects all non-HTTPS requests to HTTPS
# (except for those URLs matching a regular expression listed in SECURE_REDIRECT_EXEMPT).
SECURE_SSL_REDIRECT = env("DD_SECURE_SSL_REDIRECT")

# If True, the SecurityMiddleware sets the X-Content-Type-Options: nosniff;
SECURE_CONTENT_TYPE_NOSNIFF = env("DD_SECURE_CONTENT_TYPE_NOSNIFF")

# Whether to use HTTPOnly flag on the session cookie.
# If this is set to True, client-side JavaScript will not to be able to access the session cookie.
SESSION_COOKIE_HTTPONLY = env("DD_SESSION_COOKIE_HTTPONLY")

# Whether to use HttpOnly flag on the CSRF cookie. If this is set to True,
# client-side JavaScript will not to be able to access the CSRF cookie.
CSRF_COOKIE_HTTPONLY = env("DD_CSRF_COOKIE_HTTPONLY")

# Whether to use a secure cookie for the session cookie. If this is set to True,
# the cookie will be marked as secure, which means browsers may ensure that the
# cookie is only sent with an HTTPS connection.
SESSION_COOKIE_SECURE = env("DD_SESSION_COOKIE_SECURE")
SESSION_COOKIE_SAMESITE = env("DD_SESSION_COOKIE_SAMESITE")

# Override default Django behavior for incorrect URLs
APPEND_SLASH = env("DD_APPEND_SLASH")

# Whether to use a secure cookie for the CSRF cookie.
CSRF_COOKIE_SECURE = env("DD_CSRF_COOKIE_SECURE")
CSRF_COOKIE_SAMESITE = env("DD_CSRF_COOKIE_SAMESITE")

# A list of trusted origins for unsafe requests (e.g. POST).
# Use comma-separated list of domains, they will be split to list automatically
# Only specify this settings if the contents is not an empty list (the default)
if env("DD_CSRF_TRUSTED_ORIGINS") != ["[]"]:
    CSRF_TRUSTED_ORIGINS = env("DD_CSRF_TRUSTED_ORIGINS")

# Unless set to None, the SecurityMiddleware sets the Cross-Origin Opener Policy
# header on all responses that do not already have it to the value provided.
SECURE_CROSS_ORIGIN_OPENER_POLICY = env("DD_SECURE_CROSS_ORIGIN_OPENER_POLICY") if env("DD_SECURE_CROSS_ORIGIN_OPENER_POLICY") != "None" else None

if env("DD_SECURE_PROXY_SSL_HEADER"):
    SECURE_PROXY_SSL_HEADER = ("HTTP_X_FORWARDED_PROTO", "https")

if env("DD_SECURE_HSTS_INCLUDE_SUBDOMAINS"):
    SECURE_HSTS_SECONDS = env("DD_SECURE_HSTS_SECONDS")
    SECURE_HSTS_INCLUDE_SUBDOMAINS = env("DD_SECURE_HSTS_INCLUDE_SUBDOMAINS")

SESSION_EXPIRE_AT_BROWSER_CLOSE = env("DD_SESSION_EXPIRE_AT_BROWSER_CLOSE")
SESSION_COOKIE_AGE = env("DD_SESSION_COOKIE_AGE")

# ------------------------------------------------------------------------------
# DEFECTDOJO SPECIFIC
# ------------------------------------------------------------------------------

# Credential Key
CREDENTIAL_AES_256_KEY = env("DD_CREDENTIAL_AES_256_KEY")
DB_KEY = env("DD_CREDENTIAL_AES_256_KEY")

# Used in a few places to prefix page headings and in email salutations
TEAM_NAME = env("DD_TEAM_NAME")

# Used to configure a custom version in the footer of the base.html template.
FOOTER_VERSION = env("DD_FOOTER_VERSION")

# Django-tagging settings
FORCE_LOWERCASE_TAGS = env("DD_FORCE_LOWERCASE_TAGS")
MAX_TAG_LENGTH = env("DD_MAX_TAG_LENGTH")


# ------------------------------------------------------------------------------
# ADMIN
# ------------------------------------------------------------------------------
ADMINS = getaddresses([env("DD_ADMINS")])

# https://docs.djangoproject.com/en/dev/ref/settings/#managers
MANAGERS = ADMINS

# Django admin enabled
DJANGO_ADMIN_ENABLED = env("DD_DJANGO_ADMIN_ENABLED")

# ------------------------------------------------------------------------------
# API V2
# ------------------------------------------------------------------------------

API_TOKENS_ENABLED = env("DD_API_TOKENS_ENABLED")

API_TOKEN_AUTH_ENDPOINT_ENABLED = env("DD_API_TOKEN_AUTH_ENDPOINT_ENABLED")

REST_FRAMEWORK = {
    "DEFAULT_SCHEMA_CLASS": "drf_spectacular.openapi.AutoSchema",
    "DEFAULT_AUTHENTICATION_CLASSES": (
        "rest_framework.authentication.SessionAuthentication",
        "rest_framework.authentication.BasicAuthentication",
    ),
    "DEFAULT_PERMISSION_CLASSES": (
        "rest_framework.permissions.DjangoModelPermissions",
    ),
    "DEFAULT_RENDERER_CLASSES": (
        "rest_framework.renderers.JSONRenderer",
    ),
    "DEFAULT_PAGINATION_CLASS": "rest_framework.pagination.LimitOffsetPagination",
    "PAGE_SIZE": 25,
    "EXCEPTION_HANDLER": "dojo.api_v2.exception_handler.custom_exception_handler",
}

if API_TOKENS_ENABLED:
    REST_FRAMEWORK["DEFAULT_AUTHENTICATION_CLASSES"] += ("rest_framework.authentication.TokenAuthentication",)

SPECTACULAR_SETTINGS = {
    "TITLE": "Defect Dojo API v2",
    "DESCRIPTION": "Defect Dojo - Open Source vulnerability Management made easy. Prefetch related parameters/responses not yet in the schema.",
    "VERSION": __version__,
    "SCHEMA_PATH_PREFIX": "/api/v2",
    # OTHER SETTINGS
    # the following set to False could help some client generators
    # 'ENUM_ADD_EXPLICIT_BLANK_NULL_CHOICE': False,
    "PREPROCESSING_HOOKS": ["dojo.urls.drf_spectacular_preprocessing_filter_spec"],
    "POSTPROCESSING_HOOKS": ["dojo.api_v2.prefetch.schema.prefetch_postprocessing_hook"],
    # show file selection dialogue, see https://github.com/tfranzel/drf-spectacular/issues/455
    "COMPONENT_SPLIT_REQUEST": True,
    "SWAGGER_UI_SETTINGS": {
        "docExpansion": "none",
    },
}

if not env("DD_DEFAULT_SWAGGER_UI"):
    SPECTACULAR_SETTINGS["SWAGGER_UI_DIST"] = "SIDECAR"
    SPECTACULAR_SETTINGS["SWAGGER_UI_FAVICON_HREF"] = "SIDECAR"

# ------------------------------------------------------------------------------
# TEMPLATES
# ------------------------------------------------------------------------------

TEMPLATES = [
    {
        "BACKEND": "django.template.backends.django.DjangoTemplates",
        "APP_DIRS": True,
        "OPTIONS": {
            "debug": env("DD_DEBUG"),
            "context_processors": [
                "django.template.context_processors.debug",
                "django.template.context_processors.request",
                "django.contrib.auth.context_processors.auth",
                "django.contrib.messages.context_processors.messages",
                "social_django.context_processors.backends",
                "social_django.context_processors.login_redirect",
                "dojo.context_processors.globalize_vars",
                "dojo.context_processors.bind_system_settings",
                "dojo.context_processors.bind_alert_count",
                "dojo.context_processors.bind_announcement",
            ],
        },
    },
]

# ------------------------------------------------------------------------------
# APPS
# ------------------------------------------------------------------------------

INSTALLED_APPS = (
    "django.contrib.auth",
    "django.contrib.contenttypes",
    "django.contrib.sessions",
    "django.contrib.sites",
    "django.contrib.messages",
    "django.contrib.staticfiles",
    "polymorphic",  # provides admin templates
    "django.contrib.admin",
    "django.contrib.humanize",
    "auditlog",
    "dojo",
    "watson",
    "tagging",  # not used, but still needed for migration 0065_django_tagulous.py (v1.10.0)
    "imagekit",
    "multiselectfield",
    "rest_framework",
    "rest_framework.authtoken",
    "dbbackup",
    "django_celery_results",
    "social_django",
    "drf_spectacular",
    "drf_spectacular_sidecar",  # required for Django collectstatic discovery
    "tagulous",
    "fontawesomefree",
    "django_filters",
)

# ------------------------------------------------------------------------------
# MIDDLEWARE
# ------------------------------------------------------------------------------
DJANGO_MIDDLEWARE_CLASSES = [
    "django.middleware.common.CommonMiddleware",
    "dojo.middleware.APITrailingSlashMiddleware",
    "dojo.middleware.DojoSytemSettingsMiddleware",
    "django.contrib.sessions.middleware.SessionMiddleware",
    "django.middleware.csrf.CsrfViewMiddleware",
    "django.middleware.security.SecurityMiddleware",
    "django.contrib.auth.middleware.AuthenticationMiddleware",
    "django.contrib.messages.middleware.MessageMiddleware",
    "django.middleware.clickjacking.XFrameOptionsMiddleware",
    "dojo.middleware.LoginRequiredMiddleware",
    "dojo.middleware.AdditionalHeaderMiddleware",
    "social_django.middleware.SocialAuthExceptionMiddleware",
    "watson.middleware.SearchContextMiddleware",
    "dojo.middleware.AuditlogMiddleware",
    "crum.CurrentRequestUserMiddleware",
    "dojo.request_cache.middleware.RequestCacheMiddleware",
]

MIDDLEWARE = DJANGO_MIDDLEWARE_CLASSES

# WhiteNoise allows your web app to serve its own static files,
# making it a self-contained unit that can be deployed anywhere without relying on nginx
if env("DD_WHITENOISE"):
    WHITE_NOISE = [
        # Simplified static file serving.
        # https://warehouse.python.org/project/whitenoise/
        "whitenoise.middleware.WhiteNoiseMiddleware",
    ]
    MIDDLEWARE = MIDDLEWARE + WHITE_NOISE

EMAIL_CONFIG = env.email_url(
    "DD_EMAIL_URL", default="smtp://user@:password@localhost:25")

vars().update(EMAIL_CONFIG)

# ------------------------------------------------------------------------------
# SAML
# ------------------------------------------------------------------------------
# For more configuration and customization options, see djangosaml2 documentation
# https://djangosaml2.readthedocs.io/contents/setup.html#configuration
# To override not configurable settings, you can use local_settings.py
# function that helps convert env var into the djangosaml2 attribute mapping format
# https://djangosaml2.readthedocs.io/contents/setup.html#users-attributes-and-account-linking


def saml2_attrib_map_format(dict):
    dout = {}
    for i in dict:
        dout[i] = (dict[i],)
    return dout


SAML2_ENABLED = env("DD_SAML2_ENABLED")
SAML2_LOGIN_BUTTON_TEXT = env("DD_SAML2_LOGIN_BUTTON_TEXT")
SAML2_LOGOUT_URL = env("DD_SAML2_LOGOUT_URL")
if SAML2_ENABLED:
    from os import path

    import saml2
    import saml2.saml
    # SSO_URL = env('DD_SSO_URL')
    SAML_METADATA = {}
    if len(env("DD_SAML2_METADATA_AUTO_CONF_URL")) > 0:
        SAML_METADATA["remote"] = [{"url": env("DD_SAML2_METADATA_AUTO_CONF_URL")}]
    if len(env("DD_SAML2_METADATA_LOCAL_FILE_PATH")) > 0:
        SAML_METADATA["local"] = [env("DD_SAML2_METADATA_LOCAL_FILE_PATH")]
    INSTALLED_APPS += ("djangosaml2",)
    MIDDLEWARE.append("djangosaml2.middleware.SamlSessionMiddleware")
    AUTHENTICATION_BACKENDS += (env("DD_SAML2_AUTHENTICATION_BACKENDS"),)
    LOGIN_EXEMPT_URLS += (rf"^{URL_PREFIX}saml2/",)
    SAML_LOGOUT_REQUEST_PREFERRED_BINDING = saml2.BINDING_HTTP_POST
    SAML_IGNORE_LOGOUT_ERRORS = True
    SAML_DJANGO_USER_MAIN_ATTRIBUTE = "username"
#    SAML_DJANGO_USER_MAIN_ATTRIBUTE_LOOKUP = '__iexact'
    SAML_USE_NAME_ID_AS_USERNAME = True
    SAML_CREATE_UNKNOWN_USER = env("DD_SAML2_CREATE_USER")
    SAML_ATTRIBUTE_MAPPING = saml2_attrib_map_format(env("DD_SAML2_ATTRIBUTES_MAP"))
    SAML_FORCE_AUTH = env("DD_SAML2_FORCE_AUTH")
    SAML_ALLOW_UNKNOWN_ATTRIBUTES = env("DD_SAML2_ALLOW_UNKNOWN_ATTRIBUTE")
    BASEDIR = path.dirname(path.abspath(__file__))
    if len(env("DD_SAML2_ENTITY_ID")) == 0:
        SAML2_ENTITY_ID = f"{SITE_URL}/saml2/metadata/"
    else:
        SAML2_ENTITY_ID = env("DD_SAML2_ENTITY_ID")

    SAML_CONFIG = {
        # full path to the xmlsec1 binary programm
        "xmlsec_binary": "/usr/bin/xmlsec1",

        # your entity id, usually your subdomain plus the url to the metadata view
        "entityid": str(SAML2_ENTITY_ID),

        # directory with attribute mapping
        "attribute_map_dir": path.join(BASEDIR, "attribute-maps"),
        # do now discard attributes not specified in attribute-maps
        "allow_unknown_attributes": SAML_ALLOW_UNKNOWN_ATTRIBUTES,
        # this block states what services we provide
        "service": {
            # we are just a lonely SP
            "sp": {
                "name": "Defect_Dojo",
                "name_id_format": saml2.saml.NAMEID_FORMAT_TRANSIENT,
                "want_response_signed": False,
                "want_assertions_signed": True,
                "force_authn": SAML_FORCE_AUTH,
                "allow_unsolicited": True,

                # For Okta add signed logout requets. Enable this:
                # "logout_requests_signed": True,

                "endpoints": {
                    # url and binding to the assetion consumer service view
                    # do not change the binding or service name
                    "assertion_consumer_service": [
                        (f"{SITE_URL}/saml2/acs/",
                        saml2.BINDING_HTTP_POST),
                    ],
                    # url and binding to the single logout service view
                    # do not change the binding or service name
                    "single_logout_service": [
                        # Disable next two lines for HTTP_REDIRECT for IDP's that only support HTTP_POST. Ex. Okta:
                        (f"{SITE_URL}/saml2/ls/",
                        saml2.BINDING_HTTP_REDIRECT),
                        (f"{SITE_URL}/saml2/ls/post",
                        saml2.BINDING_HTTP_POST),
                    ],
                },

                # attributes that this project need to identify a user
                "required_attributes": ["Email", "UserName"],

                # attributes that may be useful to have but not required
                "optional_attributes": ["Firstname", "Lastname"],

                # in this section the list of IdPs we talk to are defined
                # This is not mandatory! All the IdP available in the metadata will be considered.
                # 'idp': {
                #     # we do not need a WAYF service since there is
                #     # only an IdP defined here. This IdP should be
                #     # present in our metadata

                #     # the keys of this dictionary are entity ids
                #     'https://localhost/simplesaml/saml2/idp/metadata.php': {
                #         'single_sign_on_service': {
                #             saml2.BINDING_HTTP_REDIRECT: 'https://localhost/simplesaml/saml2/idp/SSOService.php',
                #         },
                #         'single_logout_service': {
                #             saml2.BINDING_HTTP_REDIRECT: 'https://localhost/simplesaml/saml2/idp/SingleLogoutService.php',
                #         },
                #     },
                # },
            },
        },

        # where the remote metadata is stored, local, remote or mdq server.
        # One metadatastore or many ...
        "metadata": SAML_METADATA,

        # set to 1 to output debugging information
        "debug": 0,

        # Signing
        # 'key_file': path.join(BASEDIR, 'private.key'),  # private part
        # 'cert_file': path.join(BASEDIR, 'public.pem'),  # public part

        # Encryption
        # 'encryption_keypairs': [{
        #     'key_file': path.join(BASEDIR, 'private.key'),  # private part
        #     'cert_file': path.join(BASEDIR, 'public.pem'),  # public part
        # }],

        # own metadata settings
        "contact_person": [
            {"given_name": "Lorenzo",
            "sur_name": "Gil",
            "company": "Yaco Sistemas",
            "email_address": "lgs@yaco.es",
            "contact_type": "technical"},
            {"given_name": "Angel",
            "sur_name": "Fernandez",
            "company": "Yaco Sistemas",
            "email_address": "angel@yaco.es",
            "contact_type": "administrative"},
        ],
        # you can set multilanguage information here
        "organization": {
            "name": [("Yaco Sistemas", "es"), ("Yaco Systems", "en")],
            "display_name": [("Yaco", "es"), ("Yaco", "en")],
            "url": [("http://www.yaco.es", "es"), ("http://www.yaco.com", "en")],
        },
        "valid_for": 24,  # how long is our metadata valid
    }

# ------------------------------------------------------------------------------
# REMOTE_USER
# ------------------------------------------------------------------------------

AUTH_REMOTEUSER_ENABLED = env("DD_AUTH_REMOTEUSER_ENABLED")
AUTH_REMOTEUSER_USERNAME_HEADER = env("DD_AUTH_REMOTEUSER_USERNAME_HEADER")
AUTH_REMOTEUSER_EMAIL_HEADER = env("DD_AUTH_REMOTEUSER_EMAIL_HEADER")
AUTH_REMOTEUSER_FIRSTNAME_HEADER = env("DD_AUTH_REMOTEUSER_FIRSTNAME_HEADER")
AUTH_REMOTEUSER_LASTNAME_HEADER = env("DD_AUTH_REMOTEUSER_LASTNAME_HEADER")
AUTH_REMOTEUSER_GROUPS_HEADER = env("DD_AUTH_REMOTEUSER_GROUPS_HEADER")
AUTH_REMOTEUSER_GROUPS_CLEANUP = env("DD_AUTH_REMOTEUSER_GROUPS_CLEANUP")
AUTH_REMOTEUSER_VISIBLE_IN_SWAGGER = env("DD_AUTH_REMOTEUSER_VISIBLE_IN_SWAGGER")

AUTH_REMOTEUSER_TRUSTED_PROXY = IPSet()
for ip_range in env("DD_AUTH_REMOTEUSER_TRUSTED_PROXY"):
    AUTH_REMOTEUSER_TRUSTED_PROXY.add(IPNetwork(ip_range))

if env("DD_AUTH_REMOTEUSER_LOGIN_ONLY"):
    RemoteUserMiddleware = "dojo.remote_user.PersistentRemoteUserMiddleware"
else:
    RemoteUserMiddleware = "dojo.remote_user.RemoteUserMiddleware"
# we need to add middleware just behindAuthenticationMiddleware as described in https://docs.djangoproject.com/en/3.2/howto/auth-remote-user/#configuration
for i in range(len(MIDDLEWARE)):
    if MIDDLEWARE[i] == "django.contrib.auth.middleware.AuthenticationMiddleware":
        MIDDLEWARE.insert(i + 1, RemoteUserMiddleware)
        break

if AUTH_REMOTEUSER_ENABLED:
    REST_FRAMEWORK["DEFAULT_AUTHENTICATION_CLASSES"] = \
        ("dojo.remote_user.RemoteUserAuthentication",) + \
        REST_FRAMEWORK["DEFAULT_AUTHENTICATION_CLASSES"]

# ------------------------------------------------------------------------------
# CELERY
# ------------------------------------------------------------------------------

# Celery settings
CELERY_BROKER_URL = env("DD_CELERY_BROKER_URL") \
    if len(env("DD_CELERY_BROKER_URL")) > 0 else generate_url(
    scheme=env("DD_CELERY_BROKER_SCHEME"),
    double_slashes=True,
    user=env("DD_CELERY_BROKER_USER"),
    password=env("DD_CELERY_BROKER_PASSWORD"),
    host=env("DD_CELERY_BROKER_HOST"),
    port=env("DD_CELERY_BROKER_PORT"),
    path=env("DD_CELERY_BROKER_PATH"),
    params=env("DD_CELERY_BROKER_PARAMS"),
)
CELERY_TASK_IGNORE_RESULT = env("DD_CELERY_TASK_IGNORE_RESULT")
CELERY_RESULT_BACKEND = env("DD_CELERY_RESULT_BACKEND")
CELERY_TIMEZONE = TIME_ZONE
CELERY_RESULT_EXPIRES = env("DD_CELERY_RESULT_EXPIRES")
CELERY_BEAT_SCHEDULE_FILENAME = env("DD_CELERY_BEAT_SCHEDULE_FILENAME")
CELERY_ACCEPT_CONTENT = ["pickle", "json", "msgpack", "yaml"]
CELERY_TASK_SERIALIZER = env("DD_CELERY_TASK_SERIALIZER")
CELERY_PASS_MODEL_BY_ID = env("DD_CELERY_PASS_MODEL_BY_ID")

if len(env("DD_CELERY_BROKER_TRANSPORT_OPTIONS")) > 0:
    CELERY_BROKER_TRANSPORT_OPTIONS = json.loads(env("DD_CELERY_BROKER_TRANSPORT_OPTIONS"))

CELERY_IMPORTS = ("dojo.tools.tool_issue_updater", )

# Celery beat scheduled tasks
CELERY_BEAT_SCHEDULE = {
    "add-alerts": {
        "task": "dojo.tasks.add_alerts",
        "schedule": timedelta(hours=1),
        "args": [timedelta(hours=1)],
    },
    "cleanup-alerts": {
        "task": "dojo.tasks.cleanup_alerts",
        "schedule": timedelta(hours=8),
    },
    "dedupe-delete": {
        "task": "dojo.tasks.async_dupe_delete",
        "schedule": timedelta(minutes=1),
        "args": [timedelta(minutes=1)],
    },
    "flush_auditlog": {
        "task": "dojo.tasks.flush_auditlog",
        "schedule": timedelta(hours=8),
    },
    "update-findings-from-source-issues": {
        "task": "dojo.tools.tool_issue_updater.update_findings_from_source_issues",
        "schedule": timedelta(hours=3),
    },
    "compute-sla-age-and-notify": {
        "task": "dojo.tasks.async_sla_compute_and_notify_task",
        "schedule": crontab(hour=7, minute=30),
    },
    "risk_acceptance_expiration_handler": {
        "task": "dojo.risk_acceptance.helper.expiration_handler",
        "schedule": crontab(minute=0, hour="*/3"),  # every 3 hours
    },
    # 'jira_status_reconciliation': {
    #     'task': 'dojo.tasks.jira_status_reconciliation_task',
    #     'schedule': timedelta(hours=12),
    #     'kwargs': {'mode': 'reconcile', 'dryrun': True, 'daysback': 10, 'product': None, 'engagement': None}
    # },
    # 'fix_loop_duplicates': {
    #     'task': 'dojo.tasks.fix_loop_duplicates_task',
    #     'schedule': timedelta(hours=12)
    # },


}

# ------------------------------------
# Monitoring Metrics
# ------------------------------------
# address issue when running ./manage.py collectstatic
# reference: https://github.com/korfuri/django-prometheus/issues/34
PROMETHEUS_EXPORT_MIGRATIONS = False
# django metrics for monitoring
if env("DD_DJANGO_METRICS_ENABLED"):
    DJANGO_METRICS_ENABLED = env("DD_DJANGO_METRICS_ENABLED")
    INSTALLED_APPS = (*INSTALLED_APPS, "django_prometheus")
    MIDDLEWARE = [
        "django_prometheus.middleware.PrometheusBeforeMiddleware",
        *MIDDLEWARE,
        "django_prometheus.middleware.PrometheusAfterMiddleware",
]
    database_engine = DATABASES.get("default").get("ENGINE")
    DATABASES["default"]["ENGINE"] = database_engine.replace("django.", "django_prometheus.", 1)
    # CELERY_RESULT_BACKEND.replace('django.core','django_prometheus.', 1)
    LOGIN_EXEMPT_URLS += (rf"^{URL_PREFIX}django_metrics/",)


# ------------------------------------
# Hashcode configuration
# ------------------------------------
# List of fields used to compute the hash_code
# The fields must be one of HASHCODE_ALLOWED_FIELDS
# If not present, default is the legacy behavior: see models.py, compute_hash_code_legacy function
# legacy is:
#   static scanner:  ['title', 'cwe', 'line', 'file_path', 'description']
#   dynamic scanner: ['title', 'cwe', 'line', 'file_path', 'description']
HASHCODE_FIELDS_PER_SCANNER = {
    # In checkmarx, same CWE may appear with different severities: example "sql injection" (high) and "blind sql injection" (low).
    # Including the severity in the hash_code keeps those findings not duplicate
    "Anchore Engine Scan": ["title", "severity", "component_name", "component_version", "file_path"],
    "AnchoreCTL Vuln Report": ["title", "severity", "component_name", "component_version", "file_path"],
    "AnchoreCTL Policies Report": ["title", "severity", "component_name", "file_path"],
    "Anchore Enterprise Policy Check": ["title", "severity", "component_name", "file_path"],
    "Anchore Grype": ["title", "severity", "component_name", "component_version"],
    "Aqua Scan": ["severity", "vulnerability_ids", "component_name", "component_version"],
    "Bandit Scan": ["file_path", "line", "vuln_id_from_tool"],
    "CargoAudit Scan": ["vulnerability_ids", "severity", "component_name", "component_version", "vuln_id_from_tool"],
    "Checkmarx Scan": ["cwe", "severity", "file_path"],
    "Checkmarx OSA": ["vulnerability_ids", "component_name"],
    "Cloudsploit Scan": ["title", "description"],
    "Coverity Scan JSON Report": ["title", "cwe", "line", "file_path", "description"],
    "SonarQube Scan": ["cwe", "severity", "file_path"],
    "SonarQube API Import": ["title", "file_path", "line"],
    "Sonatype Application Scan": ["title", "cwe", "file_path", "component_name", "component_version", "vulnerability_ids"],
    "Dependency Check Scan": ["title", "cwe", "file_path"],
    "Dockle Scan": ["title", "description", "vuln_id_from_tool"],
    "Dependency Track Finding Packaging Format (FPF) Export": ["component_name", "component_version", "vulnerability_ids"],
    "Mobsfscan Scan": ["title", "severity", "cwe"],
    "Tenable Scan": ["title", "severity", "vulnerability_ids", "cwe", "description"],
    "Nexpose Scan": ["title", "severity", "vulnerability_ids", "cwe"],
    # possible improvement: in the scanner put the library name into file_path, then dedup on cwe + file_path + severity
    "NPM Audit Scan": ["title", "severity", "file_path", "vulnerability_ids", "cwe"],
    "NPM Audit v7+ Scan": ["title", "severity", "cwe", "vuln_id_from_tool"],
    # possible improvement: in the scanner put the library name into file_path, then dedup on cwe + file_path + severity
    "Yarn Audit Scan": ["title", "severity", "file_path", "vulnerability_ids", "cwe"],
    # possible improvement: in the scanner put the library name into file_path, then dedup on vulnerability_ids + file_path + severity
    "Mend Scan": ["title", "severity", "description"],
    "ZAP Scan": ["title", "cwe", "severity"],
    "Qualys Scan": ["title", "severity", "endpoints"],
    # 'Qualys Webapp Scan': ['title', 'unique_id_from_tool'],
    "PHP Symfony Security Check": ["title", "vulnerability_ids"],
    "Clair Scan": ["title", "vulnerability_ids", "description", "severity"],
    # for backwards compatibility because someone decided to rename this scanner:
    "Symfony Security Check": ["title", "vulnerability_ids"],
    "DSOP Scan": ["vulnerability_ids"],
    "Acunetix Scan": ["title", "description"],
    "Terrascan Scan": ["vuln_id_from_tool", "title", "severity", "file_path", "line", "component_name"],
    "Trivy Operator Scan": ["title", "severity", "vulnerability_ids", "description"],
    "Trivy Scan": ["title", "severity", "vulnerability_ids", "cwe", "description"],
    "TFSec Scan": ["severity", "vuln_id_from_tool", "file_path", "line"],
    "Snyk Scan": ["vuln_id_from_tool", "file_path", "component_name", "component_version"],
    "GitLab Dependency Scanning Report": ["title", "vulnerability_ids", "file_path", "component_name", "component_version"],
    "SpotBugs Scan": ["cwe", "severity", "file_path", "line"],
    "JFrog Xray Unified Scan": ["vulnerability_ids", "file_path", "component_name", "component_version"],
    "JFrog Xray On Demand Binary Scan": ["title", "component_name", "component_version"],
    "Scout Suite Scan": ["file_path", "vuln_id_from_tool"],  # for now we use file_path as there is no attribute for "service"
    "Meterian Scan": ["cwe", "component_name", "component_version", "description", "severity"],
    "Github Vulnerability Scan": ["title", "severity", "component_name", "vulnerability_ids", "file_path"],
    "Solar Appscreener Scan": ["title", "file_path", "line", "severity"],
    "pip-audit Scan": ["vuln_id_from_tool", "component_name", "component_version"],
    "Rubocop Scan": ["vuln_id_from_tool", "file_path", "line"],
    "JFrog Xray Scan": ["title", "description", "component_name", "component_version"],
    "CycloneDX Scan": ["vuln_id_from_tool", "component_name", "component_version"],
    "SSLyze Scan (JSON)": ["title", "description"],
    "Harbor Vulnerability Scan": ["title", "mitigation"],
    "Rusty Hog Scan": ["file_path", "payload"],
    "StackHawk HawkScan": ["vuln_id_from_tool", "component_name", "component_version"],
    "Hydra Scan": ["title", "description"],
    "DrHeader JSON Importer": ["title", "description"],
    "Whispers": ["vuln_id_from_tool", "file_path", "line"],
    "Blackduck Hub Scan": ["title", "vulnerability_ids", "component_name", "component_version"],
    "Veracode SourceClear Scan": ["title", "vulnerability_ids", "component_name", "component_version", "severity"],
    "Vulners Scan": ["vuln_id_from_tool", "component_name"],
    "Twistlock Image Scan": ["title", "severity", "component_name", "component_version"],
    "NeuVector (REST)": ["title", "severity", "component_name", "component_version"],
    "NeuVector (compliance)": ["title", "vuln_id_from_tool", "description"],
    "Wpscan": ["title", "description", "severity"],
    "Popeye Scan": ["title", "description"],
    "Nuclei Scan": ["title", "cwe", "severity"],
    "KubeHunter Scan": ["title", "description"],
    "kube-bench Scan": ["title", "vuln_id_from_tool", "description"],
    "Threagile risks report": ["title", "cwe", "severity"],
    "Trufflehog Scan": ["title", "description", "line"],
    "Humble Json Importer": ["title"],
    "MSDefender Parser": ["title", "description"],
    "HCLAppScan XML": ["title", "description"],
    "KICS Scan": ["file_path", "line", "severity", "description", "title"],
    "MobSF Scan": ["title", "description", "severity"],
    "OSV Scan": ["title", "description", "severity"],
    "Snyk Code Scan": ["vuln_id_from_tool", "file_path"],
    "Deepfence Threatmapper Report": ["title", "description", "severity"],
    "Bearer CLI": ["title", "severity"],
    "Nancy Scan": ["title", "vuln_id_from_tool"],
    "Wiz Scan": ["title", "description", "severity"],
    "Kubescape JSON Importer": ["title", "component_name"],
    "Kiuwan SCA Scan": ["description", "severity", "component_name", "component_version", "cwe"],
    "Rapplex Scan": ["title", "endpoints", "severity"],
    "AppCheck Web Application Scanner": ["title", "severity"],
    "Legitify Scan": ["title", "endpoints", "severity"],
    "ThreatComposer Scan": ["title", "description"],
    "Invicti Scan": ["title", "description", "severity"],
<<<<<<< HEAD
    "HackerOne Cases": ["title", "severity"],
=======
    "KrakenD Audit Scan": ["description", "mitigation", "severity"],
>>>>>>> cdee30b8
}

# Override the hardcoded settings here via the env var
if len(env("DD_HASHCODE_FIELDS_PER_SCANNER")) > 0:
    env_hashcode_fields_per_scanner = json.loads(env("DD_HASHCODE_FIELDS_PER_SCANNER"))
    for key, value in env_hashcode_fields_per_scanner.items():
        if key in HASHCODE_FIELDS_PER_SCANNER:
            logger.info(f"Replacing {key} with value {value} (previously set to {HASHCODE_FIELDS_PER_SCANNER[key]}) from env var DD_HASHCODE_FIELDS_PER_SCANNER")
            HASHCODE_FIELDS_PER_SCANNER[key] = value
        if key not in HASHCODE_FIELDS_PER_SCANNER:
            logger.info(f"Adding {key} with value {value} from env var DD_HASHCODE_FIELDS_PER_SCANNER")
            HASHCODE_FIELDS_PER_SCANNER[key] = value


# This tells if we should accept cwe=0 when computing hash_code with a configurable list of fields from HASHCODE_FIELDS_PER_SCANNER (this setting doesn't apply to legacy algorithm)
# If False and cwe = 0, then the hash_code computation will fallback to legacy algorithm for the concerned finding
# Default is True (if scanner is not configured here but is configured in HASHCODE_FIELDS_PER_SCANNER, it allows null cwe)
HASHCODE_ALLOWS_NULL_CWE = {
    "Anchore Engine Scan": True,
    "AnchoreCTL Vuln Report": True,
    "AnchoreCTL Policies Report": True,
    "Anchore Enterprise Policy Check": True,
    "Anchore Grype": True,
    "AWS Prowler Scan": True,
    "AWS Prowler V3": True,
    "Checkmarx Scan": False,
    "Checkmarx OSA": True,
    "Cloudsploit Scan": True,
    "SonarQube Scan": False,
    "Dependency Check Scan": True,
    "Mobsfscan Scan": False,
    "Tenable Scan": True,
    "Nexpose Scan": True,
    "NPM Audit Scan": True,
    "NPM Audit v7+ Scan": True,
    "Yarn Audit Scan": True,
    "Mend Scan": True,
    "ZAP Scan": False,
    "Qualys Scan": True,
    "DSOP Scan": True,
    "Acunetix Scan": True,
    "Trivy Operator Scan": True,
    "Trivy Scan": True,
    "SpotBugs Scan": False,
    "Scout Suite Scan": True,
    "AWS Security Hub Scan": True,
    "Meterian Scan": True,
    "SARIF": True,
    "Hadolint Dockerfile check": True,
    "Semgrep JSON Report": True,
    "Generic Findings Import": True,
    "Edgescan Scan": True,
    "Bugcrowd API Import": True,
    "Veracode SourceClear Scan": True,
    "Vulners Scan": True,
    "Twistlock Image Scan": True,
    "Wpscan": True,
    "Rusty Hog Scan": True,
    "Codechecker Report native": True,
    "Wazuh": True,
    "Nuclei Scan": True,
    "Threagile risks report": True,
}

# List of fields that are known to be usable in hash_code computation)
# 'endpoints' is a pseudo field that uses the endpoints (for dynamic scanners)
# 'unique_id_from_tool' is often not needed here as it can be used directly in the dedupe algorithm, but it's also possible to use it for hashing
HASHCODE_ALLOWED_FIELDS = ["title", "cwe", "vulnerability_ids", "line", "file_path", "payload", "component_name", "component_version", "description", "endpoints", "unique_id_from_tool", "severity", "vuln_id_from_tool", "mitigation"]

# Adding fields to the hash_code calculation regardless of the previous settings
HASH_CODE_FIELDS_ALWAYS = ["service"]

# ------------------------------------
# Deduplication configuration
# ------------------------------------
# List of algorithms
# legacy one with multiple conditions (default mode)
DEDUPE_ALGO_LEGACY = "legacy"
# based on dojo_finding.unique_id_from_tool only (for checkmarx detailed, or sonarQube detailed for example)
DEDUPE_ALGO_UNIQUE_ID_FROM_TOOL = "unique_id_from_tool"
# based on dojo_finding.hash_code only
DEDUPE_ALGO_HASH_CODE = "hash_code"
# unique_id_from_tool or hash_code
# Makes it possible to deduplicate on a technical id (same parser) and also on some functional fields (cross-parsers deduplication)
DEDUPE_ALGO_UNIQUE_ID_FROM_TOOL_OR_HASH_CODE = "unique_id_from_tool_or_hash_code"

# Allows to deduplicate with endpoints if endpoints is not included in the hashcode.
# Possible values are: scheme, host, port, path, query, fragment, userinfo, and user. For a details description see https://hyperlink.readthedocs.io/en/latest/api.html#attributes.
# Example:
# Finding A and B have the same hashcode. Finding A has endpoint http://defectdojo.com and finding B has endpoint https://defectdojo.com/finding.
# - An empyt list ([]) means, no fields are used. B is marked as duplicated of A.
# - Host (['host']) means: B is marked as duplicate of A because the host (defectdojo.com) is the same.
# - Host and path (['host', 'path']) means: A and B stay untouched because the path is different.
#
# If a finding has more than one endpoint, only one endpoint pair must match to mark the finding as duplicate.
DEDUPE_ALGO_ENDPOINT_FIELDS = ["host", "path"]

# Choice of deduplication algorithm per parser
# Key = the scan_type from factory.py (= the test_type)
# Default is DEDUPE_ALGO_LEGACY
DEDUPLICATION_ALGORITHM_PER_PARSER = {
    "Anchore Engine Scan": DEDUPE_ALGO_HASH_CODE,
    "AnchoreCTL Vuln Report": DEDUPE_ALGO_HASH_CODE,
    "AnchoreCTL Policies Report": DEDUPE_ALGO_HASH_CODE,
    "Anchore Enterprise Policy Check": DEDUPE_ALGO_HASH_CODE,
    "Anchore Grype": DEDUPE_ALGO_HASH_CODE,
    "Aqua Scan": DEDUPE_ALGO_HASH_CODE,
    "AuditJS Scan": DEDUPE_ALGO_UNIQUE_ID_FROM_TOOL,
    "AWS Prowler Scan": DEDUPE_ALGO_HASH_CODE,
    "AWS Prowler V3": DEDUPE_ALGO_UNIQUE_ID_FROM_TOOL,
    "AWS Security Finding Format (ASFF) Scan": DEDUPE_ALGO_UNIQUE_ID_FROM_TOOL,
    "Burp REST API": DEDUPE_ALGO_UNIQUE_ID_FROM_TOOL,
    "Bandit Scan": DEDUPE_ALGO_HASH_CODE,
    "CargoAudit Scan": DEDUPE_ALGO_HASH_CODE,
    "Checkmarx Scan detailed": DEDUPE_ALGO_UNIQUE_ID_FROM_TOOL,
    "Checkmarx Scan": DEDUPE_ALGO_HASH_CODE,
    "Checkmarx One Scan": DEDUPE_ALGO_UNIQUE_ID_FROM_TOOL,
    "Checkmarx OSA": DEDUPE_ALGO_UNIQUE_ID_FROM_TOOL_OR_HASH_CODE,
    "Codechecker Report native": DEDUPE_ALGO_UNIQUE_ID_FROM_TOOL,
    "Coverity API": DEDUPE_ALGO_UNIQUE_ID_FROM_TOOL,
    "Coverity Scan JSON Report": DEDUPE_ALGO_HASH_CODE,
    "Cobalt.io API": DEDUPE_ALGO_UNIQUE_ID_FROM_TOOL,
    "Crunch42 Scan": DEDUPE_ALGO_UNIQUE_ID_FROM_TOOL,
    "Dependency Track Finding Packaging Format (FPF) Export": DEDUPE_ALGO_HASH_CODE,
    "Mobsfscan Scan": DEDUPE_ALGO_HASH_CODE,
    "SonarQube Scan detailed": DEDUPE_ALGO_UNIQUE_ID_FROM_TOOL,
    "SonarQube Scan": DEDUPE_ALGO_HASH_CODE,
    "SonarQube API Import": DEDUPE_ALGO_HASH_CODE,
    "Sonatype Application Scan": DEDUPE_ALGO_HASH_CODE,
    "Dependency Check Scan": DEDUPE_ALGO_HASH_CODE,
    "Dockle Scan": DEDUPE_ALGO_HASH_CODE,
    "Tenable Scan": DEDUPE_ALGO_HASH_CODE,
    "Nexpose Scan": DEDUPE_ALGO_HASH_CODE,
    "NPM Audit Scan": DEDUPE_ALGO_HASH_CODE,
    "NPM Audit v7+ Scan": DEDUPE_ALGO_HASH_CODE,
    "Yarn Audit Scan": DEDUPE_ALGO_HASH_CODE,
    "Mend Scan": DEDUPE_ALGO_HASH_CODE,
    "ZAP Scan": DEDUPE_ALGO_HASH_CODE,
    "Qualys Scan": DEDUPE_ALGO_HASH_CODE,
    "PHP Symfony Security Check": DEDUPE_ALGO_HASH_CODE,
    "Acunetix Scan": DEDUPE_ALGO_HASH_CODE,
    "Clair Scan": DEDUPE_ALGO_HASH_CODE,
    # 'Qualys Webapp Scan': DEDUPE_ALGO_UNIQUE_ID_FROM_TOOL,  # Must also uncomment qualys webapp line in hashcode fields per scanner
    "Veracode Scan": DEDUPE_ALGO_UNIQUE_ID_FROM_TOOL_OR_HASH_CODE,
    "Veracode SourceClear Scan": DEDUPE_ALGO_HASH_CODE,
    # for backwards compatibility because someone decided to rename this scanner:
    "Symfony Security Check": DEDUPE_ALGO_HASH_CODE,
    "DSOP Scan": DEDUPE_ALGO_HASH_CODE,
    "Terrascan Scan": DEDUPE_ALGO_HASH_CODE,
    "Trivy Operator Scan": DEDUPE_ALGO_HASH_CODE,
    "Trivy Scan": DEDUPE_ALGO_HASH_CODE,
    "TFSec Scan": DEDUPE_ALGO_HASH_CODE,
    "HackerOne Cases": DEDUPE_ALGO_UNIQUE_ID_FROM_TOOL_OR_HASH_CODE,
    "Snyk Scan": DEDUPE_ALGO_HASH_CODE,
    "GitLab Dependency Scanning Report": DEDUPE_ALGO_HASH_CODE,
    "GitLab SAST Report": DEDUPE_ALGO_HASH_CODE,
    "Govulncheck Scanner": DEDUPE_ALGO_UNIQUE_ID_FROM_TOOL,
    "GitLab Container Scan": DEDUPE_ALGO_HASH_CODE,
    "GitLab Secret Detection Report": DEDUPE_ALGO_HASH_CODE,
    "Checkov Scan": DEDUPE_ALGO_HASH_CODE,
    "SpotBugs Scan": DEDUPE_ALGO_HASH_CODE,
    "JFrog Xray Unified Scan": DEDUPE_ALGO_HASH_CODE,
    "JFrog Xray On Demand Binary Scan": DEDUPE_ALGO_HASH_CODE,
    "Scout Suite Scan": DEDUPE_ALGO_HASH_CODE,
    "AWS Security Hub Scan": DEDUPE_ALGO_UNIQUE_ID_FROM_TOOL,
    "Meterian Scan": DEDUPE_ALGO_HASH_CODE,
    "Github Vulnerability Scan": DEDUPE_ALGO_HASH_CODE,
    "Cloudsploit Scan": DEDUPE_ALGO_HASH_CODE,
    "SARIF": DEDUPE_ALGO_UNIQUE_ID_FROM_TOOL_OR_HASH_CODE,
    "Azure Security Center Recommendations Scan": DEDUPE_ALGO_UNIQUE_ID_FROM_TOOL,
    "Hadolint Dockerfile check": DEDUPE_ALGO_HASH_CODE,
    "Semgrep JSON Report": DEDUPE_ALGO_UNIQUE_ID_FROM_TOOL_OR_HASH_CODE,
    "Generic Findings Import": DEDUPE_ALGO_HASH_CODE,
    "Trufflehog Scan": DEDUPE_ALGO_HASH_CODE,
    "Trufflehog3 Scan": DEDUPE_ALGO_HASH_CODE,
    "Detect-secrets Scan": DEDUPE_ALGO_HASH_CODE,
    "Solar Appscreener Scan": DEDUPE_ALGO_HASH_CODE,
    "Gitleaks Scan": DEDUPE_ALGO_HASH_CODE,
    "pip-audit Scan": DEDUPE_ALGO_HASH_CODE,
    "Nancy Scan": DEDUPE_ALGO_HASH_CODE,
    "Edgescan Scan": DEDUPE_ALGO_UNIQUE_ID_FROM_TOOL,
    "Bugcrowd API Import": DEDUPE_ALGO_UNIQUE_ID_FROM_TOOL,
    "Rubocop Scan": DEDUPE_ALGO_HASH_CODE,
    "JFrog Xray Scan": DEDUPE_ALGO_HASH_CODE,
    "CycloneDX Scan": DEDUPE_ALGO_HASH_CODE,
    "SSLyze Scan (JSON)": DEDUPE_ALGO_HASH_CODE,
    "Harbor Vulnerability Scan": DEDUPE_ALGO_HASH_CODE,
    "Rusty Hog Scan": DEDUPE_ALGO_HASH_CODE,
    "StackHawk HawkScan": DEDUPE_ALGO_HASH_CODE,
    "Hydra Scan": DEDUPE_ALGO_HASH_CODE,
    "DrHeader JSON Importer": DEDUPE_ALGO_HASH_CODE,
    "PWN SAST": DEDUPE_ALGO_UNIQUE_ID_FROM_TOOL,
    "Whispers": DEDUPE_ALGO_HASH_CODE,
    "Blackduck Hub Scan": DEDUPE_ALGO_HASH_CODE,
    "BlackDuck API": DEDUPE_ALGO_UNIQUE_ID_FROM_TOOL,
    "Blackduck Binary Analysis": DEDUPE_ALGO_UNIQUE_ID_FROM_TOOL,
    "docker-bench-security Scan": DEDUPE_ALGO_UNIQUE_ID_FROM_TOOL,
    "Vulners Scan": DEDUPE_ALGO_HASH_CODE,
    "Twistlock Image Scan": DEDUPE_ALGO_HASH_CODE,
    "NeuVector (REST)": DEDUPE_ALGO_HASH_CODE,
    "NeuVector (compliance)": DEDUPE_ALGO_HASH_CODE,
    "Wpscan": DEDUPE_ALGO_HASH_CODE,
    "Popeye Scan": DEDUPE_ALGO_HASH_CODE,
    "Nuclei Scan": DEDUPE_ALGO_HASH_CODE,
    "KubeHunter Scan": DEDUPE_ALGO_HASH_CODE,
    "kube-bench Scan": DEDUPE_ALGO_HASH_CODE,
    "Threagile risks report": DEDUPE_ALGO_UNIQUE_ID_FROM_TOOL_OR_HASH_CODE,
    "Humble Json Importer": DEDUPE_ALGO_HASH_CODE,
    "Wazuh Scan": DEDUPE_ALGO_UNIQUE_ID_FROM_TOOL,
    "MSDefender Parser": DEDUPE_ALGO_HASH_CODE,
    "HCLAppScan XML": DEDUPE_ALGO_HASH_CODE,
    "KICS Scan": DEDUPE_ALGO_HASH_CODE,
    "MobSF Scan": DEDUPE_ALGO_HASH_CODE,
    "OSV Scan": DEDUPE_ALGO_HASH_CODE,
    "Nosey Parker Scan": DEDUPE_ALGO_UNIQUE_ID_FROM_TOOL_OR_HASH_CODE,
    "Bearer CLI": DEDUPE_ALGO_HASH_CODE,
    "Wiz Scan": DEDUPE_ALGO_UNIQUE_ID_FROM_TOOL_OR_HASH_CODE,
    "Deepfence Threatmapper Report": DEDUPE_ALGO_HASH_CODE,
    "Kubescape JSON Importer": DEDUPE_ALGO_HASH_CODE,
    "Kiuwan SCA Scan": DEDUPE_ALGO_HASH_CODE,
    "Rapplex Scan": DEDUPE_ALGO_HASH_CODE,
    "AppCheck Web Application Scanner": DEDUPE_ALGO_HASH_CODE,
    "Legitify Scan": DEDUPE_ALGO_HASH_CODE,
    "ThreatComposer Scan": DEDUPE_ALGO_UNIQUE_ID_FROM_TOOL_OR_HASH_CODE,
    "Invicti Scan": DEDUPE_ALGO_HASH_CODE,
    "KrakenD Audit Scan": DEDUPE_ALGO_HASH_CODE,
}

# Override the hardcoded settings here via the env var
if len(env("DD_DEDUPLICATION_ALGORITHM_PER_PARSER")) > 0:
    env_dedup_algorithm_per_parser = json.loads(env("DD_DEDUPLICATION_ALGORITHM_PER_PARSER"))
    for key, value in env_dedup_algorithm_per_parser.items():
        if key in DEDUPLICATION_ALGORITHM_PER_PARSER:
            logger.info(f"Replacing {key} with value {value} (previously set to {DEDUPLICATION_ALGORITHM_PER_PARSER[key]}) from env var DD_DEDUPLICATION_ALGORITHM_PER_PARSER")
            DEDUPLICATION_ALGORITHM_PER_PARSER[key] = value
        if key not in DEDUPLICATION_ALGORITHM_PER_PARSER:
            logger.info(f"Adding {key} with value {value} from env var DD_DEDUPLICATION_ALGORITHM_PER_PARSER")
            DEDUPLICATION_ALGORITHM_PER_PARSER[key] = value

DUPE_DELETE_MAX_PER_RUN = env("DD_DUPE_DELETE_MAX_PER_RUN")

DISABLE_FINDING_MERGE = env("DD_DISABLE_FINDING_MERGE")

TRACK_IMPORT_HISTORY = env("DD_TRACK_IMPORT_HISTORY")

# ------------------------------------------------------------------------------
# JIRA
# ------------------------------------------------------------------------------
# The 'Bug' issue type is mandatory, as it is used as the default choice.
JIRA_ISSUE_TYPE_CHOICES_CONFIG = (
    ("Task", "Task"),
    ("Story", "Story"),
    ("Epic", "Epic"),
    ("Spike", "Spike"),
    ("Bug", "Bug"),
    ("Security", "Security"),
)

if env("DD_JIRA_EXTRA_ISSUE_TYPES") != "":
    for extra_type in env("DD_JIRA_EXTRA_ISSUE_TYPES").split(","):
        JIRA_ISSUE_TYPE_CHOICES_CONFIG += ((extra_type, extra_type),)

JIRA_SSL_VERIFY = env("DD_JIRA_SSL_VERIFY")

# ------------------------------------------------------------------------------
# LOGGING
# ------------------------------------------------------------------------------
# See http://docs.djangoproject.com/en/dev/topics/logging for
# more details on how to customize your logging configuration.
LOGGING_HANDLER = env("DD_LOGGING_HANDLER")

LOG_LEVEL = env("DD_LOG_LEVEL")
if not LOG_LEVEL:
    LOG_LEVEL = "DEBUG" if DEBUG else "INFO"

LOGGING = {
    "version": 1,
    "disable_existing_loggers": False,
    "formatters": {
        "verbose": {
            "format": "[%(asctime)s] %(levelname)s [%(name)s:%(lineno)d] %(message)s",
            "datefmt": "%d/%b/%Y %H:%M:%S",
        },
        "simple": {
            "format": "%(levelname)s %(funcName)s %(lineno)d %(message)s",
        },
        "json": {
            "()": "json_log_formatter.JSONFormatter",
        },
    },
    "filters": {
        "require_debug_false": {
            "()": "django.utils.log.RequireDebugFalse",
        },
        "require_debug_true": {
            "()": "django.utils.log.RequireDebugTrue",
        },
    },
    "handlers": {
        "mail_admins": {
            "level": "ERROR",
            "filters": ["require_debug_false"],
            "class": "django.utils.log.AdminEmailHandler",
        },
        "console": {
            "class": "logging.StreamHandler",
            "formatter": "verbose",
        },
        "json_console": {
            "class": "logging.StreamHandler",
            "formatter": "json",
        },
    },
    "loggers": {
        "django.request": {
            "handlers": ["mail_admins", "console"],
            "level": str(LOG_LEVEL),
            "propagate": False,
        },
        "django.security": {
            "handlers": [rf"{LOGGING_HANDLER}"],
            "level": str(LOG_LEVEL),
            "propagate": False,
        },
        "celery": {
            "handlers": [rf"{LOGGING_HANDLER}"],
            "level": str(LOG_LEVEL),
            "propagate": False,
            # workaround some celery logging known issue
            "worker_hijack_root_logger": False,
        },
        "dojo": {
            "handlers": [rf"{LOGGING_HANDLER}"],
            "level": str(LOG_LEVEL),
            "propagate": False,
        },
        "dojo.specific-loggers.deduplication": {
            "handlers": [rf"{LOGGING_HANDLER}"],
            "level": str(LOG_LEVEL),
            "propagate": False,
        },
        "saml2": {
            "handlers": [rf"{LOGGING_HANDLER}"],
            "level": str(LOG_LEVEL),
            "propagate": False,
        },
        "MARKDOWN": {
            # The markdown library is too verbose in it's logging, reducing the verbosity in our logs.
            "handlers": [rf"{LOGGING_HANDLER}"],
            "level": str(LOG_LEVEL),
            "propagate": False,
        },
        "titlecase": {
            # The titlecase library is too verbose in it's logging, reducing the verbosity in our logs.
            "handlers": [rf"{LOGGING_HANDLER}"],
            "level": str(LOG_LEVEL),
            "propagate": False,
        },
    },
}

# override filter to ensure sensitive variables are also hidden when DEBUG = True
DEFAULT_EXCEPTION_REPORTER_FILTER = "dojo.settings.exception_filter.CustomExceptionReporterFilter"

# As we require `innodb_large_prefix = ON` for MySQL, we can silence the
# warning about large varchar with unique indices.
SILENCED_SYSTEM_CHECKS = ["mysql.E001"]

# Issue on benchmark : "The number of GET/POST parameters exceeded settings.DATA_UPLOAD_MAX_NUMBER_FIELD S"
DATA_UPLOAD_MAX_NUMBER_FIELDS = 10240

# Maximum size of a scan file in MB
SCAN_FILE_MAX_SIZE = env("DD_SCAN_FILE_MAX_SIZE")

# Apply a severity level to "Security Weaknesses" in Qualys WAS
QUALYS_WAS_WEAKNESS_IS_VULN = env("DD_QUALYS_WAS_WEAKNESS_IS_VULN")

# Create a unique finding for all findings in qualys WAS parser
# If using this, lines for Qualys WAS deduplication functions must be un-commented
QUALYS_WAS_UNIQUE_ID = False

# exclusion list for parsers
PARSER_EXCLUDE = env("DD_PARSER_EXCLUDE")

SERIALIZATION_MODULES = {
    "xml": "tagulous.serializers.xml_serializer",
    "json": "tagulous.serializers.json",
    "python": "tagulous.serializers.python",
    "yaml": "tagulous.serializers.pyyaml",
}

# There seems to be no way just use the default and just leave out jquery, so we have to copy...
# ... and keep it up-to-date.
TAGULOUS_AUTOCOMPLETE_JS = (
    # 'tagulous/lib/jquery.js',
    "tagulous/lib/select2-4/js/select2.full.min.js",
    "tagulous/tagulous.js",
    "tagulous/adaptor/select2-4.js",
)

# using 'element' for width should take width from css defined in template, but it doesn't. So set to 70% here.
TAGULOUS_AUTOCOMPLETE_SETTINGS = {"placeholder": "Enter some tags (comma separated, use enter to select / create a new tag)", "width": "70%"}

EDITABLE_MITIGATED_DATA = env("DD_EDITABLE_MITIGATED_DATA")

# FEATURE_FINDING_GROUPS feature is moved to system_settings, will be removed from settings file
FEATURE_FINDING_GROUPS = env("DD_FEATURE_FINDING_GROUPS")
JIRA_TEMPLATE_ROOT = env("DD_JIRA_TEMPLATE_ROOT")
TEMPLATE_DIR_PREFIX = env("DD_TEMPLATE_DIR_PREFIX")

DUPLICATE_CLUSTER_CASCADE_DELETE = env("DD_DUPLICATE_CLUSTER_CASCADE_DELETE")

# Deside if SonarQube API parser should download the security hotspots
SONARQUBE_API_PARSER_HOTSPOTS = env("DD_SONARQUBE_API_PARSER_HOTSPOTS")

# when enabled, finding importing will occur asynchronously, default False
ASYNC_FINDING_IMPORT = env("DD_ASYNC_FINDING_IMPORT")
# The number of findings to be processed per celeryworker
ASYNC_FINDING_IMPORT_CHUNK_SIZE = env("DD_ASYNC_FINDING_IMPORT_CHUNK_SIZE")
# When enabled, deleting objects will be occur from the bottom up. In the example of deleting an engagement
# The objects will be deleted as follows Endpoints -> Findings -> Tests -> Engagement
ASYNC_OBJECT_DELETE = env("DD_ASYNC_OBJECT_DELETE")
# The number of objects to be deleted per celeryworker
ASYNC_OBEJECT_DELETE_CHUNK_SIZE = env("DD_ASYNC_OBEJECT_DELETE_CHUNK_SIZE")
# When enabled, display the preview of objects to be deleted. This can take a long time to render
# for very large objects
DELETE_PREVIEW = env("DD_DELETE_PREVIEW")

# django-auditlog imports django-jsonfield-backport raises a warning that can be ignored,
# see https://github.com/laymonage/django-jsonfield-backport
SILENCED_SYSTEM_CHECKS = ["django_jsonfield_backport.W001"]

VULNERABILITY_URLS = {
    "CVE": "https://nvd.nist.gov/vuln/detail/",
    "GHSA": "https://github.com/advisories/",
    "OSV": "https://osv.dev/vulnerability/",
    "PYSEC": "https://osv.dev/vulnerability/",
    "SNYK": "https://snyk.io/vuln/",
    "RUSTSEC": "https://rustsec.org/advisories/",
    "VNS": "https://vulners.com/",
    "RHSA": "https://access.redhat.com/errata/",
    "RHBA": "https://access.redhat.com/errata/",
    "RHEA": "https://access.redhat.com/errata/",
    "FEDORA": "https://bodhi.fedoraproject.org/updates/",
}
# List of acceptable file types that can be uploaded to a given object via arbitrary file upload
FILE_UPLOAD_TYPES = env("DD_FILE_UPLOAD_TYPES")
# Fixes error
# AttributeError: Problem installing fixture '/app/dojo/fixtures/defect_dojo_sample_data.json': 'Settings' object has no attribute 'AUDITLOG_DISABLE_ON_RAW_SAVE'
AUDITLOG_DISABLE_ON_RAW_SAVE = False
#  You can set extra Jira headers by suppling a dictionary in header: value format (pass as env var like "headr_name=value,another_header=anohter_value")
ADDITIONAL_HEADERS = env("DD_ADDITIONAL_HEADERS")
# Dictates whether cloud banner is created or not
CREATE_CLOUD_BANNER = env("DD_CREATE_CLOUD_BANNER")

# ------------------------------------------------------------------------------
# Auditlog
# ------------------------------------------------------------------------------
AUDITLOG_FLUSH_RETENTION_PERIOD = env("DD_AUDITLOG_FLUSH_RETENTION_PERIOD")
ENABLE_AUDITLOG = env("DD_ENABLE_AUDITLOG")
USE_FIRST_SEEN = env("DD_USE_FIRST_SEEN")
USE_QUALYS_LEGACY_SEVERITY_PARSING = env("DD_QUALYS_LEGACY_SEVERITY_PARSING")

# ------------------------------------------------------------------------------
# Notifications
# ------------------------------------------------------------------------------
NOTIFICATIONS_SYSTEM_LEVEL_TRUMP = env("DD_NOTIFICATIONS_SYSTEM_LEVEL_TRUMP")

# ------------------------------------------------------------------------------
# Ignored Warnings
# ------------------------------------------------------------------------------
# These warnings are produce by polymorphic beacuser of weirdness around cascade deletes. We had to do
# some pretty out of pocket things to correct this behaviors to correct this weirdness, and therefore
# some warnings are produced trying to steer us in the right direction. Ignore those
# Reference issue: https://github.com/jazzband/django-polymorphic/issues/229
warnings.filterwarnings("ignore", message="polymorphic.base.ManagerInheritanceWarning.*")
warnings.filterwarnings("ignore", message="PolymorphicModelBase._default_manager.*")


# The setting is here to avoid RemovedInDjango60Warning. It is here only for transition period.
# TODO: - Remove this setting in Django 6.0
# TODO: More info:
# Context:
# uwsgi-1  |   File "/app/dojo/forms.py", line 515, in ImportScanForm
# uwsgi-1  |     source_code_management_uri = forms.URLField(max_length=600, required=False, help_text="Resource link to source code")
# uwsgi-1  |                                  ^^^^^^^^^^^^^^^^^^^^^^^^^^^^^^^^^^^^^^^^^^^^^^^^^^^^^^^^^^^^^^^^^^^^^^^^^^^^^^^^^^^^^^^^
# uwsgi-1  |   File "/usr/local/lib/python3.11/site-packages/django/forms/fields.py", line 769, in __init__
# uwsgi-1  |     warnings.warn(
# uwsgi-1  | django.utils.deprecation.RemovedInDjango60Warning: The default scheme will be changed from 'http' to 'https' in Django 6.0. Pass the forms.URLField.assume_scheme argument to silence this warning, or set the FORMS_URLFIELD_ASSUME_HTTPS transitional setting to True to opt into using 'https' as the new default scheme.
# +
# uwsgi-1  |   File "/usr/local/lib/python3.11/site-packages/django/conf/__init__.py", line 214, in __init__
# uwsgi-1  |     warnings.warn(
# uwsgi-1  | django.utils.deprecation.RemovedInDjango60Warning: The FORMS_URLFIELD_ASSUME_HTTPS transitional setting is deprecated.
warnings.filterwarnings("ignore", "The FORMS_URLFIELD_ASSUME_HTTPS transitional setting is deprecated.")
FORMS_URLFIELD_ASSUME_HTTPS = True
# Inspired by https://adamj.eu/tech/2023/12/07/django-fix-urlfield-assume-scheme-warnings/<|MERGE_RESOLUTION|>--- conflicted
+++ resolved
@@ -1280,11 +1280,8 @@
     "Legitify Scan": ["title", "endpoints", "severity"],
     "ThreatComposer Scan": ["title", "description"],
     "Invicti Scan": ["title", "description", "severity"],
-<<<<<<< HEAD
     "HackerOne Cases": ["title", "severity"],
-=======
     "KrakenD Audit Scan": ["description", "mitigation", "severity"],
->>>>>>> cdee30b8
 }
 
 # Override the hardcoded settings here via the env var
