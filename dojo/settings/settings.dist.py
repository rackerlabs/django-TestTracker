--- conflicted
+++ resolved
@@ -339,19 +339,14 @@
     DD_QUALYS_LEGACY_SEVERITY_PARSING=(bool, True),
     DD_CUSTOM_TAG_PARSER=(dict, {}),
     DD_INVALID_ESCAPE_STR=(dict, {}),
-
-<<<<<<< HEAD
     # SES Email
     DD_AWS_SES_EMAIL=(bool, True),
-
-=======
     # --------------- Grafana Metrics ---------------
     DD_GRAFANA_URL=(str, ""),
     DD_GRAFANA_PATH=(str, ""),
     DD_GRAFANA_PARAMS=(str, ""),
     DD_MICROSOFT_LOGIN_URL=(str, ""),
     
->>>>>>> 8ffc9593
     # ---------------RISK PENDING-------------------------
     # The variable that allows enabling pending risk acceptance.
     DD_RISK_PENDING=(bool, False),
