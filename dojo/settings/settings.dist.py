# Django settings for DefectDojo
import os
from datetime import timedelta
from celery.schedules import crontab
from dojo import __version__
import environ

# See https://defectdojo.github.io/django-DefectDojo/getting_started/configuration/ for options
# how to tune the configuration to your needs.

root = environ.Path(__file__) - 3  # Three folders back

# reference: https://pypi.org/project/django-environ/
env = environ.Env(
    # Set casting and default values
    DD_SITE_URL=(str, 'http://localhost:8080'),
    DD_DEBUG=(bool, False),
    DD_TEMPLATE_DEBUG=(bool, False),
    DD_LOG_LEVEL=(str, ''),
    DD_DJANGO_METRICS_ENABLED=(bool, False),
    DD_LOGIN_REDIRECT_URL=(str, '/'),
    DD_LOGIN_URL=(str, '/login'),
    DD_DJANGO_ADMIN_ENABLED=(bool, True),
    DD_SESSION_COOKIE_HTTPONLY=(bool, True),
    DD_CSRF_COOKIE_HTTPONLY=(bool, True),
    DD_SECURE_SSL_REDIRECT=(bool, False),
    DD_SECURE_HSTS_INCLUDE_SUBDOMAINS=(bool, False),
    DD_SECURE_HSTS_SECONDS=(int, 31536000),  # One year expiration
    DD_SESSION_COOKIE_SECURE=(bool, False),
    DD_SESSION_EXPIRE_AT_BROWSER_CLOSE=(bool, False),
    DD_SESSION_COOKIE_AGE=(int, 1209600),  # 14 days
    DD_CSRF_COOKIE_SECURE=(bool, False),
    DD_SECURE_CONTENT_TYPE_NOSNIFF=(bool, True),
    DD_TIME_ZONE=(str, 'UTC'),
    DD_LANG=(str, 'en-us'),
    DD_TEAM_NAME=(str, 'Security Team'),
    DD_ADMINS=(str, 'DefectDojo:dojo@localhost,Admin:admin@localhost'),
    DD_WHITENOISE=(bool, False),
    DD_TRACK_MIGRATIONS=(bool, False),
    DD_SECURE_PROXY_SSL_HEADER=(bool, False),
    DD_TEST_RUNNER=(str, 'django.test.runner.DiscoverRunner'),
    DD_URL_PREFIX=(str, ''),
    DD_ROOT=(str, root('dojo')),
    DD_LANGUAGE_CODE=(str, 'en-us'),
    DD_SITE_ID=(int, 1),
    DD_USE_I18N=(bool, True),
    DD_USE_L10N=(bool, True),
    DD_USE_TZ=(bool, True),
    DD_MEDIA_URL=(str, '/media/'),
    DD_MEDIA_ROOT=(str, root('media')),
    DD_STATIC_URL=(str, '/static/'),
    DD_STATIC_ROOT=(str, root('static')),
    DD_CELERY_BROKER_URL=(str, ''),
    DD_CELERY_BROKER_SCHEME=(str, 'sqla+sqlite'),
    DD_CELERY_BROKER_USER=(str, ''),
    DD_CELERY_BROKER_PASSWORD=(str, ''),
    DD_CELERY_BROKER_HOST=(str, ''),
    DD_CELERY_BROKER_PORT=(int, -1),
    DD_CELERY_BROKER_PATH=(str, '/dojo.celerydb.sqlite'),
    DD_CELERY_BROKER_PARAMS=(str, ''),
    DD_CELERY_TASK_IGNORE_RESULT=(bool, True),
    DD_CELERY_RESULT_BACKEND=(str, 'django-db'),
    DD_CELERY_RESULT_EXPIRES=(int, 86400),
    DD_CELERY_BEAT_SCHEDULE_FILENAME=(str, root('dojo.celery.beat.db')),
    DD_CELERY_TASK_SERIALIZER=(str, 'pickle'),
    DD_CELERY_PASS_MODEL_BY_ID=(str, True),
    DD_FOOTER_VERSION=(str, ''),
    # models should be passed to celery by ID, default is False (for now)
    DD_FORCE_LOWERCASE_TAGS=(bool, True),
    DD_MAX_TAG_LENGTH=(int, 25),
    DD_DATABASE_ENGINE=(str, 'django.db.backends.mysql'),
    DD_DATABASE_HOST=(str, 'mysql'),
    DD_DATABASE_NAME=(str, 'defectdojo'),
    # default django database name for testing is test_<dbname>
    DD_TEST_DATABASE_NAME=(str, 'test_defectdojo'),
    DD_DATABASE_PASSWORD=(str, 'defectdojo'),
    DD_DATABASE_PORT=(int, 3306),
    DD_DATABASE_USER=(str, 'defectdojo'),
    DD_SECRET_KEY=(str, ''),
    DD_CREDENTIAL_AES_256_KEY=(str, '.'),
    DD_DATA_UPLOAD_MAX_MEMORY_SIZE=(int, 8388608),  # Max post size set to 8mb
    DD_FORGOT_PASSWORD=(bool, True),  # do we show link "I forgot my password" on login screen
    DD_SOCIAL_AUTH_SHOW_LOGIN_FORM=(bool, True),  # do we show user/pass input
    DD_SOCIAL_LOGIN_AUTO_REDIRECT=(bool, False),  # auto-redirect if there is only one social login method
    DD_SOCIAL_AUTH_TRAILING_SLASH=(bool, True),
    DD_SOCIAL_AUTH_AUTH0_OAUTH2_ENABLED=(bool, False),
    DD_SOCIAL_AUTH_AUTH0_KEY=(str, ''),
    DD_SOCIAL_AUTH_AUTH0_SECRET=(str, ''),
    DD_SOCIAL_AUTH_AUTH0_DOMAIN=(str, ''),
    DD_SOCIAL_AUTH_AUTH0_SCOPE=(list, ['openid', 'profile', 'email']),
    DD_SOCIAL_AUTH_GOOGLE_OAUTH2_ENABLED=(bool, False),
    DD_SOCIAL_AUTH_GOOGLE_OAUTH2_KEY=(str, ''),
    DD_SOCIAL_AUTH_GOOGLE_OAUTH2_SECRET=(str, ''),
    DD_SOCIAL_AUTH_GOOGLE_OAUTH2_WHITELISTED_DOMAINS=(list, ['']),
    DD_SOCIAL_AUTH_GOOGLE_OAUTH2_WHITELISTED_EMAILS=(list, ['']),
    DD_SOCIAL_AUTH_OKTA_OAUTH2_ENABLED=(bool, False),
    DD_SOCIAL_AUTH_OKTA_OAUTH2_KEY=(str, ''),
    DD_SOCIAL_AUTH_OKTA_OAUTH2_SECRET=(str, ''),
    DD_SOCIAL_AUTH_OKTA_OAUTH2_API_URL=(str, 'https://{your-org-url}/oauth2/default'),
    DD_SOCIAL_AUTH_AZUREAD_TENANT_OAUTH2_ENABLED=(bool, False),
    DD_SOCIAL_AUTH_AZUREAD_TENANT_OAUTH2_KEY=(str, ''),
    DD_SOCIAL_AUTH_AZUREAD_TENANT_OAUTH2_SECRET=(str, ''),
    DD_SOCIAL_AUTH_AZUREAD_TENANT_OAUTH2_TENANT_ID=(str, ''),
    DD_SOCIAL_AUTH_AZUREAD_TENANT_OAUTH2_RESOURCE=(str, 'https://graph.microsoft.com/'),
    DD_SOCIAL_AUTH_GITLAB_OAUTH2_ENABLED=(bool, False),
    DD_SOCIAL_AUTH_GITLAB_PROJECT_AUTO_IMPORT=(bool, False),
    DD_SOCIAL_AUTH_GITLAB_PROJECT_IMPORT_TAGS=(bool, False),
    DD_SOCIAL_AUTH_GITLAB_PROJECT_IMPORT_URL=(bool, False),
    DD_SOCIAL_AUTH_GITLAB_PROJECT_MIN_ACCESS_LEVEL=(int, 20),
    DD_SOCIAL_AUTH_GITLAB_KEY=(str, ''),
    DD_SOCIAL_AUTH_GITLAB_SECRET=(str, ''),
    DD_SOCIAL_AUTH_GITLAB_API_URL=(str, 'https://gitlab.com'),
    DD_SOCIAL_AUTH_GITLAB_SCOPE=(list, ['api', 'read_user', 'openid', 'profile', 'email']),
    DD_SOCIAL_AUTH_KEYCLOAK_OAUTH2_ENABLED=(bool, False),
    DD_SOCIAL_AUTH_KEYCLOAK_KEY=(str, ''),
    DD_SOCIAL_AUTH_KEYCLOAK_SECRET=(str, ''),
    DD_SOCIAL_AUTH_KEYCLOAK_PUBLIC_KEY=(str, ''),
    DD_SOCIAL_AUTH_KEYCLOAK_AUTHORIZATION_URL=(str, ''),
    DD_SOCIAL_AUTH_KEYCLOAK_ACCESS_TOKEN_URL=(str, ''),
    DD_SOCIAL_AUTH_KEYCLOAK_LOGIN_BUTTON_TEXT=(str, 'Login with Keycloak'),
    DD_SAML2_ENABLED=(bool, False),
    DD_SAML2_LOGIN_BUTTON_TEXT=(str, 'Login with SAML'),
    # Optional: display the idp SAML Logout URL in DefectDojo
    DD_SAML2_LOGOUT_URL=(str, ''),
    # Metadata is required for SAML, choose either remote url or local file path
    DD_SAML2_METADATA_AUTO_CONF_URL=(str, ''),
    DD_SAML2_METADATA_LOCAL_FILE_PATH=(str, ''),  # ex. '/public/share/idp_metadata.xml'
    # Optional, default is SITE_URL + /saml2/metadata/
    DD_SAML2_ENTITY_ID=(str, ''),
    # Allow to create user that are not already in the Django database
    DD_SAML2_CREATE_USER=(bool, False),
    DD_SAML2_ATTRIBUTES_MAP=(dict, {
        # Change Email/UserName/FirstName/LastName to corresponding SAML2 userprofile attributes.
        # format: SAML attrib:django_user_model
        'Email': 'email',
        'UserName': 'username',
        'Firstname': 'first_name',
        'Lastname': 'last_name'
    }),
    DD_SAML2_ALLOW_UNKNOWN_ATTRIBUTE=(bool, False),
    # merging findings doesn't always work well with dedupe and reimport etc.
    # disable it if you see any issues (and report them on github)
    DD_DISABLE_FINDING_MERGE=(bool, False),
    # SLA Notifications via alerts and JIRA comments
    # enable either DD_SLA_NOTIFY_ACTIVE or DD_SLA_NOTIFY_ACTIVE_VERIFIED_ONLY to enable the feature
    DD_SLA_NOTIFY_ACTIVE=(bool, False),
    DD_SLA_NOTIFY_ACTIVE_VERIFIED_ONLY=(bool, False),
    # finetuning settings for when enabled
    DD_SLA_NOTIFY_WITH_JIRA_ONLY=(bool, False),
    DD_SLA_NOTIFY_PRE_BREACH=(int, 3),
    DD_SLA_NOTIFY_POST_BREACH=(int, 7),
    # Use business day's to calculate SLA's and age instead of calendar days
    DD_SLA_BUSINESS_DAYS=(bool, False),
    # maximum number of result in search as search can be an expensive operation
    DD_SEARCH_MAX_RESULTS=(int, 100),
    DD_SIMILAR_FINDINGS_MAX_RESULTS=(int, 25),
    DD_MAX_AUTOCOMPLETE_WORDS=(int, 20000),
    DD_JIRA_SSL_VERIFY=(bool, True),
    # if you want to keep logging to the console but in json format, change this here to 'json_console'
    DD_LOGGING_HANDLER=(str, 'console'),
    DD_ALERT_REFRESH=(bool, True),
    DD_DISABLE_ALERT_COUNTER=(bool, False),
    # to disable deleting alerts per user set value to -1
    DD_MAX_ALERTS_PER_USER=(int, 999),
    DD_TAG_PREFETCHING=(bool, True),
    DD_QUALYS_WAS_WEAKNESS_IS_VULN=(bool, False),
    # regular expression to exclude one or more parsers
    # could be usefull to limit parser allowed
    # AWS Scout2 Scan Parser is deprecated (see https://github.com/DefectDojo/django-DefectDojo/pull/5268)
    DD_PARSER_EXCLUDE=(str, 'AWS Scout2 Scan'),
    # when enabled in sytem settings,  every minute a job run to delete excess duplicates
    # we limit the amount of duplicates that can be deleted in a single run of that job
    # to prevent overlapping runs of that job from occurrring
    DD_DUPE_DELETE_MAX_PER_RUN=(int, 200),
    # when enabled 'mitigated date' and 'mitigated by' of a finding become editable
    DD_EDITABLE_MITIGATED_DATA=(bool, False),
    # new feature that tracks history across multiple reimports for the same test
    DD_TRACK_IMPORT_HISTORY=(bool, True),

    # When enabled, staff users have full access to all product types and products
    DD_AUTHORIZATION_STAFF_OVERRIDE=(bool, False),

    # Allow grouping of findings in the same test, for example to group findings per dependency
    DD_FEATURE_FINDING_GROUPS=(bool, True),
    DD_JIRA_TEMPLATE_ROOT=(str, 'dojo/templates/issue-trackers'),
    DD_TEMPLATE_DIR_PREFIX=(str, 'dojo/templates/'),

    # Initial behaviour in Defect Dojo was to delete all duplicates when an original was deleted
    # New behaviour is to leave the duplicates in place, but set the oldest of duplicates as new original
    # Set to True to revert to the old behaviour where all duplicates are deleted
    DD_DUPLICATE_CLUSTER_CASCADE_DELETE=(str, False),
    # Enable Rate Limiting for the login page
    DD_RATE_LIMITER_ENABLED=(bool, False),
    # Examples include 5/m 100/h and more https://django-ratelimit.readthedocs.io/en/stable/rates.html#simple-rates
    DD_RATE_LIMITER_RATE=(str, '5/m'),
    # Block the requests after rate limit is exceeded
    DD_RATE_LIMITER_BLOCK=(bool, False),
    # Forces the user to change password on next login.
    DD_RATE_LIMITER_ACCOUNT_LOCKOUT=(bool, False),
    # when enabled SonarQube API parser will download the security hotspots
    DD_SONARQUBE_API_PARSER_HOTSPOTS=(bool, True),
    # when enabled, finding importing will occur asynchronously, default False
    DD_ASYNC_FINDING_IMPORT=(bool, False),
    # The number fo findings to be processed per celeryworker
    DD_ASYNC_FINDING_IMPORT_CHUNK_SIZE=(int, 100),
    # Feature toggle for new authorization for configurations
    DD_FEATURE_CONFIGURATION_AUTHORIZATION=(bool, False),
)


def generate_url(scheme, double_slashes, user, password, host, port, path, params):
    result_list = []
    result_list.append(scheme)
    result_list.append(':')
    if double_slashes:
        result_list.append('//')
    result_list.append(user)
    if len(password) > 0:
        result_list.append(':')
        result_list.append(password)
    if len(user) > 0 or len(password) > 0:
        result_list.append('@')
    result_list.append(host)
    if port >= 0:
        result_list.append(':')
        result_list.append(str(port))
    if len(path) > 0 and path[0] != '/':
        result_list.append('/')
    result_list.append(path)
    if len(params) > 0 and params[0] != '?':
        result_list.append('?')
    result_list.append(params)
    return ''.join(result_list)


# Read .env file as default or from the command line, DD_ENV_PATH
if os.path.isfile(root('dojo/settings/.env.prod')) or 'DD_ENV_PATH' in os.environ:
    env.read_env(root('dojo/settings/' + env.str('DD_ENV_PATH', '.env.prod')))

# ------------------------------------------------------------------------------
# GENERAL
# ------------------------------------------------------------------------------

# False if not in os.environ
DEBUG = env('DD_DEBUG')
TEMPLATE_DEBUG = env('DD_TEMPLATE_DEBUG')

# Hosts/domain names that are valid for this site; required if DEBUG is False
# See https://docs.djangoproject.com/en/2.0/ref/settings/#allowed-hosts
SITE_URL = env('DD_SITE_URL')
ALLOWED_HOSTS = tuple(env.list('DD_ALLOWED_HOSTS', default=['localhost', '127.0.0.1']))

# Raises django's ImproperlyConfigured exception if SECRET_KEY not in os.environ
SECRET_KEY = env('DD_SECRET_KEY')

# Local time zone for this installation. Choices can be found here:
# http://en.wikipedia.org/wiki/List_of_tz_zones_by_name
# although not all choices may be available on all operating systems.
# In a Windows environment this must be set to your system time zone.
TIME_ZONE = env('DD_TIME_ZONE')

# Language code for this installation. All choices can be found here:
# http://www.i18nguy.com/unicode/language-identifiers.html
LANGUAGE_CODE = env('DD_LANGUAGE_CODE')

SITE_ID = env('DD_SITE_ID')

# If you set this to False, Django will make some optimizations so as not
# to load the internationalization machinery.
USE_I18N = env('DD_USE_I18N')

# If you set this to False, Django will not format dates, numbers and
# calendars according to the current locale.
USE_L10N = env('DD_USE_L10N')

# If you set this to False, Django will not use timezone-aware datetimes.
USE_TZ = env('DD_USE_TZ')

TEST_RUNNER = env('DD_TEST_RUNNER')

ALERT_REFRESH = env('DD_ALERT_REFRESH')
DISABLE_ALERT_COUNTER = env("DD_DISABLE_ALERT_COUNTER")
MAX_ALERTS_PER_USER = env("DD_MAX_ALERTS_PER_USER")

TAG_PREFETCHING = env('DD_TAG_PREFETCHING')

# ------------------------------------------------------------------------------
# DATABASE
# ------------------------------------------------------------------------------

# Parse database connection url strings like psql://user:pass@127.0.0.1:8458/db
if os.getenv('DD_DATABASE_URL') is not None:
    DATABASES = {
        'default': env.db('DD_DATABASE_URL')
    }
else:
    DATABASES = {
        'default': {
            'ENGINE': env('DD_DATABASE_ENGINE'),
            'NAME': env('DD_DATABASE_NAME'),
            'TEST': {
                'NAME': env('DD_TEST_DATABASE_NAME'),
            },
            'USER': env('DD_DATABASE_USER'),
            'PASSWORD': env('DD_DATABASE_PASSWORD'),
            'HOST': env('DD_DATABASE_HOST'),
            'PORT': env('DD_DATABASE_PORT'),
        }
    }

# Track migrations through source control rather than making migrations locally
if env('DD_TRACK_MIGRATIONS'):
    MIGRATION_MODULES = {'dojo': 'dojo.db_migrations'}

# Default for automatically created id fields,
# see https://docs.djangoproject.com/en/3.2/releases/3.2/#customizing-type-of-auto-created-primary-keys
DEFAULT_AUTO_FIELD = 'django.db.models.AutoField'

# ------------------------------------------------------------------------------
# MEDIA
# ------------------------------------------------------------------------------

DOJO_ROOT = env('DD_ROOT')

# Absolute filesystem path to the directory that will hold user-uploaded files.
# Example: "/var/www/example.com/media/"
MEDIA_ROOT = env('DD_MEDIA_ROOT')

# URL that handles the media served from MEDIA_ROOT. Make sure to use a
# trailing slash.
# Examples: "http://example.com/media/", "http://media.example.com/"
MEDIA_URL = env('DD_MEDIA_URL')

# ------------------------------------------------------------------------------
# STATIC
# ------------------------------------------------------------------------------

# Absolute path to the directory static files should be collected to.
# Don't put anything in this directory yourself; store your static files
# in apps' "static/" subdirectories and in STATICFILES_DIRS.
# Example: "/var/www/example.com/static/"
STATIC_ROOT = env('DD_STATIC_ROOT')

# URL prefix for static files.
# Example: "http://example.com/static/", "http://static.example.com/"
STATIC_URL = env('DD_STATIC_URL')

# Additional locations of static files
STATICFILES_DIRS = (
    # Put strings here, like "/home/html/static" or "C:/www/django/static".
    # Always use forward slashes, even on Windows.
    # Don't forget to use absolute paths, not relative paths.
    os.path.join(os.path.dirname(DOJO_ROOT), 'components', 'node_modules'),
)

# List of finder classes that know how to find static files in
# various locations.
STATICFILES_FINDERS = (
    'django.contrib.staticfiles.finders.FileSystemFinder',
    'django.contrib.staticfiles.finders.AppDirectoriesFinder',
)

FILE_UPLOAD_HANDLERS = (
    "django.core.files.uploadhandler.TemporaryFileUploadHandler",
)

DATA_UPLOAD_MAX_MEMORY_SIZE = env('DD_DATA_UPLOAD_MAX_MEMORY_SIZE')

# ------------------------------------------------------------------------------
# URLS
# ------------------------------------------------------------------------------
# https://docs.djangoproject.com/en/dev/ref/settings/#root-urlconf

# AUTHENTICATION_BACKENDS = [
# 'axes.backends.AxesModelBackend',
# ]

ROOT_URLCONF = 'dojo.urls'

# Python dotted path to the WSGI application used by Django's runserver.
# https://docs.djangoproject.com/en/dev/ref/settings/#wsgi-application
WSGI_APPLICATION = 'dojo.wsgi.application'

URL_PREFIX = env('DD_URL_PREFIX')

# ------------------------------------------------------------------------------
# AUTHENTICATION
# ------------------------------------------------------------------------------

LOGIN_REDIRECT_URL = env('DD_LOGIN_REDIRECT_URL')
LOGIN_URL = env('DD_LOGIN_URL')

# These are the individidual modules supported by social-auth
AUTHENTICATION_BACKENDS = (
    'social_core.backends.auth0.Auth0OAuth2',
    'social_core.backends.google.GoogleOAuth2',
    'dojo.okta.OktaOAuth2',
    'social_core.backends.azuread_tenant.AzureADTenantOAuth2',
    'social_core.backends.gitlab.GitLabOAuth2',
    'social_core.backends.keycloak.KeycloakOAuth2',
    'django.contrib.auth.backends.RemoteUserBackend',
    'django.contrib.auth.backends.ModelBackend',
)

# Make Argon2 the default password hasher by listing it first
# Unfortunately Django doesn't provide the default built-in
# PASSWORD_HASHERS list here as a variable which we could modify,
# so we have to list all the hashers present in Django :-(
PASSWORD_HASHERS = [
    'django.contrib.auth.hashers.Argon2PasswordHasher',
    'django.contrib.auth.hashers.PBKDF2PasswordHasher',
    'django.contrib.auth.hashers.PBKDF2SHA1PasswordHasher',
    'django.contrib.auth.hashers.BCryptSHA256PasswordHasher',
    'django.contrib.auth.hashers.BCryptPasswordHasher',
    'django.contrib.auth.hashers.SHA1PasswordHasher',
    'django.contrib.auth.hashers.MD5PasswordHasher',
    'django.contrib.auth.hashers.UnsaltedSHA1PasswordHasher',
    'django.contrib.auth.hashers.UnsaltedMD5PasswordHasher',
    'django.contrib.auth.hashers.CryptPasswordHasher',
]

SOCIAL_AUTH_PIPELINE = (
    'social_core.pipeline.social_auth.social_details',
    'dojo.pipeline.social_uid',
    'social_core.pipeline.social_auth.auth_allowed',
    'social_core.pipeline.social_auth.social_user',
    'social_core.pipeline.user.get_username',
    'social_core.pipeline.social_auth.associate_by_email',
    'social_core.pipeline.user.create_user',
    'dojo.pipeline.modify_permissions',
    'social_core.pipeline.social_auth.associate_user',
    'social_core.pipeline.social_auth.load_extra_data',
    'social_core.pipeline.user.user_details',
    'dojo.pipeline.update_product_access',
)

CLASSIC_AUTH_ENABLED = True
FORGOT_PASSWORD = env('DD_FORGOT_PASSWORD')
# Showing login form (form is not needed for external auth: OKTA, Google Auth, etc.)
SHOW_LOGIN_FORM = env('DD_SOCIAL_AUTH_SHOW_LOGIN_FORM')
SOCIAL_LOGIN_AUTO_REDIRECT = env('DD_SOCIAL_LOGIN_AUTO_REDIRECT')

SOCIAL_AUTH_STRATEGY = 'social_django.strategy.DjangoStrategy'
SOCIAL_AUTH_STORAGE = 'social_django.models.DjangoStorage'
SOCIAL_AUTH_ADMIN_USER_SEARCH_FIELDS = ['username', 'first_name', 'last_name', 'email']
SOCIAL_AUTH_USERNAME_IS_FULL_EMAIL = True

GOOGLE_OAUTH_ENABLED = env('DD_SOCIAL_AUTH_GOOGLE_OAUTH2_ENABLED')
SOCIAL_AUTH_GOOGLE_OAUTH2_KEY = env('DD_SOCIAL_AUTH_GOOGLE_OAUTH2_KEY')
SOCIAL_AUTH_GOOGLE_OAUTH2_SECRET = env('DD_SOCIAL_AUTH_GOOGLE_OAUTH2_SECRET')
SOCIAL_AUTH_GOOGLE_OAUTH2_WHITELISTED_DOMAINS = env('DD_SOCIAL_AUTH_GOOGLE_OAUTH2_WHITELISTED_DOMAINS')
SOCIAL_AUTH_GOOGLE_OAUTH2_WHITELISTED_EMAILS = env('DD_SOCIAL_AUTH_GOOGLE_OAUTH2_WHITELISTED_EMAILS')
SOCIAL_AUTH_LOGIN_ERROR_URL = '/login'
SOCIAL_AUTH_BACKEND_ERROR_URL = '/login'

OKTA_OAUTH_ENABLED = env('DD_SOCIAL_AUTH_OKTA_OAUTH2_ENABLED')
SOCIAL_AUTH_OKTA_OAUTH2_KEY = env('DD_SOCIAL_AUTH_OKTA_OAUTH2_KEY')
SOCIAL_AUTH_OKTA_OAUTH2_SECRET = env('DD_SOCIAL_AUTH_OKTA_OAUTH2_SECRET')
SOCIAL_AUTH_OKTA_OAUTH2_API_URL = env('DD_SOCIAL_AUTH_OKTA_OAUTH2_API_URL')

AZUREAD_TENANT_OAUTH2_ENABLED = env('DD_SOCIAL_AUTH_AZUREAD_TENANT_OAUTH2_ENABLED')
SOCIAL_AUTH_AZUREAD_TENANT_OAUTH2_KEY = env('DD_SOCIAL_AUTH_AZUREAD_TENANT_OAUTH2_KEY')
SOCIAL_AUTH_AZUREAD_TENANT_OAUTH2_SECRET = env('DD_SOCIAL_AUTH_AZUREAD_TENANT_OAUTH2_SECRET')
SOCIAL_AUTH_AZUREAD_TENANT_OAUTH2_TENANT_ID = env('DD_SOCIAL_AUTH_AZUREAD_TENANT_OAUTH2_TENANT_ID')
SOCIAL_AUTH_AZUREAD_TENANT_OAUTH2_RESOURCE = env('DD_SOCIAL_AUTH_AZUREAD_TENANT_OAUTH2_RESOURCE')

GITLAB_OAUTH2_ENABLED = env('DD_SOCIAL_AUTH_GITLAB_OAUTH2_ENABLED')
GITLAB_PROJECT_AUTO_IMPORT = env('DD_SOCIAL_AUTH_GITLAB_PROJECT_AUTO_IMPORT')
GITLAB_PROJECT_IMPORT_TAGS = env('DD_SOCIAL_AUTH_GITLAB_PROJECT_IMPORT_TAGS')
GITLAB_PROJECT_IMPORT_URL = env('DD_SOCIAL_AUTH_GITLAB_PROJECT_IMPORT_URL')
GITLAB_PROJECT_MIN_ACCESS_LEVEL = env('DD_SOCIAL_AUTH_GITLAB_PROJECT_MIN_ACCESS_LEVEL')
SOCIAL_AUTH_GITLAB_KEY = env('DD_SOCIAL_AUTH_GITLAB_KEY')
SOCIAL_AUTH_GITLAB_SECRET = env('DD_SOCIAL_AUTH_GITLAB_SECRET')
SOCIAL_AUTH_GITLAB_API_URL = env('DD_SOCIAL_AUTH_GITLAB_API_URL')
SOCIAL_AUTH_GITLAB_SCOPE = env('DD_SOCIAL_AUTH_GITLAB_SCOPE')

AUTH0_OAUTH2_ENABLED = env('DD_SOCIAL_AUTH_AUTH0_OAUTH2_ENABLED')
SOCIAL_AUTH_AUTH0_KEY = env('DD_SOCIAL_AUTH_AUTH0_KEY')
SOCIAL_AUTH_AUTH0_SECRET = env('DD_SOCIAL_AUTH_AUTH0_SECRET')
SOCIAL_AUTH_AUTH0_DOMAIN = env('DD_SOCIAL_AUTH_AUTH0_DOMAIN')
SOCIAL_AUTH_AUTH0_SCOPE = env('DD_SOCIAL_AUTH_AUTH0_SCOPE')
SOCIAL_AUTH_TRAILING_SLASH = env('DD_SOCIAL_AUTH_TRAILING_SLASH')

KEYCLOAK_OAUTH2_ENABLED = env('DD_SOCIAL_AUTH_KEYCLOAK_OAUTH2_ENABLED')
SOCIAL_AUTH_KEYCLOAK_KEY = env('DD_SOCIAL_AUTH_KEYCLOAK_KEY')
SOCIAL_AUTH_KEYCLOAK_SECRET = env('DD_SOCIAL_AUTH_KEYCLOAK_SECRET')
SOCIAL_AUTH_KEYCLOAK_PUBLIC_KEY = env('DD_SOCIAL_AUTH_KEYCLOAK_PUBLIC_KEY')
SOCIAL_AUTH_KEYCLOAK_AUTHORIZATION_URL = env('DD_SOCIAL_AUTH_KEYCLOAK_AUTHORIZATION_URL')
SOCIAL_AUTH_KEYCLOAK_ACCESS_TOKEN_URL = env('DD_SOCIAL_AUTH_KEYCLOAK_ACCESS_TOKEN_URL')
SOCIAL_AUTH_KEYCLOAK_LOGIN_BUTTON_TEXT = env('DD_SOCIAL_AUTH_KEYCLOAK_LOGIN_BUTTON_TEXT')

# Setting SLA_NOTIFY_ACTIVE and SLA_NOTIFY_ACTIVE_VERIFIED to False will disable the feature
# If you import thousands of Active findings through your pipeline everyday,
# and make the choice of enabling SLA notifications for non-verified findings,
# be mindful of performance.
SLA_NOTIFY_ACTIVE = env('DD_SLA_NOTIFY_ACTIVE')  # this will include 'verified' findings as well as non-verified.
SLA_NOTIFY_ACTIVE_VERIFIED_ONLY = env('DD_SLA_NOTIFY_ACTIVE_VERIFIED_ONLY')
SLA_NOTIFY_WITH_JIRA_ONLY = env('DD_SLA_NOTIFY_WITH_JIRA_ONLY')  # Based on the 2 above, but only with a JIRA link
SLA_NOTIFY_PRE_BREACH = env('DD_SLA_NOTIFY_PRE_BREACH')  # in days, notify between dayofbreach minus this number until dayofbreach
SLA_NOTIFY_POST_BREACH = env('DD_SLA_NOTIFY_POST_BREACH')  # in days, skip notifications for findings that go past dayofbreach plus this number
SLA_BUSINESS_DAYS = env('DD_SLA_BUSINESS_DAYS')  # Use business days to calculate SLA's and age of a finding instead of calendar days


SEARCH_MAX_RESULTS = env('DD_SEARCH_MAX_RESULTS')
SIMILAR_FINDINGS_MAX_RESULTS = env('DD_SIMILAR_FINDINGS_MAX_RESULTS')
MAX_AUTOCOMPLETE_WORDS = env('DD_MAX_AUTOCOMPLETE_WORDS')

LOGIN_EXEMPT_URLS = (
    r'^%sstatic/' % URL_PREFIX,
    r'^%swebhook/([\w-]+)$' % URL_PREFIX,
    r'^%swebhook/' % URL_PREFIX,
    r'^%sjira/webhook/([\w-]+)$' % URL_PREFIX,
    r'^%sjira/webhook/' % URL_PREFIX,
    r'^%sreports/cover$' % URL_PREFIX,
    r'^%sfinding/image/(?P<token>[^/]+)$' % URL_PREFIX,
    r'^%sapi/v2/' % URL_PREFIX,
    r'complete/',
    r'empty_questionnaire/([\d]+)/answer',
    r'^%spassword_reset/' % URL_PREFIX,
    r'^%sreset/' % URL_PREFIX,
)

AUTH_PASSWORD_VALIDATORS = [
    {
        'NAME': 'django.contrib.auth.password_validation.MinimumLengthValidator',
        'OPTIONS': {
            'min_length': 9,
        }
    },
    {
        'NAME': 'django.contrib.auth.password_validation.CommonPasswordValidator',
    },
    {
        'NAME': 'dojo.user.validators.NumberValidator'
    },
    {
        'NAME': 'dojo.user.validators.UppercaseValidator'
    },
    {
        'NAME': 'dojo.user.validators.LowercaseValidator'
    },
    {
        'NAME': 'dojo.user.validators.SymbolValidator'
    }
]

# https://django-ratelimit.readthedocs.io/en/stable/index.html
RATE_LIMITER_ENABLED = env('DD_RATE_LIMITER_ENABLED')
RATE_LIMITER_RATE = env('DD_RATE_LIMITER_RATE')  # Examples include 5/m 100/h and more https://django-ratelimit.readthedocs.io/en/stable/rates.html#simple-rates
RATE_LIMITER_BLOCK = env('DD_RATE_LIMITER_BLOCK')  # Block the requests after rate limit is exceeded
RATE_LIMITER_ACCOUNT_LOCKOUT = env('DD_RATE_LIMITER_ACCOUNT_LOCKOUT')  # Forces the user to change password on next login.

# ------------------------------------------------------------------------------
# SECURITY DIRECTIVES
# ------------------------------------------------------------------------------

# If True, the SecurityMiddleware redirects all non-HTTPS requests to HTTPS
# (except for those URLs matching a regular expression listed in SECURE_REDIRECT_EXEMPT).
SECURE_SSL_REDIRECT = env('DD_SECURE_SSL_REDIRECT')

# If True, the SecurityMiddleware sets the X-Content-Type-Options: nosniff;
SECURE_CONTENT_TYPE_NOSNIFF = env('DD_SECURE_CONTENT_TYPE_NOSNIFF')

# Whether to use HTTPOnly flag on the session cookie.
# If this is set to True, client-side JavaScript will not to be able to access the session cookie.
SESSION_COOKIE_HTTPONLY = env('DD_SESSION_COOKIE_HTTPONLY')

# Whether to use HttpOnly flag on the CSRF cookie. If this is set to True,
# client-side JavaScript will not to be able to access the CSRF cookie.
CSRF_COOKIE_HTTPONLY = env('DD_CSRF_COOKIE_HTTPONLY')

# Whether to use a secure cookie for the session cookie. If this is set to True,
# the cookie will be marked as secure, which means browsers may ensure that the
# cookie is only sent with an HTTPS connection.
SESSION_COOKIE_SECURE = env('DD_SESSION_COOKIE_SECURE')

# Whether to use a secure cookie for the CSRF cookie.
CSRF_COOKIE_SECURE = env('DD_CSRF_COOKIE_SECURE')

if env('DD_SECURE_PROXY_SSL_HEADER'):
    SECURE_PROXY_SSL_HEADER = ('HTTP_X_FORWARDED_PROTO', 'https')

if env('DD_SECURE_HSTS_INCLUDE_SUBDOMAINS'):
    SECURE_HSTS_SECONDS = env('DD_SECURE_HSTS_SECONDS')
    SECURE_HSTS_INCLUDE_SUBDOMAINS = env('DD_SECURE_HSTS_INCLUDE_SUBDOMAINS')

SESSION_EXPIRE_AT_BROWSER_CLOSE = env('DD_SESSION_EXPIRE_AT_BROWSER_CLOSE')
SESSION_COOKIE_AGE = env('DD_SESSION_COOKIE_AGE')

# ------------------------------------------------------------------------------
# DEFECTDOJO SPECIFIC
# ------------------------------------------------------------------------------

# Credential Key
CREDENTIAL_AES_256_KEY = env('DD_CREDENTIAL_AES_256_KEY')
DB_KEY = env('DD_CREDENTIAL_AES_256_KEY')

# Used in a few places to prefix page headings and in email salutations
TEAM_NAME = env('DD_TEAM_NAME')

# Used to configure a custom version in the footer of the base.html template.
FOOTER_VERSION = env('DD_FOOTER_VERSION')

# Django-tagging settings
FORCE_LOWERCASE_TAGS = env('DD_FORCE_LOWERCASE_TAGS')
MAX_TAG_LENGTH = env('DD_MAX_TAG_LENGTH')


# ------------------------------------------------------------------------------
# ADMIN
# ------------------------------------------------------------------------------
from email.utils import getaddresses
ADMINS = getaddresses([env('DD_ADMINS')])

# https://docs.djangoproject.com/en/dev/ref/settings/#managers
MANAGERS = ADMINS

# Django admin enabled
DJANGO_ADMIN_ENABLED = env('DD_DJANGO_ADMIN_ENABLED')

# ------------------------------------------------------------------------------
# API V2
# ------------------------------------------------------------------------------

REST_FRAMEWORK = {
    'DEFAULT_SCHEMA_CLASS': 'drf_spectacular.openapi.AutoSchema',
    'DEFAULT_AUTHENTICATION_CLASSES': (
        'rest_framework.authentication.SessionAuthentication',
        'rest_framework.authentication.TokenAuthentication',
        'rest_framework.authentication.BasicAuthentication',
    ),
    'DEFAULT_PERMISSION_CLASSES': (
        'rest_framework.permissions.DjangoModelPermissions',
    ),
    'DEFAULT_RENDERER_CLASSES': (
        'rest_framework.renderers.JSONRenderer',
    ),
    'DEFAULT_PAGINATION_CLASS': 'rest_framework.pagination.LimitOffsetPagination',
    'PAGE_SIZE': 25,
    'EXCEPTION_HANDLER': 'dojo.api_v2.exception_handler.custom_exception_handler'
}

SWAGGER_SETTINGS = {
    'SECURITY_DEFINITIONS': {
        'api_key': {
            'type': 'apiKey',
            'in': 'header',
            'name': 'Authorization'
        }
    },
    'DOC_EXPANSION': "none",
    'JSON_EDITOR': True,
    'SHOW_REQUEST_HEADERS': True,
}

SPECTACULAR_SETTINGS = {
    'TITLE': 'Defect Dojo API v2',
    'DESCRIPTION': 'Defect Dojo - Open Source vulnerability Management made easy. Prefetch related parameters/responses not yet in the schema.',
    'VERSION': __version__,
    # OTHER SETTINGS
    # the following set to False could help some client generators
    # 'ENUM_ADD_EXPLICIT_BLANK_NULL_CHOICE': False,
    'POSTPROCESSING_HOOKS': ['dojo.api_v2.prefetch.schema.prefetch_postprocessing_hook']
}

# ------------------------------------------------------------------------------
# TEMPLATES
# ------------------------------------------------------------------------------

TEMPLATES = [
    {
        'BACKEND': 'django.template.backends.django.DjangoTemplates',
        'APP_DIRS': True,
        'OPTIONS': {
            'debug': env('DD_DEBUG'),
            'context_processors': [
                'django.template.context_processors.debug',
                'django.template.context_processors.request',
                'django.contrib.auth.context_processors.auth',
                'django.contrib.messages.context_processors.messages',
                'social_django.context_processors.backends',
                'social_django.context_processors.login_redirect',
                'dojo.context_processors.globalize_oauth_vars',
                'dojo.context_processors.bind_system_settings',
                'dojo.context_processors.bind_alert_count',
            ],
        },
    },
]

# ------------------------------------------------------------------------------
# APPS
# ------------------------------------------------------------------------------

INSTALLED_APPS = (
    'django.contrib.auth',
    'django.contrib.contenttypes',
    'django.contrib.sessions',
    'django.contrib.sites',
    'django.contrib.messages',
    'django.contrib.staticfiles',
    'polymorphic',  # provides admin templates
    'django.contrib.admin',
    'django.contrib.humanize',
    'gunicorn',
    'auditlog',
    'dojo',
    'watson',
    'tagging',  # not used, but still needed for migration 0065_django_tagulous.py (v1.10.0)
    'imagekit',
    'multiselectfield',
    'rest_framework',
    'rest_framework.authtoken',
    'dbbackup',
    'django_celery_results',
    'social_django',
    'drf_yasg',
    'drf_spectacular',
    'tagulous'
)

# ------------------------------------------------------------------------------
# MIDDLEWARE
# ------------------------------------------------------------------------------
DJANGO_MIDDLEWARE_CLASSES = [
    'django.middleware.common.CommonMiddleware',
    'dojo.middleware.DojoSytemSettingsMiddleware',
    'django.contrib.sessions.middleware.SessionMiddleware',
    'django.middleware.csrf.CsrfViewMiddleware',
    'django.middleware.security.SecurityMiddleware',
    'django.contrib.auth.middleware.AuthenticationMiddleware',
    'django.contrib.messages.middleware.MessageMiddleware',
    'django.middleware.clickjacking.XFrameOptionsMiddleware',
    'dojo.middleware.LoginRequiredMiddleware',
    'social_django.middleware.SocialAuthExceptionMiddleware',
    'watson.middleware.SearchContextMiddleware',
    'auditlog.middleware.AuditlogMiddleware',
    'crum.CurrentRequestUserMiddleware',
    'dojo.request_cache.middleware.RequestCacheMiddleware',
]

MIDDLEWARE = DJANGO_MIDDLEWARE_CLASSES

# WhiteNoise allows your web app to serve its own static files,
# making it a self-contained unit that can be deployed anywhere without relying on nginx
if env('DD_WHITENOISE'):
    WHITE_NOISE = [
        # Simplified static file serving.
        # https://warehouse.python.org/project/whitenoise/
        'whitenoise.middleware.WhiteNoiseMiddleware',
    ]
    MIDDLEWARE = MIDDLEWARE + WHITE_NOISE

EMAIL_CONFIG = env.email_url(
    'DD_EMAIL_URL', default='smtp://user@:password@localhost:25')

vars().update(EMAIL_CONFIG)

# ------------------------------------------------------------------------------
# SAML
# ------------------------------------------------------------------------------
# For more configuration and customization options, see djangosaml2 documentation
# https://djangosaml2.readthedocs.io/contents/setup.html#configuration
# To override not configurable settings, you can use local_settings.py
# function that helps convert env var into the djangosaml2 attribute mapping format
# https://djangosaml2.readthedocs.io/contents/setup.html#users-attributes-and-account-linking


def saml2_attrib_map_format(dict):
    dout = {}
    for i in dict:
        dout[i] = (dict[i],)
    return dout


SAML2_ENABLED = env('DD_SAML2_ENABLED')
SAML2_LOGIN_BUTTON_TEXT = env('DD_SAML2_LOGIN_BUTTON_TEXT')
SAML2_LOGOUT_URL = env('DD_SAML2_LOGOUT_URL')
if SAML2_ENABLED:
    import saml2
    import saml2.saml
    from os import path
    # SSO_URL = env('DD_SSO_URL')
    SAML_METADATA = {}
    if len(env('DD_SAML2_METADATA_AUTO_CONF_URL')) > 0:
        SAML_METADATA['remote'] = [{"url": env('DD_SAML2_METADATA_AUTO_CONF_URL')}]
    if len(env('DD_SAML2_METADATA_LOCAL_FILE_PATH')) > 0:
        SAML_METADATA['local'] = [env('DD_SAML2_METADATA_LOCAL_FILE_PATH')]
    INSTALLED_APPS += ('djangosaml2',)
    MIDDLEWARE.append('djangosaml2.middleware.SamlSessionMiddleware')
    AUTHENTICATION_BACKENDS += ('djangosaml2.backends.Saml2Backend',)
    LOGIN_EXEMPT_URLS += (r'^%ssaml2/' % URL_PREFIX,)
    SAML_LOGOUT_REQUEST_PREFERRED_BINDING = saml2.BINDING_HTTP_POST
    SAML_IGNORE_LOGOUT_ERRORS = True
    SAML_DJANGO_USER_MAIN_ATTRIBUTE = 'username'
#    SAML_DJANGO_USER_MAIN_ATTRIBUTE_LOOKUP = '__iexact'
    SAML_USE_NAME_ID_AS_USERNAME = True
    SAML_CREATE_UNKNOWN_USER = env('DD_SAML2_CREATE_USER')
    SAML_ATTRIBUTE_MAPPING = saml2_attrib_map_format(env('DD_SAML2_ATTRIBUTES_MAP'))
    BASEDIR = path.dirname(path.abspath(__file__))
    if len(env('DD_SAML2_ENTITY_ID')) == 0:
        SAML2_ENTITY_ID = '%s/saml2/metadata/' % SITE_URL
    else:
        SAML2_ENTITY_ID = env('DD_SAML2_ENTITY_ID')

    SAML_CONFIG = {
        # full path to the xmlsec1 binary programm
        'xmlsec_binary': '/usr/bin/xmlsec1',

        # your entity id, usually your subdomain plus the url to the metadata view
        'entityid': '%s' % SAML2_ENTITY_ID,

        # directory with attribute mapping
        'attribute_map_dir': path.join(BASEDIR, 'attribute-maps'),
        # do now discard attributes not specified in attribute-maps
        'allow_unknown_attributes': env('DD_SAML2_ALLOW_UNKNOWN_ATTRIBUTE'),
        # this block states what services we provide
        'service': {
            # we are just a lonely SP
            'sp': {
                'name': 'Defect_Dojo',
                'name_id_format': saml2.saml.NAMEID_FORMAT_TRANSIENT,
                'want_response_signed': False,
                'want_assertions_signed': True,
                'force_authn': True,
                'allow_unsolicited': True,

                # For Okta add signed logout requets. Enable this:
                # "logout_requests_signed": True,

                'endpoints': {
                    # url and binding to the assetion consumer service view
                    # do not change the binding or service name
                    'assertion_consumer_service': [
                        ('%s/saml2/acs/' % SITE_URL,
                        saml2.BINDING_HTTP_POST),
                    ],
                    # url and binding to the single logout service view
                    # do not change the binding or service name
                    'single_logout_service': [
                        # Disable next two lines for HTTP_REDIRECT for IDP's that only support HTTP_POST. Ex. Okta:
                        ('%s/saml2/ls/' % SITE_URL,
                        saml2.BINDING_HTTP_REDIRECT),
                        ('%s/saml2/ls/post' % SITE_URL,
                        saml2.BINDING_HTTP_POST),
                    ],
                },

                # attributes that this project need to identify a user
                'required_attributes': ['Email', 'UserName'],

                # attributes that may be useful to have but not required
                'optional_attributes': ['Firstname', 'Lastname'],

                # in this section the list of IdPs we talk to are defined
                # This is not mandatory! All the IdP available in the metadata will be considered.
                # 'idp': {
                #     # we do not need a WAYF service since there is
                #     # only an IdP defined here. This IdP should be
                #     # present in our metadata

                #     # the keys of this dictionary are entity ids
                #     'https://localhost/simplesaml/saml2/idp/metadata.php': {
                #         'single_sign_on_service': {
                #             saml2.BINDING_HTTP_REDIRECT: 'https://localhost/simplesaml/saml2/idp/SSOService.php',
                #         },
                #         'single_logout_service': {
                #             saml2.BINDING_HTTP_REDIRECT: 'https://localhost/simplesaml/saml2/idp/SingleLogoutService.php',
                #         },
                #     },
                # },
            },
        },

        # where the remote metadata is stored, local, remote or mdq server.
        # One metadatastore or many ...
        'metadata': SAML_METADATA,

        # set to 1 to output debugging information
        'debug': 0,

        # Signing
        # 'key_file': path.join(BASEDIR, 'private.key'),  # private part
        # 'cert_file': path.join(BASEDIR, 'public.pem'),  # public part

        # Encryption
        # 'encryption_keypairs': [{
        #     'key_file': path.join(BASEDIR, 'private.key'),  # private part
        #     'cert_file': path.join(BASEDIR, 'public.pem'),  # public part
        # }],

        # own metadata settings
        'contact_person': [
            {'given_name': 'Lorenzo',
            'sur_name': 'Gil',
            'company': 'Yaco Sistemas',
            'email_address': 'lgs@yaco.es',
            'contact_type': 'technical'},
            {'given_name': 'Angel',
            'sur_name': 'Fernandez',
            'company': 'Yaco Sistemas',
            'email_address': 'angel@yaco.es',
            'contact_type': 'administrative'},
        ],
        # you can set multilanguage information here
        'organization': {
            'name': [('Yaco Sistemas', 'es'), ('Yaco Systems', 'en')],
            'display_name': [('Yaco', 'es'), ('Yaco', 'en')],
            'url': [('http://www.yaco.es', 'es'), ('http://www.yaco.com', 'en')],
        },
        'valid_for': 24,  # how long is our metadata valid
    }

# ------------------------------------------------------------------------------
# CELERY
# ------------------------------------------------------------------------------

# Celery settings
CELERY_BROKER_URL = env('DD_CELERY_BROKER_URL') \
    if len(env('DD_CELERY_BROKER_URL')) > 0 else generate_url(
    env('DD_CELERY_BROKER_SCHEME'),
    True,
    env('DD_CELERY_BROKER_USER'),
    env('DD_CELERY_BROKER_PASSWORD'),
    env('DD_CELERY_BROKER_HOST'),
    env('DD_CELERY_BROKER_PORT'),
    env('DD_CELERY_BROKER_PATH'),
    env('DD_CELERY_BROKER_PARAMS')
)
CELERY_TASK_IGNORE_RESULT = env('DD_CELERY_TASK_IGNORE_RESULT')
CELERY_RESULT_BACKEND = env('DD_CELERY_RESULT_BACKEND')
CELERY_TIMEZONE = TIME_ZONE
CELERY_RESULT_EXPIRES = env('DD_CELERY_RESULT_EXPIRES')
CELERY_BEAT_SCHEDULE_FILENAME = env('DD_CELERY_BEAT_SCHEDULE_FILENAME')
CELERY_ACCEPT_CONTENT = ['pickle', 'json', 'msgpack', 'yaml']
CELERY_TASK_SERIALIZER = env('DD_CELERY_TASK_SERIALIZER')
CELERY_PASS_MODEL_BY_ID = env('DD_CELERY_PASS_MODEL_BY_ID')

CELERY_IMPORTS = ('dojo.tools.tool_issue_updater', )

# Celery beat scheduled tasks
CELERY_BEAT_SCHEDULE = {
    'add-alerts': {
        'task': 'dojo.tasks.add_alerts',
        'schedule': timedelta(hours=1),
        'args': [timedelta(hours=1)]
    },
    'cleanup-alerts': {
        'task': 'dojo.tasks.cleanup_alerts',
        'schedule': timedelta(hours=8),
    },
    'dedupe-delete': {
        'task': 'dojo.tasks.async_dupe_delete',
        'schedule': timedelta(minutes=1),
        'args': [timedelta(minutes=1)]
    },
    'update-findings-from-source-issues': {
        'task': 'dojo.tools.tool_issue_updater.update_findings_from_source_issues',
        'schedule': timedelta(hours=3),
    },
    'compute-sla-age-and-notify': {
        'task': 'dojo.tasks.async_sla_compute_and_notify_task',
        'schedule': crontab(hour=7, minute=30),
    },
    'risk_acceptance_expiration_handler': {
        'task': 'dojo.risk_acceptance.helper.expiration_handler',
        'schedule': crontab(minute=0, hour='*/3'),  # every 3 hours
    },
    # 'jira_status_reconciliation': {
    #     'task': 'dojo.tasks.jira_status_reconciliation_task',
    #     'schedule': timedelta(hours=12),
    #     'kwargs': {'mode': 'reconcile', 'dryrun': True, 'daysback': 10, 'product': None, 'engagement': None}
    # },
    # 'fix_loop_duplicates': {
    #     'task': 'dojo.tasks.fix_loop_duplicates_task',
    #     'schedule': timedelta(hours=12)
    # },


}

# ------------------------------------
# Monitoring Metrics
# ------------------------------------
# address issue when running ./manage.py collectstatic
# reference: https://github.com/korfuri/django-prometheus/issues/34
PROMETHEUS_EXPORT_MIGRATIONS = False
# django metrics for monitoring
if env('DD_DJANGO_METRICS_ENABLED'):
    DJANGO_METRICS_ENABLED = env('DD_DJANGO_METRICS_ENABLED')
    INSTALLED_APPS = INSTALLED_APPS + ('django_prometheus',)
    MIDDLEWARE = ['django_prometheus.middleware.PrometheusBeforeMiddleware', ] + \
        MIDDLEWARE + \
        ['django_prometheus.middleware.PrometheusAfterMiddleware', ]
    database_engine = DATABASES.get('default').get('ENGINE')
    DATABASES['default']['ENGINE'] = database_engine.replace('django.', 'django_prometheus.', 1)
    # CELERY_RESULT_BACKEND.replace('django.core','django_prometheus.', 1)
    LOGIN_EXEMPT_URLS += (r'^%sdjango_metrics/' % URL_PREFIX,)


# ------------------------------------
# Hashcode configuration
# ------------------------------------
# List of fields used to compute the hash_code
# The fields must be one of HASHCODE_ALLOWED_FIELDS
# If not present, default is the legacy behavior: see models.py, compute_hash_code_legacy function
# legacy is:
#   static scanner:  ['title', 'cwe', 'line', 'file_path', 'description']
#   dynamic scanner: ['title', 'cwe', 'line', 'file_path', 'description']
HASHCODE_FIELDS_PER_SCANNER = {
    # In checkmarx, same CWE may appear with different severities: example "sql injection" (high) and "blind sql injection" (low).
    # Including the severity in the hash_code keeps those findings not duplicate
    'Anchore Engine Scan': ['title', 'severity', 'component_name', 'component_version', 'file_path'],
    'Anchore Grype': ['title', 'severity', 'component_name', 'component_version'],
    'Aqua Scan': ['severity', 'cve', 'component_name', 'component_version'],
    'Bandit Scan': ['file_path', 'line', 'vuln_id_from_tool'],
    'CargoAudit Scan': ['cve', 'severity', 'component_name', 'component_version', 'vuln_id_from_tool'],
    'Checkmarx Scan': ['cwe', 'severity', 'file_path'],
    'Checkmarx OSA': ['cve', 'component_name'],
    'Cloudsploit Scan': ['title', 'description'],
    'SonarQube Scan': ['cwe', 'severity', 'file_path'],
    'SonarQube API Import': ['title', 'file_path', 'line'],
    'Dependency Check Scan': ['cve', 'cwe', 'file_path'],
    'Dockle Scan': ['title', 'description', 'vuln_id_from_tool'],
    'Dependency Track Finding Packaging Format (FPF) Export': ['component_name', 'component_version', 'cwe', 'cve'],
    'Mobsfscan Scan': ['title', 'severity', 'cwe'],
    'Nessus Scan': ['title', 'severity', 'cve', 'cwe'],
    'Nexpose Scan': ['title', 'severity', 'cve', 'cwe'],
    # possible improvement: in the scanner put the library name into file_path, then dedup on cwe + file_path + severity
    'NPM Audit Scan': ['title', 'severity', 'file_path', 'cve', 'cwe'],
    # possible improvement: in the scanner put the library name into file_path, then dedup on cwe + file_path + severity
    'Yarn Audit Scan': ['title', 'severity', 'file_path', 'cve', 'cwe'],
    # possible improvement: in the scanner put the library name into file_path, then dedup on cve + file_path + severity
    'Whitesource Scan': ['title', 'severity', 'description'],
    'ZAP Scan': ['title', 'cwe', 'severity'],
    'Qualys Scan': ['title', 'severity'],
    # 'Qualys Webapp Scan': ['title', 'unique_id_from_tool'],
    'PHP Symfony Security Check': ['title', 'cve'],
    'Clair Scan': ['title', 'cve', 'description', 'severity'],
    'Clair Klar Scan': ['title', 'description', 'severity'],
    # for backwards compatibility because someone decided to rename this scanner:
    'Symfony Security Check': ['title', 'cve'],
    'DSOP Scan': ['cve'],
    'Acunetix Scan': ['title', 'description'],
    'Terrascan Scan': ['vuln_id_from_tool', 'title', 'severity', 'file_path', 'line', 'component_name'],
    'Trivy Scan': ['title', 'severity', 'cve', 'cwe'],
    'TFSec Scan': ['severity', 'vuln_id_from_tool', 'file_path', 'line'],
    'Snyk Scan': ['vuln_id_from_tool', 'file_path', 'component_name', 'component_version'],
    'GitLab Dependency Scanning Report': ['title', 'cve', 'file_path', 'component_name', 'component_version'],
    'SpotBugs Scan': ['cwe', 'severity', 'file_path', 'line'],
    'JFrog Xray Unified Scan': ['cve', 'file_path', 'component_name', 'component_version'],
    'Scout Suite Scan': ['file_path', 'vuln_id_from_tool'],  # for now we use file_path as there is no attribute for "service"
    'AWS Security Hub Scan': ['unique_id_from_tool'],
    'Meterian Scan': ['cwe', 'component_name', 'component_version', 'description', 'severity'],
    'Github Vulnerability Scan': ['unique_id_from_tool'],
    'Azure Security Center Recommendations Scan': ['unique_id_from_tool'],
    'Solar Appscreener Scan': ['title', 'file_path', 'line', 'severity'],
    'pip-audit Scan': ['vuln_id_from_tool', 'component_name', 'component_version'],
<<<<<<< HEAD
    'Edgescan Scan': ['unique_id_from_tool'],
    'Edgescan API Scan': ['unique_id_from_tool'],
=======
    'Rubocop Scan': ['vuln_id_from_tool', 'file_path', 'line'],
    'JFrog Xray Scan': ['title', 'description', 'component_name', 'component_version'],
>>>>>>> 364875d9
}

# This tells if we should accept cwe=0 when computing hash_code with a configurable list of fields from HASHCODE_FIELDS_PER_SCANNER (this setting doesn't apply to legacy algorithm)
# If False and cwe = 0, then the hash_code computation will fallback to legacy algorithm for the concerned finding
# Default is True (if scanner is not configured here but is configured in HASHCODE_FIELDS_PER_SCANNER, it allows null cwe)
HASHCODE_ALLOWS_NULL_CWE = {
    'Anchore Engine Scan': True,
    'Anchore Grype': True,
    'AWS Prowler Scan': True,
    'Checkmarx Scan': False,
    'Checkmarx OSA': True,
    'Cloudsploit Scan': True,
    'SonarQube Scan': False,
    'Dependency Check Scan': True,
    'Mobsfscan Scan': False,
    'Nessus Scan': True,
    'Nexpose Scan': True,
    'NPM Audit Scan': True,
    'Yarn Audit Scan': True,
    'Whitesource Scan': True,
    'ZAP Scan': False,
    'Qualys Scan': True,
    'DSOP Scan': True,
    'Acunetix Scan': True,
    'Trivy Scan': True,
    'SpotBugs Scan': False,
    'Scout Suite Scan': True,
    'AWS Security Hub Scan': True,
    'Meterian Scan': True,
    'SARIF': True,
    'Hadolint Dockerfile check': True,
    'Semgrep JSON Report': True,
    'Generic Findings Import': True,
    'Edgescan Scan': True,
    'Edgescan API Scan': True,
}

# List of fields that are known to be usable in hash_code computation)
# 'endpoints' is a pseudo field that uses the endpoints (for dynamic scanners)
# 'unique_id_from_tool' is often not needed here as it can be used directly in the dedupe algorithm, but it's also possible to use it for hashing
HASHCODE_ALLOWED_FIELDS = ['title', 'cwe', 'cve', 'line', 'file_path', 'component_name', 'component_version', 'description', 'endpoints', 'unique_id_from_tool', 'severity', 'vuln_id_from_tool']

# Adding fields to the hash_code calculation regardless of the previous settings
HASH_CODE_FIELDS_ALWAYS = ['service']

# ------------------------------------
# Deduplication configuration
# ------------------------------------
# List of algorithms
# legacy one with multiple conditions (default mode)
DEDUPE_ALGO_LEGACY = 'legacy'
# based on dojo_finding.unique_id_from_tool only (for checkmarx detailed, or sonarQube detailed for example)
DEDUPE_ALGO_UNIQUE_ID_FROM_TOOL = 'unique_id_from_tool'
# based on dojo_finding.hash_code only
DEDUPE_ALGO_HASH_CODE = 'hash_code'
# unique_id_from_tool or hash_code
# Makes it possible to deduplicate on a technical id (same parser) and also on some functional fields (cross-parsers deduplication)
DEDUPE_ALGO_UNIQUE_ID_FROM_TOOL_OR_HASH_CODE = 'unique_id_from_tool_or_hash_code'

# Choice of deduplication algorithm per parser
# Key = the scan_type from factory.py (= the test_type)
# Default is DEDUPE_ALGO_LEGACY
DEDUPLICATION_ALGORITHM_PER_PARSER = {
    'Anchore Engine Scan': DEDUPE_ALGO_HASH_CODE,
    'Anchore Grype': DEDUPE_ALGO_HASH_CODE,
    'Aqua Scan': DEDUPE_ALGO_HASH_CODE,
    'AuditJS Scan': DEDUPE_ALGO_UNIQUE_ID_FROM_TOOL,
    'AWS Prowler Scan': DEDUPE_ALGO_HASH_CODE,
    'Burp REST API': DEDUPE_ALGO_UNIQUE_ID_FROM_TOOL,
    'Bandit Scan': DEDUPE_ALGO_HASH_CODE,
    'CargoAudit Scan': DEDUPE_ALGO_HASH_CODE,
    'Checkmarx Scan detailed': DEDUPE_ALGO_UNIQUE_ID_FROM_TOOL,
    'Checkmarx Scan': DEDUPE_ALGO_HASH_CODE,
    'Checkmarx OSA': DEDUPE_ALGO_UNIQUE_ID_FROM_TOOL_OR_HASH_CODE,
    'Coverity API': DEDUPE_ALGO_UNIQUE_ID_FROM_TOOL,
    'Cobalt.io API': DEDUPE_ALGO_UNIQUE_ID_FROM_TOOL,
    'Dependency Track Finding Packaging Format (FPF) Export': DEDUPE_ALGO_HASH_CODE,
    'Mobsfscan Scan': DEDUPE_ALGO_HASH_CODE,
    'SonarQube Scan detailed': DEDUPE_ALGO_UNIQUE_ID_FROM_TOOL,
    'SonarQube Scan': DEDUPE_ALGO_HASH_CODE,
    'SonarQube API Import': DEDUPE_ALGO_HASH_CODE,
    'Dependency Check Scan': DEDUPE_ALGO_HASH_CODE,
    'Dockle Scan': DEDUPE_ALGO_HASH_CODE,
    'Nessus Scan': DEDUPE_ALGO_HASH_CODE,
    'Nexpose Scan': DEDUPE_ALGO_HASH_CODE,
    'NPM Audit Scan': DEDUPE_ALGO_HASH_CODE,
    'Yarn Audit Scan': DEDUPE_ALGO_HASH_CODE,
    'Whitesource Scan': DEDUPE_ALGO_HASH_CODE,
    'ZAP Scan': DEDUPE_ALGO_HASH_CODE,
    'Qualys Scan': DEDUPE_ALGO_HASH_CODE,
    'PHP Symfony Security Check': DEDUPE_ALGO_HASH_CODE,
    'Acunetix Scan': DEDUPE_ALGO_HASH_CODE,
    'Clair Scan': DEDUPE_ALGO_HASH_CODE,
    'Clair Klar Scan': DEDUPE_ALGO_HASH_CODE,
    # 'Qualys Webapp Scan': DEDUPE_ALGO_UNIQUE_ID_FROM_TOOL,  # Must also uncomment qualys webapp line in hashcode fields per scanner
    'Veracode Scan': DEDUPE_ALGO_UNIQUE_ID_FROM_TOOL_OR_HASH_CODE,
    # for backwards compatibility because someone decided to rename this scanner:
    'Symfony Security Check': DEDUPE_ALGO_HASH_CODE,
    'DSOP Scan': DEDUPE_ALGO_HASH_CODE,
    'Terrascan Scan': DEDUPE_ALGO_HASH_CODE,
    'Trivy Scan': DEDUPE_ALGO_HASH_CODE,
    'TFSec Scan': DEDUPE_ALGO_HASH_CODE,
    'HackerOne Cases': DEDUPE_ALGO_UNIQUE_ID_FROM_TOOL_OR_HASH_CODE,
    'Snyk Scan': DEDUPE_ALGO_HASH_CODE,
    'GitLab Dependency Scanning Report': DEDUPE_ALGO_HASH_CODE,
    'GitLab SAST Report': DEDUPE_ALGO_HASH_CODE,
    'Checkov Scan': DEDUPE_ALGO_HASH_CODE,
    'SpotBugs Scan': DEDUPE_ALGO_HASH_CODE,
    'JFrog Xray Unified Scan': DEDUPE_ALGO_HASH_CODE,
    'Scout Suite Scan': DEDUPE_ALGO_HASH_CODE,
    'AWS Security Hub Scan': DEDUPE_ALGO_UNIQUE_ID_FROM_TOOL,
    'Meterian Scan': DEDUPE_ALGO_HASH_CODE,
    'Github Vulnerability Scan': DEDUPE_ALGO_UNIQUE_ID_FROM_TOOL,
    'Cloudsploit Scan': DEDUPE_ALGO_HASH_CODE,
    'KICS Scan': DEDUPE_ALGO_HASH_CODE,
    'SARIF': DEDUPE_ALGO_HASH_CODE,
    'Azure Security Center Recommendations Scan': DEDUPE_ALGO_UNIQUE_ID_FROM_TOOL,
    'Hadolint Dockerfile check': DEDUPE_ALGO_HASH_CODE,
    'Semgrep JSON Report': DEDUPE_ALGO_HASH_CODE,
    'Generic Findings Import': DEDUPE_ALGO_HASH_CODE,
    'Trufflehog3 Scan': DEDUPE_ALGO_HASH_CODE,
    'Detect-secrets Scan': DEDUPE_ALGO_HASH_CODE,
    'Solar Appscreener Scan': DEDUPE_ALGO_HASH_CODE,
    'Gitleaks Scan': DEDUPE_ALGO_HASH_CODE,
    'pip-audit Scan': DEDUPE_ALGO_HASH_CODE,
<<<<<<< HEAD
    'Edgescan Scan': DEDUPE_ALGO_HASH_CODE,
    'Edgescan API Scan': DEDUPE_ALGO_HASH_CODE,
=======
    'Rubocop Scan': DEDUPE_ALGO_HASH_CODE,
    'JFrog Xray Scan': DEDUPE_ALGO_HASH_CODE,
>>>>>>> 364875d9
}

DUPE_DELETE_MAX_PER_RUN = env('DD_DUPE_DELETE_MAX_PER_RUN')

DISABLE_FINDING_MERGE = env('DD_DISABLE_FINDING_MERGE')

TRACK_IMPORT_HISTORY = env('DD_TRACK_IMPORT_HISTORY')

# ------------------------------------------------------------------------------
# JIRA
# ------------------------------------------------------------------------------
# The 'Bug' issue type is mandatory, as it is used as the default choice.
JIRA_ISSUE_TYPE_CHOICES_CONFIG = (
    ('Task', 'Task'),
    ('Story', 'Story'),
    ('Epic', 'Epic'),
    ('Spike', 'Spike'),
    ('Bug', 'Bug'),
    ('Security', 'Security')
)

JIRA_SSL_VERIFY = env('DD_JIRA_SSL_VERIFY')

# ------------------------------------------------------------------------------
# LOGGING
# ------------------------------------------------------------------------------
# See http://docs.djangoproject.com/en/dev/topics/logging for
# more details on how to customize your logging configuration.
LOGGING_HANDLER = env('DD_LOGGING_HANDLER')

LOG_LEVEL = env('DD_LOG_LEVEL')
if not LOG_LEVEL:
    LOG_LEVEL = 'DEBUG' if DEBUG else 'INFO'

LOGGING = {
    'version': 1,
    'disable_existing_loggers': False,
    'formatters': {
        'verbose': {
            'format': '[%(asctime)s] %(levelname)s [%(name)s:%(lineno)d] %(message)s',
            'datefmt': '%d/%b/%Y %H:%M:%S',
        },
        'simple': {
            'format': '%(levelname)s %(funcName)s %(lineno)d %(message)s'
        },
        'json': {
            '()': 'json_log_formatter.JSONFormatter',
        },
    },
    'filters': {
        'require_debug_false': {
            '()': 'django.utils.log.RequireDebugFalse'
        },
        'require_debug_true': {
            '()': 'django.utils.log.RequireDebugTrue'
        },
    },
    'handlers': {
        'mail_admins': {
            'level': 'ERROR',
            'filters': ['require_debug_false'],
            'class': 'django.utils.log.AdminEmailHandler'
        },
        'console': {
            'class': 'logging.StreamHandler',
            'formatter': 'verbose'
        },
        'json_console': {
            'class': 'logging.StreamHandler',
            'formatter': 'json'
        },
    },
    'loggers': {
        'django.request': {
            'handlers': ['mail_admins', 'console'],
            'level': 'WARN',
            'propagate': True,
        },
        'django.security': {
            'handlers': [r'%s' % LOGGING_HANDLER],
            'level': '%s' % LOG_LEVEL,
            'propagate': False,
        },
        'celery': {
            'handlers': [r'%s' % LOGGING_HANDLER],
            'level': '%s' % LOG_LEVEL,
            'propagate': False,
            # workaround some celery logging known issue
            'worker_hijack_root_logger': False,
        },
        'dojo': {
            'handlers': [r'%s' % LOGGING_HANDLER],
            'level': '%s' % LOG_LEVEL,
            'propagate': False,
        },
        'dojo.specific-loggers.deduplication': {
            'handlers': [r'%s' % LOGGING_HANDLER],
            'level': '%s' % LOG_LEVEL,
            'propagate': False,
        },
        'saml2': {
            'handlers': [r'%s' % LOGGING_HANDLER],
            'level': '%s' % LOG_LEVEL,
        },
        'MARKDOWN': {
            # The markdown library is too verbose in it's logging, reducing the verbosity in our logs.
            'handlers': [r'%s' % LOGGING_HANDLER],
            'level': 'WARNING',
            'propagate': False,
        },
        'titlecase': {
            # The titlecase library is too verbose in it's logging, reducing the verbosity in our logs.
            'handlers': [r'%s' % LOGGING_HANDLER],
            'level': 'WARNING',
            'propagate': False,
        },
    }
}

# override filter to ensure sensitive variables are also hidden when DEBUG = True
DEFAULT_EXCEPTION_REPORTER_FILTER = 'dojo.settings.exception_filter.CustomExceptionReporterFilter'

# As we require `innodb_large_prefix = ON` for MySQL, we can silence the
# warning about large varchar with unique indices.
SILENCED_SYSTEM_CHECKS = ['mysql.E001']

# Issue on benchmark : "The number of GET/POST parameters exceeded settings.DATA_UPLOAD_MAX_NUMBER_FIELD S"
DATA_UPLOAD_MAX_NUMBER_FIELDS = 10240

# Maximum size of a scan file in MB
SCAN_FILE_MAX_SIZE = 100

# Apply a severity level to "Security Weaknesses" in Qualys WAS
QUALYS_WAS_WEAKNESS_IS_VULN = env("DD_QUALYS_WAS_WEAKNESS_IS_VULN")

# Create a unique finding for all findings in qualys WAS parser
# If using this, lines for Qualys WAS deduplication functions must be un-commented
QUALYS_WAS_UNIQUE_ID = False

# exclusion list for parsers
PARSER_EXCLUDE = env("DD_PARSER_EXCLUDE")

SERIALIZATION_MODULES = {
    'xml': 'tagulous.serializers.xml_serializer',
    'json': 'tagulous.serializers.json',
    'python': 'tagulous.serializers.python',
    'yaml': 'tagulous.serializers.pyyaml',
}

# There seems to be no way just use the default and just leave out jquery, so we have to copy...
# ... and keep it up-to-date.
TAGULOUS_AUTOCOMPLETE_JS = (
    # 'tagulous/lib/jquery.js',
    'tagulous/lib/select2-4/js/select2.full.min.js',
    'tagulous/tagulous.js',
    'tagulous/adaptor/select2-4.js',
)

# using 'element' for width should take width from css defined in template, but it doesn't. So set to 70% here.
TAGULOUS_AUTOCOMPLETE_SETTINGS = {'placeholder': "Enter some tags (comma separated, use enter to select / create a new tag)", 'width': '70%'}

# When enabled, staff users have full access to all product types and products
AUTHORIZATION_STAFF_OVERRIDE = env('DD_AUTHORIZATION_STAFF_OVERRIDE')

EDITABLE_MITIGATED_DATA = env('DD_EDITABLE_MITIGATED_DATA')

USE_L10N = True

FEATURE_FINDING_GROUPS = env('DD_FEATURE_FINDING_GROUPS')
JIRA_TEMPLATE_ROOT = env('DD_JIRA_TEMPLATE_ROOT')
TEMPLATE_DIR_PREFIX = env('DD_TEMPLATE_DIR_PREFIX')

DUPLICATE_CLUSTER_CASCADE_DELETE = env('DD_DUPLICATE_CLUSTER_CASCADE_DELETE')

# Deside if SonarQube API parser should download the security hotspots
SONARQUBE_API_PARSER_HOTSPOTS = env("DD_SONARQUBE_API_PARSER_HOTSPOTS")

# when enabled, finding importing will occur asynchronously, default False
ASYNC_FINDING_IMPORT = env("DD_ASYNC_FINDING_IMPORT")
# The number fo findings to be processed per celeryworker
ASYNC_FINDING_IMPORT_CHUNK_SIZE = env("DD_ASYNC_FINDING_IMPORT_CHUNK_SIZE")
# Feature toggle for new authorization for configurations
FEATURE_CONFIGURATION_AUTHORIZATION = env("DD_FEATURE_CONFIGURATION_AUTHORIZATION")<|MERGE_RESOLUTION|>--- conflicted
+++ resolved
@@ -1056,13 +1056,10 @@
     'Azure Security Center Recommendations Scan': ['unique_id_from_tool'],
     'Solar Appscreener Scan': ['title', 'file_path', 'line', 'severity'],
     'pip-audit Scan': ['vuln_id_from_tool', 'component_name', 'component_version'],
-<<<<<<< HEAD
     'Edgescan Scan': ['unique_id_from_tool'],
     'Edgescan API Scan': ['unique_id_from_tool'],
-=======
     'Rubocop Scan': ['vuln_id_from_tool', 'file_path', 'line'],
     'JFrog Xray Scan': ['title', 'description', 'component_name', 'component_version'],
->>>>>>> 364875d9
 }
 
 # This tells if we should accept cwe=0 when computing hash_code with a configurable list of fields from HASHCODE_FIELDS_PER_SCANNER (this setting doesn't apply to legacy algorithm)
@@ -1188,13 +1185,10 @@
     'Solar Appscreener Scan': DEDUPE_ALGO_HASH_CODE,
     'Gitleaks Scan': DEDUPE_ALGO_HASH_CODE,
     'pip-audit Scan': DEDUPE_ALGO_HASH_CODE,
-<<<<<<< HEAD
     'Edgescan Scan': DEDUPE_ALGO_HASH_CODE,
     'Edgescan API Scan': DEDUPE_ALGO_HASH_CODE,
-=======
     'Rubocop Scan': DEDUPE_ALGO_HASH_CODE,
     'JFrog Xray Scan': DEDUPE_ALGO_HASH_CODE,
->>>>>>> 364875d9
 }
 
 DUPE_DELETE_MAX_PER_RUN = env('DD_DUPE_DELETE_MAX_PER_RUN')
