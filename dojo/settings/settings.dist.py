# Django settings for DefectDojo
import os
from datetime import timedelta
from celery.schedules import crontab
from dojo import __version__
import environ
from netaddr import IPNetwork, IPSet
import json
import logging

logger = logging.getLogger(__name__)

# See https://documentation.defectdojo.com/getting_started/configuration/ for options
# how to tune the configuration to your needs.

root = environ.Path(__file__) - 3  # Three folders back

# reference: https://pypi.org/project/django-environ/
env = environ.Env(
    # Set casting and default values
    DD_SITE_URL=(str, 'http://localhost:8080'),
    DD_DEBUG=(bool, False),
    DD_TEMPLATE_DEBUG=(bool, False),
    DD_LOG_LEVEL=(str, ''),
    DD_DJANGO_METRICS_ENABLED=(bool, False),
    DD_LOGIN_REDIRECT_URL=(str, '/'),
    DD_LOGIN_URL=(str, '/login'),
    DD_DJANGO_ADMIN_ENABLED=(bool, True),
    DD_SESSION_COOKIE_HTTPONLY=(bool, True),
    DD_CSRF_COOKIE_HTTPONLY=(bool, True),
    DD_SECURE_SSL_REDIRECT=(bool, False),
    DD_SECURE_CROSS_ORIGIN_OPENER_POLICY=(str, 'same-origin'),
    DD_SECURE_HSTS_INCLUDE_SUBDOMAINS=(bool, False),
    DD_SECURE_HSTS_SECONDS=(int, 31536000),  # One year expiration
    DD_SESSION_COOKIE_SECURE=(bool, False),
    DD_SESSION_EXPIRE_AT_BROWSER_CLOSE=(bool, False),
    DD_SESSION_COOKIE_AGE=(int, 1209600),  # 14 days
    DD_CSRF_COOKIE_SECURE=(bool, False),
    DD_CSRF_TRUSTED_ORIGINS=(list, []),
    DD_SECURE_CONTENT_TYPE_NOSNIFF=(bool, True),
    DD_CSRF_COOKIE_SAMESITE=(str, 'Lax'),
    DD_SESSION_COOKIE_SAMESITE=(str, 'Lax'),
    DD_TIME_ZONE=(str, 'UTC'),
    DD_LANG=(str, 'en-us'),
    DD_TEAM_NAME=(str, 'Security Team'),
    DD_ADMINS=(str, 'DefectDojo:dojo@localhost,Admin:admin@localhost'),
    DD_WHITENOISE=(bool, False),
    DD_TRACK_MIGRATIONS=(bool, True),
    DD_SECURE_PROXY_SSL_HEADER=(bool, False),
    DD_TEST_RUNNER=(str, 'django.test.runner.DiscoverRunner'),
    DD_URL_PREFIX=(str, ''),
    DD_ROOT=(str, root('dojo')),
    DD_LANGUAGE_CODE=(str, 'en-us'),
    DD_SITE_ID=(int, 1),
    DD_USE_I18N=(bool, True),
    DD_USE_L10N=(bool, True),
    DD_USE_TZ=(bool, True),
    DD_MEDIA_URL=(str, '/media/'),
    DD_MEDIA_ROOT=(str, root('media')),
    DD_STATIC_URL=(str, '/static/'),
    DD_STATIC_ROOT=(str, root('static')),
    DD_CELERY_BROKER_URL=(str, ''),
    DD_CELERY_BROKER_SCHEME=(str, 'sqla+sqlite'),
    DD_CELERY_BROKER_USER=(str, ''),
    DD_CELERY_BROKER_PASSWORD=(str, ''),
    DD_CELERY_BROKER_HOST=(str, ''),
    DD_CELERY_BROKER_PORT=(int, -1),
    DD_CELERY_BROKER_PATH=(str, '/dojo.celerydb.sqlite'),
    DD_CELERY_BROKER_PARAMS=(str, ''),
    DD_CELERY_BROKER_TRANSPORT_OPTIONS=(str, ''),
    DD_CELERY_TASK_IGNORE_RESULT=(bool, True),
    DD_CELERY_RESULT_BACKEND=(str, 'django-db'),
    DD_CELERY_RESULT_EXPIRES=(int, 86400),
    DD_CELERY_BEAT_SCHEDULE_FILENAME=(str, root('dojo.celery.beat.db')),
    DD_CELERY_TASK_SERIALIZER=(str, 'pickle'),
    DD_CELERY_PASS_MODEL_BY_ID=(str, True),
    DD_FOOTER_VERSION=(str, ''),
    # models should be passed to celery by ID, default is False (for now)
    DD_FORCE_LOWERCASE_TAGS=(bool, True),
    DD_MAX_TAG_LENGTH=(int, 25),
    DD_DATABASE_ENGINE=(str, 'django.db.backends.mysql'),
    DD_DATABASE_HOST=(str, 'mysql'),
    DD_DATABASE_NAME=(str, 'defectdojo'),
    # default django database name for testing is test_<dbname>
    DD_TEST_DATABASE_NAME=(str, 'test_defectdojo'),
    DD_DATABASE_PASSWORD=(str, 'defectdojo'),
    DD_DATABASE_PORT=(int, 3306),
    DD_DATABASE_USER=(str, 'defectdojo'),
    DD_SECRET_KEY=(str, ''),
    DD_CREDENTIAL_AES_256_KEY=(str, '.'),
    DD_DATA_UPLOAD_MAX_MEMORY_SIZE=(int, 8388608),  # Max post size set to 8mb
    DD_FORGOT_PASSWORD=(bool, True),  # do we show link "I forgot my password" on login screen
    DD_PASSWORD_RESET_TIMEOUT=(int, 259200),  # 3 days, in seconds (the deafult)
    DD_FORGOT_USERNAME=(bool, True),  # do we show link "I forgot my username" on login screen
    DD_SOCIAL_AUTH_SHOW_LOGIN_FORM=(bool, True),  # do we show user/pass input
    DD_SOCIAL_AUTH_CREATE_USER=(bool, True),  # if True creates user at first login
    DD_SOCIAL_LOGIN_AUTO_REDIRECT=(bool, False),  # auto-redirect if there is only one social login method
    DD_SOCIAL_AUTH_TRAILING_SLASH=(bool, True),
    DD_SOCIAL_AUTH_AUTH0_OAUTH2_ENABLED=(bool, False),
    DD_SOCIAL_AUTH_AUTH0_KEY=(str, ''),
    DD_SOCIAL_AUTH_AUTH0_SECRET=(str, ''),
    DD_SOCIAL_AUTH_AUTH0_DOMAIN=(str, ''),
    DD_SOCIAL_AUTH_AUTH0_SCOPE=(list, ['openid', 'profile', 'email']),
    DD_SOCIAL_AUTH_GOOGLE_OAUTH2_ENABLED=(bool, False),
    DD_SOCIAL_AUTH_GOOGLE_OAUTH2_KEY=(str, ''),
    DD_SOCIAL_AUTH_GOOGLE_OAUTH2_SECRET=(str, ''),
    DD_SOCIAL_AUTH_GOOGLE_OAUTH2_WHITELISTED_DOMAINS=(list, ['']),
    DD_SOCIAL_AUTH_GOOGLE_OAUTH2_WHITELISTED_EMAILS=(list, ['']),
    DD_SOCIAL_AUTH_OKTA_OAUTH2_ENABLED=(bool, False),
    DD_SOCIAL_AUTH_OKTA_OAUTH2_KEY=(str, ''),
    DD_SOCIAL_AUTH_OKTA_OAUTH2_SECRET=(str, ''),
    DD_SOCIAL_AUTH_OKTA_OAUTH2_API_URL=(str, 'https://{your-org-url}/oauth2'),
    DD_SOCIAL_AUTH_AZUREAD_TENANT_OAUTH2_ENABLED=(bool, False),
    DD_SOCIAL_AUTH_AZUREAD_TENANT_OAUTH2_KEY=(str, ''),
    DD_SOCIAL_AUTH_AZUREAD_TENANT_OAUTH2_SECRET=(str, ''),
    DD_SOCIAL_AUTH_AZUREAD_TENANT_OAUTH2_TENANT_ID=(str, ''),
    DD_SOCIAL_AUTH_AZUREAD_TENANT_OAUTH2_RESOURCE=(str, 'https://graph.microsoft.com/'),
    DD_SOCIAL_AUTH_AZUREAD_TENANT_OAUTH2_GET_GROUPS=(bool, False),
    DD_SOCIAL_AUTH_AZUREAD_TENANT_OAUTH2_GROUPS_FILTER=(str, ''),
    DD_SOCIAL_AUTH_AZUREAD_TENANT_OAUTH2_CLEANUP_GROUPS=(bool, True),
    DD_SOCIAL_AUTH_GITLAB_OAUTH2_ENABLED=(bool, False),
    DD_SOCIAL_AUTH_GITLAB_PROJECT_AUTO_IMPORT=(bool, False),
    DD_SOCIAL_AUTH_GITLAB_PROJECT_IMPORT_TAGS=(bool, False),
    DD_SOCIAL_AUTH_GITLAB_PROJECT_IMPORT_URL=(bool, False),
    DD_SOCIAL_AUTH_GITLAB_PROJECT_MIN_ACCESS_LEVEL=(int, 20),
    DD_SOCIAL_AUTH_GITLAB_KEY=(str, ''),
    DD_SOCIAL_AUTH_GITLAB_SECRET=(str, ''),
    DD_SOCIAL_AUTH_GITLAB_API_URL=(str, 'https://gitlab.com'),
    DD_SOCIAL_AUTH_GITLAB_SCOPE=(list, ['read_user', 'openid']),
    DD_SOCIAL_AUTH_KEYCLOAK_OAUTH2_ENABLED=(bool, False),
    DD_SOCIAL_AUTH_KEYCLOAK_KEY=(str, ''),
    DD_SOCIAL_AUTH_KEYCLOAK_SECRET=(str, ''),
    DD_SOCIAL_AUTH_KEYCLOAK_PUBLIC_KEY=(str, ''),
    DD_SOCIAL_AUTH_KEYCLOAK_AUTHORIZATION_URL=(str, ''),
    DD_SOCIAL_AUTH_KEYCLOAK_ACCESS_TOKEN_URL=(str, ''),
    DD_SOCIAL_AUTH_KEYCLOAK_LOGIN_BUTTON_TEXT=(str, 'Login with Keycloak'),
    DD_SOCIAL_AUTH_GITHUB_ENTERPRISE_OAUTH2_ENABLED=(bool, False),
    DD_SOCIAL_AUTH_GITHUB_ENTERPRISE_URL=(str, ''),
    DD_SOCIAL_AUTH_GITHUB_ENTERPRISE_API_URL=(str, ''),
    DD_SOCIAL_AUTH_GITHUB_ENTERPRISE_KEY=(str, ''),
    DD_SOCIAL_AUTH_GITHUB_ENTERPRISE_SECRET=(str, ''),
    DD_SAML2_ENABLED=(bool, False),
    # Allows to override default SAML authentication backend. Check https://djangosaml2.readthedocs.io/contents/setup.html#custom-user-attributes-processing
    DD_SAML2_AUTHENTICATION_BACKENDS=(str, 'djangosaml2.backends.Saml2Backend'),
    # Force Authentication to make SSO possible with SAML2
    DD_SAML2_FORCE_AUTH=(bool, True),
    DD_SAML2_LOGIN_BUTTON_TEXT=(str, 'Login with SAML'),
    # Optional: display the idp SAML Logout URL in DefectDojo
    DD_SAML2_LOGOUT_URL=(str, ''),
    # Metadata is required for SAML, choose either remote url or local file path
    DD_SAML2_METADATA_AUTO_CONF_URL=(str, ''),
    DD_SAML2_METADATA_LOCAL_FILE_PATH=(str, ''),  # ex. '/public/share/idp_metadata.xml'
    # Optional, default is SITE_URL + /saml2/metadata/
    DD_SAML2_ENTITY_ID=(str, ''),
    # Allow to create user that are not already in the Django database
    DD_SAML2_CREATE_USER=(bool, False),
    DD_SAML2_ATTRIBUTES_MAP=(dict, {
        # Change Email/UserName/FirstName/LastName to corresponding SAML2 userprofile attributes.
        # format: SAML attrib:django_user_model
        'Email': 'email',
        'UserName': 'username',
        'Firstname': 'first_name',
        'Lastname': 'last_name'
    }),
    DD_SAML2_ALLOW_UNKNOWN_ATTRIBUTE=(bool, False),
    # Authentication via HTTP Proxy which put username to HTTP Header REMOTE_USER
    DD_AUTH_REMOTEUSER_ENABLED=(bool, False),
    # Names of headers which will be used for processing user data.
    # WARNING: Possible spoofing of headers. Read Warning in https://docs.djangoproject.com/en/3.2/howto/auth-remote-user/#configuration
    DD_AUTH_REMOTEUSER_USERNAME_HEADER=(str, 'REMOTE_USER'),
    DD_AUTH_REMOTEUSER_EMAIL_HEADER=(str, ''),
    DD_AUTH_REMOTEUSER_FIRSTNAME_HEADER=(str, ''),
    DD_AUTH_REMOTEUSER_LASTNAME_HEADER=(str, ''),
    DD_AUTH_REMOTEUSER_GROUPS_HEADER=(str, ''),
    DD_AUTH_REMOTEUSER_GROUPS_CLEANUP=(bool, True),
    # Comma separated list of IP ranges with trusted proxies
    DD_AUTH_REMOTEUSER_TRUSTED_PROXY=(list, ['127.0.0.0/32']),
    # REMOTE_USER will be processed only on login page. Check https://docs.djangoproject.com/en/3.2/howto/auth-remote-user/#using-remote-user-on-login-pages-only
    DD_AUTH_REMOTEUSER_LOGIN_ONLY=(bool, False),
    # if somebody is using own documentation how to use DefectDojo in his own company
    DD_DOCUMENTATION_URL=(str, 'https://documentation.defectdojo.com'),
    # merging findings doesn't always work well with dedupe and reimport etc.
    # disable it if you see any issues (and report them on github)
    DD_DISABLE_FINDING_MERGE=(bool, False),
    # SLA Notifications via alerts and JIRA comments
    # enable either DD_SLA_NOTIFY_ACTIVE or DD_SLA_NOTIFY_ACTIVE_VERIFIED_ONLY to enable the feature.
    # If desired you can enable to only notify for Findings that are linked to JIRA issues.
    # All three flags are moved to system_settings, will be removed from settings file
    DD_SLA_NOTIFY_ACTIVE=(bool, False),
    DD_SLA_NOTIFY_ACTIVE_VERIFIED_ONLY=(bool, False),
    DD_SLA_NOTIFY_WITH_JIRA_ONLY=(bool, False),
    # finetuning settings for when enabled
    DD_SLA_NOTIFY_PRE_BREACH=(int, 3),
    DD_SLA_NOTIFY_POST_BREACH=(int, 7),
    # Use business day's to calculate SLA's and age instead of calendar days
    DD_SLA_BUSINESS_DAYS=(bool, False),
    # maximum number of result in search as search can be an expensive operation
    DD_SEARCH_MAX_RESULTS=(int, 100),
    DD_SIMILAR_FINDINGS_MAX_RESULTS=(int, 25),
    DD_MAX_AUTOCOMPLETE_WORDS=(int, 20000),
    DD_JIRA_SSL_VERIFY=(bool, True),
    # You can set extra Jira issue types via a simple env var that supports a csv format, like "Work Item,Vulnerability"
    DD_JIRA_EXTRA_ISSUE_TYPES=(str, ''),
    # if you want to keep logging to the console but in json format, change this here to 'json_console'
    DD_LOGGING_HANDLER=(str, 'console'),
    # If true, drf-spectacular will load CSS & JS from default CDN, otherwise from static resources
    DD_DEFAULT_SWAGGER_UI=(bool, True),
    DD_ALERT_REFRESH=(bool, True),
    DD_DISABLE_ALERT_COUNTER=(bool, False),
    # to disable deleting alerts per user set value to -1
    DD_MAX_ALERTS_PER_USER=(int, 999),
    DD_TAG_PREFETCHING=(bool, True),
    DD_QUALYS_WAS_WEAKNESS_IS_VULN=(bool, False),
    # regular expression to exclude one or more parsers
    # could be usefull to limit parser allowed
    # AWS Scout2 Scan Parser is deprecated (see https://github.com/DefectDojo/django-DefectDojo/pull/5268)
    DD_PARSER_EXCLUDE=(str, 'AWS Scout2 Scan'),
    # when enabled in sytem settings,  every minute a job run to delete excess duplicates
    # we limit the amount of duplicates that can be deleted in a single run of that job
    # to prevent overlapping runs of that job from occurrring
    DD_DUPE_DELETE_MAX_PER_RUN=(int, 200),
    # when enabled 'mitigated date' and 'mitigated by' of a finding become editable
    DD_EDITABLE_MITIGATED_DATA=(bool, False),
    # new feature that tracks history across multiple reimports for the same test
    DD_TRACK_IMPORT_HISTORY=(bool, True),

    # Allow grouping of findings in the same test, for example to group findings per dependency
    # DD_FEATURE_FINDING_GROUPS feature is moved to system_settings, will be removed from settings file
    DD_FEATURE_FINDING_GROUPS=(bool, True),
    DD_JIRA_TEMPLATE_ROOT=(str, 'dojo/templates/issue-trackers'),
    DD_TEMPLATE_DIR_PREFIX=(str, 'dojo/templates/'),

    # Initial behaviour in Defect Dojo was to delete all duplicates when an original was deleted
    # New behaviour is to leave the duplicates in place, but set the oldest of duplicates as new original
    # Set to True to revert to the old behaviour where all duplicates are deleted
    DD_DUPLICATE_CLUSTER_CASCADE_DELETE=(str, False),
    # Enable Rate Limiting for the login page
    DD_RATE_LIMITER_ENABLED=(bool, False),
    # Examples include 5/m 100/h and more https://django-ratelimit.readthedocs.io/en/stable/rates.html#simple-rates
    DD_RATE_LIMITER_RATE=(str, '5/m'),
    # Block the requests after rate limit is exceeded
    DD_RATE_LIMITER_BLOCK=(bool, False),
    # Forces the user to change password on next login.
    DD_RATE_LIMITER_ACCOUNT_LOCKOUT=(bool, False),
    # when enabled SonarQube API parser will download the security hotspots
    DD_SONARQUBE_API_PARSER_HOTSPOTS=(bool, True),
    # when enabled, finding importing will occur asynchronously, default False
    DD_ASYNC_FINDING_IMPORT=(bool, False),
    # The number of findings to be processed per celeryworker
    DD_ASYNC_FINDING_IMPORT_CHUNK_SIZE=(int, 100),
    # When enabled, deleting objects will be occur from the bottom up. In the example of deleting an engagement
    # The objects will be deleted as follows Endpoints -> Findings -> Tests -> Engagement
    DD_ASYNC_OBJECT_DELETE=(bool, False),
    # The number of objects to be deleted per celeryworker
    DD_ASYNC_OBEJECT_DELETE_CHUNK_SIZE=(int, 100),
    # When enabled, display the preview of objects to be deleted. This can take a long time to render
    # for very large objects
    DD_DELETE_PREVIEW=(bool, True),
    # List of acceptable file types that can be uploaded to a given object via arbitrary file upload
    DD_FILE_UPLOAD_TYPES=(list, ['.txt', '.pdf', '.json', '.xml', '.csv', '.yml', '.png', '.jpeg',
                                 '.sarif', '.xslx', '.doc', '.html', '.js', '.nessus', '.zip']),
    # Max file size for scan added via API in MB
    DD_SCAN_FILE_MAX_SIZE=(int, 100),
    # When disabled, existing user tokens will not be removed but it will not be
    # possible to create new and it will not be possible to use exising.
    DD_API_TOKENS_ENABLED=(bool, True),
    # You can set extra Jira headers by suppling a dictionary in header: value format (pass as env var like "headr_name=value,another_header=anohter_value")
    DD_ADDITIONAL_HEADERS=(dict, {}),
    # Set fields used by the hashcode generator for deduplication, via en env variable that contains a JSON string
    DD_HASHCODE_FIELDS_PER_SCANNER=(str, ''),
    # Set deduplication algorithms per parser, via en env variable that contains a JSON string
    DD_DEDUPLICATION_ALGORITHM_PER_PARSER=(str, ''),
    # Dictates whether cloud banner is created or not
    DD_CREATE_CLOUD_BANNER=(bool, True)
)


def generate_url(scheme, double_slashes, user, password, host, port, path, params):
    result_list = []
    result_list.append(scheme)
    result_list.append(':')
    if double_slashes:
        result_list.append('//')
    result_list.append(user)
    if len(password) > 0:
        result_list.append(':')
        result_list.append(password)
    if len(user) > 0 or len(password) > 0:
        result_list.append('@')
    result_list.append(host)
    if port >= 0:
        result_list.append(':')
        result_list.append(str(port))
    if len(path) > 0 and path[0] != '/':
        result_list.append('/')
    result_list.append(path)
    if len(params) > 0 and params[0] != '?':
        result_list.append('?')
    result_list.append(params)
    return ''.join(result_list)


# Read .env file as default or from the command line, DD_ENV_PATH
if os.path.isfile(root('dojo/settings/.env.prod')) or 'DD_ENV_PATH' in os.environ:
    env.read_env(root('dojo/settings/' + env.str('DD_ENV_PATH', '.env.prod')))

# ------------------------------------------------------------------------------
# GENERAL
# ------------------------------------------------------------------------------

# False if not in os.environ
DEBUG = env('DD_DEBUG')
TEMPLATE_DEBUG = env('DD_TEMPLATE_DEBUG')

# Hosts/domain names that are valid for this site; required if DEBUG is False
# See https://docs.djangoproject.com/en/2.0/ref/settings/#allowed-hosts
SITE_URL = env('DD_SITE_URL')
ALLOWED_HOSTS = tuple(env.list('DD_ALLOWED_HOSTS', default=['localhost', '127.0.0.1']))

# Raises django's ImproperlyConfigured exception if SECRET_KEY not in os.environ
SECRET_KEY = env('DD_SECRET_KEY')

# Local time zone for this installation. Choices can be found here:
# http://en.wikipedia.org/wiki/List_of_tz_zones_by_name
# although not all choices may be available on all operating systems.
# In a Windows environment this must be set to your system time zone.
TIME_ZONE = env('DD_TIME_ZONE')

# Language code for this installation. All choices can be found here:
# http://www.i18nguy.com/unicode/language-identifiers.html
LANGUAGE_CODE = env('DD_LANGUAGE_CODE')

SITE_ID = env('DD_SITE_ID')

# If you set this to False, Django will make some optimizations so as not
# to load the internationalization machinery.
USE_I18N = env('DD_USE_I18N')

# If you set this to False, Django will not format dates, numbers and
# calendars according to the current locale.
USE_L10N = env('DD_USE_L10N')

# If you set this to False, Django will not use timezone-aware datetimes.
USE_TZ = env('DD_USE_TZ')

TEST_RUNNER = env('DD_TEST_RUNNER')

ALERT_REFRESH = env('DD_ALERT_REFRESH')
DISABLE_ALERT_COUNTER = env("DD_DISABLE_ALERT_COUNTER")
MAX_ALERTS_PER_USER = env("DD_MAX_ALERTS_PER_USER")

TAG_PREFETCHING = env('DD_TAG_PREFETCHING')

# ------------------------------------------------------------------------------
# DATABASE
# ------------------------------------------------------------------------------

# Parse database connection url strings like psql://user:pass@127.0.0.1:8458/db
if os.getenv('DD_DATABASE_URL') is not None:
    DATABASES = {
        'default': env.db('DD_DATABASE_URL')
    }
else:
    DATABASES = {
        'default': {
            'ENGINE': env('DD_DATABASE_ENGINE'),
            'NAME': env('DD_DATABASE_NAME'),
            'TEST': {
                'NAME': env('DD_TEST_DATABASE_NAME'),
            },
            'USER': env('DD_DATABASE_USER'),
            'PASSWORD': env('DD_DATABASE_PASSWORD'),
            'HOST': env('DD_DATABASE_HOST'),
            'PORT': env('DD_DATABASE_PORT'),
        }
    }

# Track migrations through source control rather than making migrations locally
if env('DD_TRACK_MIGRATIONS'):
    MIGRATION_MODULES = {'dojo': 'dojo.db_migrations'}

# Default for automatically created id fields,
# see https://docs.djangoproject.com/en/3.2/releases/3.2/#customizing-type-of-auto-created-primary-keys
DEFAULT_AUTO_FIELD = 'django.db.models.AutoField'

# ------------------------------------------------------------------------------
# MEDIA
# ------------------------------------------------------------------------------

DOJO_ROOT = env('DD_ROOT')

# Absolute filesystem path to the directory that will hold user-uploaded files.
# Example: "/var/www/example.com/media/"
MEDIA_ROOT = env('DD_MEDIA_ROOT')

# URL that handles the media served from MEDIA_ROOT. Make sure to use a
# trailing slash.
# Examples: "http://example.com/media/", "http://media.example.com/"
MEDIA_URL = env('DD_MEDIA_URL')

# ------------------------------------------------------------------------------
# STATIC
# ------------------------------------------------------------------------------

# Absolute path to the directory static files should be collected to.
# Don't put anything in this directory yourself; store your static files
# in apps' "static/" subdirectories and in STATICFILES_DIRS.
# Example: "/var/www/example.com/static/"
STATIC_ROOT = env('DD_STATIC_ROOT')

# URL prefix for static files.
# Example: "http://example.com/static/", "http://static.example.com/"
STATIC_URL = env('DD_STATIC_URL')

# Additional locations of static files
STATICFILES_DIRS = (
    # Put strings here, like "/home/html/static" or "C:/www/django/static".
    # Always use forward slashes, even on Windows.
    # Don't forget to use absolute paths, not relative paths.
    os.path.join(os.path.dirname(DOJO_ROOT), 'components', 'node_modules'),
)

# List of finder classes that know how to find static files in
# various locations.
STATICFILES_FINDERS = (
    'django.contrib.staticfiles.finders.FileSystemFinder',
    'django.contrib.staticfiles.finders.AppDirectoriesFinder',
)

FILE_UPLOAD_HANDLERS = (
    "django.core.files.uploadhandler.TemporaryFileUploadHandler",
)

DATA_UPLOAD_MAX_MEMORY_SIZE = env('DD_DATA_UPLOAD_MAX_MEMORY_SIZE')

# ------------------------------------------------------------------------------
# URLS
# ------------------------------------------------------------------------------
# https://docs.djangoproject.com/en/dev/ref/settings/#root-urlconf

# AUTHENTICATION_BACKENDS = [
# 'axes.backends.AxesModelBackend',
# ]

ROOT_URLCONF = 'dojo.urls'

# Python dotted path to the WSGI application used by Django's runserver.
# https://docs.djangoproject.com/en/dev/ref/settings/#wsgi-application
WSGI_APPLICATION = 'dojo.wsgi.application'

URL_PREFIX = env('DD_URL_PREFIX')

# ------------------------------------------------------------------------------
# AUTHENTICATION
# ------------------------------------------------------------------------------

LOGIN_REDIRECT_URL = env('DD_LOGIN_REDIRECT_URL')
LOGIN_URL = env('DD_LOGIN_URL')

# These are the individidual modules supported by social-auth
AUTHENTICATION_BACKENDS = (
    'social_core.backends.auth0.Auth0OAuth2',
    'social_core.backends.google.GoogleOAuth2',
    'dojo.okta.OktaOAuth2',
    'social_core.backends.azuread_tenant.AzureADTenantOAuth2',
    'social_core.backends.gitlab.GitLabOAuth2',
    'social_core.backends.keycloak.KeycloakOAuth2',
    'social_core.backends.github_enterprise.GithubEnterpriseOAuth2',
    'dojo.remote_user.RemoteUserBackend',
    'django.contrib.auth.backends.RemoteUserBackend',
    'django.contrib.auth.backends.ModelBackend',
)

# Make Argon2 the default password hasher by listing it first
# Unfortunately Django doesn't provide the default built-in
# PASSWORD_HASHERS list here as a variable which we could modify,
# so we have to list all the hashers present in Django :-(
PASSWORD_HASHERS = [
    'django.contrib.auth.hashers.Argon2PasswordHasher',
    'django.contrib.auth.hashers.PBKDF2PasswordHasher',
    'django.contrib.auth.hashers.PBKDF2SHA1PasswordHasher',
    'django.contrib.auth.hashers.BCryptSHA256PasswordHasher',
    'django.contrib.auth.hashers.BCryptPasswordHasher',
    'django.contrib.auth.hashers.SHA1PasswordHasher',
    'django.contrib.auth.hashers.MD5PasswordHasher',
    'django.contrib.auth.hashers.UnsaltedSHA1PasswordHasher',
    'django.contrib.auth.hashers.UnsaltedMD5PasswordHasher',
    'django.contrib.auth.hashers.CryptPasswordHasher',
]

SOCIAL_AUTH_PIPELINE = (
    'social_core.pipeline.social_auth.social_details',
    'dojo.pipeline.social_uid',
    'social_core.pipeline.social_auth.auth_allowed',
    'social_core.pipeline.social_auth.social_user',
    'social_core.pipeline.user.get_username',
    'social_core.pipeline.social_auth.associate_by_email',
    'dojo.pipeline.create_user',
    'dojo.pipeline.modify_permissions',
    'social_core.pipeline.social_auth.associate_user',
    'social_core.pipeline.social_auth.load_extra_data',
    'social_core.pipeline.user.user_details',
    'dojo.pipeline.update_azure_groups',
    'dojo.pipeline.update_product_access',
)

CLASSIC_AUTH_ENABLED = True
FORGOT_PASSWORD = env('DD_FORGOT_PASSWORD')
FORGOT_USERNAME = env('DD_FORGOT_USERNAME')
PASSWORD_RESET_TIMEOUT = env('DD_PASSWORD_RESET_TIMEOUT')
# Showing login form (form is not needed for external auth: OKTA, Google Auth, etc.)
SHOW_LOGIN_FORM = env('DD_SOCIAL_AUTH_SHOW_LOGIN_FORM')
SOCIAL_LOGIN_AUTO_REDIRECT = env('DD_SOCIAL_LOGIN_AUTO_REDIRECT')
SOCIAL_AUTH_CREATE_USER = env('DD_SOCIAL_AUTH_CREATE_USER')

SOCIAL_AUTH_STRATEGY = 'social_django.strategy.DjangoStrategy'
SOCIAL_AUTH_STORAGE = 'social_django.models.DjangoStorage'
SOCIAL_AUTH_ADMIN_USER_SEARCH_FIELDS = ['username', 'first_name', 'last_name', 'email']
SOCIAL_AUTH_USERNAME_IS_FULL_EMAIL = True

GOOGLE_OAUTH_ENABLED = env('DD_SOCIAL_AUTH_GOOGLE_OAUTH2_ENABLED')
SOCIAL_AUTH_GOOGLE_OAUTH2_KEY = env('DD_SOCIAL_AUTH_GOOGLE_OAUTH2_KEY')
SOCIAL_AUTH_GOOGLE_OAUTH2_SECRET = env('DD_SOCIAL_AUTH_GOOGLE_OAUTH2_SECRET')
SOCIAL_AUTH_GOOGLE_OAUTH2_WHITELISTED_DOMAINS = env('DD_SOCIAL_AUTH_GOOGLE_OAUTH2_WHITELISTED_DOMAINS')
SOCIAL_AUTH_GOOGLE_OAUTH2_WHITELISTED_EMAILS = env('DD_SOCIAL_AUTH_GOOGLE_OAUTH2_WHITELISTED_EMAILS')
SOCIAL_AUTH_LOGIN_ERROR_URL = '/login'
SOCIAL_AUTH_BACKEND_ERROR_URL = '/login'

OKTA_OAUTH_ENABLED = env('DD_SOCIAL_AUTH_OKTA_OAUTH2_ENABLED')
SOCIAL_AUTH_OKTA_OAUTH2_KEY = env('DD_SOCIAL_AUTH_OKTA_OAUTH2_KEY')
SOCIAL_AUTH_OKTA_OAUTH2_SECRET = env('DD_SOCIAL_AUTH_OKTA_OAUTH2_SECRET')
SOCIAL_AUTH_OKTA_OAUTH2_API_URL = env('DD_SOCIAL_AUTH_OKTA_OAUTH2_API_URL')

AZUREAD_TENANT_OAUTH2_ENABLED = env('DD_SOCIAL_AUTH_AZUREAD_TENANT_OAUTH2_ENABLED')
SOCIAL_AUTH_AZUREAD_TENANT_OAUTH2_KEY = env('DD_SOCIAL_AUTH_AZUREAD_TENANT_OAUTH2_KEY')
SOCIAL_AUTH_AZUREAD_TENANT_OAUTH2_SECRET = env('DD_SOCIAL_AUTH_AZUREAD_TENANT_OAUTH2_SECRET')
SOCIAL_AUTH_AZUREAD_TENANT_OAUTH2_TENANT_ID = env('DD_SOCIAL_AUTH_AZUREAD_TENANT_OAUTH2_TENANT_ID')
SOCIAL_AUTH_AZUREAD_TENANT_OAUTH2_RESOURCE = env('DD_SOCIAL_AUTH_AZUREAD_TENANT_OAUTH2_RESOURCE')
AZUREAD_TENANT_OAUTH2_GET_GROUPS = env('DD_SOCIAL_AUTH_AZUREAD_TENANT_OAUTH2_GET_GROUPS')
AZUREAD_TENANT_OAUTH2_GROUPS_FILTER = env('DD_SOCIAL_AUTH_AZUREAD_TENANT_OAUTH2_GROUPS_FILTER')
AZUREAD_TENANT_OAUTH2_CLEANUP_GROUPS = env('DD_SOCIAL_AUTH_AZUREAD_TENANT_OAUTH2_CLEANUP_GROUPS')

GITLAB_OAUTH2_ENABLED = env('DD_SOCIAL_AUTH_GITLAB_OAUTH2_ENABLED')
GITLAB_PROJECT_AUTO_IMPORT = env('DD_SOCIAL_AUTH_GITLAB_PROJECT_AUTO_IMPORT')
GITLAB_PROJECT_IMPORT_TAGS = env('DD_SOCIAL_AUTH_GITLAB_PROJECT_IMPORT_TAGS')
GITLAB_PROJECT_IMPORT_URL = env('DD_SOCIAL_AUTH_GITLAB_PROJECT_IMPORT_URL')
GITLAB_PROJECT_MIN_ACCESS_LEVEL = env('DD_SOCIAL_AUTH_GITLAB_PROJECT_MIN_ACCESS_LEVEL')
SOCIAL_AUTH_GITLAB_KEY = env('DD_SOCIAL_AUTH_GITLAB_KEY')
SOCIAL_AUTH_GITLAB_SECRET = env('DD_SOCIAL_AUTH_GITLAB_SECRET')
SOCIAL_AUTH_GITLAB_API_URL = env('DD_SOCIAL_AUTH_GITLAB_API_URL')
SOCIAL_AUTH_GITLAB_SCOPE = env('DD_SOCIAL_AUTH_GITLAB_SCOPE')

# Add required scope if auto import is enabled
if GITLAB_PROJECT_AUTO_IMPORT:
    SOCIAL_AUTH_GITLAB_SCOPE += ['read_repository']

AUTH0_OAUTH2_ENABLED = env('DD_SOCIAL_AUTH_AUTH0_OAUTH2_ENABLED')
SOCIAL_AUTH_AUTH0_KEY = env('DD_SOCIAL_AUTH_AUTH0_KEY')
SOCIAL_AUTH_AUTH0_SECRET = env('DD_SOCIAL_AUTH_AUTH0_SECRET')
SOCIAL_AUTH_AUTH0_DOMAIN = env('DD_SOCIAL_AUTH_AUTH0_DOMAIN')
SOCIAL_AUTH_AUTH0_SCOPE = env('DD_SOCIAL_AUTH_AUTH0_SCOPE')
SOCIAL_AUTH_TRAILING_SLASH = env('DD_SOCIAL_AUTH_TRAILING_SLASH')

KEYCLOAK_OAUTH2_ENABLED = env('DD_SOCIAL_AUTH_KEYCLOAK_OAUTH2_ENABLED')
SOCIAL_AUTH_KEYCLOAK_KEY = env('DD_SOCIAL_AUTH_KEYCLOAK_KEY')
SOCIAL_AUTH_KEYCLOAK_SECRET = env('DD_SOCIAL_AUTH_KEYCLOAK_SECRET')
SOCIAL_AUTH_KEYCLOAK_PUBLIC_KEY = env('DD_SOCIAL_AUTH_KEYCLOAK_PUBLIC_KEY')
SOCIAL_AUTH_KEYCLOAK_AUTHORIZATION_URL = env('DD_SOCIAL_AUTH_KEYCLOAK_AUTHORIZATION_URL')
SOCIAL_AUTH_KEYCLOAK_ACCESS_TOKEN_URL = env('DD_SOCIAL_AUTH_KEYCLOAK_ACCESS_TOKEN_URL')
SOCIAL_AUTH_KEYCLOAK_LOGIN_BUTTON_TEXT = env('DD_SOCIAL_AUTH_KEYCLOAK_LOGIN_BUTTON_TEXT')

GITHUB_ENTERPRISE_OAUTH2_ENABLED = env('DD_SOCIAL_AUTH_GITHUB_ENTERPRISE_OAUTH2_ENABLED')
SOCIAL_AUTH_GITHUB_ENTERPRISE_URL = env('DD_SOCIAL_AUTH_GITHUB_ENTERPRISE_URL')
SOCIAL_AUTH_GITHUB_ENTERPRISE_API_URL = env('DD_SOCIAL_AUTH_GITHUB_ENTERPRISE_API_URL')
SOCIAL_AUTH_GITHUB_ENTERPRISE_KEY = env('DD_SOCIAL_AUTH_GITHUB_ENTERPRISE_KEY')
SOCIAL_AUTH_GITHUB_ENTERPRISE_SECRET = env('DD_SOCIAL_AUTH_GITHUB_ENTERPRISE_SECRET')

DOCUMENTATION_URL = env('DD_DOCUMENTATION_URL')

# Setting SLA_NOTIFY_ACTIVE and SLA_NOTIFY_ACTIVE_VERIFIED to False will disable the feature
# If you import thousands of Active findings through your pipeline everyday,
# and make the choice of enabling SLA notifications for non-verified findings,
# be mindful of performance.
# 'SLA_NOTIFY_ACTIVE', 'SLA_NOTIFY_ACTIVE_VERIFIED_ONLY' and 'SLA_NOTIFY_WITH_JIRA_ONLY' are moved to system settings, will be removed here
SLA_NOTIFY_ACTIVE = env('DD_SLA_NOTIFY_ACTIVE')  # this will include 'verified' findings as well as non-verified.
SLA_NOTIFY_ACTIVE_VERIFIED_ONLY = env('DD_SLA_NOTIFY_ACTIVE_VERIFIED_ONLY')
SLA_NOTIFY_WITH_JIRA_ONLY = env('DD_SLA_NOTIFY_WITH_JIRA_ONLY')  # Based on the 2 above, but only with a JIRA link
SLA_NOTIFY_PRE_BREACH = env('DD_SLA_NOTIFY_PRE_BREACH')  # in days, notify between dayofbreach minus this number until dayofbreach
SLA_NOTIFY_POST_BREACH = env('DD_SLA_NOTIFY_POST_BREACH')  # in days, skip notifications for findings that go past dayofbreach plus this number
SLA_BUSINESS_DAYS = env('DD_SLA_BUSINESS_DAYS')  # Use business days to calculate SLA's and age of a finding instead of calendar days


SEARCH_MAX_RESULTS = env('DD_SEARCH_MAX_RESULTS')
SIMILAR_FINDINGS_MAX_RESULTS = env('DD_SIMILAR_FINDINGS_MAX_RESULTS')
MAX_AUTOCOMPLETE_WORDS = env('DD_MAX_AUTOCOMPLETE_WORDS')

LOGIN_EXEMPT_URLS = (
    r'^%sstatic/' % URL_PREFIX,
    r'^%swebhook/([\w-]+)$' % URL_PREFIX,
    r'^%swebhook/' % URL_PREFIX,
    r'^%sjira/webhook/([\w-]+)$' % URL_PREFIX,
    r'^%sjira/webhook/' % URL_PREFIX,
    r'^%sreports/cover$' % URL_PREFIX,
    r'^%sfinding/image/(?P<token>[^/]+)$' % URL_PREFIX,
    r'^%sapi/v2/' % URL_PREFIX,
    r'complete/',
    r'empty_questionnaire/([\d]+)/answer',
    r'^%spassword_reset/' % URL_PREFIX,
    r'^%sforgot_username' % URL_PREFIX,
    r'^%sreset/' % URL_PREFIX,
)

AUTH_PASSWORD_VALIDATORS = [
    {
        'NAME': 'dojo.user.validators.DojoCommonPasswordValidator',
    },
    {
        'NAME': 'dojo.user.validators.MinLengthValidator'
    },
    {
        'NAME': 'dojo.user.validators.MaxLengthValidator'
    },
    {
        'NAME': 'dojo.user.validators.NumberValidator'
    },
    {
        'NAME': 'dojo.user.validators.UppercaseValidator'
    },
    {
        'NAME': 'dojo.user.validators.LowercaseValidator'
    },
    {
        'NAME': 'dojo.user.validators.SymbolValidator'
    }
]

# https://django-ratelimit.readthedocs.io/en/stable/index.html
RATE_LIMITER_ENABLED = env('DD_RATE_LIMITER_ENABLED')
RATE_LIMITER_RATE = env('DD_RATE_LIMITER_RATE')  # Examples include 5/m 100/h and more https://django-ratelimit.readthedocs.io/en/stable/rates.html#simple-rates
RATE_LIMITER_BLOCK = env('DD_RATE_LIMITER_BLOCK')  # Block the requests after rate limit is exceeded
RATE_LIMITER_ACCOUNT_LOCKOUT = env('DD_RATE_LIMITER_ACCOUNT_LOCKOUT')  # Forces the user to change password on next login.

# ------------------------------------------------------------------------------
# SECURITY DIRECTIVES
# ------------------------------------------------------------------------------

# If True, the SecurityMiddleware redirects all non-HTTPS requests to HTTPS
# (except for those URLs matching a regular expression listed in SECURE_REDIRECT_EXEMPT).
SECURE_SSL_REDIRECT = env('DD_SECURE_SSL_REDIRECT')

# If True, the SecurityMiddleware sets the X-Content-Type-Options: nosniff;
SECURE_CONTENT_TYPE_NOSNIFF = env('DD_SECURE_CONTENT_TYPE_NOSNIFF')

# Whether to use HTTPOnly flag on the session cookie.
# If this is set to True, client-side JavaScript will not to be able to access the session cookie.
SESSION_COOKIE_HTTPONLY = env('DD_SESSION_COOKIE_HTTPONLY')

# Whether to use HttpOnly flag on the CSRF cookie. If this is set to True,
# client-side JavaScript will not to be able to access the CSRF cookie.
CSRF_COOKIE_HTTPONLY = env('DD_CSRF_COOKIE_HTTPONLY')

# Whether to use a secure cookie for the session cookie. If this is set to True,
# the cookie will be marked as secure, which means browsers may ensure that the
# cookie is only sent with an HTTPS connection.
SESSION_COOKIE_SECURE = env('DD_SESSION_COOKIE_SECURE')
SESSION_COOKIE_SAMESITE = env('DD_SESSION_COOKIE_SAMESITE')

# Whether to use a secure cookie for the CSRF cookie.
CSRF_COOKIE_SECURE = env('DD_CSRF_COOKIE_SECURE')
CSRF_COOKIE_SAMESITE = env('DD_CSRF_COOKIE_SAMESITE')

# A list of trusted origins for unsafe requests (e.g. POST).
# Use comma-separated list of domains, they will be split to list automatically
# Only specify this settings if the contents is not an empty list (the default)
if env('DD_CSRF_TRUSTED_ORIGINS') != ['[]']:
    CSRF_TRUSTED_ORIGINS = env('DD_CSRF_TRUSTED_ORIGINS')

# Unless set to None, the SecurityMiddleware sets the Cross-Origin Opener Policy
# header on all responses that do not already have it to the value provided.
SECURE_CROSS_ORIGIN_OPENER_POLICY = env('DD_SECURE_CROSS_ORIGIN_OPENER_POLICY') if env('DD_SECURE_CROSS_ORIGIN_OPENER_POLICY') != 'None' else None

if env('DD_SECURE_PROXY_SSL_HEADER'):
    SECURE_PROXY_SSL_HEADER = ('HTTP_X_FORWARDED_PROTO', 'https')

if env('DD_SECURE_HSTS_INCLUDE_SUBDOMAINS'):
    SECURE_HSTS_SECONDS = env('DD_SECURE_HSTS_SECONDS')
    SECURE_HSTS_INCLUDE_SUBDOMAINS = env('DD_SECURE_HSTS_INCLUDE_SUBDOMAINS')

SESSION_EXPIRE_AT_BROWSER_CLOSE = env('DD_SESSION_EXPIRE_AT_BROWSER_CLOSE')
SESSION_COOKIE_AGE = env('DD_SESSION_COOKIE_AGE')

# ------------------------------------------------------------------------------
# DEFECTDOJO SPECIFIC
# ------------------------------------------------------------------------------

# Credential Key
CREDENTIAL_AES_256_KEY = env('DD_CREDENTIAL_AES_256_KEY')
DB_KEY = env('DD_CREDENTIAL_AES_256_KEY')

# Used in a few places to prefix page headings and in email salutations
TEAM_NAME = env('DD_TEAM_NAME')

# Used to configure a custom version in the footer of the base.html template.
FOOTER_VERSION = env('DD_FOOTER_VERSION')

# Django-tagging settings
FORCE_LOWERCASE_TAGS = env('DD_FORCE_LOWERCASE_TAGS')
MAX_TAG_LENGTH = env('DD_MAX_TAG_LENGTH')


# ------------------------------------------------------------------------------
# ADMIN
# ------------------------------------------------------------------------------
from email.utils import getaddresses
ADMINS = getaddresses([env('DD_ADMINS')])

# https://docs.djangoproject.com/en/dev/ref/settings/#managers
MANAGERS = ADMINS

# Django admin enabled
DJANGO_ADMIN_ENABLED = env('DD_DJANGO_ADMIN_ENABLED')

# ------------------------------------------------------------------------------
# API V2
# ------------------------------------------------------------------------------

API_TOKENS_ENABLED = env('DD_API_TOKENS_ENABLED')

REST_FRAMEWORK = {
    'DEFAULT_SCHEMA_CLASS': 'drf_spectacular.openapi.AutoSchema',
    'DEFAULT_AUTHENTICATION_CLASSES': (
        'rest_framework.authentication.SessionAuthentication',
        'rest_framework.authentication.BasicAuthentication',
    ),
    'DEFAULT_PERMISSION_CLASSES': (
        'rest_framework.permissions.DjangoModelPermissions',
    ),
    'DEFAULT_RENDERER_CLASSES': (
        'rest_framework.renderers.JSONRenderer',
    ),
    'DEFAULT_PAGINATION_CLASS': 'rest_framework.pagination.LimitOffsetPagination',
    'PAGE_SIZE': 25,
    'EXCEPTION_HANDLER': 'dojo.api_v2.exception_handler.custom_exception_handler'
}

if API_TOKENS_ENABLED:
    REST_FRAMEWORK['DEFAULT_AUTHENTICATION_CLASSES'] += ('rest_framework.authentication.TokenAuthentication',)

SWAGGER_SETTINGS = {
    'SECURITY_DEFINITIONS': {
        'basicAuth': {
            'type': 'basic'
        },
        'cookieAuth': {
            'type': 'apiKey',
            'in': 'cookie',
            'name': 'sessionid'
        },
    },
    'DOC_EXPANSION': "none",
    'JSON_EDITOR': True,
    'SHOW_REQUEST_HEADERS': True,
}

if API_TOKENS_ENABLED:
    SWAGGER_SETTINGS['SECURITY_DEFINITIONS']['tokenAuth'] = {
        'type': 'apiKey',
        'in': 'header',
        'name': 'Authorization'
    }

SPECTACULAR_SETTINGS = {
    'TITLE': 'Defect Dojo API v2',
    'DESCRIPTION': 'Defect Dojo - Open Source vulnerability Management made easy. Prefetch related parameters/responses not yet in the schema.',
    'VERSION': __version__,
    'SCHEMA_PATH_PREFIX': "/api/v2",
    # OTHER SETTINGS
    # the following set to False could help some client generators
    # 'ENUM_ADD_EXPLICIT_BLANK_NULL_CHOICE': False,
    'PREPROCESSING_HOOKS': ['dojo.urls.drf_spectacular_preprocessing_filter_spec'],
    'POSTPROCESSING_HOOKS': ['dojo.api_v2.prefetch.schema.prefetch_postprocessing_hook'],
    # show file selection dialogue, see https://github.com/tfranzel/drf-spectacular/issues/455
    "COMPONENT_SPLIT_REQUEST": True,
    "SWAGGER_UI_SETTINGS": {
        "docExpansion": "none"
    }
}

if not env('DD_DEFAULT_SWAGGER_UI'):
    SPECTACULAR_SETTINGS['SWAGGER_UI_DIST'] = f'{STATIC_URL}drf-yasg/swagger-ui-dist'
    SPECTACULAR_SETTINGS['SWAGGER_UI_FAVICON_HREF'] = f'{STATIC_URL}drf-yasg/swagger-ui-dist/favicon-32x32.png'

# ------------------------------------------------------------------------------
# TEMPLATES
# ------------------------------------------------------------------------------

TEMPLATES = [
    {
        'BACKEND': 'django.template.backends.django.DjangoTemplates',
        'APP_DIRS': True,
        'OPTIONS': {
            'debug': env('DD_DEBUG'),
            'context_processors': [
                'django.template.context_processors.debug',
                'django.template.context_processors.request',
                'django.contrib.auth.context_processors.auth',
                'django.contrib.messages.context_processors.messages',
                'social_django.context_processors.backends',
                'social_django.context_processors.login_redirect',
                'dojo.context_processors.globalize_vars',
                'dojo.context_processors.bind_system_settings',
                'dojo.context_processors.bind_alert_count',
                'dojo.context_processors.bind_announcement',
            ],
        },
    },
]

# ------------------------------------------------------------------------------
# APPS
# ------------------------------------------------------------------------------

INSTALLED_APPS = (
    'django.contrib.auth',
    'django.contrib.contenttypes',
    'django.contrib.sessions',
    'django.contrib.sites',
    'django.contrib.messages',
    'django.contrib.staticfiles',
    'polymorphic',  # provides admin templates
    'django.contrib.admin',
    'django.contrib.humanize',
    'gunicorn',
    'auditlog',
    'dojo',
    'watson',
    'tagging',  # not used, but still needed for migration 0065_django_tagulous.py (v1.10.0)
    'imagekit',
    'multiselectfield',
    'rest_framework',
    'rest_framework.authtoken',
    'dbbackup',
    'django_celery_results',
    'social_django',
    'drf_yasg',
    'drf_spectacular',
    'tagulous',
    'fontawesomefree'
)

# ------------------------------------------------------------------------------
# MIDDLEWARE
# ------------------------------------------------------------------------------
DJANGO_MIDDLEWARE_CLASSES = [
    'django.middleware.common.CommonMiddleware',
    'dojo.middleware.APITrailingSlashMiddleware',
    'dojo.middleware.DojoSytemSettingsMiddleware',
    'django.contrib.sessions.middleware.SessionMiddleware',
    'django.middleware.csrf.CsrfViewMiddleware',
    'django.middleware.security.SecurityMiddleware',
    'django.contrib.auth.middleware.AuthenticationMiddleware',
    'django.contrib.messages.middleware.MessageMiddleware',
    'django.middleware.clickjacking.XFrameOptionsMiddleware',
    'dojo.middleware.LoginRequiredMiddleware',
    'dojo.middleware.AdditionalHeaderMiddleware',
    'social_django.middleware.SocialAuthExceptionMiddleware',
    'watson.middleware.SearchContextMiddleware',
    'auditlog.middleware.AuditlogMiddleware',
    'crum.CurrentRequestUserMiddleware',
    'dojo.request_cache.middleware.RequestCacheMiddleware',
]

MIDDLEWARE = DJANGO_MIDDLEWARE_CLASSES

# WhiteNoise allows your web app to serve its own static files,
# making it a self-contained unit that can be deployed anywhere without relying on nginx
if env('DD_WHITENOISE'):
    WHITE_NOISE = [
        # Simplified static file serving.
        # https://warehouse.python.org/project/whitenoise/
        'whitenoise.middleware.WhiteNoiseMiddleware',
    ]
    MIDDLEWARE = MIDDLEWARE + WHITE_NOISE

EMAIL_CONFIG = env.email_url(
    'DD_EMAIL_URL', default='smtp://user@:password@localhost:25')

vars().update(EMAIL_CONFIG)

# ------------------------------------------------------------------------------
# SAML
# ------------------------------------------------------------------------------
# For more configuration and customization options, see djangosaml2 documentation
# https://djangosaml2.readthedocs.io/contents/setup.html#configuration
# To override not configurable settings, you can use local_settings.py
# function that helps convert env var into the djangosaml2 attribute mapping format
# https://djangosaml2.readthedocs.io/contents/setup.html#users-attributes-and-account-linking


def saml2_attrib_map_format(dict):
    dout = {}
    for i in dict:
        dout[i] = (dict[i],)
    return dout


SAML2_ENABLED = env('DD_SAML2_ENABLED')
SAML2_LOGIN_BUTTON_TEXT = env('DD_SAML2_LOGIN_BUTTON_TEXT')
SAML2_LOGOUT_URL = env('DD_SAML2_LOGOUT_URL')
if SAML2_ENABLED:
    import saml2
    import saml2.saml
    from os import path
    # SSO_URL = env('DD_SSO_URL')
    SAML_METADATA = {}
    if len(env('DD_SAML2_METADATA_AUTO_CONF_URL')) > 0:
        SAML_METADATA['remote'] = [{"url": env('DD_SAML2_METADATA_AUTO_CONF_URL')}]
    if len(env('DD_SAML2_METADATA_LOCAL_FILE_PATH')) > 0:
        SAML_METADATA['local'] = [env('DD_SAML2_METADATA_LOCAL_FILE_PATH')]
    INSTALLED_APPS += ('djangosaml2',)
    MIDDLEWARE.append('djangosaml2.middleware.SamlSessionMiddleware')
    AUTHENTICATION_BACKENDS += (env('DD_SAML2_AUTHENTICATION_BACKENDS'),)
    LOGIN_EXEMPT_URLS += (r'^%ssaml2/' % URL_PREFIX,)
    SAML_LOGOUT_REQUEST_PREFERRED_BINDING = saml2.BINDING_HTTP_POST
    SAML_IGNORE_LOGOUT_ERRORS = True
    SAML_DJANGO_USER_MAIN_ATTRIBUTE = 'username'
#    SAML_DJANGO_USER_MAIN_ATTRIBUTE_LOOKUP = '__iexact'
    SAML_USE_NAME_ID_AS_USERNAME = True
    SAML_CREATE_UNKNOWN_USER = env('DD_SAML2_CREATE_USER')
    SAML_ATTRIBUTE_MAPPING = saml2_attrib_map_format(env('DD_SAML2_ATTRIBUTES_MAP'))
    SAML_FORCE_AUTH = env('DD_SAML2_FORCE_AUTH')
    SAML_ALLOW_UNKNOWN_ATTRIBUTES = env('DD_SAML2_ALLOW_UNKNOWN_ATTRIBUTE')
    BASEDIR = path.dirname(path.abspath(__file__))
    if len(env('DD_SAML2_ENTITY_ID')) == 0:
        SAML2_ENTITY_ID = '%s/saml2/metadata/' % SITE_URL
    else:
        SAML2_ENTITY_ID = env('DD_SAML2_ENTITY_ID')

    SAML_CONFIG = {
        # full path to the xmlsec1 binary programm
        'xmlsec_binary': '/usr/bin/xmlsec1',

        # your entity id, usually your subdomain plus the url to the metadata view
        'entityid': '%s' % SAML2_ENTITY_ID,

        # directory with attribute mapping
        'attribute_map_dir': path.join(BASEDIR, 'attribute-maps'),
        # do now discard attributes not specified in attribute-maps
        'allow_unknown_attributes': SAML_ALLOW_UNKNOWN_ATTRIBUTES,
        # this block states what services we provide
        'service': {
            # we are just a lonely SP
            'sp': {
                'name': 'Defect_Dojo',
                'name_id_format': saml2.saml.NAMEID_FORMAT_TRANSIENT,
                'want_response_signed': False,
                'want_assertions_signed': True,
                'force_authn': SAML_FORCE_AUTH,
                'allow_unsolicited': True,

                # For Okta add signed logout requets. Enable this:
                # "logout_requests_signed": True,

                'endpoints': {
                    # url and binding to the assetion consumer service view
                    # do not change the binding or service name
                    'assertion_consumer_service': [
                        ('%s/saml2/acs/' % SITE_URL,
                        saml2.BINDING_HTTP_POST),
                    ],
                    # url and binding to the single logout service view
                    # do not change the binding or service name
                    'single_logout_service': [
                        # Disable next two lines for HTTP_REDIRECT for IDP's that only support HTTP_POST. Ex. Okta:
                        ('%s/saml2/ls/' % SITE_URL,
                        saml2.BINDING_HTTP_REDIRECT),
                        ('%s/saml2/ls/post' % SITE_URL,
                        saml2.BINDING_HTTP_POST),
                    ],
                },

                # attributes that this project need to identify a user
                'required_attributes': ['Email', 'UserName'],

                # attributes that may be useful to have but not required
                'optional_attributes': ['Firstname', 'Lastname'],

                # in this section the list of IdPs we talk to are defined
                # This is not mandatory! All the IdP available in the metadata will be considered.
                # 'idp': {
                #     # we do not need a WAYF service since there is
                #     # only an IdP defined here. This IdP should be
                #     # present in our metadata

                #     # the keys of this dictionary are entity ids
                #     'https://localhost/simplesaml/saml2/idp/metadata.php': {
                #         'single_sign_on_service': {
                #             saml2.BINDING_HTTP_REDIRECT: 'https://localhost/simplesaml/saml2/idp/SSOService.php',
                #         },
                #         'single_logout_service': {
                #             saml2.BINDING_HTTP_REDIRECT: 'https://localhost/simplesaml/saml2/idp/SingleLogoutService.php',
                #         },
                #     },
                # },
            },
        },

        # where the remote metadata is stored, local, remote or mdq server.
        # One metadatastore or many ...
        'metadata': SAML_METADATA,

        # set to 1 to output debugging information
        'debug': 0,

        # Signing
        # 'key_file': path.join(BASEDIR, 'private.key'),  # private part
        # 'cert_file': path.join(BASEDIR, 'public.pem'),  # public part

        # Encryption
        # 'encryption_keypairs': [{
        #     'key_file': path.join(BASEDIR, 'private.key'),  # private part
        #     'cert_file': path.join(BASEDIR, 'public.pem'),  # public part
        # }],

        # own metadata settings
        'contact_person': [
            {'given_name': 'Lorenzo',
            'sur_name': 'Gil',
            'company': 'Yaco Sistemas',
            'email_address': 'lgs@yaco.es',
            'contact_type': 'technical'},
            {'given_name': 'Angel',
            'sur_name': 'Fernandez',
            'company': 'Yaco Sistemas',
            'email_address': 'angel@yaco.es',
            'contact_type': 'administrative'},
        ],
        # you can set multilanguage information here
        'organization': {
            'name': [('Yaco Sistemas', 'es'), ('Yaco Systems', 'en')],
            'display_name': [('Yaco', 'es'), ('Yaco', 'en')],
            'url': [('http://www.yaco.es', 'es'), ('http://www.yaco.com', 'en')],
        },
        'valid_for': 24,  # how long is our metadata valid
    }

# ------------------------------------------------------------------------------
# REMOTE_USER
# ------------------------------------------------------------------------------

AUTH_REMOTEUSER_ENABLED = env('DD_AUTH_REMOTEUSER_ENABLED')
if AUTH_REMOTEUSER_ENABLED:
    AUTH_REMOTEUSER_USERNAME_HEADER = env('DD_AUTH_REMOTEUSER_USERNAME_HEADER')
    AUTH_REMOTEUSER_EMAIL_HEADER = env('DD_AUTH_REMOTEUSER_EMAIL_HEADER')
    AUTH_REMOTEUSER_FIRSTNAME_HEADER = env('DD_AUTH_REMOTEUSER_FIRSTNAME_HEADER')
    AUTH_REMOTEUSER_LASTNAME_HEADER = env('DD_AUTH_REMOTEUSER_LASTNAME_HEADER')
    AUTH_REMOTEUSER_GROUPS_HEADER = env('DD_AUTH_REMOTEUSER_GROUPS_HEADER')
    AUTH_REMOTEUSER_GROUPS_CLEANUP = env('DD_AUTH_REMOTEUSER_GROUPS_CLEANUP')

    AUTH_REMOTEUSER_TRUSTED_PROXY = IPSet()
    for ip_range in env('DD_AUTH_REMOTEUSER_TRUSTED_PROXY'):
        AUTH_REMOTEUSER_TRUSTED_PROXY.add(IPNetwork(ip_range))

    if env('DD_AUTH_REMOTEUSER_LOGIN_ONLY'):
        RemoteUserMiddleware = 'dojo.remote_user.PersistentRemoteUserMiddleware'
    else:
        RemoteUserMiddleware = 'dojo.remote_user.RemoteUserMiddleware'
    # we need to add middleware just behindAuthenticationMiddleware as described in https://docs.djangoproject.com/en/3.2/howto/auth-remote-user/#configuration
    for i in range(len(MIDDLEWARE)):
        if MIDDLEWARE[i] == 'django.contrib.auth.middleware.AuthenticationMiddleware':
            MIDDLEWARE.insert(i + 1, RemoteUserMiddleware)
            break

    REST_FRAMEWORK['DEFAULT_AUTHENTICATION_CLASSES'] = \
        ('dojo.remote_user.RemoteUserAuthentication',) + \
        REST_FRAMEWORK['DEFAULT_AUTHENTICATION_CLASSES']

    SWAGGER_SETTINGS['SECURITY_DEFINITIONS']['remoteUserAuth'] = {
        'type': 'apiKey',
        'in': 'header',
        'name': AUTH_REMOTEUSER_USERNAME_HEADER[5:].replace('_', '-')
    }
# ------------------------------------------------------------------------------
# CELERY
# ------------------------------------------------------------------------------

# Celery settings
CELERY_BROKER_URL = env('DD_CELERY_BROKER_URL') \
    if len(env('DD_CELERY_BROKER_URL')) > 0 else generate_url(
    env('DD_CELERY_BROKER_SCHEME'),
    True,
    env('DD_CELERY_BROKER_USER'),
    env('DD_CELERY_BROKER_PASSWORD'),
    env('DD_CELERY_BROKER_HOST'),
    env('DD_CELERY_BROKER_PORT'),
    env('DD_CELERY_BROKER_PATH'),
    env('DD_CELERY_BROKER_PARAMS')
)
CELERY_TASK_IGNORE_RESULT = env('DD_CELERY_TASK_IGNORE_RESULT')
CELERY_RESULT_BACKEND = env('DD_CELERY_RESULT_BACKEND')
CELERY_TIMEZONE = TIME_ZONE
CELERY_RESULT_EXPIRES = env('DD_CELERY_RESULT_EXPIRES')
CELERY_BEAT_SCHEDULE_FILENAME = env('DD_CELERY_BEAT_SCHEDULE_FILENAME')
CELERY_ACCEPT_CONTENT = ['pickle', 'json', 'msgpack', 'yaml']
CELERY_TASK_SERIALIZER = env('DD_CELERY_TASK_SERIALIZER')
CELERY_PASS_MODEL_BY_ID = env('DD_CELERY_PASS_MODEL_BY_ID')

if len(env('DD_CELERY_BROKER_TRANSPORT_OPTIONS')) > 0:
    CELERY_BROKER_TRANSPORT_OPTIONS = json.loads(env('DD_CELERY_BROKER_TRANSPORT_OPTIONS'))

CELERY_IMPORTS = ('dojo.tools.tool_issue_updater', )

# Celery beat scheduled tasks
CELERY_BEAT_SCHEDULE = {
    'add-alerts': {
        'task': 'dojo.tasks.add_alerts',
        'schedule': timedelta(hours=1),
        'args': [timedelta(hours=1)]
    },
    'cleanup-alerts': {
        'task': 'dojo.tasks.cleanup_alerts',
        'schedule': timedelta(hours=8),
    },
    'dedupe-delete': {
        'task': 'dojo.tasks.async_dupe_delete',
        'schedule': timedelta(minutes=1),
        'args': [timedelta(minutes=1)]
    },
    'update-findings-from-source-issues': {
        'task': 'dojo.tools.tool_issue_updater.update_findings_from_source_issues',
        'schedule': timedelta(hours=3),
    },
    'compute-sla-age-and-notify': {
        'task': 'dojo.tasks.async_sla_compute_and_notify_task',
        'schedule': crontab(hour=7, minute=30),
    },
    'risk_acceptance_expiration_handler': {
        'task': 'dojo.risk_acceptance.helper.expiration_handler',
        'schedule': crontab(minute=0, hour='*/3'),  # every 3 hours
    },
    # 'jira_status_reconciliation': {
    #     'task': 'dojo.tasks.jira_status_reconciliation_task',
    #     'schedule': timedelta(hours=12),
    #     'kwargs': {'mode': 'reconcile', 'dryrun': True, 'daysback': 10, 'product': None, 'engagement': None}
    # },
    # 'fix_loop_duplicates': {
    #     'task': 'dojo.tasks.fix_loop_duplicates_task',
    #     'schedule': timedelta(hours=12)
    # },


}

# ------------------------------------
# Monitoring Metrics
# ------------------------------------
# address issue when running ./manage.py collectstatic
# reference: https://github.com/korfuri/django-prometheus/issues/34
PROMETHEUS_EXPORT_MIGRATIONS = False
# django metrics for monitoring
if env('DD_DJANGO_METRICS_ENABLED'):
    DJANGO_METRICS_ENABLED = env('DD_DJANGO_METRICS_ENABLED')
    INSTALLED_APPS = INSTALLED_APPS + ('django_prometheus',)
    MIDDLEWARE = ['django_prometheus.middleware.PrometheusBeforeMiddleware', ] + \
        MIDDLEWARE + \
        ['django_prometheus.middleware.PrometheusAfterMiddleware', ]
    database_engine = DATABASES.get('default').get('ENGINE')
    DATABASES['default']['ENGINE'] = database_engine.replace('django.', 'django_prometheus.', 1)
    # CELERY_RESULT_BACKEND.replace('django.core','django_prometheus.', 1)
    LOGIN_EXEMPT_URLS += (r'^%sdjango_metrics/' % URL_PREFIX,)


# ------------------------------------
# Hashcode configuration
# ------------------------------------
# List of fields used to compute the hash_code
# The fields must be one of HASHCODE_ALLOWED_FIELDS
# If not present, default is the legacy behavior: see models.py, compute_hash_code_legacy function
# legacy is:
#   static scanner:  ['title', 'cwe', 'line', 'file_path', 'description']
#   dynamic scanner: ['title', 'cwe', 'line', 'file_path', 'description']
HASHCODE_FIELDS_PER_SCANNER = {
    # In checkmarx, same CWE may appear with different severities: example "sql injection" (high) and "blind sql injection" (low).
    # Including the severity in the hash_code keeps those findings not duplicate
    'Anchore Engine Scan': ['title', 'severity', 'component_name', 'component_version', 'file_path'],
    'AnchoreCTL Vuln Report': ['title', 'severity', 'component_name', 'component_version', 'file_path'],
    'AnchoreCTL Policies Report': ['title', 'severity', 'component_name', 'file_path'],
    'Anchore Enterprise Policy Check': ['title', 'severity', 'component_name', 'file_path'],
    'Anchore Grype': ['title', 'severity', 'component_name', 'component_version'],
    'Aqua Scan': ['severity', 'vulnerability_ids', 'component_name', 'component_version'],
    'Bandit Scan': ['file_path', 'line', 'vuln_id_from_tool'],
    'CargoAudit Scan': ['vulnerability_ids', 'severity', 'component_name', 'component_version', 'vuln_id_from_tool'],
    'Checkmarx Scan': ['cwe', 'severity', 'file_path'],
    'Checkmarx OSA': ['vulnerability_ids', 'component_name'],
    'Cloudsploit Scan': ['title', 'description'],
    'SonarQube Scan': ['cwe', 'severity', 'file_path'],
    'SonarQube API Import': ['title', 'file_path', 'line'],
    'Dependency Check Scan': ['title', 'cwe', 'file_path'],
    'Dockle Scan': ['title', 'description', 'vuln_id_from_tool'],
    'Dependency Track Finding Packaging Format (FPF) Export': ['component_name', 'component_version', 'vulnerability_ids'],
    'Mobsfscan Scan': ['title', 'severity', 'cwe'],
    'Tenable Scan': ['title', 'severity', 'vulnerability_ids', 'cwe'],
    'Nexpose Scan': ['title', 'severity', 'vulnerability_ids', 'cwe'],
    # possible improvement: in the scanner put the library name into file_path, then dedup on cwe + file_path + severity
    'NPM Audit Scan': ['title', 'severity', 'file_path', 'vulnerability_ids', 'cwe'],
    # possible improvement: in the scanner put the library name into file_path, then dedup on cwe + file_path + severity
    'Yarn Audit Scan': ['title', 'severity', 'file_path', 'vulnerability_ids', 'cwe'],
    # possible improvement: in the scanner put the library name into file_path, then dedup on vulnerability_ids + file_path + severity
    'Whitesource Scan': ['title', 'severity', 'description'],
    'ZAP Scan': ['title', 'cwe', 'severity'],
    'Qualys Scan': ['title', 'severity', 'endpoints'],
    # 'Qualys Webapp Scan': ['title', 'unique_id_from_tool'],
    'PHP Symfony Security Check': ['title', 'vulnerability_ids'],
    'Clair Scan': ['title', 'vulnerability_ids', 'description', 'severity'],
    'Clair Klar Scan': ['title', 'description', 'severity'],
    # for backwards compatibility because someone decided to rename this scanner:
    'Symfony Security Check': ['title', 'vulnerability_ids'],
    'DSOP Scan': ['vulnerability_ids'],
    'Acunetix Scan': ['title', 'description'],
    'Acunetix360 Scan': ['title', 'description'],
    'Terrascan Scan': ['vuln_id_from_tool', 'title', 'severity', 'file_path', 'line', 'component_name'],
    'Trivy Operator Scan': ['title', 'severity', 'vulnerability_ids'],
    'Trivy Scan': ['title', 'severity', 'vulnerability_ids', 'cwe'],
    'TFSec Scan': ['severity', 'vuln_id_from_tool', 'file_path', 'line'],
    'Snyk Scan': ['vuln_id_from_tool', 'file_path', 'component_name', 'component_version'],
    'GitLab Dependency Scanning Report': ['title', 'vulnerability_ids', 'file_path', 'component_name', 'component_version'],
    'SpotBugs Scan': ['cwe', 'severity', 'file_path', 'line'],
    'JFrog Xray Unified Scan': ['vulnerability_ids', 'file_path', 'component_name', 'component_version'],
    'Scout Suite Scan': ['file_path', 'vuln_id_from_tool'],  # for now we use file_path as there is no attribute for "service"
    'AWS Security Hub Scan': ['unique_id_from_tool'],
    'Meterian Scan': ['cwe', 'component_name', 'component_version', 'description', 'severity'],
    'Govulncheck Scanner': ['unique_id_from_tool'],
    'Github Vulnerability Scan': ['title', 'severity', 'component_name', 'vulnerability_ids', 'file_path'],
    'Azure Security Center Recommendations Scan': ['unique_id_from_tool'],
    'Solar Appscreener Scan': ['title', 'file_path', 'line', 'severity'],
    'pip-audit Scan': ['vuln_id_from_tool', 'component_name', 'component_version'],
    'Edgescan Scan': ['unique_id_from_tool'],
    'Bugcrowd API Import': ['unique_id_from_tool'],
    'Rubocop Scan': ['vuln_id_from_tool', 'file_path', 'line'],
    'JFrog Xray Scan': ['title', 'description', 'component_name', 'component_version'],
    'CycloneDX Scan': ['vuln_id_from_tool', 'component_name', 'component_version'],
    'SSLyze Scan (JSON)': ['title', 'description'],
    'Harbor Vulnerability Scan': ['title', 'mitigation'],
    'Rusty Hog Scan': ['file_path', 'payload'],
    'StackHawk HawkScan': ['vuln_id_from_tool', 'component_name', 'component_version'],
    'Hydra Scan': ['title', 'description'],
    'DrHeader JSON Importer': ['title', 'description'],
    'PWN SAST': ['title', 'description'],
    'Whispers': ['vuln_id_from_tool', 'file_path', 'line'],
    'Blackduck Hub Scan': ['title', 'vulnerability_ids', 'component_name', 'component_version'],
    'BlackDuck API': ['unique_id_from_tool'],
    'docker-bench-security Scan': ['unique_id_from_tool'],
    'Veracode SourceClear Scan': ['title', 'vulnerability_ids', 'component_name', 'component_version', 'severity'],
    'Vulners Scan': ['vuln_id_from_tool', 'component_name'],
    'Twistlock Image Scan': ['title', 'severity', 'component_name', 'component_version'],
    'NeuVector (REST)': ['title', 'severity', 'component_name', 'component_version'],
    'NeuVector (compliance)': ['title', 'vuln_id_from_tool', 'description'],
    'Wpscan': ['title', 'description', 'severity'],
    'Codechecker Report native': ['unique_id_from_tool'],
    'Popeye Scan': ['title', 'description'],
    'Wazuh Scan': ['title'],
    'Nuclei Scan': ['title', 'cwe', 'severity'],
    'KubeHunter Scan': ['title', 'description'],
    'kube-bench Scan': ['title', 'vuln_id_from_tool', 'description'],
    'Threagile risks report': ['title', 'cwe', "severity"],
<<<<<<< HEAD
    'Trufflehog Scan': ['title', 'description', 'line'],
=======
    'Humble Json Importer': ['title'],
>>>>>>> 6e62c49f
}

# Override the hardcoded settings here via the env var
if len(env('DD_HASHCODE_FIELDS_PER_SCANNER')) > 0:
    env_hashcode_fields_per_scanner = json.loads(env('DD_HASHCODE_FIELDS_PER_SCANNER'))
    for key, value in env_hashcode_fields_per_scanner.items():
        if key in HASHCODE_FIELDS_PER_SCANNER:
            logger.info("Replacing {} with value {} (previously set to {}) from env var DD_HASHCODE_FIELDS_PER_SCANNER".format(key, value, HASHCODE_FIELDS_PER_SCANNER[key]))
            HASHCODE_FIELDS_PER_SCANNER[key] = value
        if key not in HASHCODE_FIELDS_PER_SCANNER:
            logger.info("Adding {} with value {} from env var DD_HASHCODE_FIELDS_PER_SCANNER".format(key, value))
            HASHCODE_FIELDS_PER_SCANNER[key] = value


# This tells if we should accept cwe=0 when computing hash_code with a configurable list of fields from HASHCODE_FIELDS_PER_SCANNER (this setting doesn't apply to legacy algorithm)
# If False and cwe = 0, then the hash_code computation will fallback to legacy algorithm for the concerned finding
# Default is True (if scanner is not configured here but is configured in HASHCODE_FIELDS_PER_SCANNER, it allows null cwe)
HASHCODE_ALLOWS_NULL_CWE = {
    'Anchore Engine Scan': True,
    'AnchoreCTL Vuln Report': True,
    'AnchoreCTL Policies Report': True,
    'Anchore Enterprise Policy Check': True,
    'Anchore Grype': True,
    'AWS Prowler Scan': True,
    'AWS Prowler V3': True,
    'Checkmarx Scan': False,
    'Checkmarx OSA': True,
    'Cloudsploit Scan': True,
    'SonarQube Scan': False,
    'Dependency Check Scan': True,
    'Mobsfscan Scan': False,
    'Tenable Scan': True,
    'Nexpose Scan': True,
    'NPM Audit Scan': True,
    'Yarn Audit Scan': True,
    'Whitesource Scan': True,
    'ZAP Scan': False,
    'Qualys Scan': True,
    'DSOP Scan': True,
    'Acunetix Scan': True,
    'Acunetix360 Scan': True,
    'Trivy Operator Scan': True,
    'Trivy Scan': True,
    'SpotBugs Scan': False,
    'Scout Suite Scan': True,
    'AWS Security Hub Scan': True,
    'Meterian Scan': True,
    'SARIF': True,
    'Hadolint Dockerfile check': True,
    'Semgrep JSON Report': True,
    'Generic Findings Import': True,
    'Edgescan Scan': True,
    'Bugcrowd API Import': True,
    'Veracode SourceClear Scan': True,
    'Vulners Scan': True,
    'Twistlock Image Scan': True,
    'Wpscan': True,
    'Rusty Hog Scan': True,
    'Codechecker Report native': True,
    'Wazuh': True,
    'Nuclei Scan': True,
    'Threagile risks report': True
}

# List of fields that are known to be usable in hash_code computation)
# 'endpoints' is a pseudo field that uses the endpoints (for dynamic scanners)
# 'unique_id_from_tool' is often not needed here as it can be used directly in the dedupe algorithm, but it's also possible to use it for hashing
HASHCODE_ALLOWED_FIELDS = ['title', 'cwe', 'vulnerability_ids', 'line', 'file_path', 'payload', 'component_name', 'component_version', 'description', 'endpoints', 'unique_id_from_tool', 'severity', 'vuln_id_from_tool', 'mitigation']

# Adding fields to the hash_code calculation regardless of the previous settings
HASH_CODE_FIELDS_ALWAYS = ['service']

# ------------------------------------
# Deduplication configuration
# ------------------------------------
# List of algorithms
# legacy one with multiple conditions (default mode)
DEDUPE_ALGO_LEGACY = 'legacy'
# based on dojo_finding.unique_id_from_tool only (for checkmarx detailed, or sonarQube detailed for example)
DEDUPE_ALGO_UNIQUE_ID_FROM_TOOL = 'unique_id_from_tool'
# based on dojo_finding.hash_code only
DEDUPE_ALGO_HASH_CODE = 'hash_code'
# unique_id_from_tool or hash_code
# Makes it possible to deduplicate on a technical id (same parser) and also on some functional fields (cross-parsers deduplication)
DEDUPE_ALGO_UNIQUE_ID_FROM_TOOL_OR_HASH_CODE = 'unique_id_from_tool_or_hash_code'

# Allows to deduplicate with endpoints if endpoints is not included in the hashcode.
# Possible values are: scheme, host, port, path, query, fragment, userinfo, and user. For a details description see https://hyperlink.readthedocs.io/en/latest/api.html#attributes.
# Example:
# Finding A and B have the same hashcode. Finding A has endpoint http://defectdojo.com and finding B has endpoint https://defectdojo.com/finding.
# - An empyt list ([]) means, no fields are used. B is marked as duplicated of A.
# - Host (['host']) means: B is marked as duplicate of A because the host (defectdojo.com) is the same.
# - Host and path (['host', 'path']) means: A and B stay untouched because the path is different.
#
# If a finding has more than one endpoint, only one endpoint pair must match to mark the finding as duplicate.
DEDUPE_ALGO_ENDPOINT_FIELDS = ['host', 'path']

# Choice of deduplication algorithm per parser
# Key = the scan_type from factory.py (= the test_type)
# Default is DEDUPE_ALGO_LEGACY
DEDUPLICATION_ALGORITHM_PER_PARSER = {
    'Anchore Engine Scan': DEDUPE_ALGO_HASH_CODE,
    'AnchoreCTL Vuln Report': DEDUPE_ALGO_HASH_CODE,
    'AnchoreCTL Policies Report': DEDUPE_ALGO_HASH_CODE,
    'Anchore Enterprise Policy Check': DEDUPE_ALGO_HASH_CODE,
    'Anchore Grype': DEDUPE_ALGO_HASH_CODE,
    'Aqua Scan': DEDUPE_ALGO_HASH_CODE,
    'AuditJS Scan': DEDUPE_ALGO_UNIQUE_ID_FROM_TOOL,
    'AWS Prowler Scan': DEDUPE_ALGO_HASH_CODE,
    'AWS Prowler V3': DEDUPE_ALGO_UNIQUE_ID_FROM_TOOL,
    "AWS Security Finding Format (ASFF) Scan": DEDUPE_ALGO_UNIQUE_ID_FROM_TOOL,
    'Burp REST API': DEDUPE_ALGO_UNIQUE_ID_FROM_TOOL,
    'Bandit Scan': DEDUPE_ALGO_HASH_CODE,
    'CargoAudit Scan': DEDUPE_ALGO_HASH_CODE,
    'Checkmarx Scan detailed': DEDUPE_ALGO_UNIQUE_ID_FROM_TOOL,
    'Checkmarx Scan': DEDUPE_ALGO_HASH_CODE,
    'Checkmarx OSA': DEDUPE_ALGO_UNIQUE_ID_FROM_TOOL_OR_HASH_CODE,
    'Codechecker Report native': DEDUPE_ALGO_UNIQUE_ID_FROM_TOOL,
    'Coverity API': DEDUPE_ALGO_UNIQUE_ID_FROM_TOOL,
    'Cobalt.io API': DEDUPE_ALGO_UNIQUE_ID_FROM_TOOL,
    'Dependency Track Finding Packaging Format (FPF) Export': DEDUPE_ALGO_HASH_CODE,
    'Mobsfscan Scan': DEDUPE_ALGO_HASH_CODE,
    'SonarQube Scan detailed': DEDUPE_ALGO_UNIQUE_ID_FROM_TOOL,
    'SonarQube Scan': DEDUPE_ALGO_HASH_CODE,
    'SonarQube API Import': DEDUPE_ALGO_HASH_CODE,
    'Dependency Check Scan': DEDUPE_ALGO_HASH_CODE,
    'Dockle Scan': DEDUPE_ALGO_HASH_CODE,
    'Tenable Scan': DEDUPE_ALGO_HASH_CODE,
    'Nexpose Scan': DEDUPE_ALGO_HASH_CODE,
    'NPM Audit Scan': DEDUPE_ALGO_HASH_CODE,
    'Yarn Audit Scan': DEDUPE_ALGO_HASH_CODE,
    'Whitesource Scan': DEDUPE_ALGO_HASH_CODE,
    'ZAP Scan': DEDUPE_ALGO_HASH_CODE,
    'Qualys Scan': DEDUPE_ALGO_HASH_CODE,
    'PHP Symfony Security Check': DEDUPE_ALGO_HASH_CODE,
    'Acunetix Scan': DEDUPE_ALGO_HASH_CODE,
    'Acunetix360 Scan': DEDUPE_ALGO_HASH_CODE,
    'Clair Scan': DEDUPE_ALGO_HASH_CODE,
    'Clair Klar Scan': DEDUPE_ALGO_HASH_CODE,
    # 'Qualys Webapp Scan': DEDUPE_ALGO_UNIQUE_ID_FROM_TOOL,  # Must also uncomment qualys webapp line in hashcode fields per scanner
    'Veracode Scan': DEDUPE_ALGO_UNIQUE_ID_FROM_TOOL_OR_HASH_CODE,
    'Veracode SourceClear Scan': DEDUPE_ALGO_HASH_CODE,
    # for backwards compatibility because someone decided to rename this scanner:
    'Symfony Security Check': DEDUPE_ALGO_HASH_CODE,
    'DSOP Scan': DEDUPE_ALGO_HASH_CODE,
    'Terrascan Scan': DEDUPE_ALGO_HASH_CODE,
    'Trivy Operator Scan': DEDUPE_ALGO_HASH_CODE,
    'Trivy Scan': DEDUPE_ALGO_HASH_CODE,
    'TFSec Scan': DEDUPE_ALGO_HASH_CODE,
    'HackerOne Cases': DEDUPE_ALGO_UNIQUE_ID_FROM_TOOL_OR_HASH_CODE,
    'Snyk Scan': DEDUPE_ALGO_HASH_CODE,
    'GitLab Dependency Scanning Report': DEDUPE_ALGO_HASH_CODE,
    'GitLab SAST Report': DEDUPE_ALGO_HASH_CODE,
    'Govulncheck Scanner': DEDUPE_ALGO_UNIQUE_ID_FROM_TOOL,
    'GitLab Container Scan': DEDUPE_ALGO_HASH_CODE,
    'GitLab Secret Detection Report': DEDUPE_ALGO_HASH_CODE,
    'Checkov Scan': DEDUPE_ALGO_HASH_CODE,
    'SpotBugs Scan': DEDUPE_ALGO_HASH_CODE,
    'JFrog Xray Unified Scan': DEDUPE_ALGO_HASH_CODE,
    'Scout Suite Scan': DEDUPE_ALGO_HASH_CODE,
    'AWS Security Hub Scan': DEDUPE_ALGO_UNIQUE_ID_FROM_TOOL,
    'Meterian Scan': DEDUPE_ALGO_HASH_CODE,
    'Github Vulnerability Scan': DEDUPE_ALGO_HASH_CODE,
    'Cloudsploit Scan': DEDUPE_ALGO_HASH_CODE,
    'KICS Scan': DEDUPE_ALGO_HASH_CODE,
    'SARIF': DEDUPE_ALGO_UNIQUE_ID_FROM_TOOL_OR_HASH_CODE,
    'Azure Security Center Recommendations Scan': DEDUPE_ALGO_UNIQUE_ID_FROM_TOOL,
    'Hadolint Dockerfile check': DEDUPE_ALGO_HASH_CODE,
    'Semgrep JSON Report': DEDUPE_ALGO_UNIQUE_ID_FROM_TOOL_OR_HASH_CODE,
    'Generic Findings Import': DEDUPE_ALGO_HASH_CODE,
    'Trufflehog Scan': DEDUPE_ALGO_HASH_CODE,
    'Trufflehog3 Scan': DEDUPE_ALGO_HASH_CODE,
    'Detect-secrets Scan': DEDUPE_ALGO_HASH_CODE,
    'Solar Appscreener Scan': DEDUPE_ALGO_HASH_CODE,
    'Gitleaks Scan': DEDUPE_ALGO_HASH_CODE,
    'pip-audit Scan': DEDUPE_ALGO_HASH_CODE,
    'Edgescan Scan': DEDUPE_ALGO_HASH_CODE,
    'Bugcrowd API Import': DEDUPE_ALGO_UNIQUE_ID_FROM_TOOL,
    'Rubocop Scan': DEDUPE_ALGO_HASH_CODE,
    'JFrog Xray Scan': DEDUPE_ALGO_HASH_CODE,
    'CycloneDX Scan': DEDUPE_ALGO_HASH_CODE,
    'SSLyze Scan (JSON)': DEDUPE_ALGO_HASH_CODE,
    'Harbor Vulnerability Scan': DEDUPE_ALGO_HASH_CODE,
    'Rusty Hog Scan': DEDUPE_ALGO_HASH_CODE,
    'StackHawk HawkScan': DEDUPE_ALGO_HASH_CODE,
    'Hydra Scan': DEDUPE_ALGO_HASH_CODE,
    'DrHeader JSON Importer': DEDUPE_ALGO_HASH_CODE,
    'PWN SAST': DEDUPE_ALGO_HASH_CODE,
    'Whispers': DEDUPE_ALGO_HASH_CODE,
    'Blackduck Hub Scan': DEDUPE_ALGO_HASH_CODE,
    'BlackDuck API': DEDUPE_ALGO_UNIQUE_ID_FROM_TOOL,
    'docker-bench-security Scan': DEDUPE_ALGO_HASH_CODE,
    'Vulners Scan': DEDUPE_ALGO_HASH_CODE,
    'Twistlock Image Scan': DEDUPE_ALGO_HASH_CODE,
    'NeuVector (REST)': DEDUPE_ALGO_HASH_CODE,
    'NeuVector (compliance)': DEDUPE_ALGO_HASH_CODE,
    'Wpscan': DEDUPE_ALGO_HASH_CODE,
    'Popeye Scan': DEDUPE_ALGO_HASH_CODE,
    'Nuclei Scan': DEDUPE_ALGO_HASH_CODE,
    'KubeHunter Scan': DEDUPE_ALGO_HASH_CODE,
    'kube-bench Scan': DEDUPE_ALGO_HASH_CODE,
    'Threagile risks report': DEDUPE_ALGO_UNIQUE_ID_FROM_TOOL_OR_HASH_CODE,
    'Humble Json Importer': DEDUPE_ALGO_HASH_CODE,
}

# Override the hardcoded settings here via the env var
if len(env('DD_DEDUPLICATION_ALGORITHM_PER_PARSER')) > 0:
    env_dedup_algorithm_per_parser = json.loads(env('DD_DEDUPLICATION_ALGORITHM_PER_PARSER'))
    for key, value in env_dedup_algorithm_per_parser.items():
        if key in DEDUPLICATION_ALGORITHM_PER_PARSER:
            logger.info("Replacing {} with value {} (previously set to {}) from env var DD_DEDUPLICATION_ALGORITHM_PER_PARSER".format(key, value, DEDUPLICATION_ALGORITHM_PER_PARSER[key]))
            DEDUPLICATION_ALGORITHM_PER_PARSER[key] = value
        if key not in DEDUPLICATION_ALGORITHM_PER_PARSER:
            logger.info("Adding {} with value {} from env var DD_DEDUPLICATION_ALGORITHM_PER_PARSER".format(key, value))
            DEDUPLICATION_ALGORITHM_PER_PARSER[key] = value

DUPE_DELETE_MAX_PER_RUN = env('DD_DUPE_DELETE_MAX_PER_RUN')

DISABLE_FINDING_MERGE = env('DD_DISABLE_FINDING_MERGE')

TRACK_IMPORT_HISTORY = env('DD_TRACK_IMPORT_HISTORY')

# ------------------------------------------------------------------------------
# JIRA
# ------------------------------------------------------------------------------
# The 'Bug' issue type is mandatory, as it is used as the default choice.
JIRA_ISSUE_TYPE_CHOICES_CONFIG = (
    ('Task', 'Task'),
    ('Story', 'Story'),
    ('Epic', 'Epic'),
    ('Spike', 'Spike'),
    ('Bug', 'Bug'),
    ('Security', 'Security')
)

if env('DD_JIRA_EXTRA_ISSUE_TYPES') != '':
    if env('DD_JIRA_EXTRA_ISSUE_TYPES').count(',') > 0:
        for extra_type in env('DD_JIRA_EXTRA_ISSUE_TYPES').split(','):
            JIRA_ISSUE_TYPE_CHOICES_CONFIG += (extra_type, extra_type),
    else:
        JIRA_ISSUE_TYPE_CHOICES_CONFIG += (env('DD_JIRA_EXTRA_ISSUE_TYPES'), env('DD_JIRA_EXTRA_ISSUE_TYPES')),

JIRA_SSL_VERIFY = env('DD_JIRA_SSL_VERIFY')

# ------------------------------------------------------------------------------
# LOGGING
# ------------------------------------------------------------------------------
# See http://docs.djangoproject.com/en/dev/topics/logging for
# more details on how to customize your logging configuration.
LOGGING_HANDLER = env('DD_LOGGING_HANDLER')

LOG_LEVEL = env('DD_LOG_LEVEL')
if not LOG_LEVEL:
    LOG_LEVEL = 'DEBUG' if DEBUG else 'INFO'

LOGGING = {
    'version': 1,
    'disable_existing_loggers': False,
    'formatters': {
        'verbose': {
            'format': '[%(asctime)s] %(levelname)s [%(name)s:%(lineno)d] %(message)s',
            'datefmt': '%d/%b/%Y %H:%M:%S',
        },
        'simple': {
            'format': '%(levelname)s %(funcName)s %(lineno)d %(message)s'
        },
        'json': {
            '()': 'json_log_formatter.JSONFormatter',
        },
    },
    'filters': {
        'require_debug_false': {
            '()': 'django.utils.log.RequireDebugFalse'
        },
        'require_debug_true': {
            '()': 'django.utils.log.RequireDebugTrue'
        },
    },
    'handlers': {
        'mail_admins': {
            'level': 'ERROR',
            'filters': ['require_debug_false'],
            'class': 'django.utils.log.AdminEmailHandler'
        },
        'console': {
            'class': 'logging.StreamHandler',
            'formatter': 'verbose'
        },
        'json_console': {
            'class': 'logging.StreamHandler',
            'formatter': 'json'
        },
    },
    'loggers': {
        'django.request': {
            'handlers': ['mail_admins', 'console'],
            'level': '%s' % LOG_LEVEL,
            'propagate': False,
        },
        'django.security': {
            'handlers': [r'%s' % LOGGING_HANDLER],
            'level': '%s' % LOG_LEVEL,
            'propagate': False,
        },
        'celery': {
            'handlers': [r'%s' % LOGGING_HANDLER],
            'level': '%s' % LOG_LEVEL,
            'propagate': False,
            # workaround some celery logging known issue
            'worker_hijack_root_logger': False,
        },
        'dojo': {
            'handlers': [r'%s' % LOGGING_HANDLER],
            'level': '%s' % LOG_LEVEL,
            'propagate': False,
        },
        'dojo.specific-loggers.deduplication': {
            'handlers': [r'%s' % LOGGING_HANDLER],
            'level': '%s' % LOG_LEVEL,
            'propagate': False,
        },
        'saml2': {
            'handlers': [r'%s' % LOGGING_HANDLER],
            'level': '%s' % LOG_LEVEL,
            'propagate': False,
        },
        'MARKDOWN': {
            # The markdown library is too verbose in it's logging, reducing the verbosity in our logs.
            'handlers': [r'%s' % LOGGING_HANDLER],
            'level': '%s' % LOG_LEVEL,
            'propagate': False,
        },
        'titlecase': {
            # The titlecase library is too verbose in it's logging, reducing the verbosity in our logs.
            'handlers': [r'%s' % LOGGING_HANDLER],
            'level': '%s' % LOG_LEVEL,
            'propagate': False,
        },
    }
}

# override filter to ensure sensitive variables are also hidden when DEBUG = True
DEFAULT_EXCEPTION_REPORTER_FILTER = 'dojo.settings.exception_filter.CustomExceptionReporterFilter'

# As we require `innodb_large_prefix = ON` for MySQL, we can silence the
# warning about large varchar with unique indices.
SILENCED_SYSTEM_CHECKS = ['mysql.E001']

# Issue on benchmark : "The number of GET/POST parameters exceeded settings.DATA_UPLOAD_MAX_NUMBER_FIELD S"
DATA_UPLOAD_MAX_NUMBER_FIELDS = 10240

# Maximum size of a scan file in MB
SCAN_FILE_MAX_SIZE = env("DD_SCAN_FILE_MAX_SIZE")

# Apply a severity level to "Security Weaknesses" in Qualys WAS
QUALYS_WAS_WEAKNESS_IS_VULN = env("DD_QUALYS_WAS_WEAKNESS_IS_VULN")

# Create a unique finding for all findings in qualys WAS parser
# If using this, lines for Qualys WAS deduplication functions must be un-commented
QUALYS_WAS_UNIQUE_ID = False

# exclusion list for parsers
PARSER_EXCLUDE = env("DD_PARSER_EXCLUDE")

SERIALIZATION_MODULES = {
    'xml': 'tagulous.serializers.xml_serializer',
    'json': 'tagulous.serializers.json',
    'python': 'tagulous.serializers.python',
    'yaml': 'tagulous.serializers.pyyaml',
}

# There seems to be no way just use the default and just leave out jquery, so we have to copy...
# ... and keep it up-to-date.
TAGULOUS_AUTOCOMPLETE_JS = (
    # 'tagulous/lib/jquery.js',
    'tagulous/lib/select2-4/js/select2.full.min.js',
    'tagulous/tagulous.js',
    'tagulous/adaptor/select2-4.js',
)

# using 'element' for width should take width from css defined in template, but it doesn't. So set to 70% here.
TAGULOUS_AUTOCOMPLETE_SETTINGS = {'placeholder': "Enter some tags (comma separated, use enter to select / create a new tag)", 'width': '70%'}

EDITABLE_MITIGATED_DATA = env('DD_EDITABLE_MITIGATED_DATA')

USE_L10N = True

# FEATURE_FINDING_GROUPS feature is moved to system_settings, will be removed from settings file
FEATURE_FINDING_GROUPS = env('DD_FEATURE_FINDING_GROUPS')
JIRA_TEMPLATE_ROOT = env('DD_JIRA_TEMPLATE_ROOT')
TEMPLATE_DIR_PREFIX = env('DD_TEMPLATE_DIR_PREFIX')

DUPLICATE_CLUSTER_CASCADE_DELETE = env('DD_DUPLICATE_CLUSTER_CASCADE_DELETE')

# Deside if SonarQube API parser should download the security hotspots
SONARQUBE_API_PARSER_HOTSPOTS = env("DD_SONARQUBE_API_PARSER_HOTSPOTS")

# when enabled, finding importing will occur asynchronously, default False
ASYNC_FINDING_IMPORT = env("DD_ASYNC_FINDING_IMPORT")
# The number of findings to be processed per celeryworker
ASYNC_FINDING_IMPORT_CHUNK_SIZE = env("DD_ASYNC_FINDING_IMPORT_CHUNK_SIZE")
# When enabled, deleting objects will be occur from the bottom up. In the example of deleting an engagement
# The objects will be deleted as follows Endpoints -> Findings -> Tests -> Engagement
ASYNC_OBJECT_DELETE = env("DD_ASYNC_OBJECT_DELETE")
# The number of objects to be deleted per celeryworker
ASYNC_OBEJECT_DELETE_CHUNK_SIZE = env("DD_ASYNC_OBEJECT_DELETE_CHUNK_SIZE")
# When enabled, display the preview of objects to be deleted. This can take a long time to render
# for very large objects
DELETE_PREVIEW = env("DD_DELETE_PREVIEW")

# django-auditlog imports django-jsonfield-backport raises a warning that can be ignored,
# see https://github.com/laymonage/django-jsonfield-backport
SILENCED_SYSTEM_CHECKS = ["django_jsonfield_backport.W001"]

VULNERABILITY_URLS = {
    'CVE': 'https://nvd.nist.gov/vuln/detail/',
    'GHSA': 'https://github.com/advisories/',
    'OSV': 'https://osv.dev/vulnerability/',
    'PYSEC': 'https://osv.dev/vulnerability/',
    'SNYK': 'https://snyk.io/vuln/',
    'RUSTSEC': 'https://rustsec.org/advisories/',
    'VNS': 'https://vulners.com/',
}
# List of acceptable file types that can be uploaded to a given object via arbitrary file upload
FILE_UPLOAD_TYPES = env("DD_FILE_UPLOAD_TYPES")
# Fixes error
# AttributeError: Problem installing fixture '/app/dojo/fixtures/defect_dojo_sample_data.json': 'Settings' object has no attribute 'AUDITLOG_DISABLE_ON_RAW_SAVE'
AUDITLOG_DISABLE_ON_RAW_SAVE = False
#  You can set extra Jira headers by suppling a dictionary in header: value format (pass as env var like "headr_name=value,another_header=anohter_value")
ADDITIONAL_HEADERS = env('DD_ADDITIONAL_HEADERS')
# Dictates whether cloud banner is created or not
CREATE_CLOUD_BANNER = env('DD_CREATE_CLOUD_BANNER')<|MERGE_RESOLUTION|>--- conflicted
+++ resolved
@@ -1263,11 +1263,8 @@
     'KubeHunter Scan': ['title', 'description'],
     'kube-bench Scan': ['title', 'vuln_id_from_tool', 'description'],
     'Threagile risks report': ['title', 'cwe', "severity"],
-<<<<<<< HEAD
     'Trufflehog Scan': ['title', 'description', 'line'],
-=======
     'Humble Json Importer': ['title'],
->>>>>>> 6e62c49f
 }
 
 # Override the hardcoded settings here via the env var
