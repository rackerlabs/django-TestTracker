# Django settings for DefectDojo
import os
from datetime import timedelta
from celery.schedules import crontab
from dojo import __version__
import environ
from netaddr import IPNetwork, IPSet
import json
import logging
import warnings

logger = logging.getLogger(__name__)

# See https://documentation.defectdojo.com/getting_started/configuration/ for options
# how to tune the configuration to your needs.

root = environ.Path(__file__) - 3  # Three folders back

# reference: https://pypi.org/project/django-environ/
env = environ.FileAwareEnv(
    # Set casting and default values
    DD_SITE_URL=(str, 'http://localhost:8080'),
    DD_DEBUG=(bool, False),
    DD_TEMPLATE_DEBUG=(bool, False),
    DD_LOG_LEVEL=(str, ''),
    DD_DJANGO_METRICS_ENABLED=(bool, False),
    DD_LOGIN_REDIRECT_URL=(str, '/'),
    DD_LOGIN_URL=(str, '/login'),
    DD_DJANGO_ADMIN_ENABLED=(bool, True),
    DD_SESSION_COOKIE_HTTPONLY=(bool, True),
    DD_CSRF_COOKIE_HTTPONLY=(bool, True),
    DD_SECURE_SSL_REDIRECT=(bool, False),
    DD_SECURE_CROSS_ORIGIN_OPENER_POLICY=(str, 'same-origin'),
    DD_SECURE_HSTS_INCLUDE_SUBDOMAINS=(bool, False),
    DD_SECURE_HSTS_SECONDS=(int, 31536000),  # One year expiration
    DD_SESSION_COOKIE_SECURE=(bool, False),
    DD_SESSION_EXPIRE_AT_BROWSER_CLOSE=(bool, False),
    DD_SESSION_COOKIE_AGE=(int, 1209600),  # 14 days
    DD_CSRF_COOKIE_SECURE=(bool, False),
    DD_CSRF_TRUSTED_ORIGINS=(list, []),
    DD_SECURE_CONTENT_TYPE_NOSNIFF=(bool, True),
    DD_CSRF_COOKIE_SAMESITE=(str, 'Lax'),
    DD_SESSION_COOKIE_SAMESITE=(str, 'Lax'),
    DD_APPEND_SLASH=(bool, True),
    DD_TIME_ZONE=(str, 'UTC'),
    DD_LANG=(str, 'en-us'),
    DD_TEAM_NAME=(str, 'Security Team'),
    DD_ADMINS=(str, 'DefectDojo:dojo@localhost,Admin:admin@localhost'),
    DD_WHITENOISE=(bool, False),
    DD_TRACK_MIGRATIONS=(bool, True),
    DD_SECURE_PROXY_SSL_HEADER=(bool, False),
    DD_TEST_RUNNER=(str, 'django.test.runner.DiscoverRunner'),
    DD_URL_PREFIX=(str, ''),
    DD_ROOT=(str, root('dojo')),
    DD_LANGUAGE_CODE=(str, 'en-us'),
    DD_SITE_ID=(int, 1),
    DD_USE_I18N=(bool, True),
    DD_USE_TZ=(bool, True),
    DD_MEDIA_URL=(str, '/media/'),
    DD_MEDIA_ROOT=(str, root('media')),
    DD_STATIC_URL=(str, '/static/'),
    DD_STATIC_ROOT=(str, root('static')),
    DD_CELERY_BROKER_URL=(str, ''),
    DD_CELERY_BROKER_SCHEME=(str, 'sqla+sqlite'),
    DD_CELERY_BROKER_USER=(str, ''),
    DD_CELERY_BROKER_PASSWORD=(str, ''),
    DD_CELERY_BROKER_HOST=(str, ''),
    DD_CELERY_BROKER_PORT=(int, -1),
    DD_CELERY_BROKER_PATH=(str, '/dojo.celerydb.sqlite'),
    DD_CELERY_BROKER_PARAMS=(str, ''),
    DD_CELERY_BROKER_TRANSPORT_OPTIONS=(str, ''),
    DD_CELERY_TASK_IGNORE_RESULT=(bool, True),
    DD_CELERY_RESULT_BACKEND=(str, 'django-db'),
    DD_CELERY_RESULT_EXPIRES=(int, 86400),
    DD_CELERY_BEAT_SCHEDULE_FILENAME=(str, root('dojo.celery.beat.db')),
    DD_CELERY_TASK_SERIALIZER=(str, 'pickle'),
    DD_CELERY_PASS_MODEL_BY_ID=(str, True),
    DD_FOOTER_VERSION=(str, ''),
    # models should be passed to celery by ID, default is False (for now)
    DD_FORCE_LOWERCASE_TAGS=(bool, True),
    DD_MAX_TAG_LENGTH=(int, 25),
    DD_DATABASE_ENGINE=(str, 'django.db.backends.mysql'),
    DD_DATABASE_HOST=(str, 'mysql'),
    DD_DATABASE_NAME=(str, 'defectdojo'),
    # default django database name for testing is test_<dbname>
    DD_TEST_DATABASE_NAME=(str, 'test_defectdojo'),
    DD_DATABASE_PASSWORD=(str, 'defectdojo'),
    DD_DATABASE_PORT=(int, 3306),
    DD_DATABASE_USER=(str, 'defectdojo'),
    DD_SECRET_KEY=(str, ''),
    DD_CREDENTIAL_AES_256_KEY=(str, '.'),
    DD_DATA_UPLOAD_MAX_MEMORY_SIZE=(int, 8388608),  # Max post size set to 8mb
    DD_FORGOT_PASSWORD=(bool, True),  # do we show link "I forgot my password" on login screen
    DD_PASSWORD_RESET_TIMEOUT=(int, 259200),  # 3 days, in seconds (the deafult)
    DD_FORGOT_USERNAME=(bool, True),  # do we show link "I forgot my username" on login screen
    DD_SOCIAL_AUTH_SHOW_LOGIN_FORM=(bool, True),  # do we show user/pass input
    DD_SOCIAL_AUTH_CREATE_USER=(bool, True),  # if True creates user at first login
    DD_SOCIAL_LOGIN_AUTO_REDIRECT=(bool, False),  # auto-redirect if there is only one social login method
    DD_SOCIAL_AUTH_TRAILING_SLASH=(bool, True),
    DD_SOCIAL_AUTH_AUTH0_OAUTH2_ENABLED=(bool, False),
    DD_SOCIAL_AUTH_AUTH0_KEY=(str, ''),
    DD_SOCIAL_AUTH_AUTH0_SECRET=(str, ''),
    DD_SOCIAL_AUTH_AUTH0_DOMAIN=(str, ''),
    DD_SOCIAL_AUTH_AUTH0_SCOPE=(list, ['openid', 'profile', 'email']),
    DD_SOCIAL_AUTH_GOOGLE_OAUTH2_ENABLED=(bool, False),
    DD_SOCIAL_AUTH_GOOGLE_OAUTH2_KEY=(str, ''),
    DD_SOCIAL_AUTH_GOOGLE_OAUTH2_SECRET=(str, ''),
    DD_SOCIAL_AUTH_GOOGLE_OAUTH2_WHITELISTED_DOMAINS=(list, ['']),
    DD_SOCIAL_AUTH_GOOGLE_OAUTH2_WHITELISTED_EMAILS=(list, ['']),
    DD_SOCIAL_AUTH_OKTA_OAUTH2_ENABLED=(bool, False),
    DD_SOCIAL_AUTH_OKTA_OAUTH2_KEY=(str, ''),
    DD_SOCIAL_AUTH_OKTA_OAUTH2_SECRET=(str, ''),
    DD_SOCIAL_AUTH_OKTA_OAUTH2_API_URL=(str, 'https://{your-org-url}/oauth2'),
    DD_SOCIAL_AUTH_AZUREAD_TENANT_OAUTH2_ENABLED=(bool, False),
    DD_SOCIAL_AUTH_AZUREAD_TENANT_OAUTH2_KEY=(str, ''),
    DD_SOCIAL_AUTH_AZUREAD_TENANT_OAUTH2_SECRET=(str, ''),
    DD_SOCIAL_AUTH_AZUREAD_TENANT_OAUTH2_TENANT_ID=(str, ''),
    DD_SOCIAL_AUTH_AZUREAD_TENANT_OAUTH2_RESOURCE=(str, 'https://graph.microsoft.com/'),
    DD_SOCIAL_AUTH_AZUREAD_TENANT_OAUTH2_GET_GROUPS=(bool, False),
    DD_SOCIAL_AUTH_AZUREAD_TENANT_OAUTH2_GROUPS_FILTER=(str, ''),
    DD_SOCIAL_AUTH_AZUREAD_TENANT_OAUTH2_CLEANUP_GROUPS=(bool, True),
    DD_SOCIAL_AUTH_GITLAB_OAUTH2_ENABLED=(bool, False),
    DD_SOCIAL_AUTH_GITLAB_PROJECT_AUTO_IMPORT=(bool, False),
    DD_SOCIAL_AUTH_GITLAB_PROJECT_IMPORT_TAGS=(bool, False),
    DD_SOCIAL_AUTH_GITLAB_PROJECT_IMPORT_URL=(bool, False),
    DD_SOCIAL_AUTH_GITLAB_PROJECT_MIN_ACCESS_LEVEL=(int, 20),
    DD_SOCIAL_AUTH_GITLAB_KEY=(str, ''),
    DD_SOCIAL_AUTH_GITLAB_SECRET=(str, ''),
    DD_SOCIAL_AUTH_GITLAB_API_URL=(str, 'https://gitlab.com'),
    DD_SOCIAL_AUTH_GITLAB_SCOPE=(list, ['read_user', 'openid']),
    DD_SOCIAL_AUTH_KEYCLOAK_OAUTH2_ENABLED=(bool, False),
    DD_SOCIAL_AUTH_KEYCLOAK_KEY=(str, ''),
    DD_SOCIAL_AUTH_KEYCLOAK_SECRET=(str, ''),
    DD_SOCIAL_AUTH_KEYCLOAK_PUBLIC_KEY=(str, ''),
    DD_SOCIAL_AUTH_KEYCLOAK_AUTHORIZATION_URL=(str, ''),
    DD_SOCIAL_AUTH_KEYCLOAK_ACCESS_TOKEN_URL=(str, ''),
    DD_SOCIAL_AUTH_KEYCLOAK_LOGIN_BUTTON_TEXT=(str, 'Login with Keycloak'),
    DD_SOCIAL_AUTH_GITHUB_ENTERPRISE_OAUTH2_ENABLED=(bool, False),
    DD_SOCIAL_AUTH_GITHUB_ENTERPRISE_URL=(str, ''),
    DD_SOCIAL_AUTH_GITHUB_ENTERPRISE_API_URL=(str, ''),
    DD_SOCIAL_AUTH_GITHUB_ENTERPRISE_KEY=(str, ''),
    DD_SOCIAL_AUTH_GITHUB_ENTERPRISE_SECRET=(str, ''),
    DD_SAML2_ENABLED=(bool, False),
    # Allows to override default SAML authentication backend. Check https://djangosaml2.readthedocs.io/contents/setup.html#custom-user-attributes-processing
    DD_SAML2_AUTHENTICATION_BACKENDS=(str, 'djangosaml2.backends.Saml2Backend'),
    # Force Authentication to make SSO possible with SAML2
    DD_SAML2_FORCE_AUTH=(bool, True),
    DD_SAML2_LOGIN_BUTTON_TEXT=(str, 'Login with SAML'),
    # Optional: display the idp SAML Logout URL in DefectDojo
    DD_SAML2_LOGOUT_URL=(str, ''),
    # Metadata is required for SAML, choose either remote url or local file path
    DD_SAML2_METADATA_AUTO_CONF_URL=(str, ''),
    DD_SAML2_METADATA_LOCAL_FILE_PATH=(str, ''),  # ex. '/public/share/idp_metadata.xml'
    # Optional, default is SITE_URL + /saml2/metadata/
    DD_SAML2_ENTITY_ID=(str, ''),
    # Allow to create user that are not already in the Django database
    DD_SAML2_CREATE_USER=(bool, False),
    DD_SAML2_ATTRIBUTES_MAP=(dict, {
        # Change Email/UserName/FirstName/LastName to corresponding SAML2 userprofile attributes.
        # format: SAML attrib:django_user_model
        'Email': 'email',
        'UserName': 'username',
        'Firstname': 'first_name',
        'Lastname': 'last_name'
    }),
    DD_SAML2_ALLOW_UNKNOWN_ATTRIBUTE=(bool, False),
    # Authentication via HTTP Proxy which put username to HTTP Header REMOTE_USER
    DD_AUTH_REMOTEUSER_ENABLED=(bool, False),
    # Names of headers which will be used for processing user data.
    # WARNING: Possible spoofing of headers. Read Warning in https://docs.djangoproject.com/en/3.2/howto/auth-remote-user/#configuration
    DD_AUTH_REMOTEUSER_USERNAME_HEADER=(str, 'REMOTE_USER'),
    DD_AUTH_REMOTEUSER_EMAIL_HEADER=(str, ''),
    DD_AUTH_REMOTEUSER_FIRSTNAME_HEADER=(str, ''),
    DD_AUTH_REMOTEUSER_LASTNAME_HEADER=(str, ''),
    DD_AUTH_REMOTEUSER_GROUPS_HEADER=(str, ''),
    DD_AUTH_REMOTEUSER_GROUPS_CLEANUP=(bool, True),
    # Comma separated list of IP ranges with trusted proxies
    DD_AUTH_REMOTEUSER_TRUSTED_PROXY=(list, ['127.0.0.1/32']),
    # REMOTE_USER will be processed only on login page. Check https://docs.djangoproject.com/en/3.2/howto/auth-remote-user/#using-remote-user-on-login-pages-only
    DD_AUTH_REMOTEUSER_LOGIN_ONLY=(bool, False),
    # if somebody is using own documentation how to use DefectDojo in his own company
    DD_DOCUMENTATION_URL=(str, 'https://documentation.defectdojo.com'),
    # merging findings doesn't always work well with dedupe and reimport etc.
    # disable it if you see any issues (and report them on github)
    DD_DISABLE_FINDING_MERGE=(bool, False),
    # SLA Notifications via alerts and JIRA comments
    # enable either DD_SLA_NOTIFY_ACTIVE or DD_SLA_NOTIFY_ACTIVE_VERIFIED_ONLY to enable the feature.
    # If desired you can enable to only notify for Findings that are linked to JIRA issues.
    # All three flags are moved to system_settings, will be removed from settings file
    DD_SLA_NOTIFY_ACTIVE=(bool, False),
    DD_SLA_NOTIFY_ACTIVE_VERIFIED_ONLY=(bool, False),
    DD_SLA_NOTIFY_WITH_JIRA_ONLY=(bool, False),
    # finetuning settings for when enabled
    DD_SLA_NOTIFY_PRE_BREACH=(int, 3),
    DD_SLA_NOTIFY_POST_BREACH=(int, 7),
    # Use business day's to calculate SLA's and age instead of calendar days
    DD_SLA_BUSINESS_DAYS=(bool, False),
    # maximum number of result in search as search can be an expensive operation
    DD_SEARCH_MAX_RESULTS=(int, 100),
    DD_SIMILAR_FINDINGS_MAX_RESULTS=(int, 25),
    DD_MAX_AUTOCOMPLETE_WORDS=(int, 20000),
    DD_JIRA_SSL_VERIFY=(bool, True),
    # You can set extra Jira issue types via a simple env var that supports a csv format, like "Work Item,Vulnerability"
    DD_JIRA_EXTRA_ISSUE_TYPES=(str, ''),
    # if you want to keep logging to the console but in json format, change this here to 'json_console'
    DD_LOGGING_HANDLER=(str, 'console'),
    # If true, drf-spectacular will load CSS & JS from default CDN, otherwise from static resources
    DD_DEFAULT_SWAGGER_UI=(bool, True),
    DD_ALERT_REFRESH=(bool, True),
    DD_DISABLE_ALERT_COUNTER=(bool, False),
    # to disable deleting alerts per user set value to -1
    DD_MAX_ALERTS_PER_USER=(int, 999),
    DD_TAG_PREFETCHING=(bool, True),
    DD_QUALYS_WAS_WEAKNESS_IS_VULN=(bool, False),
    # regular expression to exclude one or more parsers
    # could be usefull to limit parser allowed
    # AWS Scout2 Scan Parser is deprecated (see https://github.com/DefectDojo/django-DefectDojo/pull/5268)
    DD_PARSER_EXCLUDE=(str, 'AWS Scout2 Scan'),
    # when enabled in sytem settings,  every minute a job run to delete excess duplicates
    # we limit the amount of duplicates that can be deleted in a single run of that job
    # to prevent overlapping runs of that job from occurrring
    DD_DUPE_DELETE_MAX_PER_RUN=(int, 200),
    # when enabled 'mitigated date' and 'mitigated by' of a finding become editable
    DD_EDITABLE_MITIGATED_DATA=(bool, False),
    # new feature that tracks history across multiple reimports for the same test
    DD_TRACK_IMPORT_HISTORY=(bool, True),
    # Delete Auditlogs older than x month; -1 to keep all logs
    DD_AUDITLOG_FLUSH_RETENTION_PERIOD=(int, -1),
    # Allow grouping of findings in the same test, for example to group findings per dependency
    # DD_FEATURE_FINDING_GROUPS feature is moved to system_settings, will be removed from settings file
    DD_FEATURE_FINDING_GROUPS=(bool, True),
    DD_JIRA_TEMPLATE_ROOT=(str, 'dojo/templates/issue-trackers'),
    DD_TEMPLATE_DIR_PREFIX=(str, 'dojo/templates/'),

    # Initial behaviour in Defect Dojo was to delete all duplicates when an original was deleted
    # New behaviour is to leave the duplicates in place, but set the oldest of duplicates as new original
    # Set to True to revert to the old behaviour where all duplicates are deleted
    DD_DUPLICATE_CLUSTER_CASCADE_DELETE=(str, False),
    # Enable Rate Limiting for the login page
    DD_RATE_LIMITER_ENABLED=(bool, False),
    # Examples include 5/m 100/h and more https://django-ratelimit.readthedocs.io/en/stable/rates.html#simple-rates
    DD_RATE_LIMITER_RATE=(str, '5/m'),
    # Block the requests after rate limit is exceeded
    DD_RATE_LIMITER_BLOCK=(bool, False),
    # Forces the user to change password on next login.
    DD_RATE_LIMITER_ACCOUNT_LOCKOUT=(bool, False),
    # when enabled SonarQube API parser will download the security hotspots
    DD_SONARQUBE_API_PARSER_HOTSPOTS=(bool, True),
    # when enabled, finding importing will occur asynchronously, default False
    DD_ASYNC_FINDING_IMPORT=(bool, False),
    # The number of findings to be processed per celeryworker
    DD_ASYNC_FINDING_IMPORT_CHUNK_SIZE=(int, 100),
    # When enabled, deleting objects will be occur from the bottom up. In the example of deleting an engagement
    # The objects will be deleted as follows Endpoints -> Findings -> Tests -> Engagement
    DD_ASYNC_OBJECT_DELETE=(bool, False),
    # The number of objects to be deleted per celeryworker
    DD_ASYNC_OBEJECT_DELETE_CHUNK_SIZE=(int, 100),
    # When enabled, display the preview of objects to be deleted. This can take a long time to render
    # for very large objects
    DD_DELETE_PREVIEW=(bool, True),
    # List of acceptable file types that can be uploaded to a given object via arbitrary file upload
    DD_FILE_UPLOAD_TYPES=(list, ['.txt', '.pdf', '.json', '.xml', '.csv', '.yml', '.png', '.jpeg',
                                 '.sarif', '.xslx', '.doc', '.html', '.js', '.nessus', '.zip']),
    # Max file size for scan added via API in MB
    DD_SCAN_FILE_MAX_SIZE=(int, 100),
    # When disabled, existing user tokens will not be removed but it will not be
    # possible to create new and it will not be possible to use exising.
    DD_API_TOKENS_ENABLED=(bool, True),
    # You can set extra Jira headers by suppling a dictionary in header: value format (pass as env var like "headr_name=value,another_header=anohter_value")
    DD_ADDITIONAL_HEADERS=(dict, {}),
    # Set fields used by the hashcode generator for deduplication, via en env variable that contains a JSON string
    DD_HASHCODE_FIELDS_PER_SCANNER=(str, ''),
    # Set deduplication algorithms per parser, via en env variable that contains a JSON string
    DD_DEDUPLICATION_ALGORITHM_PER_PARSER=(str, ''),
    # Dictates whether cloud banner is created or not
    DD_CREATE_CLOUD_BANNER=(bool, True),
    # With this setting turned on, Dojo maintains an audit log of changes made to entities (Findings, Tests, Engagements, Procuts, ...)
    # If you run big import you may want to disable this because the way django-auditlog currently works, there's
    # a big performance hit. Especially during (re-)imports.
    DD_ENABLE_AUDITLOG=(bool, True),
    # Specifies whether the "first seen" date of a given report should be used over the "last seen" date
    DD_USE_FIRST_SEEN=(bool, False),
)


def generate_url(scheme, double_slashes, user, password, host, port, path, params):
    result_list = []
    result_list.append(scheme)
    result_list.append(':')
    if double_slashes:
        result_list.append('//')
    result_list.append(user)
    if len(password) > 0:
        result_list.append(':')
        result_list.append(password)
    if len(user) > 0 or len(password) > 0:
        result_list.append('@')
    result_list.append(host)
    if port >= 0:
        result_list.append(':')
        result_list.append(str(port))
    if len(path) > 0 and path[0] != '/':
        result_list.append('/')
    result_list.append(path)
    if len(params) > 0 and params[0] != '?':
        result_list.append('?')
    result_list.append(params)
    return ''.join(result_list)


# Read .env file as default or from the command line, DD_ENV_PATH
if os.path.isfile(root('dojo/settings/.env.prod')) or 'DD_ENV_PATH' in os.environ:
    env.read_env(root('dojo/settings/' + env.str('DD_ENV_PATH', '.env.prod')))

# ------------------------------------------------------------------------------
# GENERAL
# ------------------------------------------------------------------------------

# False if not in os.environ
DEBUG = env('DD_DEBUG')
TEMPLATE_DEBUG = env('DD_TEMPLATE_DEBUG')

# Hosts/domain names that are valid for this site; required if DEBUG is False
# See https://docs.djangoproject.com/en/2.0/ref/settings/#allowed-hosts
SITE_URL = env('DD_SITE_URL')
ALLOWED_HOSTS = tuple(env.list('DD_ALLOWED_HOSTS', default=['localhost', '127.0.0.1']))

# Raises django's ImproperlyConfigured exception if SECRET_KEY not in os.environ
SECRET_KEY = env('DD_SECRET_KEY')

# Local time zone for this installation. Choices can be found here:
# http://en.wikipedia.org/wiki/List_of_tz_zones_by_name
# although not all choices may be available on all operating systems.
# In a Windows environment this must be set to your system time zone.
TIME_ZONE = env('DD_TIME_ZONE')

# Language code for this installation. All choices can be found here:
# http://www.i18nguy.com/unicode/language-identifiers.html
LANGUAGE_CODE = env('DD_LANGUAGE_CODE')

SITE_ID = env('DD_SITE_ID')

# If you set this to False, Django will make some optimizations so as not
# to load the internationalization machinery.
USE_I18N = env('DD_USE_I18N')

# If you set this to False, Django will not use timezone-aware datetimes.
USE_TZ = env('DD_USE_TZ')

TEST_RUNNER = env('DD_TEST_RUNNER')

ALERT_REFRESH = env('DD_ALERT_REFRESH')
DISABLE_ALERT_COUNTER = env("DD_DISABLE_ALERT_COUNTER")
MAX_ALERTS_PER_USER = env("DD_MAX_ALERTS_PER_USER")

TAG_PREFETCHING = env('DD_TAG_PREFETCHING')

# ------------------------------------------------------------------------------
# DATABASE
# ------------------------------------------------------------------------------

# Parse database connection url strings like psql://user:pass@127.0.0.1:8458/db
if os.getenv('DD_DATABASE_URL') is not None:
    DATABASES = {
        'default': env.db('DD_DATABASE_URL')
    }
else:
    DATABASES = {
        'default': {
            'ENGINE': env('DD_DATABASE_ENGINE'),
            'NAME': env('DD_DATABASE_NAME'),
            'TEST': {
                'NAME': env('DD_TEST_DATABASE_NAME'),
            },
            'USER': env('DD_DATABASE_USER'),
            'PASSWORD': env('DD_DATABASE_PASSWORD'),
            'HOST': env('DD_DATABASE_HOST'),
            'PORT': env('DD_DATABASE_PORT'),
        }
    }

# Track migrations through source control rather than making migrations locally
if env('DD_TRACK_MIGRATIONS'):
    MIGRATION_MODULES = {'dojo': 'dojo.db_migrations'}

# Default for automatically created id fields,
# see https://docs.djangoproject.com/en/3.2/releases/3.2/#customizing-type-of-auto-created-primary-keys
DEFAULT_AUTO_FIELD = 'django.db.models.AutoField'

# ------------------------------------------------------------------------------
# MEDIA
# ------------------------------------------------------------------------------

DOJO_ROOT = env('DD_ROOT')

# Absolute filesystem path to the directory that will hold user-uploaded files.
# Example: "/var/www/example.com/media/"
MEDIA_ROOT = env('DD_MEDIA_ROOT')

# URL that handles the media served from MEDIA_ROOT. Make sure to use a
# trailing slash.
# Examples: "http://example.com/media/", "http://media.example.com/"
MEDIA_URL = env('DD_MEDIA_URL')

# ------------------------------------------------------------------------------
# STATIC
# ------------------------------------------------------------------------------

# Absolute path to the directory static files should be collected to.
# Don't put anything in this directory yourself; store your static files
# in apps' "static/" subdirectories and in STATICFILES_DIRS.
# Example: "/var/www/example.com/static/"
STATIC_ROOT = env('DD_STATIC_ROOT')

# URL prefix for static files.
# Example: "http://example.com/static/", "http://static.example.com/"
STATIC_URL = env('DD_STATIC_URL')

# Additional locations of static files
STATICFILES_DIRS = (
    # Put strings here, like "/home/html/static" or "C:/www/django/static".
    # Always use forward slashes, even on Windows.
    # Don't forget to use absolute paths, not relative paths.
    os.path.join(os.path.dirname(DOJO_ROOT), 'components', 'node_modules'),
)

# List of finder classes that know how to find static files in
# various locations.
STATICFILES_FINDERS = (
    'django.contrib.staticfiles.finders.FileSystemFinder',
    'django.contrib.staticfiles.finders.AppDirectoriesFinder',
)

FILE_UPLOAD_HANDLERS = (
    "django.core.files.uploadhandler.TemporaryFileUploadHandler",
)

DATA_UPLOAD_MAX_MEMORY_SIZE = env('DD_DATA_UPLOAD_MAX_MEMORY_SIZE')

# ------------------------------------------------------------------------------
# URLS
# ------------------------------------------------------------------------------
# https://docs.djangoproject.com/en/dev/ref/settings/#root-urlconf

# AUTHENTICATION_BACKENDS = [
# 'axes.backends.AxesModelBackend',
# ]

ROOT_URLCONF = 'dojo.urls'

# Python dotted path to the WSGI application used by Django's runserver.
# https://docs.djangoproject.com/en/dev/ref/settings/#wsgi-application
WSGI_APPLICATION = 'dojo.wsgi.application'

URL_PREFIX = env('DD_URL_PREFIX')

# ------------------------------------------------------------------------------
# AUTHENTICATION
# ------------------------------------------------------------------------------

LOGIN_REDIRECT_URL = env('DD_LOGIN_REDIRECT_URL')
LOGIN_URL = env('DD_LOGIN_URL')

# These are the individidual modules supported by social-auth
AUTHENTICATION_BACKENDS = (
    'social_core.backends.auth0.Auth0OAuth2',
    'social_core.backends.google.GoogleOAuth2',
    'dojo.okta.OktaOAuth2',
    'social_core.backends.azuread_tenant.AzureADTenantOAuth2',
    'social_core.backends.gitlab.GitLabOAuth2',
    'social_core.backends.keycloak.KeycloakOAuth2',
    'social_core.backends.github_enterprise.GithubEnterpriseOAuth2',
    'dojo.remote_user.RemoteUserBackend',
    'django.contrib.auth.backends.RemoteUserBackend',
    'django.contrib.auth.backends.ModelBackend',
)

# Make Argon2 the default password hasher by listing it first
# Unfortunately Django doesn't provide the default built-in
# PASSWORD_HASHERS list here as a variable which we could modify,
# so we have to list all the hashers present in Django :-(
PASSWORD_HASHERS = [
    'django.contrib.auth.hashers.Argon2PasswordHasher',
    'django.contrib.auth.hashers.PBKDF2PasswordHasher',
    'django.contrib.auth.hashers.PBKDF2SHA1PasswordHasher',
    'django.contrib.auth.hashers.BCryptSHA256PasswordHasher',
    'django.contrib.auth.hashers.BCryptPasswordHasher',
    'django.contrib.auth.hashers.SHA1PasswordHasher',
    'django.contrib.auth.hashers.MD5PasswordHasher',
    'django.contrib.auth.hashers.UnsaltedSHA1PasswordHasher',
    'django.contrib.auth.hashers.UnsaltedMD5PasswordHasher',
    'django.contrib.auth.hashers.CryptPasswordHasher',
]

SOCIAL_AUTH_PIPELINE = (
    'social_core.pipeline.social_auth.social_details',
    'dojo.pipeline.social_uid',
    'social_core.pipeline.social_auth.auth_allowed',
    'social_core.pipeline.social_auth.social_user',
    'social_core.pipeline.user.get_username',
    'social_core.pipeline.social_auth.associate_by_email',
    'dojo.pipeline.create_user',
    'dojo.pipeline.modify_permissions',
    'social_core.pipeline.social_auth.associate_user',
    'social_core.pipeline.social_auth.load_extra_data',
    'social_core.pipeline.user.user_details',
    'dojo.pipeline.update_azure_groups',
    'dojo.pipeline.update_product_access',
)

CLASSIC_AUTH_ENABLED = True
FORGOT_PASSWORD = env('DD_FORGOT_PASSWORD')
FORGOT_USERNAME = env('DD_FORGOT_USERNAME')
PASSWORD_RESET_TIMEOUT = env('DD_PASSWORD_RESET_TIMEOUT')
# Showing login form (form is not needed for external auth: OKTA, Google Auth, etc.)
SHOW_LOGIN_FORM = env('DD_SOCIAL_AUTH_SHOW_LOGIN_FORM')
SOCIAL_LOGIN_AUTO_REDIRECT = env('DD_SOCIAL_LOGIN_AUTO_REDIRECT')
SOCIAL_AUTH_CREATE_USER = env('DD_SOCIAL_AUTH_CREATE_USER')

SOCIAL_AUTH_STRATEGY = 'social_django.strategy.DjangoStrategy'
SOCIAL_AUTH_STORAGE = 'social_django.models.DjangoStorage'
SOCIAL_AUTH_ADMIN_USER_SEARCH_FIELDS = ['username', 'first_name', 'last_name', 'email']
SOCIAL_AUTH_USERNAME_IS_FULL_EMAIL = True

GOOGLE_OAUTH_ENABLED = env('DD_SOCIAL_AUTH_GOOGLE_OAUTH2_ENABLED')
SOCIAL_AUTH_GOOGLE_OAUTH2_KEY = env('DD_SOCIAL_AUTH_GOOGLE_OAUTH2_KEY')
SOCIAL_AUTH_GOOGLE_OAUTH2_SECRET = env('DD_SOCIAL_AUTH_GOOGLE_OAUTH2_SECRET')
SOCIAL_AUTH_GOOGLE_OAUTH2_WHITELISTED_DOMAINS = env('DD_SOCIAL_AUTH_GOOGLE_OAUTH2_WHITELISTED_DOMAINS')
SOCIAL_AUTH_GOOGLE_OAUTH2_WHITELISTED_EMAILS = env('DD_SOCIAL_AUTH_GOOGLE_OAUTH2_WHITELISTED_EMAILS')
SOCIAL_AUTH_LOGIN_ERROR_URL = '/login'
SOCIAL_AUTH_BACKEND_ERROR_URL = '/login'

OKTA_OAUTH_ENABLED = env('DD_SOCIAL_AUTH_OKTA_OAUTH2_ENABLED')
SOCIAL_AUTH_OKTA_OAUTH2_KEY = env('DD_SOCIAL_AUTH_OKTA_OAUTH2_KEY')
SOCIAL_AUTH_OKTA_OAUTH2_SECRET = env('DD_SOCIAL_AUTH_OKTA_OAUTH2_SECRET')
SOCIAL_AUTH_OKTA_OAUTH2_API_URL = env('DD_SOCIAL_AUTH_OKTA_OAUTH2_API_URL')

AZUREAD_TENANT_OAUTH2_ENABLED = env('DD_SOCIAL_AUTH_AZUREAD_TENANT_OAUTH2_ENABLED')
SOCIAL_AUTH_AZUREAD_TENANT_OAUTH2_KEY = env('DD_SOCIAL_AUTH_AZUREAD_TENANT_OAUTH2_KEY')
SOCIAL_AUTH_AZUREAD_TENANT_OAUTH2_SECRET = env('DD_SOCIAL_AUTH_AZUREAD_TENANT_OAUTH2_SECRET')
SOCIAL_AUTH_AZUREAD_TENANT_OAUTH2_TENANT_ID = env('DD_SOCIAL_AUTH_AZUREAD_TENANT_OAUTH2_TENANT_ID')
SOCIAL_AUTH_AZUREAD_TENANT_OAUTH2_RESOURCE = env('DD_SOCIAL_AUTH_AZUREAD_TENANT_OAUTH2_RESOURCE')
AZUREAD_TENANT_OAUTH2_GET_GROUPS = env('DD_SOCIAL_AUTH_AZUREAD_TENANT_OAUTH2_GET_GROUPS')
AZUREAD_TENANT_OAUTH2_GROUPS_FILTER = env('DD_SOCIAL_AUTH_AZUREAD_TENANT_OAUTH2_GROUPS_FILTER')
AZUREAD_TENANT_OAUTH2_CLEANUP_GROUPS = env('DD_SOCIAL_AUTH_AZUREAD_TENANT_OAUTH2_CLEANUP_GROUPS')

GITLAB_OAUTH2_ENABLED = env('DD_SOCIAL_AUTH_GITLAB_OAUTH2_ENABLED')
GITLAB_PROJECT_AUTO_IMPORT = env('DD_SOCIAL_AUTH_GITLAB_PROJECT_AUTO_IMPORT')
GITLAB_PROJECT_IMPORT_TAGS = env('DD_SOCIAL_AUTH_GITLAB_PROJECT_IMPORT_TAGS')
GITLAB_PROJECT_IMPORT_URL = env('DD_SOCIAL_AUTH_GITLAB_PROJECT_IMPORT_URL')
GITLAB_PROJECT_MIN_ACCESS_LEVEL = env('DD_SOCIAL_AUTH_GITLAB_PROJECT_MIN_ACCESS_LEVEL')
SOCIAL_AUTH_GITLAB_KEY = env('DD_SOCIAL_AUTH_GITLAB_KEY')
SOCIAL_AUTH_GITLAB_SECRET = env('DD_SOCIAL_AUTH_GITLAB_SECRET')
SOCIAL_AUTH_GITLAB_API_URL = env('DD_SOCIAL_AUTH_GITLAB_API_URL')
SOCIAL_AUTH_GITLAB_SCOPE = env('DD_SOCIAL_AUTH_GITLAB_SCOPE')

# Add required scope if auto import is enabled
if GITLAB_PROJECT_AUTO_IMPORT:
    SOCIAL_AUTH_GITLAB_SCOPE += ['read_repository']

AUTH0_OAUTH2_ENABLED = env('DD_SOCIAL_AUTH_AUTH0_OAUTH2_ENABLED')
SOCIAL_AUTH_AUTH0_KEY = env('DD_SOCIAL_AUTH_AUTH0_KEY')
SOCIAL_AUTH_AUTH0_SECRET = env('DD_SOCIAL_AUTH_AUTH0_SECRET')
SOCIAL_AUTH_AUTH0_DOMAIN = env('DD_SOCIAL_AUTH_AUTH0_DOMAIN')
SOCIAL_AUTH_AUTH0_SCOPE = env('DD_SOCIAL_AUTH_AUTH0_SCOPE')
SOCIAL_AUTH_TRAILING_SLASH = env('DD_SOCIAL_AUTH_TRAILING_SLASH')

KEYCLOAK_OAUTH2_ENABLED = env('DD_SOCIAL_AUTH_KEYCLOAK_OAUTH2_ENABLED')
SOCIAL_AUTH_KEYCLOAK_KEY = env('DD_SOCIAL_AUTH_KEYCLOAK_KEY')
SOCIAL_AUTH_KEYCLOAK_SECRET = env('DD_SOCIAL_AUTH_KEYCLOAK_SECRET')
SOCIAL_AUTH_KEYCLOAK_PUBLIC_KEY = env('DD_SOCIAL_AUTH_KEYCLOAK_PUBLIC_KEY')
SOCIAL_AUTH_KEYCLOAK_AUTHORIZATION_URL = env('DD_SOCIAL_AUTH_KEYCLOAK_AUTHORIZATION_URL')
SOCIAL_AUTH_KEYCLOAK_ACCESS_TOKEN_URL = env('DD_SOCIAL_AUTH_KEYCLOAK_ACCESS_TOKEN_URL')
SOCIAL_AUTH_KEYCLOAK_LOGIN_BUTTON_TEXT = env('DD_SOCIAL_AUTH_KEYCLOAK_LOGIN_BUTTON_TEXT')

GITHUB_ENTERPRISE_OAUTH2_ENABLED = env('DD_SOCIAL_AUTH_GITHUB_ENTERPRISE_OAUTH2_ENABLED')
SOCIAL_AUTH_GITHUB_ENTERPRISE_URL = env('DD_SOCIAL_AUTH_GITHUB_ENTERPRISE_URL')
SOCIAL_AUTH_GITHUB_ENTERPRISE_API_URL = env('DD_SOCIAL_AUTH_GITHUB_ENTERPRISE_API_URL')
SOCIAL_AUTH_GITHUB_ENTERPRISE_KEY = env('DD_SOCIAL_AUTH_GITHUB_ENTERPRISE_KEY')
SOCIAL_AUTH_GITHUB_ENTERPRISE_SECRET = env('DD_SOCIAL_AUTH_GITHUB_ENTERPRISE_SECRET')

DOCUMENTATION_URL = env('DD_DOCUMENTATION_URL')

# Setting SLA_NOTIFY_ACTIVE and SLA_NOTIFY_ACTIVE_VERIFIED to False will disable the feature
# If you import thousands of Active findings through your pipeline everyday,
# and make the choice of enabling SLA notifications for non-verified findings,
# be mindful of performance.
# 'SLA_NOTIFY_ACTIVE', 'SLA_NOTIFY_ACTIVE_VERIFIED_ONLY' and 'SLA_NOTIFY_WITH_JIRA_ONLY' are moved to system settings, will be removed here
SLA_NOTIFY_ACTIVE = env('DD_SLA_NOTIFY_ACTIVE')  # this will include 'verified' findings as well as non-verified.
SLA_NOTIFY_ACTIVE_VERIFIED_ONLY = env('DD_SLA_NOTIFY_ACTIVE_VERIFIED_ONLY')
SLA_NOTIFY_WITH_JIRA_ONLY = env('DD_SLA_NOTIFY_WITH_JIRA_ONLY')  # Based on the 2 above, but only with a JIRA link
SLA_NOTIFY_PRE_BREACH = env('DD_SLA_NOTIFY_PRE_BREACH')  # in days, notify between dayofbreach minus this number until dayofbreach
SLA_NOTIFY_POST_BREACH = env('DD_SLA_NOTIFY_POST_BREACH')  # in days, skip notifications for findings that go past dayofbreach plus this number
SLA_BUSINESS_DAYS = env('DD_SLA_BUSINESS_DAYS')  # Use business days to calculate SLA's and age of a finding instead of calendar days


SEARCH_MAX_RESULTS = env('DD_SEARCH_MAX_RESULTS')
SIMILAR_FINDINGS_MAX_RESULTS = env('DD_SIMILAR_FINDINGS_MAX_RESULTS')
MAX_AUTOCOMPLETE_WORDS = env('DD_MAX_AUTOCOMPLETE_WORDS')

LOGIN_EXEMPT_URLS = (
    r'^%sstatic/' % URL_PREFIX,
    r'^%swebhook/([\w-]+)$' % URL_PREFIX,
    r'^%swebhook/' % URL_PREFIX,
    r'^%sjira/webhook/([\w-]+)$' % URL_PREFIX,
    r'^%sjira/webhook/' % URL_PREFIX,
    r'^%sreports/cover$' % URL_PREFIX,
    r'^%sfinding/image/(?P<token>[^/]+)$' % URL_PREFIX,
    r'^%sapi/v2/' % URL_PREFIX,
    r'complete/',
    r'empty_questionnaire/([\d]+)/answer',
    r'^%spassword_reset/' % URL_PREFIX,
    r'^%sforgot_username' % URL_PREFIX,
    r'^%sreset/' % URL_PREFIX,
)

AUTH_PASSWORD_VALIDATORS = [
    {
        'NAME': 'dojo.user.validators.DojoCommonPasswordValidator',
    },
    {
        'NAME': 'dojo.user.validators.MinLengthValidator'
    },
    {
        'NAME': 'dojo.user.validators.MaxLengthValidator'
    },
    {
        'NAME': 'dojo.user.validators.NumberValidator'
    },
    {
        'NAME': 'dojo.user.validators.UppercaseValidator'
    },
    {
        'NAME': 'dojo.user.validators.LowercaseValidator'
    },
    {
        'NAME': 'dojo.user.validators.SymbolValidator'
    }
]

# https://django-ratelimit.readthedocs.io/en/stable/index.html
RATE_LIMITER_ENABLED = env('DD_RATE_LIMITER_ENABLED')
RATE_LIMITER_RATE = env('DD_RATE_LIMITER_RATE')  # Examples include 5/m 100/h and more https://django-ratelimit.readthedocs.io/en/stable/rates.html#simple-rates
RATE_LIMITER_BLOCK = env('DD_RATE_LIMITER_BLOCK')  # Block the requests after rate limit is exceeded
RATE_LIMITER_ACCOUNT_LOCKOUT = env('DD_RATE_LIMITER_ACCOUNT_LOCKOUT')  # Forces the user to change password on next login.

# ------------------------------------------------------------------------------
# SECURITY DIRECTIVES
# ------------------------------------------------------------------------------

# If True, the SecurityMiddleware redirects all non-HTTPS requests to HTTPS
# (except for those URLs matching a regular expression listed in SECURE_REDIRECT_EXEMPT).
SECURE_SSL_REDIRECT = env('DD_SECURE_SSL_REDIRECT')

# If True, the SecurityMiddleware sets the X-Content-Type-Options: nosniff;
SECURE_CONTENT_TYPE_NOSNIFF = env('DD_SECURE_CONTENT_TYPE_NOSNIFF')

# Whether to use HTTPOnly flag on the session cookie.
# If this is set to True, client-side JavaScript will not to be able to access the session cookie.
SESSION_COOKIE_HTTPONLY = env('DD_SESSION_COOKIE_HTTPONLY')

# Whether to use HttpOnly flag on the CSRF cookie. If this is set to True,
# client-side JavaScript will not to be able to access the CSRF cookie.
CSRF_COOKIE_HTTPONLY = env('DD_CSRF_COOKIE_HTTPONLY')

# Whether to use a secure cookie for the session cookie. If this is set to True,
# the cookie will be marked as secure, which means browsers may ensure that the
# cookie is only sent with an HTTPS connection.
SESSION_COOKIE_SECURE = env('DD_SESSION_COOKIE_SECURE')
SESSION_COOKIE_SAMESITE = env('DD_SESSION_COOKIE_SAMESITE')

# Override default Django behavior for incorrect URLs
APPEND_SLASH = env('DD_APPEND_SLASH')

# Whether to use a secure cookie for the CSRF cookie.
CSRF_COOKIE_SECURE = env('DD_CSRF_COOKIE_SECURE')
CSRF_COOKIE_SAMESITE = env('DD_CSRF_COOKIE_SAMESITE')

# A list of trusted origins for unsafe requests (e.g. POST).
# Use comma-separated list of domains, they will be split to list automatically
# Only specify this settings if the contents is not an empty list (the default)
if env('DD_CSRF_TRUSTED_ORIGINS') != ['[]']:
    CSRF_TRUSTED_ORIGINS = env('DD_CSRF_TRUSTED_ORIGINS')

# Unless set to None, the SecurityMiddleware sets the Cross-Origin Opener Policy
# header on all responses that do not already have it to the value provided.
SECURE_CROSS_ORIGIN_OPENER_POLICY = env('DD_SECURE_CROSS_ORIGIN_OPENER_POLICY') if env('DD_SECURE_CROSS_ORIGIN_OPENER_POLICY') != 'None' else None

if env('DD_SECURE_PROXY_SSL_HEADER'):
    SECURE_PROXY_SSL_HEADER = ('HTTP_X_FORWARDED_PROTO', 'https')

if env('DD_SECURE_HSTS_INCLUDE_SUBDOMAINS'):
    SECURE_HSTS_SECONDS = env('DD_SECURE_HSTS_SECONDS')
    SECURE_HSTS_INCLUDE_SUBDOMAINS = env('DD_SECURE_HSTS_INCLUDE_SUBDOMAINS')

SESSION_EXPIRE_AT_BROWSER_CLOSE = env('DD_SESSION_EXPIRE_AT_BROWSER_CLOSE')
SESSION_COOKIE_AGE = env('DD_SESSION_COOKIE_AGE')

# ------------------------------------------------------------------------------
# DEFECTDOJO SPECIFIC
# ------------------------------------------------------------------------------

# Credential Key
CREDENTIAL_AES_256_KEY = env('DD_CREDENTIAL_AES_256_KEY')
DB_KEY = env('DD_CREDENTIAL_AES_256_KEY')

# Used in a few places to prefix page headings and in email salutations
TEAM_NAME = env('DD_TEAM_NAME')

# Used to configure a custom version in the footer of the base.html template.
FOOTER_VERSION = env('DD_FOOTER_VERSION')

# Django-tagging settings
FORCE_LOWERCASE_TAGS = env('DD_FORCE_LOWERCASE_TAGS')
MAX_TAG_LENGTH = env('DD_MAX_TAG_LENGTH')


# ------------------------------------------------------------------------------
# ADMIN
# ------------------------------------------------------------------------------
from email.utils import getaddresses
ADMINS = getaddresses([env('DD_ADMINS')])

# https://docs.djangoproject.com/en/dev/ref/settings/#managers
MANAGERS = ADMINS

# Django admin enabled
DJANGO_ADMIN_ENABLED = env('DD_DJANGO_ADMIN_ENABLED')

# ------------------------------------------------------------------------------
# API V2
# ------------------------------------------------------------------------------

API_TOKENS_ENABLED = env('DD_API_TOKENS_ENABLED')

REST_FRAMEWORK = {
    'DEFAULT_SCHEMA_CLASS': 'drf_spectacular.openapi.AutoSchema',
    'DEFAULT_AUTHENTICATION_CLASSES': (
        'rest_framework.authentication.SessionAuthentication',
        'rest_framework.authentication.BasicAuthentication',
    ),
    'DEFAULT_PERMISSION_CLASSES': (
        'rest_framework.permissions.DjangoModelPermissions',
    ),
    'DEFAULT_RENDERER_CLASSES': (
        'rest_framework.renderers.JSONRenderer',
    ),
    'DEFAULT_PAGINATION_CLASS': 'rest_framework.pagination.LimitOffsetPagination',
    'PAGE_SIZE': 25,
    'EXCEPTION_HANDLER': 'dojo.api_v2.exception_handler.custom_exception_handler'
}

if API_TOKENS_ENABLED:
    REST_FRAMEWORK['DEFAULT_AUTHENTICATION_CLASSES'] += ('rest_framework.authentication.TokenAuthentication',)

SPECTACULAR_SETTINGS = {
    'TITLE': 'Defect Dojo API v2',
    'DESCRIPTION': 'Defect Dojo - Open Source vulnerability Management made easy. Prefetch related parameters/responses not yet in the schema.',
    'VERSION': __version__,
    'SCHEMA_PATH_PREFIX': "/api/v2",
    # OTHER SETTINGS
    # the following set to False could help some client generators
    # 'ENUM_ADD_EXPLICIT_BLANK_NULL_CHOICE': False,
    'PREPROCESSING_HOOKS': ['dojo.urls.drf_spectacular_preprocessing_filter_spec'],
    'POSTPROCESSING_HOOKS': ['dojo.api_v2.prefetch.schema.prefetch_postprocessing_hook'],
    # show file selection dialogue, see https://github.com/tfranzel/drf-spectacular/issues/455
    "COMPONENT_SPLIT_REQUEST": True,
    "SWAGGER_UI_SETTINGS": {
        "docExpansion": "none"
    }
}

if not env('DD_DEFAULT_SWAGGER_UI'):
    SPECTACULAR_SETTINGS['SWAGGER_UI_DIST'] = 'SIDECAR'
    SPECTACULAR_SETTINGS['SWAGGER_UI_FAVICON_HREF'] = 'SIDECAR'

# ------------------------------------------------------------------------------
# TEMPLATES
# ------------------------------------------------------------------------------

TEMPLATES = [
    {
        'BACKEND': 'django.template.backends.django.DjangoTemplates',
        'APP_DIRS': True,
        'OPTIONS': {
            'debug': env('DD_DEBUG'),
            'context_processors': [
                'django.template.context_processors.debug',
                'django.template.context_processors.request',
                'django.contrib.auth.context_processors.auth',
                'django.contrib.messages.context_processors.messages',
                'social_django.context_processors.backends',
                'social_django.context_processors.login_redirect',
                'dojo.context_processors.globalize_vars',
                'dojo.context_processors.bind_system_settings',
                'dojo.context_processors.bind_alert_count',
                'dojo.context_processors.bind_announcement',
            ],
        },
    },
]

# ------------------------------------------------------------------------------
# APPS
# ------------------------------------------------------------------------------

INSTALLED_APPS = (
    'django.contrib.auth',
    'django.contrib.contenttypes',
    'django.contrib.sessions',
    'django.contrib.sites',
    'django.contrib.messages',
    'django.contrib.staticfiles',
    'polymorphic',  # provides admin templates
    'django.contrib.admin',
    'django.contrib.humanize',
    'gunicorn',
    'auditlog',
    'dojo',
    'watson',
    'tagging',  # not used, but still needed for migration 0065_django_tagulous.py (v1.10.0)
    'imagekit',
    'multiselectfield',
    'rest_framework',
    'rest_framework.authtoken',
    'dbbackup',
    'django_celery_results',
    'social_django',
    'drf_spectacular',
    'drf_spectacular_sidecar',  # required for Django collectstatic discovery
    'tagulous',
    'fontawesomefree'
)

# ------------------------------------------------------------------------------
# MIDDLEWARE
# ------------------------------------------------------------------------------
DJANGO_MIDDLEWARE_CLASSES = [
    'django.middleware.common.CommonMiddleware',
    'dojo.middleware.APITrailingSlashMiddleware',
    'dojo.middleware.DojoSytemSettingsMiddleware',
    'django.contrib.sessions.middleware.SessionMiddleware',
    'django.middleware.csrf.CsrfViewMiddleware',
    'django.middleware.security.SecurityMiddleware',
    'django.contrib.auth.middleware.AuthenticationMiddleware',
    'django.contrib.messages.middleware.MessageMiddleware',
    'django.middleware.clickjacking.XFrameOptionsMiddleware',
    'dojo.middleware.LoginRequiredMiddleware',
    'dojo.middleware.AdditionalHeaderMiddleware',
    'social_django.middleware.SocialAuthExceptionMiddleware',
    'watson.middleware.SearchContextMiddleware',
    'auditlog.middleware.AuditlogMiddleware',
    'crum.CurrentRequestUserMiddleware',
    'dojo.request_cache.middleware.RequestCacheMiddleware',
]

MIDDLEWARE = DJANGO_MIDDLEWARE_CLASSES

# WhiteNoise allows your web app to serve its own static files,
# making it a self-contained unit that can be deployed anywhere without relying on nginx
if env('DD_WHITENOISE'):
    WHITE_NOISE = [
        # Simplified static file serving.
        # https://warehouse.python.org/project/whitenoise/
        'whitenoise.middleware.WhiteNoiseMiddleware',
    ]
    MIDDLEWARE = MIDDLEWARE + WHITE_NOISE

EMAIL_CONFIG = env.email_url(
    'DD_EMAIL_URL', default='smtp://user@:password@localhost:25')

vars().update(EMAIL_CONFIG)

# ------------------------------------------------------------------------------
# SAML
# ------------------------------------------------------------------------------
# For more configuration and customization options, see djangosaml2 documentation
# https://djangosaml2.readthedocs.io/contents/setup.html#configuration
# To override not configurable settings, you can use local_settings.py
# function that helps convert env var into the djangosaml2 attribute mapping format
# https://djangosaml2.readthedocs.io/contents/setup.html#users-attributes-and-account-linking


def saml2_attrib_map_format(dict):
    dout = {}
    for i in dict:
        dout[i] = (dict[i],)
    return dout


SAML2_ENABLED = env('DD_SAML2_ENABLED')
SAML2_LOGIN_BUTTON_TEXT = env('DD_SAML2_LOGIN_BUTTON_TEXT')
SAML2_LOGOUT_URL = env('DD_SAML2_LOGOUT_URL')
if SAML2_ENABLED:
    import saml2
    import saml2.saml
    from os import path
    # SSO_URL = env('DD_SSO_URL')
    SAML_METADATA = {}
    if len(env('DD_SAML2_METADATA_AUTO_CONF_URL')) > 0:
        SAML_METADATA['remote'] = [{"url": env('DD_SAML2_METADATA_AUTO_CONF_URL')}]
    if len(env('DD_SAML2_METADATA_LOCAL_FILE_PATH')) > 0:
        SAML_METADATA['local'] = [env('DD_SAML2_METADATA_LOCAL_FILE_PATH')]
    INSTALLED_APPS += ('djangosaml2',)
    MIDDLEWARE.append('djangosaml2.middleware.SamlSessionMiddleware')
    AUTHENTICATION_BACKENDS += (env('DD_SAML2_AUTHENTICATION_BACKENDS'),)
    LOGIN_EXEMPT_URLS += (r'^%ssaml2/' % URL_PREFIX,)
    SAML_LOGOUT_REQUEST_PREFERRED_BINDING = saml2.BINDING_HTTP_POST
    SAML_IGNORE_LOGOUT_ERRORS = True
    SAML_DJANGO_USER_MAIN_ATTRIBUTE = 'username'
#    SAML_DJANGO_USER_MAIN_ATTRIBUTE_LOOKUP = '__iexact'
    SAML_USE_NAME_ID_AS_USERNAME = True
    SAML_CREATE_UNKNOWN_USER = env('DD_SAML2_CREATE_USER')
    SAML_ATTRIBUTE_MAPPING = saml2_attrib_map_format(env('DD_SAML2_ATTRIBUTES_MAP'))
    SAML_FORCE_AUTH = env('DD_SAML2_FORCE_AUTH')
    SAML_ALLOW_UNKNOWN_ATTRIBUTES = env('DD_SAML2_ALLOW_UNKNOWN_ATTRIBUTE')
    BASEDIR = path.dirname(path.abspath(__file__))
    if len(env('DD_SAML2_ENTITY_ID')) == 0:
        SAML2_ENTITY_ID = '%s/saml2/metadata/' % SITE_URL
    else:
        SAML2_ENTITY_ID = env('DD_SAML2_ENTITY_ID')

    SAML_CONFIG = {
        # full path to the xmlsec1 binary programm
        'xmlsec_binary': '/usr/bin/xmlsec1',

        # your entity id, usually your subdomain plus the url to the metadata view
        'entityid': '%s' % SAML2_ENTITY_ID,

        # directory with attribute mapping
        'attribute_map_dir': path.join(BASEDIR, 'attribute-maps'),
        # do now discard attributes not specified in attribute-maps
        'allow_unknown_attributes': SAML_ALLOW_UNKNOWN_ATTRIBUTES,
        # this block states what services we provide
        'service': {
            # we are just a lonely SP
            'sp': {
                'name': 'Defect_Dojo',
                'name_id_format': saml2.saml.NAMEID_FORMAT_TRANSIENT,
                'want_response_signed': False,
                'want_assertions_signed': True,
                'force_authn': SAML_FORCE_AUTH,
                'allow_unsolicited': True,

                # For Okta add signed logout requets. Enable this:
                # "logout_requests_signed": True,

                'endpoints': {
                    # url and binding to the assetion consumer service view
                    # do not change the binding or service name
                    'assertion_consumer_service': [
                        ('%s/saml2/acs/' % SITE_URL,
                        saml2.BINDING_HTTP_POST),
                    ],
                    # url and binding to the single logout service view
                    # do not change the binding or service name
                    'single_logout_service': [
                        # Disable next two lines for HTTP_REDIRECT for IDP's that only support HTTP_POST. Ex. Okta:
                        ('%s/saml2/ls/' % SITE_URL,
                        saml2.BINDING_HTTP_REDIRECT),
                        ('%s/saml2/ls/post' % SITE_URL,
                        saml2.BINDING_HTTP_POST),
                    ],
                },

                # attributes that this project need to identify a user
                'required_attributes': ['Email', 'UserName'],

                # attributes that may be useful to have but not required
                'optional_attributes': ['Firstname', 'Lastname'],

                # in this section the list of IdPs we talk to are defined
                # This is not mandatory! All the IdP available in the metadata will be considered.
                # 'idp': {
                #     # we do not need a WAYF service since there is
                #     # only an IdP defined here. This IdP should be
                #     # present in our metadata

                #     # the keys of this dictionary are entity ids
                #     'https://localhost/simplesaml/saml2/idp/metadata.php': {
                #         'single_sign_on_service': {
                #             saml2.BINDING_HTTP_REDIRECT: 'https://localhost/simplesaml/saml2/idp/SSOService.php',
                #         },
                #         'single_logout_service': {
                #             saml2.BINDING_HTTP_REDIRECT: 'https://localhost/simplesaml/saml2/idp/SingleLogoutService.php',
                #         },
                #     },
                # },
            },
        },

        # where the remote metadata is stored, local, remote or mdq server.
        # One metadatastore or many ...
        'metadata': SAML_METADATA,

        # set to 1 to output debugging information
        'debug': 0,

        # Signing
        # 'key_file': path.join(BASEDIR, 'private.key'),  # private part
        # 'cert_file': path.join(BASEDIR, 'public.pem'),  # public part

        # Encryption
        # 'encryption_keypairs': [{
        #     'key_file': path.join(BASEDIR, 'private.key'),  # private part
        #     'cert_file': path.join(BASEDIR, 'public.pem'),  # public part
        # }],

        # own metadata settings
        'contact_person': [
            {'given_name': 'Lorenzo',
            'sur_name': 'Gil',
            'company': 'Yaco Sistemas',
            'email_address': 'lgs@yaco.es',
            'contact_type': 'technical'},
            {'given_name': 'Angel',
            'sur_name': 'Fernandez',
            'company': 'Yaco Sistemas',
            'email_address': 'angel@yaco.es',
            'contact_type': 'administrative'},
        ],
        # you can set multilanguage information here
        'organization': {
            'name': [('Yaco Sistemas', 'es'), ('Yaco Systems', 'en')],
            'display_name': [('Yaco', 'es'), ('Yaco', 'en')],
            'url': [('http://www.yaco.es', 'es'), ('http://www.yaco.com', 'en')],
        },
        'valid_for': 24,  # how long is our metadata valid
    }

# ------------------------------------------------------------------------------
# REMOTE_USER
# ------------------------------------------------------------------------------

AUTH_REMOTEUSER_ENABLED = env('DD_AUTH_REMOTEUSER_ENABLED')
AUTH_REMOTEUSER_USERNAME_HEADER = env('DD_AUTH_REMOTEUSER_USERNAME_HEADER')
AUTH_REMOTEUSER_EMAIL_HEADER = env('DD_AUTH_REMOTEUSER_EMAIL_HEADER')
AUTH_REMOTEUSER_FIRSTNAME_HEADER = env('DD_AUTH_REMOTEUSER_FIRSTNAME_HEADER')
AUTH_REMOTEUSER_LASTNAME_HEADER = env('DD_AUTH_REMOTEUSER_LASTNAME_HEADER')
AUTH_REMOTEUSER_GROUPS_HEADER = env('DD_AUTH_REMOTEUSER_GROUPS_HEADER')
AUTH_REMOTEUSER_GROUPS_CLEANUP = env('DD_AUTH_REMOTEUSER_GROUPS_CLEANUP')

AUTH_REMOTEUSER_TRUSTED_PROXY = IPSet()
for ip_range in env('DD_AUTH_REMOTEUSER_TRUSTED_PROXY'):
    AUTH_REMOTEUSER_TRUSTED_PROXY.add(IPNetwork(ip_range))

if env('DD_AUTH_REMOTEUSER_LOGIN_ONLY'):
    RemoteUserMiddleware = 'dojo.remote_user.PersistentRemoteUserMiddleware'
else:
    RemoteUserMiddleware = 'dojo.remote_user.RemoteUserMiddleware'
# we need to add middleware just behindAuthenticationMiddleware as described in https://docs.djangoproject.com/en/3.2/howto/auth-remote-user/#configuration
for i in range(len(MIDDLEWARE)):
    if MIDDLEWARE[i] == 'django.contrib.auth.middleware.AuthenticationMiddleware':
        MIDDLEWARE.insert(i + 1, RemoteUserMiddleware)
        break

if AUTH_REMOTEUSER_ENABLED:
    REST_FRAMEWORK['DEFAULT_AUTHENTICATION_CLASSES'] = \
        ('dojo.remote_user.RemoteUserAuthentication',) + \
        REST_FRAMEWORK['DEFAULT_AUTHENTICATION_CLASSES']

# ------------------------------------------------------------------------------
# CELERY
# ------------------------------------------------------------------------------

# Celery settings
CELERY_BROKER_URL = env('DD_CELERY_BROKER_URL') \
    if len(env('DD_CELERY_BROKER_URL')) > 0 else generate_url(
    env('DD_CELERY_BROKER_SCHEME'),
    True,
    env('DD_CELERY_BROKER_USER'),
    env('DD_CELERY_BROKER_PASSWORD'),
    env('DD_CELERY_BROKER_HOST'),
    env('DD_CELERY_BROKER_PORT'),
    env('DD_CELERY_BROKER_PATH'),
    env('DD_CELERY_BROKER_PARAMS')
)
CELERY_TASK_IGNORE_RESULT = env('DD_CELERY_TASK_IGNORE_RESULT')
CELERY_RESULT_BACKEND = env('DD_CELERY_RESULT_BACKEND')
CELERY_TIMEZONE = TIME_ZONE
CELERY_RESULT_EXPIRES = env('DD_CELERY_RESULT_EXPIRES')
CELERY_BEAT_SCHEDULE_FILENAME = env('DD_CELERY_BEAT_SCHEDULE_FILENAME')
CELERY_ACCEPT_CONTENT = ['pickle', 'json', 'msgpack', 'yaml']
CELERY_TASK_SERIALIZER = env('DD_CELERY_TASK_SERIALIZER')
CELERY_PASS_MODEL_BY_ID = env('DD_CELERY_PASS_MODEL_BY_ID')

if len(env('DD_CELERY_BROKER_TRANSPORT_OPTIONS')) > 0:
    CELERY_BROKER_TRANSPORT_OPTIONS = json.loads(env('DD_CELERY_BROKER_TRANSPORT_OPTIONS'))

CELERY_IMPORTS = ('dojo.tools.tool_issue_updater', )

# Celery beat scheduled tasks
CELERY_BEAT_SCHEDULE = {
    'add-alerts': {
        'task': 'dojo.tasks.add_alerts',
        'schedule': timedelta(hours=1),
        'args': [timedelta(hours=1)]
    },
    'cleanup-alerts': {
        'task': 'dojo.tasks.cleanup_alerts',
        'schedule': timedelta(hours=8),
    },
    'dedupe-delete': {
        'task': 'dojo.tasks.async_dupe_delete',
        'schedule': timedelta(minutes=1),
        'args': [timedelta(minutes=1)]
    },
    'flush_auditlog': {
        'task': 'dojo.tasks.flush_auditlog',
        'schedule': timedelta(hours=8),
    },
    'update-findings-from-source-issues': {
        'task': 'dojo.tools.tool_issue_updater.update_findings_from_source_issues',
        'schedule': timedelta(hours=3),
    },
    'compute-sla-age-and-notify': {
        'task': 'dojo.tasks.async_sla_compute_and_notify_task',
        'schedule': crontab(hour=7, minute=30),
    },
    'risk_acceptance_expiration_handler': {
        'task': 'dojo.risk_acceptance.helper.expiration_handler',
        'schedule': crontab(minute=0, hour='*/3'),  # every 3 hours
    },
    # 'jira_status_reconciliation': {
    #     'task': 'dojo.tasks.jira_status_reconciliation_task',
    #     'schedule': timedelta(hours=12),
    #     'kwargs': {'mode': 'reconcile', 'dryrun': True, 'daysback': 10, 'product': None, 'engagement': None}
    # },
    # 'fix_loop_duplicates': {
    #     'task': 'dojo.tasks.fix_loop_duplicates_task',
    #     'schedule': timedelta(hours=12)
    # },


}

# ------------------------------------
# Monitoring Metrics
# ------------------------------------
# address issue when running ./manage.py collectstatic
# reference: https://github.com/korfuri/django-prometheus/issues/34
PROMETHEUS_EXPORT_MIGRATIONS = False
# django metrics for monitoring
if env('DD_DJANGO_METRICS_ENABLED'):
    DJANGO_METRICS_ENABLED = env('DD_DJANGO_METRICS_ENABLED')
    INSTALLED_APPS = INSTALLED_APPS + ('django_prometheus',)
    MIDDLEWARE = ['django_prometheus.middleware.PrometheusBeforeMiddleware', ] + \
        MIDDLEWARE + \
        ['django_prometheus.middleware.PrometheusAfterMiddleware', ]
    database_engine = DATABASES.get('default').get('ENGINE')
    DATABASES['default']['ENGINE'] = database_engine.replace('django.', 'django_prometheus.', 1)
    # CELERY_RESULT_BACKEND.replace('django.core','django_prometheus.', 1)
    LOGIN_EXEMPT_URLS += (r'^%sdjango_metrics/' % URL_PREFIX,)


# ------------------------------------
# Hashcode configuration
# ------------------------------------
# List of fields used to compute the hash_code
# The fields must be one of HASHCODE_ALLOWED_FIELDS
# If not present, default is the legacy behavior: see models.py, compute_hash_code_legacy function
# legacy is:
#   static scanner:  ['title', 'cwe', 'line', 'file_path', 'description']
#   dynamic scanner: ['title', 'cwe', 'line', 'file_path', 'description']
HASHCODE_FIELDS_PER_SCANNER = {
    # In checkmarx, same CWE may appear with different severities: example "sql injection" (high) and "blind sql injection" (low).
    # Including the severity in the hash_code keeps those findings not duplicate
    'Anchore Engine Scan': ['title', 'severity', 'component_name', 'component_version', 'file_path'],
    'AnchoreCTL Vuln Report': ['title', 'severity', 'component_name', 'component_version', 'file_path'],
    'AnchoreCTL Policies Report': ['title', 'severity', 'component_name', 'file_path'],
    'Anchore Enterprise Policy Check': ['title', 'severity', 'component_name', 'file_path'],
    'Anchore Grype': ['title', 'severity', 'component_name', 'component_version'],
    'Aqua Scan': ['severity', 'vulnerability_ids', 'component_name', 'component_version'],
    'Bandit Scan': ['file_path', 'line', 'vuln_id_from_tool'],
    'CargoAudit Scan': ['vulnerability_ids', 'severity', 'component_name', 'component_version', 'vuln_id_from_tool'],
    'Checkmarx Scan': ['cwe', 'severity', 'file_path'],
    'Checkmarx OSA': ['vulnerability_ids', 'component_name'],
    'Cloudsploit Scan': ['title', 'description'],
    'SonarQube Scan': ['cwe', 'severity', 'file_path'],
    'SonarQube API Import': ['title', 'file_path', 'line'],
    'Dependency Check Scan': ['title', 'cwe', 'file_path'],
    'Dockle Scan': ['title', 'description', 'vuln_id_from_tool'],
    'Dependency Track Finding Packaging Format (FPF) Export': ['component_name', 'component_version', 'vulnerability_ids'],
    'Mobsfscan Scan': ['title', 'severity', 'cwe'],
    'Tenable Scan': ['title', 'severity', 'vulnerability_ids', 'cwe'],
    'Nexpose Scan': ['title', 'severity', 'vulnerability_ids', 'cwe'],
    # possible improvement: in the scanner put the library name into file_path, then dedup on cwe + file_path + severity
    'NPM Audit Scan': ['title', 'severity', 'file_path', 'vulnerability_ids', 'cwe'],
    # possible improvement: in the scanner put the library name into file_path, then dedup on cwe + file_path + severity
    'Yarn Audit Scan': ['title', 'severity', 'file_path', 'vulnerability_ids', 'cwe'],
    # possible improvement: in the scanner put the library name into file_path, then dedup on vulnerability_ids + file_path + severity
    'Mend Scan': ['title', 'severity', 'description'],
    'ZAP Scan': ['title', 'cwe', 'severity'],
    'Qualys Scan': ['title', 'severity', 'endpoints'],
    # 'Qualys Webapp Scan': ['title', 'unique_id_from_tool'],
    'PHP Symfony Security Check': ['title', 'vulnerability_ids'],
    'Clair Scan': ['title', 'vulnerability_ids', 'description', 'severity'],
    'Clair Klar Scan': ['title', 'description', 'severity'],
    # for backwards compatibility because someone decided to rename this scanner:
    'Symfony Security Check': ['title', 'vulnerability_ids'],
    'DSOP Scan': ['vulnerability_ids'],
    'Acunetix Scan': ['title', 'description'],
    'Acunetix360 Scan': ['title', 'description'],
    'Terrascan Scan': ['vuln_id_from_tool', 'title', 'severity', 'file_path', 'line', 'component_name'],
    'Trivy Operator Scan': ['title', 'severity', 'vulnerability_ids'],
    'Trivy Scan': ['title', 'severity', 'vulnerability_ids', 'cwe', 'description'],
    'TFSec Scan': ['severity', 'vuln_id_from_tool', 'file_path', 'line'],
    'Snyk Scan': ['vuln_id_from_tool', 'file_path', 'component_name', 'component_version'],
    'GitLab Dependency Scanning Report': ['title', 'vulnerability_ids', 'file_path', 'component_name', 'component_version'],
    'SpotBugs Scan': ['cwe', 'severity', 'file_path', 'line'],
    'JFrog Xray Unified Scan': ['vulnerability_ids', 'file_path', 'component_name', 'component_version'],
    'JFrog Xray On Demand Binary Scan': ["title", "component_name", "component_version"],
    'Scout Suite Scan': ['file_path', 'vuln_id_from_tool'],  # for now we use file_path as there is no attribute for "service"
    'Meterian Scan': ['cwe', 'component_name', 'component_version', 'description', 'severity'],
    'Github Vulnerability Scan': ['title', 'severity', 'component_name', 'vulnerability_ids', 'file_path'],
    'Solar Appscreener Scan': ['title', 'file_path', 'line', 'severity'],
    'pip-audit Scan': ['vuln_id_from_tool', 'component_name', 'component_version'],
    'Rubocop Scan': ['vuln_id_from_tool', 'file_path', 'line'],
    'JFrog Xray Scan': ['title', 'description', 'component_name', 'component_version'],
    'CycloneDX Scan': ['vuln_id_from_tool', 'component_name', 'component_version'],
    'SSLyze Scan (JSON)': ['title', 'description'],
    'Harbor Vulnerability Scan': ['title', 'mitigation'],
    'Rusty Hog Scan': ['file_path', 'payload'],
    'StackHawk HawkScan': ['vuln_id_from_tool', 'component_name', 'component_version'],
    'Hydra Scan': ['title', 'description'],
    'DrHeader JSON Importer': ['title', 'description'],
    'Whispers': ['vuln_id_from_tool', 'file_path', 'line'],
    'Blackduck Hub Scan': ['title', 'vulnerability_ids', 'component_name', 'component_version'],
    'Veracode SourceClear Scan': ['title', 'vulnerability_ids', 'component_name', 'component_version', 'severity'],
    'Vulners Scan': ['vuln_id_from_tool', 'component_name'],
    'Twistlock Image Scan': ['title', 'severity', 'component_name', 'component_version'],
    'NeuVector (REST)': ['title', 'severity', 'component_name', 'component_version'],
    'NeuVector (compliance)': ['title', 'vuln_id_from_tool', 'description'],
    'Wpscan': ['title', 'description', 'severity'],
    'Popeye Scan': ['title', 'description'],
    'Nuclei Scan': ['title', 'cwe', 'severity'],
    'KubeHunter Scan': ['title', 'description'],
    'kube-bench Scan': ['title', 'vuln_id_from_tool', 'description'],
    'Threagile risks report': ['title', 'cwe', "severity"],
    'Trufflehog Scan': ['title', 'description', 'line'],
    'Humble Json Importer': ['title'],
    'MSDefender Parser': ['title', 'description'],
    'HCLAppScan XML': ['title', 'description'],
<<<<<<< HEAD
    'KICS Scan': ['file_path', 'line', 'severity', 'description', 'title'],
=======
    'MobSF Scan': ['title', 'description', 'severity'],
>>>>>>> 72e20ea8
}

# Override the hardcoded settings here via the env var
if len(env('DD_HASHCODE_FIELDS_PER_SCANNER')) > 0:
    env_hashcode_fields_per_scanner = json.loads(env('DD_HASHCODE_FIELDS_PER_SCANNER'))
    for key, value in env_hashcode_fields_per_scanner.items():
        if key in HASHCODE_FIELDS_PER_SCANNER:
            logger.info("Replacing {} with value {} (previously set to {}) from env var DD_HASHCODE_FIELDS_PER_SCANNER".format(key, value, HASHCODE_FIELDS_PER_SCANNER[key]))
            HASHCODE_FIELDS_PER_SCANNER[key] = value
        if key not in HASHCODE_FIELDS_PER_SCANNER:
            logger.info("Adding {} with value {} from env var DD_HASHCODE_FIELDS_PER_SCANNER".format(key, value))
            HASHCODE_FIELDS_PER_SCANNER[key] = value


# This tells if we should accept cwe=0 when computing hash_code with a configurable list of fields from HASHCODE_FIELDS_PER_SCANNER (this setting doesn't apply to legacy algorithm)
# If False and cwe = 0, then the hash_code computation will fallback to legacy algorithm for the concerned finding
# Default is True (if scanner is not configured here but is configured in HASHCODE_FIELDS_PER_SCANNER, it allows null cwe)
HASHCODE_ALLOWS_NULL_CWE = {
    'Anchore Engine Scan': True,
    'AnchoreCTL Vuln Report': True,
    'AnchoreCTL Policies Report': True,
    'Anchore Enterprise Policy Check': True,
    'Anchore Grype': True,
    'AWS Prowler Scan': True,
    'AWS Prowler V3': True,
    'Checkmarx Scan': False,
    'Checkmarx OSA': True,
    'Cloudsploit Scan': True,
    'SonarQube Scan': False,
    'Dependency Check Scan': True,
    'Mobsfscan Scan': False,
    'Tenable Scan': True,
    'Nexpose Scan': True,
    'NPM Audit Scan': True,
    'Yarn Audit Scan': True,
    'Mend Scan': True,
    'ZAP Scan': False,
    'Qualys Scan': True,
    'DSOP Scan': True,
    'Acunetix Scan': True,
    'Acunetix360 Scan': True,
    'Trivy Operator Scan': True,
    'Trivy Scan': True,
    'SpotBugs Scan': False,
    'Scout Suite Scan': True,
    'AWS Security Hub Scan': True,
    'Meterian Scan': True,
    'SARIF': True,
    'Hadolint Dockerfile check': True,
    'Semgrep JSON Report': True,
    'Generic Findings Import': True,
    'Edgescan Scan': True,
    'Bugcrowd API Import': True,
    'Veracode SourceClear Scan': True,
    'Vulners Scan': True,
    'Twistlock Image Scan': True,
    'Wpscan': True,
    'Rusty Hog Scan': True,
    'Codechecker Report native': True,
    'Wazuh': True,
    'Nuclei Scan': True,
    'Threagile risks report': True
}

# List of fields that are known to be usable in hash_code computation)
# 'endpoints' is a pseudo field that uses the endpoints (for dynamic scanners)
# 'unique_id_from_tool' is often not needed here as it can be used directly in the dedupe algorithm, but it's also possible to use it for hashing
HASHCODE_ALLOWED_FIELDS = ['title', 'cwe', 'vulnerability_ids', 'line', 'file_path', 'payload', 'component_name', 'component_version', 'description', 'endpoints', 'unique_id_from_tool', 'severity', 'vuln_id_from_tool', 'mitigation']

# Adding fields to the hash_code calculation regardless of the previous settings
HASH_CODE_FIELDS_ALWAYS = ['service']

# ------------------------------------
# Deduplication configuration
# ------------------------------------
# List of algorithms
# legacy one with multiple conditions (default mode)
DEDUPE_ALGO_LEGACY = 'legacy'
# based on dojo_finding.unique_id_from_tool only (for checkmarx detailed, or sonarQube detailed for example)
DEDUPE_ALGO_UNIQUE_ID_FROM_TOOL = 'unique_id_from_tool'
# based on dojo_finding.hash_code only
DEDUPE_ALGO_HASH_CODE = 'hash_code'
# unique_id_from_tool or hash_code
# Makes it possible to deduplicate on a technical id (same parser) and also on some functional fields (cross-parsers deduplication)
DEDUPE_ALGO_UNIQUE_ID_FROM_TOOL_OR_HASH_CODE = 'unique_id_from_tool_or_hash_code'

# Allows to deduplicate with endpoints if endpoints is not included in the hashcode.
# Possible values are: scheme, host, port, path, query, fragment, userinfo, and user. For a details description see https://hyperlink.readthedocs.io/en/latest/api.html#attributes.
# Example:
# Finding A and B have the same hashcode. Finding A has endpoint http://defectdojo.com and finding B has endpoint https://defectdojo.com/finding.
# - An empyt list ([]) means, no fields are used. B is marked as duplicated of A.
# - Host (['host']) means: B is marked as duplicate of A because the host (defectdojo.com) is the same.
# - Host and path (['host', 'path']) means: A and B stay untouched because the path is different.
#
# If a finding has more than one endpoint, only one endpoint pair must match to mark the finding as duplicate.
DEDUPE_ALGO_ENDPOINT_FIELDS = ['host', 'path']

# Choice of deduplication algorithm per parser
# Key = the scan_type from factory.py (= the test_type)
# Default is DEDUPE_ALGO_LEGACY
DEDUPLICATION_ALGORITHM_PER_PARSER = {
    'Anchore Engine Scan': DEDUPE_ALGO_HASH_CODE,
    'AnchoreCTL Vuln Report': DEDUPE_ALGO_HASH_CODE,
    'AnchoreCTL Policies Report': DEDUPE_ALGO_HASH_CODE,
    'Anchore Enterprise Policy Check': DEDUPE_ALGO_HASH_CODE,
    'Anchore Grype': DEDUPE_ALGO_HASH_CODE,
    'Aqua Scan': DEDUPE_ALGO_HASH_CODE,
    'AuditJS Scan': DEDUPE_ALGO_UNIQUE_ID_FROM_TOOL,
    'AWS Prowler Scan': DEDUPE_ALGO_HASH_CODE,
    'AWS Prowler V3': DEDUPE_ALGO_UNIQUE_ID_FROM_TOOL,
    "AWS Security Finding Format (ASFF) Scan": DEDUPE_ALGO_UNIQUE_ID_FROM_TOOL,
    'Burp REST API': DEDUPE_ALGO_UNIQUE_ID_FROM_TOOL,
    'Bandit Scan': DEDUPE_ALGO_HASH_CODE,
    'CargoAudit Scan': DEDUPE_ALGO_HASH_CODE,
    'Checkmarx Scan detailed': DEDUPE_ALGO_UNIQUE_ID_FROM_TOOL,
    'Checkmarx Scan': DEDUPE_ALGO_HASH_CODE,
    'Checkmarx OSA': DEDUPE_ALGO_UNIQUE_ID_FROM_TOOL_OR_HASH_CODE,
    'Codechecker Report native': DEDUPE_ALGO_UNIQUE_ID_FROM_TOOL,
    'Coverity API': DEDUPE_ALGO_UNIQUE_ID_FROM_TOOL,
    'Cobalt.io API': DEDUPE_ALGO_UNIQUE_ID_FROM_TOOL,
    'Dependency Track Finding Packaging Format (FPF) Export': DEDUPE_ALGO_HASH_CODE,
    'Mobsfscan Scan': DEDUPE_ALGO_HASH_CODE,
    'SonarQube Scan detailed': DEDUPE_ALGO_UNIQUE_ID_FROM_TOOL,
    'SonarQube Scan': DEDUPE_ALGO_HASH_CODE,
    'SonarQube API Import': DEDUPE_ALGO_HASH_CODE,
    'Dependency Check Scan': DEDUPE_ALGO_HASH_CODE,
    'Dockle Scan': DEDUPE_ALGO_HASH_CODE,
    'Tenable Scan': DEDUPE_ALGO_HASH_CODE,
    'Nexpose Scan': DEDUPE_ALGO_HASH_CODE,
    'NPM Audit Scan': DEDUPE_ALGO_HASH_CODE,
    'Yarn Audit Scan': DEDUPE_ALGO_HASH_CODE,
    'Mend Scan': DEDUPE_ALGO_HASH_CODE,
    'ZAP Scan': DEDUPE_ALGO_HASH_CODE,
    'Qualys Scan': DEDUPE_ALGO_HASH_CODE,
    'PHP Symfony Security Check': DEDUPE_ALGO_HASH_CODE,
    'Acunetix Scan': DEDUPE_ALGO_HASH_CODE,
    'Acunetix360 Scan': DEDUPE_ALGO_HASH_CODE,
    'Clair Scan': DEDUPE_ALGO_HASH_CODE,
    'Clair Klar Scan': DEDUPE_ALGO_HASH_CODE,
    # 'Qualys Webapp Scan': DEDUPE_ALGO_UNIQUE_ID_FROM_TOOL,  # Must also uncomment qualys webapp line in hashcode fields per scanner
    'Veracode Scan': DEDUPE_ALGO_UNIQUE_ID_FROM_TOOL_OR_HASH_CODE,
    'Veracode SourceClear Scan': DEDUPE_ALGO_HASH_CODE,
    # for backwards compatibility because someone decided to rename this scanner:
    'Symfony Security Check': DEDUPE_ALGO_HASH_CODE,
    'DSOP Scan': DEDUPE_ALGO_HASH_CODE,
    'Terrascan Scan': DEDUPE_ALGO_HASH_CODE,
    'Trivy Operator Scan': DEDUPE_ALGO_HASH_CODE,
    'Trivy Scan': DEDUPE_ALGO_HASH_CODE,
    'TFSec Scan': DEDUPE_ALGO_HASH_CODE,
    'HackerOne Cases': DEDUPE_ALGO_UNIQUE_ID_FROM_TOOL_OR_HASH_CODE,
    'Snyk Scan': DEDUPE_ALGO_HASH_CODE,
    'GitLab Dependency Scanning Report': DEDUPE_ALGO_HASH_CODE,
    'GitLab SAST Report': DEDUPE_ALGO_HASH_CODE,
    'Govulncheck Scanner': DEDUPE_ALGO_UNIQUE_ID_FROM_TOOL,
    'GitLab Container Scan': DEDUPE_ALGO_HASH_CODE,
    'GitLab Secret Detection Report': DEDUPE_ALGO_HASH_CODE,
    'Checkov Scan': DEDUPE_ALGO_HASH_CODE,
    'SpotBugs Scan': DEDUPE_ALGO_HASH_CODE,
    'JFrog Xray Unified Scan': DEDUPE_ALGO_HASH_CODE,
    'JFrog Xray On Demand Binary Scan': DEDUPE_ALGO_HASH_CODE,
    'Scout Suite Scan': DEDUPE_ALGO_HASH_CODE,
    'AWS Security Hub Scan': DEDUPE_ALGO_UNIQUE_ID_FROM_TOOL,
    'Meterian Scan': DEDUPE_ALGO_HASH_CODE,
    'Github Vulnerability Scan': DEDUPE_ALGO_HASH_CODE,
    'Cloudsploit Scan': DEDUPE_ALGO_HASH_CODE,
    'SARIF': DEDUPE_ALGO_UNIQUE_ID_FROM_TOOL_OR_HASH_CODE,
    'Azure Security Center Recommendations Scan': DEDUPE_ALGO_UNIQUE_ID_FROM_TOOL,
    'Hadolint Dockerfile check': DEDUPE_ALGO_HASH_CODE,
    'Semgrep JSON Report': DEDUPE_ALGO_UNIQUE_ID_FROM_TOOL_OR_HASH_CODE,
    'Generic Findings Import': DEDUPE_ALGO_HASH_CODE,
    'Trufflehog Scan': DEDUPE_ALGO_HASH_CODE,
    'Trufflehog3 Scan': DEDUPE_ALGO_HASH_CODE,
    'Detect-secrets Scan': DEDUPE_ALGO_HASH_CODE,
    'Solar Appscreener Scan': DEDUPE_ALGO_HASH_CODE,
    'Gitleaks Scan': DEDUPE_ALGO_HASH_CODE,
    'pip-audit Scan': DEDUPE_ALGO_HASH_CODE,
    'Edgescan Scan': DEDUPE_ALGO_UNIQUE_ID_FROM_TOOL,
    'Bugcrowd API Import': DEDUPE_ALGO_UNIQUE_ID_FROM_TOOL,
    'Rubocop Scan': DEDUPE_ALGO_HASH_CODE,
    'JFrog Xray Scan': DEDUPE_ALGO_HASH_CODE,
    'CycloneDX Scan': DEDUPE_ALGO_HASH_CODE,
    'SSLyze Scan (JSON)': DEDUPE_ALGO_HASH_CODE,
    'Harbor Vulnerability Scan': DEDUPE_ALGO_HASH_CODE,
    'Rusty Hog Scan': DEDUPE_ALGO_HASH_CODE,
    'StackHawk HawkScan': DEDUPE_ALGO_HASH_CODE,
    'Hydra Scan': DEDUPE_ALGO_HASH_CODE,
    'DrHeader JSON Importer': DEDUPE_ALGO_HASH_CODE,
    'PWN SAST': DEDUPE_ALGO_UNIQUE_ID_FROM_TOOL,
    'Whispers': DEDUPE_ALGO_HASH_CODE,
    'Blackduck Hub Scan': DEDUPE_ALGO_HASH_CODE,
    'BlackDuck API': DEDUPE_ALGO_UNIQUE_ID_FROM_TOOL,
    'Blackduck Binary Analysis': DEDUPE_ALGO_UNIQUE_ID_FROM_TOOL,
    'docker-bench-security Scan': DEDUPE_ALGO_UNIQUE_ID_FROM_TOOL,
    'Vulners Scan': DEDUPE_ALGO_HASH_CODE,
    'Twistlock Image Scan': DEDUPE_ALGO_HASH_CODE,
    'NeuVector (REST)': DEDUPE_ALGO_HASH_CODE,
    'NeuVector (compliance)': DEDUPE_ALGO_HASH_CODE,
    'Wpscan': DEDUPE_ALGO_HASH_CODE,
    'Popeye Scan': DEDUPE_ALGO_HASH_CODE,
    'Nuclei Scan': DEDUPE_ALGO_HASH_CODE,
    'KubeHunter Scan': DEDUPE_ALGO_HASH_CODE,
    'kube-bench Scan': DEDUPE_ALGO_HASH_CODE,
    'Threagile risks report': DEDUPE_ALGO_UNIQUE_ID_FROM_TOOL_OR_HASH_CODE,
    'Humble Json Importer': DEDUPE_ALGO_HASH_CODE,
    'Wazuh Scan': DEDUPE_ALGO_UNIQUE_ID_FROM_TOOL,
    'MSDefender Parser': DEDUPE_ALGO_HASH_CODE,
    'HCLAppScan XML': DEDUPE_ALGO_HASH_CODE,
<<<<<<< HEAD
    'KICS Scan': DEDUPE_ALGO_HASH_CODE,
=======
    'MobSF Scan': DEDUPE_ALGO_HASH_CODE,
>>>>>>> 72e20ea8
}

# Override the hardcoded settings here via the env var
if len(env('DD_DEDUPLICATION_ALGORITHM_PER_PARSER')) > 0:
    env_dedup_algorithm_per_parser = json.loads(env('DD_DEDUPLICATION_ALGORITHM_PER_PARSER'))
    for key, value in env_dedup_algorithm_per_parser.items():
        if key in DEDUPLICATION_ALGORITHM_PER_PARSER:
            logger.info("Replacing {} with value {} (previously set to {}) from env var DD_DEDUPLICATION_ALGORITHM_PER_PARSER".format(key, value, DEDUPLICATION_ALGORITHM_PER_PARSER[key]))
            DEDUPLICATION_ALGORITHM_PER_PARSER[key] = value
        if key not in DEDUPLICATION_ALGORITHM_PER_PARSER:
            logger.info("Adding {} with value {} from env var DD_DEDUPLICATION_ALGORITHM_PER_PARSER".format(key, value))
            DEDUPLICATION_ALGORITHM_PER_PARSER[key] = value

DUPE_DELETE_MAX_PER_RUN = env('DD_DUPE_DELETE_MAX_PER_RUN')

DISABLE_FINDING_MERGE = env('DD_DISABLE_FINDING_MERGE')

TRACK_IMPORT_HISTORY = env('DD_TRACK_IMPORT_HISTORY')

# ------------------------------------------------------------------------------
# JIRA
# ------------------------------------------------------------------------------
# The 'Bug' issue type is mandatory, as it is used as the default choice.
JIRA_ISSUE_TYPE_CHOICES_CONFIG = (
    ('Task', 'Task'),
    ('Story', 'Story'),
    ('Epic', 'Epic'),
    ('Spike', 'Spike'),
    ('Bug', 'Bug'),
    ('Security', 'Security')
)

if env('DD_JIRA_EXTRA_ISSUE_TYPES') != '':
    if env('DD_JIRA_EXTRA_ISSUE_TYPES').count(',') > 0:
        for extra_type in env('DD_JIRA_EXTRA_ISSUE_TYPES').split(','):
            JIRA_ISSUE_TYPE_CHOICES_CONFIG += (extra_type, extra_type),
    else:
        JIRA_ISSUE_TYPE_CHOICES_CONFIG += (env('DD_JIRA_EXTRA_ISSUE_TYPES'), env('DD_JIRA_EXTRA_ISSUE_TYPES')),

JIRA_SSL_VERIFY = env('DD_JIRA_SSL_VERIFY')

# ------------------------------------------------------------------------------
# LOGGING
# ------------------------------------------------------------------------------
# See http://docs.djangoproject.com/en/dev/topics/logging for
# more details on how to customize your logging configuration.
LOGGING_HANDLER = env('DD_LOGGING_HANDLER')

LOG_LEVEL = env('DD_LOG_LEVEL')
if not LOG_LEVEL:
    LOG_LEVEL = 'DEBUG' if DEBUG else 'INFO'

LOGGING = {
    'version': 1,
    'disable_existing_loggers': False,
    'formatters': {
        'verbose': {
            'format': '[%(asctime)s] %(levelname)s [%(name)s:%(lineno)d] %(message)s',
            'datefmt': '%d/%b/%Y %H:%M:%S',
        },
        'simple': {
            'format': '%(levelname)s %(funcName)s %(lineno)d %(message)s'
        },
        'json': {
            '()': 'json_log_formatter.JSONFormatter',
        },
    },
    'filters': {
        'require_debug_false': {
            '()': 'django.utils.log.RequireDebugFalse'
        },
        'require_debug_true': {
            '()': 'django.utils.log.RequireDebugTrue'
        },
    },
    'handlers': {
        'mail_admins': {
            'level': 'ERROR',
            'filters': ['require_debug_false'],
            'class': 'django.utils.log.AdminEmailHandler'
        },
        'console': {
            'class': 'logging.StreamHandler',
            'formatter': 'verbose'
        },
        'json_console': {
            'class': 'logging.StreamHandler',
            'formatter': 'json'
        },
    },
    'loggers': {
        'django.request': {
            'handlers': ['mail_admins', 'console'],
            'level': '%s' % LOG_LEVEL,
            'propagate': False,
        },
        'django.security': {
            'handlers': [r'%s' % LOGGING_HANDLER],
            'level': '%s' % LOG_LEVEL,
            'propagate': False,
        },
        'celery': {
            'handlers': [r'%s' % LOGGING_HANDLER],
            'level': '%s' % LOG_LEVEL,
            'propagate': False,
            # workaround some celery logging known issue
            'worker_hijack_root_logger': False,
        },
        'dojo': {
            'handlers': [r'%s' % LOGGING_HANDLER],
            'level': '%s' % LOG_LEVEL,
            'propagate': False,
        },
        'dojo.specific-loggers.deduplication': {
            'handlers': [r'%s' % LOGGING_HANDLER],
            'level': '%s' % LOG_LEVEL,
            'propagate': False,
        },
        'saml2': {
            'handlers': [r'%s' % LOGGING_HANDLER],
            'level': '%s' % LOG_LEVEL,
            'propagate': False,
        },
        'MARKDOWN': {
            # The markdown library is too verbose in it's logging, reducing the verbosity in our logs.
            'handlers': [r'%s' % LOGGING_HANDLER],
            'level': '%s' % LOG_LEVEL,
            'propagate': False,
        },
        'titlecase': {
            # The titlecase library is too verbose in it's logging, reducing the verbosity in our logs.
            'handlers': [r'%s' % LOGGING_HANDLER],
            'level': '%s' % LOG_LEVEL,
            'propagate': False,
        },
    }
}

# override filter to ensure sensitive variables are also hidden when DEBUG = True
DEFAULT_EXCEPTION_REPORTER_FILTER = 'dojo.settings.exception_filter.CustomExceptionReporterFilter'

# As we require `innodb_large_prefix = ON` for MySQL, we can silence the
# warning about large varchar with unique indices.
SILENCED_SYSTEM_CHECKS = ['mysql.E001']

# Issue on benchmark : "The number of GET/POST parameters exceeded settings.DATA_UPLOAD_MAX_NUMBER_FIELD S"
DATA_UPLOAD_MAX_NUMBER_FIELDS = 10240

# Maximum size of a scan file in MB
SCAN_FILE_MAX_SIZE = env("DD_SCAN_FILE_MAX_SIZE")

# Apply a severity level to "Security Weaknesses" in Qualys WAS
QUALYS_WAS_WEAKNESS_IS_VULN = env("DD_QUALYS_WAS_WEAKNESS_IS_VULN")

# Create a unique finding for all findings in qualys WAS parser
# If using this, lines for Qualys WAS deduplication functions must be un-commented
QUALYS_WAS_UNIQUE_ID = False

# exclusion list for parsers
PARSER_EXCLUDE = env("DD_PARSER_EXCLUDE")

SERIALIZATION_MODULES = {
    'xml': 'tagulous.serializers.xml_serializer',
    'json': 'tagulous.serializers.json',
    'python': 'tagulous.serializers.python',
    'yaml': 'tagulous.serializers.pyyaml',
}

# There seems to be no way just use the default and just leave out jquery, so we have to copy...
# ... and keep it up-to-date.
TAGULOUS_AUTOCOMPLETE_JS = (
    # 'tagulous/lib/jquery.js',
    'tagulous/lib/select2-4/js/select2.full.min.js',
    'tagulous/tagulous.js',
    'tagulous/adaptor/select2-4.js',
)

# using 'element' for width should take width from css defined in template, but it doesn't. So set to 70% here.
TAGULOUS_AUTOCOMPLETE_SETTINGS = {'placeholder': "Enter some tags (comma separated, use enter to select / create a new tag)", 'width': '70%'}

EDITABLE_MITIGATED_DATA = env('DD_EDITABLE_MITIGATED_DATA')

# FEATURE_FINDING_GROUPS feature is moved to system_settings, will be removed from settings file
FEATURE_FINDING_GROUPS = env('DD_FEATURE_FINDING_GROUPS')
JIRA_TEMPLATE_ROOT = env('DD_JIRA_TEMPLATE_ROOT')
TEMPLATE_DIR_PREFIX = env('DD_TEMPLATE_DIR_PREFIX')

DUPLICATE_CLUSTER_CASCADE_DELETE = env('DD_DUPLICATE_CLUSTER_CASCADE_DELETE')

# Deside if SonarQube API parser should download the security hotspots
SONARQUBE_API_PARSER_HOTSPOTS = env("DD_SONARQUBE_API_PARSER_HOTSPOTS")

# when enabled, finding importing will occur asynchronously, default False
ASYNC_FINDING_IMPORT = env("DD_ASYNC_FINDING_IMPORT")
# The number of findings to be processed per celeryworker
ASYNC_FINDING_IMPORT_CHUNK_SIZE = env("DD_ASYNC_FINDING_IMPORT_CHUNK_SIZE")
# When enabled, deleting objects will be occur from the bottom up. In the example of deleting an engagement
# The objects will be deleted as follows Endpoints -> Findings -> Tests -> Engagement
ASYNC_OBJECT_DELETE = env("DD_ASYNC_OBJECT_DELETE")
# The number of objects to be deleted per celeryworker
ASYNC_OBEJECT_DELETE_CHUNK_SIZE = env("DD_ASYNC_OBEJECT_DELETE_CHUNK_SIZE")
# When enabled, display the preview of objects to be deleted. This can take a long time to render
# for very large objects
DELETE_PREVIEW = env("DD_DELETE_PREVIEW")

# django-auditlog imports django-jsonfield-backport raises a warning that can be ignored,
# see https://github.com/laymonage/django-jsonfield-backport
SILENCED_SYSTEM_CHECKS = ["django_jsonfield_backport.W001"]

VULNERABILITY_URLS = {
    'CVE': 'https://nvd.nist.gov/vuln/detail/',
    'GHSA': 'https://github.com/advisories/',
    'OSV': 'https://osv.dev/vulnerability/',
    'PYSEC': 'https://osv.dev/vulnerability/',
    'SNYK': 'https://snyk.io/vuln/',
    'RUSTSEC': 'https://rustsec.org/advisories/',
    'VNS': 'https://vulners.com/',
}
# List of acceptable file types that can be uploaded to a given object via arbitrary file upload
FILE_UPLOAD_TYPES = env("DD_FILE_UPLOAD_TYPES")
# Fixes error
# AttributeError: Problem installing fixture '/app/dojo/fixtures/defect_dojo_sample_data.json': 'Settings' object has no attribute 'AUDITLOG_DISABLE_ON_RAW_SAVE'
AUDITLOG_DISABLE_ON_RAW_SAVE = False
#  You can set extra Jira headers by suppling a dictionary in header: value format (pass as env var like "headr_name=value,another_header=anohter_value")
ADDITIONAL_HEADERS = env('DD_ADDITIONAL_HEADERS')
# Dictates whether cloud banner is created or not
CREATE_CLOUD_BANNER = env('DD_CREATE_CLOUD_BANNER')

# ------------------------------------------------------------------------------
# Auditlog
# ------------------------------------------------------------------------------
AUDITLOG_FLUSH_RETENTION_PERIOD = env('DD_AUDITLOG_FLUSH_RETENTION_PERIOD')
ENABLE_AUDITLOG = env('DD_ENABLE_AUDITLOG')
USE_FIRST_SEEN = env('DD_USE_FIRST_SEEN')

# TODO - these warnings needs to be removed
if DEBUG:
    from django.utils.deprecation import RemovedInDjango50Warning
    warnings.filterwarnings("ignore", category=RemovedInDjango50Warning)
    warnings.filterwarnings("ignore", message="'cgi' is deprecated and slated for removal in Python 3\\.13")
    warnings.filterwarnings("ignore", message="unclosed file .+")<|MERGE_RESOLUTION|>--- conflicted
+++ resolved
@@ -1241,11 +1241,8 @@
     'Humble Json Importer': ['title'],
     'MSDefender Parser': ['title', 'description'],
     'HCLAppScan XML': ['title', 'description'],
-<<<<<<< HEAD
     'KICS Scan': ['file_path', 'line', 'severity', 'description', 'title'],
-=======
     'MobSF Scan': ['title', 'description', 'severity'],
->>>>>>> 72e20ea8
 }
 
 # Override the hardcoded settings here via the env var
@@ -1453,11 +1450,8 @@
     'Wazuh Scan': DEDUPE_ALGO_UNIQUE_ID_FROM_TOOL,
     'MSDefender Parser': DEDUPE_ALGO_HASH_CODE,
     'HCLAppScan XML': DEDUPE_ALGO_HASH_CODE,
-<<<<<<< HEAD
     'KICS Scan': DEDUPE_ALGO_HASH_CODE,
-=======
     'MobSF Scan': DEDUPE_ALGO_HASH_CODE,
->>>>>>> 72e20ea8
 }
 
 # Override the hardcoded settings here via the env var
