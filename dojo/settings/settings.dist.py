--- conflicted
+++ resolved
@@ -1179,11 +1179,8 @@
     'Semgrep JSON Report': True,
     'Generic Findings Import': True,
     'Edgescan Scan': True,
-<<<<<<< HEAD
     'Bugcrowd API': True,
-=======
     'Veracode SourceClear Scan': True,
->>>>>>> 4e62bafc
 }
 
 # List of fields that are known to be usable in hash_code computation)
