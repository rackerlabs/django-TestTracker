# Django settings for DefectDojo
from email.utils import getaddresses
import os
from datetime import timedelta
from celery.schedules import crontab
from dojo import __version__
import environ
from netaddr import IPNetwork, IPSet
import json
import boto3
from botocore.exceptions import ClientError

from opentelemetry import trace
from opentelemetry.exporter.otlp.proto.grpc.trace_exporter import OTLPSpanExporter
from opentelemetry.sdk.resources import Resource
from opentelemetry.sdk.trace import TracerProvider
from opentelemetry.sdk.trace.export import BatchSpanProcessor

import logging
import warnings
from email.utils import getaddresses


logger = logging.getLogger(__name__)

# See https://documentation.defectdojo.com/getting_started/configuration/ for options
# how to tune the configuration to your needs.

root = environ.Path(__file__) - 3  # Three folders back

# reference: https://pypi.org/project/django-environ/
env = environ.FileAwareEnv(
    # Set casting and default values
    DD_SITE_URL=(str, "http://localhost:8080"),
    DD_DEBUG=(bool, False),
    DD_TEMPLATE_DEBUG=(bool, False),
    DD_LOG_LEVEL=(str, ""),
    DD_DJANGO_METRICS_ENABLED=(bool, False),
    DD_OPENTELEMETRY_TRACES_ENABLED=(bool, False),
    DD_LOGIN_REDIRECT_URL=(str, "/"),
    DD_LOGIN_URL=(str, "/login"),
    DD_DJANGO_ADMIN_ENABLED=(bool, True),
    DD_SESSION_COOKIE_HTTPONLY=(bool, True),
    DD_CSRF_COOKIE_HTTPONLY=(bool, True),
    DD_SECURE_SSL_REDIRECT=(bool, False),
    DD_SECURE_CROSS_ORIGIN_OPENER_POLICY=(str, "same-origin"),
    DD_SECURE_HSTS_INCLUDE_SUBDOMAINS=(bool, False),
    DD_SECURE_HSTS_SECONDS=(int, 31536000),  # One year expiration
    DD_SESSION_COOKIE_SECURE=(bool, False),
    DD_SESSION_COOKIE_DOMAIN=(str, "localhost"),
    DD_SESSION_EXPIRE_AT_BROWSER_CLOSE=(bool, False),
    DD_SESSION_COOKIE_AGE=(int, 3600),  # 1 hour
    DD_CSRF_COOKIE_SECURE=(bool, False),
    DD_CSRF_TRUSTED_ORIGINS=(list, []),
    DD_SECURE_CONTENT_TYPE_NOSNIFF=(bool, True),
    DD_CSRF_COOKIE_SAMESITE=(str, "Lax"),
    DD_SESSION_COOKIE_SAMESITE=(str, "Lax"),
    DD_APPEND_SLASH=(bool, True),
    DD_TIME_ZONE=(str, "UTC"),
    DD_LANG=(str, "en-us"),
    DD_TEAM_NAME=(str, "Security Team"),
    DD_ADMINS=(str, "DefectDojo:dojo@localhost,Admin:admin@localhost"),
    DD_WHITENOISE=(bool, False),
    DD_TRACK_MIGRATIONS=(bool, True),
    DD_SECURE_PROXY_SSL_HEADER=(bool, False),
    DD_THROTTLE_ANON=(str, "0/secod"),
    DD_THROTTLE_USER=(str, "1000/secod"),
    DD_TEST_RUNNER=(str, "django.test.runner.DiscoverRunner"),
    DD_URL_PREFIX=(str, ""),
    DD_ROOT=(str, root("dojo")),
    DD_LANGUAGE_CODE=(str, "en-us"),
    DD_SITE_ID=(int, 1),
    DD_USE_I18N=(bool, True),
    DD_USE_TZ=(bool, True),
    DD_MEDIA_URL=(str, "/media/"),
    DD_MEDIA_ROOT=(str, root("media")),
    DD_STATIC_URL=(str, "/static/"),
    DD_STATIC_ROOT=(str, root("static")),
    DD_CELERY_BROKER_URL=(str, ""),
    DD_CELERY_BROKER_SCHEME=(str, "sqla+sqlite"),
    DD_CELERY_BROKER_USER=(str, ""),
    DD_CELERY_BROKER_PASSWORD=(str, ""),
    DD_CELERY_BROKER_HOST=(str, ""),
    DD_CELERY_BROKER_PORT=(int, -1),
    DD_CELERY_BROKER_PATH=(str, "/dojo.celerydb.sqlite"),
    DD_CELERY_BROKER_PARAMS=(str, ""),
    DD_CELERY_BROKER_TRANSPORT_OPTIONS=(str, ""),
    DD_CELERY_TASK_IGNORE_RESULT=(bool, True),
    DD_CELERY_RESULT_BACKEND=(str, "django-db"),
    DD_CELERY_RESULT_EXPIRES=(int, 86400),
    DD_CELERY_BEAT_SCHEDULE_FILENAME=(str, root("dojo.celery.beat.db")),
    DD_CELERY_TASK_SERIALIZER=(str, "pickle"),
    DD_CELERY_PASS_MODEL_BY_ID=(str, True),
    DD_FOOTER_VERSION=(str, ""),
    # models should be passed to celery by ID, default is False (for now)
    DD_FORCE_LOWERCASE_TAGS=(bool, True),
    DD_MAX_TAG_LENGTH=(int, 25),
    DD_DATABASE_ENGINE=(str, "django.db.backends.mysql"),
    DD_DATABASE_HOST=(str, "mysql"),
    DD_DATABASE_NAME=(str, "defectdojo"),
    # default django database name for testing is test_<dbname>
    DD_TEST_DATABASE_NAME=(str, "test_defectdojo"),
    DD_DATABASE_PASSWORD=(str, "defectdojo"),
    DD_DATABASE_PORT=(int, 3306),
    DD_DATABASE_USER=(str, "defectdojo"),
    DD_SECRET_KEY=(str, ""),
    DD_CREDENTIAL_AES_256_KEY=(str, "."),
    DD_AUTHENTICATE_ADDITIONAL_DATA_KEY=(str, "."),
    DD_DATA_UPLOAD_MAX_MEMORY_SIZE=(int, 8388608),  # Max post size set to 8mb
    # do we show link "I forgot my password" on login screen
    DD_FORGOT_PASSWORD=(bool, True),
    # 3 days, in seconds (the deafult)
    DD_PASSWORD_RESET_TIMEOUT=(int, 259200),
    # do we show link "I forgot my username" on login screen
    DD_FORGOT_USERNAME=(bool, True),
    DD_SOCIAL_AUTH_SHOW_LOGIN_FORM=(bool, True),  # do we show user/pass input
    # if True creates user at first login
    DD_SOCIAL_AUTH_CREATE_USER=(bool, True),
    # auto-redirect if there is only one social login method
    DD_SOCIAL_LOGIN_AUTO_REDIRECT=(bool, False),
    DD_SOCIAL_AUTH_TRAILING_SLASH=(bool, True),
    DD_SOCIAL_AUTH_AUTH0_OAUTH2_ENABLED=(bool, False),
    DD_SOCIAL_AUTH_AUTH0_KEY=(str, ""),
    DD_SOCIAL_AUTH_AUTH0_SECRET=(str, ""),
    DD_SOCIAL_AUTH_AUTH0_DOMAIN=(str, ""),
    DD_SOCIAL_AUTH_AUTH0_SCOPE=(list, ["openid", "profile", "email"]),
    DD_SOCIAL_AUTH_GOOGLE_OAUTH2_ENABLED=(bool, False),
    DD_SOCIAL_AUTH_GOOGLE_OAUTH2_KEY=(str, ""),
    DD_SOCIAL_AUTH_GOOGLE_OAUTH2_SECRET=(str, ""),
    DD_SOCIAL_AUTH_GOOGLE_OAUTH2_WHITELISTED_DOMAINS=(list, [""]),
    DD_SOCIAL_AUTH_GOOGLE_OAUTH2_WHITELISTED_EMAILS=(list, [""]),
    DD_SOCIAL_AUTH_OKTA_OAUTH2_ENABLED=(bool, False),
    DD_SOCIAL_AUTH_OKTA_OAUTH2_KEY=(str, ""),
    DD_SOCIAL_AUTH_OKTA_OAUTH2_SECRET=(str, ""),
    DD_SOCIAL_AUTH_OKTA_OAUTH2_API_URL=(str, "https://{your-org-url}/oauth2"),
    DD_SOCIAL_AUTH_REDIRECT_IS_HTTPS=(bool, False),
    DD_SOCIAL_AUTH_AZUREAD_TENANT_OAUTH2_ENABLED=(bool, False),
    DD_SOCIAL_AUTH_AZUREAD_TENANT_OAUTH2_KEY=(str, ""),
    DD_SOCIAL_AUTH_AZUREAD_TENANT_OAUTH2_SECRET=(str, ""),
    DD_SOCIAL_AUTH_AZUREAD_TENANT_OAUTH2_TENANT_ID=(str, ""),
    DD_SOCIAL_AUTH_AZUREAD_TENANT_OAUTH2_RESOURCE=(str, "https://graph.microsoft.com/"),
    DD_SOCIAL_AUTH_AZUREAD_TENANT_OAUTH2_GET_GROUPS=(bool, False),
    DD_SOCIAL_AUTH_AZUREAD_TENANT_OAUTH2_GROUPS_FILTER=(str, ""),
    DD_SOCIAL_AUTH_AZUREAD_TENANT_OAUTH2_CLEANUP_GROUPS=(bool, True),
    DD_SOCIAL_AUTH_AZURE_DEVOPS_PERMISSION_AUTO_IMPORT=(bool, False),
    DD_SOCIAL_AUTH_AZURE_DEVOPS_TOKEN=(str, ""),
    DD_SOCIAL_AUTH_AZURE_DEVOPS_ORGANIZATION_URL=(str, ""),
    DD_SOCIAL_AUTH_AZURE_DEVOPS_MAIN_SECURITY_GROUP=(str, ""),
    DD_SOCIAL_AUTH_AZURE_DEVOPS_OFFICES_LOCATION=(str, ""),
    DD_SOCIAL_AUTH_AZURE_DEVOPS_GROUP_TEAM_FILTERS=(str, ""),
    DD_SOCIAL_AUTH_AZURE_DEVOPS_JOBS_TITLE=(str, ""),
    DD_SOCIAL_AUTH_AZURE_DEVOPS_USERS_EXCLUDED_TPM=(str, ""),
    DD_SOCIAL_AUTH_AZURE_DEVOPS_REPOSITORY_ID=(str, ""),
    DD_SOCIAL_AUTH_AZURE_DEVOPS_REMOTE_CONFIG_FILE_PATH=(str, ""),
    DD_SOCIAL_AUTH_GITLAB_OAUTH2_ENABLED=(bool, False),
    DD_SOCIAL_AUTH_GITLAB_PROJECT_AUTO_IMPORT=(bool, False),
    DD_SOCIAL_AUTH_GITLAB_PROJECT_IMPORT_TAGS=(bool, False),
    DD_SOCIAL_AUTH_GITLAB_PROJECT_IMPORT_URL=(bool, False),
    DD_SOCIAL_AUTH_GITLAB_PROJECT_MIN_ACCESS_LEVEL=(int, 20),
    DD_SOCIAL_AUTH_GITLAB_KEY=(str, ""),
    DD_SOCIAL_AUTH_GITLAB_SECRET=(str, ""),
    DD_SOCIAL_AUTH_GITLAB_API_URL=(str, "https://gitlab.com"),
    DD_SOCIAL_AUTH_GITLAB_SCOPE=(list, ["read_user", "openid"]),
    DD_SOCIAL_AUTH_KEYCLOAK_OAUTH2_ENABLED=(bool, False),
    DD_SOCIAL_AUTH_KEYCLOAK_KEY=(str, ""),
    DD_SOCIAL_AUTH_KEYCLOAK_SECRET=(str, ""),
    DD_SOCIAL_AUTH_KEYCLOAK_PUBLIC_KEY=(str, ""),
    DD_SOCIAL_AUTH_KEYCLOAK_AUTHORIZATION_URL=(str, ""),
    DD_SOCIAL_AUTH_KEYCLOAK_ACCESS_TOKEN_URL=(str, ""),
    DD_SOCIAL_AUTH_KEYCLOAK_LOGIN_BUTTON_TEXT=(str, "Login with Keycloak"),
    DD_SOCIAL_AUTH_GITHUB_ENTERPRISE_OAUTH2_ENABLED=(bool, False),
    DD_SOCIAL_AUTH_GITHUB_ENTERPRISE_URL=(str, ""),
    DD_SOCIAL_AUTH_GITHUB_ENTERPRISE_API_URL=(str, ""),
    DD_SOCIAL_AUTH_GITHUB_ENTERPRISE_KEY=(str, ""),
    DD_SOCIAL_AUTH_GITHUB_ENTERPRISE_SECRET=(str, ""),
    DD_SAML2_ENABLED=(bool, False),
    # Allows to override default SAML authentication backend. Check https://djangosaml2.readthedocs.io/contents/setup.html#custom-user-attributes-processing
    DD_SAML2_AUTHENTICATION_BACKENDS=(str, "djangosaml2.backends.Saml2Backend"),
    # Force Authentication to make SSO possible with SAML2
    DD_SAML2_FORCE_AUTH=(bool, True),
    DD_SAML2_LOGIN_BUTTON_TEXT=(str, "Login with SAML"),
    # Optional: display the idp SAML Logout URL in DefectDojo
    DD_SAML2_LOGOUT_URL=(str, ""),
    # Metadata is required for SAML, choose either remote url or local file path
    DD_SAML2_METADATA_AUTO_CONF_URL=(str, ""),
    # ex. '/public/share/idp_metadata.xml'
    DD_SAML2_METADATA_LOCAL_FILE_PATH=(str, ""),
    # Optional, default is SITE_URL + /saml2/metadata/
    DD_SAML2_ENTITY_ID=(str, ""),
    # Allow to create user that are not already in the Django database
    DD_SAML2_CREATE_USER=(bool, False),
    DD_SAML2_ATTRIBUTES_MAP=(
        dict,
        {
            # Change Email/UserName/FirstName/LastName to corresponding SAML2 userprofile attributes.
            # format: SAML attrib:django_user_model
            "Email": "email",
            "UserName": "username",
            "Firstname": "first_name",
            "Lastname": "last_name",
        },
    ),
    DD_SAML2_ALLOW_UNKNOWN_ATTRIBUTE=(bool, False),
    # Authentication via HTTP Proxy which put username to HTTP Header REMOTE_USER
    DD_AUTH_REMOTEUSER_ENABLED=(bool, False),
    # Names of headers which will be used for processing user data.
    # WARNING: Possible spoofing of headers. Read Warning in https://docs.djangoproject.com/en/3.2/howto/auth-remote-user/#configuration
    DD_AUTH_REMOTEUSER_USERNAME_HEADER=(str, "REMOTE_USER"),
    DD_AUTH_REMOTEUSER_EMAIL_HEADER=(str, ""),
    DD_AUTH_REMOTEUSER_FIRSTNAME_HEADER=(str, ""),
    DD_AUTH_REMOTEUSER_LASTNAME_HEADER=(str, ""),
    DD_AUTH_REMOTEUSER_GROUPS_HEADER=(str, ""),
    DD_AUTH_REMOTEUSER_GROUPS_CLEANUP=(bool, True),
    # Comma separated list of IP ranges with trusted proxies
    DD_AUTH_REMOTEUSER_TRUSTED_PROXY=(list, ['127.0.0.1/32']),
    # REMOTE_USER will be processed only on login page. Check https://docs.djangoproject.com/en/3.2/howto/auth-remote-user/#using-remote-user-on-login-pages-only
    DD_AUTH_REMOTEUSER_LOGIN_ONLY=(bool, False),
    # if somebody is using own documentation how to use DefectDojo in his own company
    DD_DOCUMENTATION_URL=(str, "https://documentation.defectdojo.com"),
    # merging findings doesn't always work well with dedupe and reimport etc.
    # disable it if you see any issues (and report them on github)
    DD_DISABLE_FINDING_MERGE=(bool, False),
    # SLA Notifications via alerts and JIRA comments
    # enable either DD_SLA_NOTIFY_ACTIVE or DD_SLA_NOTIFY_ACTIVE_VERIFIED_ONLY to enable the feature.
    # If desired you can enable to only notify for Findings that are linked to JIRA issues.
    # All three flags are moved to system_settings, will be removed from settings file
    DD_SLA_NOTIFY_ACTIVE=(bool, False),
    DD_SLA_NOTIFY_ACTIVE_VERIFIED_ONLY=(bool, False),
    DD_SLA_NOTIFY_WITH_JIRA_ONLY=(bool, False),
    # finetuning settings for when enabled
    DD_SLA_NOTIFY_PRE_BREACH=(int, 3),
    DD_SLA_NOTIFY_POST_BREACH=(int, 7),
    # Use business day's to calculate SLA's and age instead of calendar days
    DD_SLA_BUSINESS_DAYS=(bool, False),
    # maximum number of result in search as search can be an expensive operation
    DD_SEARCH_MAX_RESULTS=(int, 100),
    DD_SIMILAR_FINDINGS_MAX_RESULTS=(int, 25),
    DD_MAX_AUTOCOMPLETE_WORDS=(int, 20000),
    DD_JIRA_SSL_VERIFY=(bool, True),
    # You can set extra Jira issue types via a simple env var that supports a csv format, like "Work Item,Vulnerability"
    DD_JIRA_EXTRA_ISSUE_TYPES=(str, ""),
    # if you want to keep logging to the console but in json format, change this here to 'json_console'
    DD_LOGGING_HANDLER=(str, "console"),
    # If true, drf-spectacular will load CSS & JS from default CDN, otherwise from static resources
    DD_DEFAULT_SWAGGER_UI=(bool, False),
    DD_ALERT_REFRESH=(bool, True),
    DD_DISABLE_ALERT_COUNTER=(bool, False),
    # to disable deleting alerts per user set value to -1
    DD_MAX_ALERTS_PER_USER=(int, 999),
    DD_TAG_PREFETCHING=(bool, True),
    DD_QUALYS_WAS_WEAKNESS_IS_VULN=(bool, False),
    # regular expression to exclude one or more parsers
    # could be usefull to limit parser allowed
    # AWS Scout2 Scan Parser is deprecated (see https://github.com/DefectDojo/django-DefectDojo/pull/5268)
    DD_PARSER_EXCLUDE=(str, "AWS Scout2 Scan"),
    # when enabled in sytem settings,  every minute a job run to delete excess duplicates
    # we limit the amount of duplicates that can be deleted in a single run of that job
    # to prevent overlapping runs of that job from occurrring
    DD_DUPE_DELETE_MAX_PER_RUN=(int, 200),
    # when enabled 'mitigated date' and 'mitigated by' of a finding become editable
    DD_EDITABLE_MITIGATED_DATA=(bool, False),
    # new feature that tracks history across multiple reimports for the same test
    DD_TRACK_IMPORT_HISTORY=(bool, True),
    # Delete Auditlogs older than x month; -1 to keep all logs
    DD_AUDITLOG_FLUSH_RETENTION_PERIOD=(int, -1),
    # Allow grouping of findings in the same test, for example to group findings per dependency
    # DD_FEATURE_FINDING_GROUPS feature is moved to system_settings, will be removed from settings file
    DD_FEATURE_FINDING_GROUPS=(bool, True),
    DD_JIRA_TEMPLATE_ROOT=(str, "dojo/templates/issue-trackers"),
    DD_TEMPLATE_DIR_PREFIX=(str, "dojo/templates/"),
    # Initial behaviour in Defect Dojo was to delete all duplicates when an original was deleted
    # New behaviour is to leave the duplicates in place, but set the oldest of duplicates as new original
    # Set to True to revert to the old behaviour where all duplicates are deleted
    DD_DUPLICATE_CLUSTER_CASCADE_DELETE=(str, False),
    # Enable Rate Limiting for the login page
    DD_RATE_LIMITER_ENABLED=(bool, False),
    # Examples include 5/m 100/h and more https://django-ratelimit.readthedocs.io/en/stable/rates.html#simple-rates
    DD_RATE_LIMITER_RATE=(str, "5/m"),
    # Block the requests after rate limit is exceeded
    DD_RATE_LIMITER_BLOCK=(bool, False),
    # Forces the user to change password on next login.
    DD_RATE_LIMITER_ACCOUNT_LOCKOUT=(bool, False),
    # when enabled SonarQube API parser will download the security hotspots
    DD_SONARQUBE_API_PARSER_HOTSPOTS=(bool, True),
    # when enabled, finding importing will occur asynchronously, default False
    DD_ASYNC_FINDING_IMPORT=(bool, False),
    # The number of findings to be processed per celeryworker
    DD_ASYNC_FINDING_IMPORT_CHUNK_SIZE=(int, 100),
    # When enabled, deleting objects will be occur from the bottom up. In the example of deleting an engagement
    # The objects will be deleted as follows Endpoints -> Findings -> Tests -> Engagement
    DD_ASYNC_OBJECT_DELETE=(bool, False),
    # The number of objects to be deleted per celeryworker
    DD_ASYNC_OBEJECT_DELETE_CHUNK_SIZE=(int, 100),
    # When enabled, display the preview of objects to be deleted. This can take a long time to render
    # for very large objects
    DD_DELETE_PREVIEW=(bool, True),
    # List of acceptable file types that can be uploaded to a given object via arbitrary file upload
    DD_FILE_UPLOAD_TYPES=(
        list,
        [
            ".txt",
            ".pdf",
            ".json",
            ".xml",
            ".csv",
            ".yml",
            ".png",
            ".jpeg",
            ".sarif",
            ".xslx",
            ".doc",
            ".html",
            ".js",
            ".nessus",
            ".zip",
        ],
    ),
    # Max file size for scan added via API in MB
    DD_SCAN_FILE_MAX_SIZE=(int, 100),
    # When disabled, existing user tokens will not be removed but it will not be
    # possible to create new and it will not be possible to use exising.
    DD_API_TOKENS_ENABLED=(bool, True),
    # You can set extra Jira headers by suppling a dictionary in header: value format (pass as env var like "headr_name=value,another_header=anohter_value")
    DD_ADDITIONAL_HEADERS=(dict, {}),
    # Set fields used by the hashcode generator for deduplication, via en env variable that contains a JSON string
    DD_HASHCODE_FIELDS_PER_SCANNER=(str, ""),
    # Set deduplication algorithms per parser, via en env variable that contains a JSON string
    DD_DEDUPLICATION_ALGORITHM_PER_PARSER=(str, ""),
    # Dictates whether cloud banner is created or not
    DD_CREATE_CLOUD_BANNER=(bool, True),
    # With this setting turned on, Dojo maintains an audit log of changes made to entities (Findings, Tests, Engagements, Procuts, ...)
    # If you run big import you may want to disable this because the way django-auditlog currently works, there's
    # a big performance hit. Especially during (re-)imports.
    DD_ENABLE_AUDITLOG=(bool, True),
    # Specifies whether the "first seen" date of a given report should be used over the "last seen" date
    DD_USE_FIRST_SEEN=(bool, False),
<<<<<<< HEAD
    DD_CUSTOM_TAG_PARSER=(dict, {}),

    # ---------------RISK PENDING-------------------------
    # The variable that allows enabling pending risk acceptance.
    DD_RISK_PENDING=(bool, False),
    # These variables are the params of providers name
     DD_PROVIDER1=(str, ""),
     DD_PROVIDER2=(str, ""),
     DD_PROVIDER3=(str, ""),
    # The variable that sets the provider risk accept api and credentials
    DD_PROVIDER_URL=(str, ""),
    DD_PROVIDER_HEADER=(str, ""),
    DD_PROVIDER_SECRET=(str, ""),
    DD_PROVIDER_TOKEN=(str, ""),
    # Role that allows risk acceptance bypassing restrictions.
    DD_ROLE_ALLOWED_TO_ACCEPT_RISKS=(list, ["Maintainer"]),
    # Blacklist to define CVEs that will not be accepted for any reason.
    DD_BLACK_LIST_FINDING=(list, [""]),
    # Whitelist to define CVEs that can be accepted without any restrictions.
    DD_WHITE_LIST_FINDING=(list, [""]),
    # Risk severity levels: Low, Medium, High, Critical
    # num_acceptors: number of acceptors required for risk acceptance
    # roles: roles with permission to accept the risk
    # type_contacts: users with allowed contact types for risk acceptance at a specific severity
    # ----------------
    # Abuse Control
    DD_LIMIT_ASSUMPTION_OF_VULNERABILITY=(int, 1),
    DD_LIMIT_OF_TEMPORARILY_ASSUMED_VULNERABILITIES_LIMITED_TO_TOLERANCE=(int, 0),
    DD_PERCENTAGE_OF_VULNERABILITIES_CLOSED=(dict,
                                             {
                                                 "month": 3,
                                                 "percentage": 0.82
                                             }),
    DD_TEMPORARILY_ASSUMED_VULNERABILITIES=(float, 0.40),

    DD_RULE_RISK_PENDING_ACCORDING_TO_CRITICALITY=(dict, {
        "Low": {
            "roles": ["Developer"],
            "type_contacts": {
                "PT1": {
                    "users": [],
                    "number_acceptors": 0
                },
                "PT2": {
                    "users": [],
                    "number_acceptors": 0
                }
            }
        },
        "Medium": {
            "roles": ["Leader"],
            "type_contacts": {
                "PT1": {
                    "users": ["team_manager"],
                    "number_acceptors" : 1
                },
                "PT2": {
                    "users": ["product_type_technical_contact"],
                    "number_acceptors" : 1
                }
            }
        },
        "High": {
            "roles": ["Leader"],
            "type_contacts": {
                "PT1": {
                    "users": ["product_type_technical_contact"],
                    "number_acceptors" : 1
                },
                "PT2": {
                    "users": ["product_type_manager", "product_type_technical_contact"],
                    "number_acceptors" : 2
                }
            }
        },
        "Critical": {
            "roles": ["Leader"],
            "type_contacts": {
                "PT1": {
                    "users": ["product_type_technical_contact", "environment_technical_contact"],
                    "number_acceptors" : 2
                },
                "PT2": {
                    "users": ["environment_manager", "environment_technical_contact"],
                    "number_acceptors" : 2
                }
            }
        }
    })
=======
    # When set to True, use the older version of the qualys parser that is a more heavy handed in setting severity
    # with the use of CVSS scores to potentially override the severity found in the report produced by the tool
    DD_QUALYS_LEGACY_SEVERITY_PARSING=(bool, True),
>>>>>>> f2c3cf5d
)


def generate_url(scheme, double_slashes, user, password, host, port, path, params):
    result_list = []
    result_list.append(scheme)
    result_list.append(":")
    if double_slashes:
        result_list.append("//")
    result_list.append(user)
    if len(password) > 0:
        result_list.append(":")
        result_list.append(password)
    if len(user) > 0 or len(password) > 0:
        result_list.append("@")
    result_list.append(host)
    if int(port) >= 0:
        result_list.append(":")
        result_list.append(str(port))
    if len(path) > 0 and path[0] != "/":
        result_list.append("/")
    result_list.append(path)
    if len(params) > 0 and params[0] != "?":
        result_list.append("?")
    result_list.append(params)
    return "".join(result_list)


def get_secret(secret_name):
    region_name = env("AWS_REGION")

    # Create a Secrets Manager client
    session = boto3.session.Session()
    client = session.client(service_name="secretsmanager", region_name=region_name)

    try:
        get_secret_value_response = client.get_secret_value(SecretId=secret_name)
    except ClientError as e:
        logger.error("An error occurred on requested secret " + secret_name, e)
        raise e

    # Decrypts secret using the associated KMS key.
    secret = get_secret_value_response["SecretString"]
    return json.loads(secret)


# Read .env file as default or from the command line, DD_ENV_PATH
if os.path.isfile(root("dojo/settings/.env.prod")) or "DD_ENV_PATH" in os.environ:
    env.read_env(root("dojo/settings/" + env.str("DD_ENV_PATH", ".env.prod")))

# ------------------------------------------------------------------------------
# GENERAL
# ------------------------------------------------------------------------------

# False if not in os.environ
DEBUG = env("DD_DEBUG")
TEMPLATE_DEBUG = env("DD_TEMPLATE_DEBUG")

# Hosts/domain names that are valid for this site; required if DEBUG is False
# See https://docs.djangoproject.com/en/2.0/ref/settings/#allowed-hosts
SITE_URL = env("DD_SITE_URL")
ALLOWED_HOSTS = tuple(env.list("DD_ALLOWED_HOSTS", default=["localhost", "127.0.0.1"]))

# Raises django's ImproperlyConfigured exception if SECRET_KEY not in os.environ
SECRET_KEY = (
    get_secret(env("DD_SECRET_APP"))["dd_secret_key"]
    if os.getenv("DD_USE_SECRETS_MANAGER") == "true"
    else env("DD_SECRET_KEY")
)

# Local time zone for this installation. Choices can be found here:
# http://en.wikipedia.org/wiki/List_of_tz_zones_by_name
# although not all choices may be available on all operating systems.
# In a Windows environment this must be set to your system time zone.
TIME_ZONE = env("DD_TIME_ZONE")

# Language code for this installation. All choices can be found here:
# http://www.i18nguy.com/unicode/language-identifiers.html
LANGUAGE_CODE = env("DD_LANGUAGE_CODE")

SITE_ID = env("DD_SITE_ID")

# If you set this to False, Django will make some optimizations so as not
# to load the internationalization machinery.
USE_I18N = env('DD_USE_I18N')

# If you set this to False, Django will not use timezone-aware datetimes.
USE_TZ = env("DD_USE_TZ")

TEST_RUNNER = env("DD_TEST_RUNNER")

ALERT_REFRESH = env("DD_ALERT_REFRESH")
DISABLE_ALERT_COUNTER = env("DD_DISABLE_ALERT_COUNTER")
MAX_ALERTS_PER_USER = env("DD_MAX_ALERTS_PER_USER")

TAG_PREFETCHING = env("DD_TAG_PREFETCHING")

# ------------------------------------------------------------------------------
# DATABASE
# ------------------------------------------------------------------------------

# Parse database connection url strings like psql://user:pass@127.0.0.1:8458/db
if os.getenv("DD_USE_SECRETS_MANAGER") == "true":
    secret_database = get_secret(env("DD_SECRET_DATABASE"))
    DATABASES = {
        "default": {
            "ENGINE": env("DD_DATABASE_ENGINE"),
            "NAME": secret_database["dbname"],
            "TEST": {
                "NAME": env("DD_TEST_DATABASE_NAME"),
            },
            "USER": secret_database["username"],
            "PASSWORD": secret_database["password"],
            "HOST": secret_database["host"],
            "PORT": secret_database["port"],
        }
    }
else:
    if os.getenv("DD_DATABASE_URL") is not None:
        DATABASES = {"default": env.db("DD_DATABASE_URL")}
    else:
        DATABASES = {
            "default": {
                "ENGINE": env("DD_DATABASE_ENGINE"),
                "NAME": env("DD_DATABASE_NAME"),
                "TEST": {
                    "NAME": env("DD_TEST_DATABASE_NAME"),
                },
                "USER": env("DD_DATABASE_USER"),
                "PASSWORD": env("DD_DATABASE_PASSWORD"),
                "HOST": env("DD_DATABASE_HOST"),
                "PORT": env("DD_DATABASE_PORT"),
            }
        }

# ------------------------------------------------------------------------------
# ENGINE BACKEND
# ------------------------------------------------------------------------------
if os.getenv("DD_USE_SECRETS_MANAGER") == "true":
    secret_engine_backend = get_secret(env("DD_PROVIDER_SECRET"))
    PROVIDER_TOKEN = secret_engine_backend["tokenRiskAcceptanceApi"]
else:
    PROVIDER_TOKEN = env("DD_PROVIDER_TOKEN")

# Track migrations through source control rather than making migrations locally
if env("DD_TRACK_MIGRATIONS"):
    MIGRATION_MODULES = {"dojo": "dojo.db_migrations"}

# Default for automatically created id fields,
# see https://docs.djangoproject.com/en/3.2/releases/3.2/#customizing-type-of-auto-created-primary-keys
DEFAULT_AUTO_FIELD = "django.db.models.AutoField"

# ------------------------------------------------------------------------------
# MEDIA
# ------------------------------------------------------------------------------

DOJO_ROOT = env("DD_ROOT")

# Absolute filesystem path to the directory that will hold user-uploaded files.
# Example: "/var/www/example.com/media/"
MEDIA_ROOT = env("DD_MEDIA_ROOT")

# URL that handles the media served from MEDIA_ROOT. Make sure to use a
# trailing slash.
# Examples: "http://example.com/media/", "http://media.example.com/"
MEDIA_URL = env("DD_MEDIA_URL")

# ------------------------------------------------------------------------------
# STATIC
# ------------------------------------------------------------------------------

# Absolute path to the directory static files should be collected to.
# Don't put anything in this directory yourself; store your static files
# in apps' "static/" subdirectories and in STATICFILES_DIRS.
# Example: "/var/www/example.com/static/"
STATIC_ROOT = env("DD_STATIC_ROOT")

# URL prefix for static files.
# Example: "http://example.com/static/", "http://static.example.com/"
STATIC_URL = env("DD_STATIC_URL")

# Additional locations of static files
STATICFILES_DIRS = (
    # Put strings here, like "/home/html/static" or "C:/www/django/static".
    # Always use forward slashes, even on Windows.
    # Don't forget to use absolute paths, not relative paths.
    os.path.join(os.path.dirname(DOJO_ROOT), "components", "node_modules"),
)

# List of finder classes that know how to find static files in
# various locations.
STATICFILES_FINDERS = (
    "django.contrib.staticfiles.finders.FileSystemFinder",
    "django.contrib.staticfiles.finders.AppDirectoriesFinder",
)

FILE_UPLOAD_HANDLERS = ("django.core.files.uploadhandler.TemporaryFileUploadHandler",)

DATA_UPLOAD_MAX_MEMORY_SIZE = env("DD_DATA_UPLOAD_MAX_MEMORY_SIZE")

# ------------------------------------------------------------------------------
# URLS
# ------------------------------------------------------------------------------
# https://docs.djangoproject.com/en/dev/ref/settings/#root-urlconf

# AUTHENTICATION_BACKENDS = [
# 'axes.backends.AxesModelBackend',
# ]

ROOT_URLCONF = "dojo.urls"

# Python dotted path to the WSGI application used by Django's runserver.
# https://docs.djangoproject.com/en/dev/ref/settings/#wsgi-application
WSGI_APPLICATION = "dojo.wsgi.application"

URL_PREFIX = env("DD_URL_PREFIX")

# ------------------------------------------------------------------------------
# AUTHENTICATION
# ------------------------------------------------------------------------------

LOGIN_REDIRECT_URL = env("DD_LOGIN_REDIRECT_URL")
LOGIN_URL = env("DD_LOGIN_URL")

# These are the individidual modules supported by social-auth
AUTHENTICATION_BACKENDS = (
    "social_core.backends.auth0.Auth0OAuth2",
    "social_core.backends.google.GoogleOAuth2",
    "dojo.okta.OktaOAuth2",
    "social_core.backends.azuread_tenant.AzureADTenantOAuth2",
    "social_core.backends.gitlab.GitLabOAuth2",
    "social_core.backends.keycloak.KeycloakOAuth2",
    "social_core.backends.github_enterprise.GithubEnterpriseOAuth2",
    "dojo.remote_user.RemoteUserBackend",
    "django.contrib.auth.backends.RemoteUserBackend",
    "django.contrib.auth.backends.ModelBackend",
)

# Make Argon2 the default password hasher by listing it first
# Unfortunately Django doesn't provide the default built-in
# PASSWORD_HASHERS list here as a variable which we could modify,
# so we have to list all the hashers present in Django :-(
PASSWORD_HASHERS = [
    'django.contrib.auth.hashers.Argon2PasswordHasher',
    'django.contrib.auth.hashers.PBKDF2PasswordHasher',
    'django.contrib.auth.hashers.PBKDF2SHA1PasswordHasher',
    'django.contrib.auth.hashers.BCryptSHA256PasswordHasher',
    'django.contrib.auth.hashers.BCryptPasswordHasher',
    'django.contrib.auth.hashers.SHA1PasswordHasher',
    'django.contrib.auth.hashers.MD5PasswordHasher',
    'django.contrib.auth.hashers.UnsaltedSHA1PasswordHasher',
    'django.contrib.auth.hashers.UnsaltedMD5PasswordHasher',
]

SOCIAL_AUTH_PIPELINE = (
    "social_core.pipeline.social_auth.social_details",
    "dojo.pipeline.social_uid",
    "social_core.pipeline.social_auth.auth_allowed",
    "social_core.pipeline.social_auth.social_user",
    "social_core.pipeline.user.get_username",
    "social_core.pipeline.social_auth.associate_by_email",
    "dojo.pipeline.create_user",
    "dojo.pipeline.modify_permissions",
    "social_core.pipeline.social_auth.associate_user",
    "social_core.pipeline.social_auth.load_extra_data",
    "social_core.pipeline.user.user_details",
    "dojo.pipeline.update_azure_groups",
    "dojo.pipeline.update_product_access",
    "dojo.pipeline.update_product_type_azure_devops",
)

CLASSIC_AUTH_ENABLED = True
FORGOT_PASSWORD = env("DD_FORGOT_PASSWORD")
FORGOT_USERNAME = env("DD_FORGOT_USERNAME")
PASSWORD_RESET_TIMEOUT = env("DD_PASSWORD_RESET_TIMEOUT")
# Showing login form (form is not needed for external auth: OKTA, Google Auth, etc.)
SHOW_LOGIN_FORM = env("DD_SOCIAL_AUTH_SHOW_LOGIN_FORM")
SOCIAL_LOGIN_AUTO_REDIRECT = env("DD_SOCIAL_LOGIN_AUTO_REDIRECT")
SOCIAL_AUTH_CREATE_USER = env("DD_SOCIAL_AUTH_CREATE_USER")

SOCIAL_AUTH_STRATEGY = "social_django.strategy.DjangoStrategy"
SOCIAL_AUTH_STORAGE = "social_django.models.DjangoStorage"
SOCIAL_AUTH_ADMIN_USER_SEARCH_FIELDS = ["username", "first_name", "last_name", "email"]
SOCIAL_AUTH_USERNAME_IS_FULL_EMAIL = True

GOOGLE_OAUTH_ENABLED = env("DD_SOCIAL_AUTH_GOOGLE_OAUTH2_ENABLED")
SOCIAL_AUTH_GOOGLE_OAUTH2_KEY = env("DD_SOCIAL_AUTH_GOOGLE_OAUTH2_KEY")
SOCIAL_AUTH_GOOGLE_OAUTH2_SECRET = env("DD_SOCIAL_AUTH_GOOGLE_OAUTH2_SECRET")
SOCIAL_AUTH_GOOGLE_OAUTH2_WHITELISTED_DOMAINS = env("DD_SOCIAL_AUTH_GOOGLE_OAUTH2_WHITELISTED_DOMAINS")
SOCIAL_AUTH_GOOGLE_OAUTH2_WHITELISTED_EMAILS = env("DD_SOCIAL_AUTH_GOOGLE_OAUTH2_WHITELISTED_EMAILS")
SOCIAL_AUTH_LOGIN_ERROR_URL = "/login"
SOCIAL_AUTH_BACKEND_ERROR_URL = "/login"

OKTA_OAUTH_ENABLED = env("DD_SOCIAL_AUTH_OKTA_OAUTH2_ENABLED")
SOCIAL_AUTH_OKTA_OAUTH2_KEY = env("DD_SOCIAL_AUTH_OKTA_OAUTH2_KEY")
SOCIAL_AUTH_OKTA_OAUTH2_SECRET = env("DD_SOCIAL_AUTH_OKTA_OAUTH2_SECRET")
SOCIAL_AUTH_OKTA_OAUTH2_API_URL = env("DD_SOCIAL_AUTH_OKTA_OAUTH2_API_URL")

SOCIAL_AUTH_REDIRECT_IS_HTTPS = env("DD_SOCIAL_AUTH_REDIRECT_IS_HTTPS")

AZUREAD_TENANT_OAUTH2_ENABLED = env("DD_SOCIAL_AUTH_AZUREAD_TENANT_OAUTH2_ENABLED")
SOCIAL_AUTH_AZUREAD_TENANT_OAUTH2_KEY = env("DD_SOCIAL_AUTH_AZUREAD_TENANT_OAUTH2_KEY")
SOCIAL_AUTH_AZUREAD_TENANT_OAUTH2_SECRET = (
    get_secret(env("DD_SECRET_APP"))["dd_azuread_secret"]
    if os.getenv("DD_USE_SECRETS_MANAGER") == "true"
    else env("DD_SOCIAL_AUTH_AZUREAD_TENANT_OAUTH2_SECRET")
)
SOCIAL_AUTH_AZUREAD_TENANT_OAUTH2_TENANT_ID = env("DD_SOCIAL_AUTH_AZUREAD_TENANT_OAUTH2_TENANT_ID")
SOCIAL_AUTH_AZUREAD_TENANT_OAUTH2_RESOURCE = env("DD_SOCIAL_AUTH_AZUREAD_TENANT_OAUTH2_RESOURCE")
AZUREAD_TENANT_OAUTH2_GET_GROUPS = env("DD_SOCIAL_AUTH_AZUREAD_TENANT_OAUTH2_GET_GROUPS")
AZUREAD_TENANT_OAUTH2_GROUPS_FILTER = env("DD_SOCIAL_AUTH_AZUREAD_TENANT_OAUTH2_GROUPS_FILTER")
AZUREAD_TENANT_OAUTH2_CLEANUP_GROUPS = env("DD_SOCIAL_AUTH_AZUREAD_TENANT_OAUTH2_CLEANUP_GROUPS")

AZURE_DEVOPS_PERMISSION_AUTO_IMPORT = env("DD_SOCIAL_AUTH_AZURE_DEVOPS_PERMISSION_AUTO_IMPORT")
AZURE_DEVOPS_ORGANIZATION_URL = env("DD_SOCIAL_AUTH_AZURE_DEVOPS_ORGANIZATION_URL")
AZURE_DEVOPS_TOKEN = (
    get_secret(env("DD_SECRET_APP"))["dd_azuredevops_token"]
    if os.getenv("DD_USE_SECRETS_MANAGER") == "true"
    else env("DD_SOCIAL_AUTH_AZURE_DEVOPS_TOKEN")
)
AZURE_DEVOPS_MAIN_SECURITY_GROUP = env("DD_SOCIAL_AUTH_AZURE_DEVOPS_MAIN_SECURITY_GROUP")
AZURE_DEVOPS_OFFICES_LOCATION = env("DD_SOCIAL_AUTH_AZURE_DEVOPS_OFFICES_LOCATION")
AZURE_DEVOPS_JOBS_TITLE = env("DD_SOCIAL_AUTH_AZURE_DEVOPS_JOBS_TITLE")
AZURE_DEVOPS_GROUP_TEAM_FILTERS = env("DD_SOCIAL_AUTH_AZURE_DEVOPS_GROUP_TEAM_FILTERS")
AZURE_DEVOPS_USERS_EXCLUDED_TPM = env("DD_SOCIAL_AUTH_AZURE_DEVOPS_USERS_EXCLUDED_TPM")
AZURE_DEVOPS_REPOSITORY_ID = env("DD_SOCIAL_AUTH_AZURE_DEVOPS_REPOSITORY_ID")
AZURE_DEVOPS_REMOTE_CONFIG_FILE_PATH = env("DD_SOCIAL_AUTH_AZURE_DEVOPS_REMOTE_CONFIG_FILE_PATH")

GITLAB_OAUTH2_ENABLED = env("DD_SOCIAL_AUTH_GITLAB_OAUTH2_ENABLED")
GITLAB_PROJECT_AUTO_IMPORT = env("DD_SOCIAL_AUTH_GITLAB_PROJECT_AUTO_IMPORT")
GITLAB_PROJECT_IMPORT_TAGS = env("DD_SOCIAL_AUTH_GITLAB_PROJECT_IMPORT_TAGS")
GITLAB_PROJECT_IMPORT_URL = env("DD_SOCIAL_AUTH_GITLAB_PROJECT_IMPORT_URL")
GITLAB_PROJECT_MIN_ACCESS_LEVEL = env("DD_SOCIAL_AUTH_GITLAB_PROJECT_MIN_ACCESS_LEVEL")
SOCIAL_AUTH_GITLAB_KEY = env("DD_SOCIAL_AUTH_GITLAB_KEY")
SOCIAL_AUTH_GITLAB_SECRET = env("DD_SOCIAL_AUTH_GITLAB_SECRET")
SOCIAL_AUTH_GITLAB_API_URL = env("DD_SOCIAL_AUTH_GITLAB_API_URL")
SOCIAL_AUTH_GITLAB_SCOPE = env("DD_SOCIAL_AUTH_GITLAB_SCOPE")

# Add required scope if auto import is enabled
if GITLAB_PROJECT_AUTO_IMPORT:
    SOCIAL_AUTH_GITLAB_SCOPE += ["read_repository"]

AUTH0_OAUTH2_ENABLED = env("DD_SOCIAL_AUTH_AUTH0_OAUTH2_ENABLED")
SOCIAL_AUTH_AUTH0_KEY = env("DD_SOCIAL_AUTH_AUTH0_KEY")
SOCIAL_AUTH_AUTH0_SECRET = env("DD_SOCIAL_AUTH_AUTH0_SECRET")
SOCIAL_AUTH_AUTH0_DOMAIN = env("DD_SOCIAL_AUTH_AUTH0_DOMAIN")
SOCIAL_AUTH_AUTH0_SCOPE = env("DD_SOCIAL_AUTH_AUTH0_SCOPE")
SOCIAL_AUTH_TRAILING_SLASH = env("DD_SOCIAL_AUTH_TRAILING_SLASH")

KEYCLOAK_OAUTH2_ENABLED = env("DD_SOCIAL_AUTH_KEYCLOAK_OAUTH2_ENABLED")
SOCIAL_AUTH_KEYCLOAK_KEY = env("DD_SOCIAL_AUTH_KEYCLOAK_KEY")
SOCIAL_AUTH_KEYCLOAK_SECRET = env("DD_SOCIAL_AUTH_KEYCLOAK_SECRET")
SOCIAL_AUTH_KEYCLOAK_PUBLIC_KEY = env("DD_SOCIAL_AUTH_KEYCLOAK_PUBLIC_KEY")
SOCIAL_AUTH_KEYCLOAK_AUTHORIZATION_URL = env("DD_SOCIAL_AUTH_KEYCLOAK_AUTHORIZATION_URL")
SOCIAL_AUTH_KEYCLOAK_ACCESS_TOKEN_URL = env("DD_SOCIAL_AUTH_KEYCLOAK_ACCESS_TOKEN_URL")
SOCIAL_AUTH_KEYCLOAK_LOGIN_BUTTON_TEXT = env("DD_SOCIAL_AUTH_KEYCLOAK_LOGIN_BUTTON_TEXT")

GITHUB_ENTERPRISE_OAUTH2_ENABLED = env("DD_SOCIAL_AUTH_GITHUB_ENTERPRISE_OAUTH2_ENABLED")
SOCIAL_AUTH_GITHUB_ENTERPRISE_URL = env("DD_SOCIAL_AUTH_GITHUB_ENTERPRISE_URL")
SOCIAL_AUTH_GITHUB_ENTERPRISE_API_URL = env("DD_SOCIAL_AUTH_GITHUB_ENTERPRISE_API_URL")
SOCIAL_AUTH_GITHUB_ENTERPRISE_KEY = env("DD_SOCIAL_AUTH_GITHUB_ENTERPRISE_KEY")
SOCIAL_AUTH_GITHUB_ENTERPRISE_SECRET = env("DD_SOCIAL_AUTH_GITHUB_ENTERPRISE_SECRET")

DOCUMENTATION_URL = env("DD_DOCUMENTATION_URL")

# Setting SLA_NOTIFY_ACTIVE and SLA_NOTIFY_ACTIVE_VERIFIED to False will disable the feature
# If you import thousands of Active findings through your pipeline everyday,
# and make the choice of enabling SLA notifications for non-verified findings,
# be mindful of performance.
# 'SLA_NOTIFY_ACTIVE', 'SLA_NOTIFY_ACTIVE_VERIFIED_ONLY' and 'SLA_NOTIFY_WITH_JIRA_ONLY' are moved to system settings, will be removed here
# this will include 'verified' findings as well as non-verified.
SLA_NOTIFY_ACTIVE = env("DD_SLA_NOTIFY_ACTIVE")
SLA_NOTIFY_ACTIVE_VERIFIED_ONLY = env("DD_SLA_NOTIFY_ACTIVE_VERIFIED_ONLY")
# Based on the 2 above, but only with a JIRA link
SLA_NOTIFY_WITH_JIRA_ONLY = env("DD_SLA_NOTIFY_WITH_JIRA_ONLY")
# in days, notify between dayofbreach minus this number until dayofbreach
SLA_NOTIFY_PRE_BREACH = env("DD_SLA_NOTIFY_PRE_BREACH")
# in days, skip notifications for findings that go past dayofbreach plus this number
SLA_NOTIFY_POST_BREACH = env("DD_SLA_NOTIFY_POST_BREACH")
# Use business days to calculate SLA's and age of a finding instead of calendar days
SLA_BUSINESS_DAYS = env("DD_SLA_BUSINESS_DAYS")


SEARCH_MAX_RESULTS = env("DD_SEARCH_MAX_RESULTS")
SIMILAR_FINDINGS_MAX_RESULTS = env("DD_SIMILAR_FINDINGS_MAX_RESULTS")
MAX_AUTOCOMPLETE_WORDS = env("DD_MAX_AUTOCOMPLETE_WORDS")

LOGIN_EXEMPT_URLS = (
    r"^%sstatic/" % URL_PREFIX,
    r"^%swebhook/([\w-]+)$" % URL_PREFIX,
    r"^%swebhook/" % URL_PREFIX,
    r"^%sjira/webhook/([\w-]+)$" % URL_PREFIX,
    r"^%sjira/webhook/" % URL_PREFIX,
    r"^%sreports/cover$" % URL_PREFIX,
    r"^%sfinding/image/(?P<token>[^/]+)$" % URL_PREFIX,
    r"^%sapi/v2/" % URL_PREFIX,
    r"complete/",
    r"empty_questionnaire/([\d]+)/answer",
    r"^%spassword_reset/" % URL_PREFIX,
    r"^%sforgot_username" % URL_PREFIX,
    r"^%sreset/" % URL_PREFIX,
)

AUTH_PASSWORD_VALIDATORS = [
    {
        "NAME": "dojo.user.validators.DojoCommonPasswordValidator",
    },
    {"NAME": "dojo.user.validators.MinLengthValidator"},
    {"NAME": "dojo.user.validators.MaxLengthValidator"},
    {"NAME": "dojo.user.validators.NumberValidator"},
    {"NAME": "dojo.user.validators.UppercaseValidator"},
    {"NAME": "dojo.user.validators.LowercaseValidator"},
    {"NAME": "dojo.user.validators.SymbolValidator"},
]

# https://django-ratelimit.readthedocs.io/en/stable/index.html
RATE_LIMITER_ENABLED = env("DD_RATE_LIMITER_ENABLED")
# Examples include 5/m 100/h and more https://django-ratelimit.readthedocs.io/en/stable/rates.html#simple-rates
RATE_LIMITER_RATE = env("DD_RATE_LIMITER_RATE")
# Block the requests after rate limit is exceeded
RATE_LIMITER_BLOCK = env("DD_RATE_LIMITER_BLOCK")
# Forces the user to change password on next login.
RATE_LIMITER_ACCOUNT_LOCKOUT = env("DD_RATE_LIMITER_ACCOUNT_LOCKOUT")

# ------------------------------------------------------------------------------
# SECURITY DIRECTIVES
# ------------------------------------------------------------------------------

# If True, the SecurityMiddleware redirects all non-HTTPS requests to HTTPS
# (except for those URLs matching a regular expression listed in SECURE_REDIRECT_EXEMPT).
SECURE_SSL_REDIRECT = env("DD_SECURE_SSL_REDIRECT")

# If True, the SecurityMiddleware sets the X-Content-Type-Options: nosniff;
SECURE_CONTENT_TYPE_NOSNIFF = env("DD_SECURE_CONTENT_TYPE_NOSNIFF")

# Whether to use HTTPOnly flag on the session cookie.
# If this is set to True, client-side JavaScript will not to be able to access the session cookie.
SESSION_COOKIE_HTTPONLY = env("DD_SESSION_COOKIE_HTTPONLY")

# Whether to use HttpOnly flag on the CSRF cookie. If this is set to True,
# client-side JavaScript will not to be able to access the CSRF cookie.
CSRF_COOKIE_HTTPONLY = env("DD_CSRF_COOKIE_HTTPONLY")

# Whether to use a secure cookie for the session cookie. If this is set to True,
# the cookie will be marked as secure, which means browsers may ensure that the
# cookie is only sent with an HTTPS connection.
SESSION_COOKIE_SECURE = env('DD_SESSION_COOKIE_SECURE')
SESSION_COOKIE_SAMESITE = env('DD_SESSION_COOKIE_SAMESITE')

# Override default Django behavior for incorrect URLs
APPEND_SLASH = env('DD_APPEND_SLASH')

# Whether to use a secure cookie for the CSRF cookie.
CSRF_COOKIE_SECURE = env("DD_CSRF_COOKIE_SECURE")
CSRF_COOKIE_SAMESITE = env("DD_CSRF_COOKIE_SAMESITE")

# Content Policy
PERMISSIONS_POLICY = {
    "accelerometer": [],
    "ambient-light-sensor": [],
    "autoplay": [],
    "camera": [],
    "display-capture": [],
    "document-domain": [],
    "encrypted-media": [],
    "fullscreen": [],
    "gamepad": [],
    "geolocation": [],
    "gyroscope": [],
    "magnetometer": [],
    "microphone": [],
    "midi": [],
    "payment": [],
    "picture-in-picture": [],
    "publickey-credentials-get": [],
    "speaker-selection": [],
    "sync-xhr": [],
    "usb": [],
    "screen-wake-lock": [],
    "web-share": [],
    "xr-spatial-tracking": []
}

# Content Security Policy
CSP_INCLUDE_NONCE_IN = ["script-src"]
CSP_DEFAULT_SRC = "'self'"
CSP_STYLE_SRC = ("'self'", "'unsafe-inline'", "maxcdn.bootstrapcdn.com", "https://cdn.jsdelivr.net/")
CSP_FONT_SRC = ("'self'", "maxcdn.bootstrapcdn.com")
CSP_SCRIPT_SRC = (
    "'self'\
    'sha256-kVXTuVyrBvSmDdt9pq+32zN7Z3Gbsy8QTVzqMcwc250='\
    'sha256-5+pwrx2Sqjl/avFtF6fl0AI2NWTJKFi85jHWC5WClLY='\
    'sha256-KLC2c/jOiFuDb857eep/XE3PQELBO2bzgF65fTnWEtE='\
    'sha256-N2m+h2dL1jkiIrpfPLwB/UYRVI/K6J2shKA5oUqZnK4='\
    'sha256-UEzT5nigNpCgb+fPsTD0s0QmaPBXku0aBOrleuQFvxg='\
    'sha256-MaVZQAjCSc9XBKyhKStNf1pRXWXwoAUFx8O/9RarS5Y='\
    'sha256-cvC+Syj3v3KJmWIrEfedrdOftmWCiaMeXwjthb9vMjY='\
    'sha256-CxI1T50WYk55488gv4VMGpNzMYBe/D7Ah6AmX/+dULw='",
    "https://cdn.jsdelivr.net/",
)
CSP_SCRIPT_SRC_ELEM = ("'self'", "'unsafe-inline'", "https://cdn.jsdelivr.net")
CSP_IMG_SRC = ("'self'", "'unsafe-inline'", "https://cdn.jsdelivr.net")

# A list of trusted origins for unsafe requests (e.g. POST).
# Use comma-separated list of domains, they will be split to list automatically
# Only specify this settings if the contents is not an empty list (the default)
if env("DD_CSRF_TRUSTED_ORIGINS") != ["[]"]:
    CSRF_TRUSTED_ORIGINS = env("DD_CSRF_TRUSTED_ORIGINS")

# Unless set to None, the SecurityMiddleware sets the Cross-Origin Opener Policy
# header on all responses that do not already have it to the value provided.
SECURE_CROSS_ORIGIN_OPENER_POLICY = (
    env("DD_SECURE_CROSS_ORIGIN_OPENER_POLICY") if env("DD_SECURE_CROSS_ORIGIN_OPENER_POLICY") != "None" else None
)

if env("DD_SECURE_PROXY_SSL_HEADER"):
    SECURE_PROXY_SSL_HEADER = ("HTTP_X_FORWARDED_PROTO", "https")

if env("DD_SECURE_HSTS_INCLUDE_SUBDOMAINS"):
    SECURE_HSTS_SECONDS = env("DD_SECURE_HSTS_SECONDS")
    SECURE_HSTS_INCLUDE_SUBDOMAINS = env("DD_SECURE_HSTS_INCLUDE_SUBDOMAINS")

THROTTLE_ANON = env("DD_THROTTLE_ANON")
THROTTLE_USER = env("DD_THROTTLE_USER")

SESSION_EXPIRE_AT_BROWSER_CLOSE = env("DD_SESSION_EXPIRE_AT_BROWSER_CLOSE")
SESSION_COOKIE_AGE = env("DD_SESSION_COOKIE_AGE")

# ------------------------------------------------------------------------------
# DEFECTDOJO SPECIFIC
# ------------------------------------------------------------------------------

# Credential Key
if os.getenv("DD_USE_SECRETS_MANAGER") == "true":
    secret_app = get_secret(env("DD_SECRET_APP"))
    CREDENTIAL_AES_256_KEY = secret_app["dd_credential_aes_key"]
    DB_KEY = secret_app["dd_credential_aes_key"]
    AAD_KEY = secret_app["dd_authenticate_data_key"]
else:
    CREDENTIAL_AES_256_KEY = env("DD_CREDENTIAL_AES_256_KEY")
    DB_KEY = env("DD_CREDENTIAL_AES_256_KEY")
    AAD_KEY = env("DD_AUTHENTICATE_ADDITIONAL_DATA_KEY")

# Used in a few places to prefix page headings and in email salutations
TEAM_NAME = env("DD_TEAM_NAME")

# Used to configure a custom version in the footer of the base.html template.
FOOTER_VERSION = env("DD_FOOTER_VERSION")

# Django-tagging settings
FORCE_LOWERCASE_TAGS = env("DD_FORCE_LOWERCASE_TAGS")
MAX_TAG_LENGTH = env("DD_MAX_TAG_LENGTH")


# ------------------------------------------------------------------------------
# ADMIN
# ------------------------------------------------------------------------------
<<<<<<< HEAD
ADMINS = getaddresses([env("DD_ADMINS")])
=======
ADMINS = getaddresses([env('DD_ADMINS')])
>>>>>>> f2c3cf5d

# https://docs.djangoproject.com/en/dev/ref/settings/#managers
MANAGERS = ADMINS

# Django admin enabled
DJANGO_ADMIN_ENABLED = env("DD_DJANGO_ADMIN_ENABLED")

# ------------------------------------------------------------------------------
# API V2
# ------------------------------------------------------------------------------

API_TOKENS_ENABLED = env("DD_API_TOKENS_ENABLED")

REST_FRAMEWORK = {
    "DEFAULT_SCHEMA_CLASS": "drf_spectacular.openapi.AutoSchema",
    "DEFAULT_AUTHENTICATION_CLASSES": (
        "rest_framework.authentication.SessionAuthentication",
        "rest_framework.authentication.BasicAuthentication",
    ),
    "DEFAULT_PERMISSION_CLASSES": ("rest_framework.permissions.DjangoModelPermissions",),
    "DEFAULT_RENDERER_CLASSES": ("rest_framework.renderers.JSONRenderer",),
    "DEFAULT_PAGINATION_CLASS": "rest_framework.pagination.LimitOffsetPagination",
    "PAGE_SIZE": 25,
    "EXCEPTION_HANDLER": "dojo.api_v2.exception_handler.custom_exception_handler",
    'DEFAULT_THROTTLE_CLASSES': [
        'rest_framework.throttling.AnonRateThrottle',
        'rest_framework.throttling.UserRateThrottle'
    ],
    'DEFAULT_THROTTLE_RATES': {
        'anon': THROTTLE_ANON,
        'user': THROTTLE_USER 
    }
}

if API_TOKENS_ENABLED:
    REST_FRAMEWORK["DEFAULT_AUTHENTICATION_CLASSES"] += ("rest_framework.authentication.TokenAuthentication",)

SPECTACULAR_SETTINGS = {
    "TITLE": "Defect Dojo API v2",
    "DESCRIPTION": "Defect Dojo - Open Source vulnerability Management made easy. Prefetch related parameters/responses not yet in the schema.",
    "VERSION": __version__,
    "SCHEMA_PATH_PREFIX": "/api/v2",
    # OTHER SETTINGS
    # the following set to False could help some client generators
    # 'ENUM_ADD_EXPLICIT_BLANK_NULL_CHOICE': False,
    "PREPROCESSING_HOOKS": ["dojo.urls.drf_spectacular_preprocessing_filter_spec"],
    "POSTPROCESSING_HOOKS": ["dojo.api_v2.prefetch.schema.prefetch_postprocessing_hook"],
    # show file selection dialogue, see https://github.com/tfranzel/drf-spectacular/issues/455
    "COMPONENT_SPLIT_REQUEST": True,
    "SWAGGER_UI_SETTINGS": {"docExpansion": "none"},
}

if not env('DD_DEFAULT_SWAGGER_UI'):
    SPECTACULAR_SETTINGS['SWAGGER_UI_DIST'] = 'SIDECAR'
    SPECTACULAR_SETTINGS['SWAGGER_UI_FAVICON_HREF'] = 'SIDECAR'

# ------------------------------------------------------------------------------
# TEMPLATES
# ------------------------------------------------------------------------------

TEMPLATES = [
    {
        "BACKEND": "django.template.backends.django.DjangoTemplates",
        "APP_DIRS": True,
        "OPTIONS": {
            "debug": env("DD_DEBUG"),
            "context_processors": [
                "django.template.context_processors.debug",
                "django.template.context_processors.request",
                "django.contrib.auth.context_processors.auth",
                "django.contrib.messages.context_processors.messages",
                "social_django.context_processors.backends",
                "social_django.context_processors.login_redirect",
                "dojo.context_processors.globalize_vars",
                "dojo.context_processors.bind_system_settings",
                "dojo.context_processors.bind_alert_count",
                "dojo.context_processors.bind_announcement",
            ],
        },
    },
]

# ------------------------------------------------------------------------------
# APPS
# ------------------------------------------------------------------------------

INSTALLED_APPS = (
    'django.contrib.auth',
    'django.contrib.contenttypes',
    'django.contrib.sessions',
    'django.contrib.sites',
    'django.contrib.messages',
    'django.contrib.staticfiles',
    'polymorphic',  # provides admin templates
    'django.contrib.admin',
    'django.contrib.humanize',
    'gunicorn',
    'auditlog',
    'dojo',
    'watson',
    'tagging',  # not used, but still needed for migration 0065_django_tagulous.py (v1.10.0)
    'imagekit',
    'multiselectfield',
    'rest_framework',
    'rest_framework.authtoken',
    'dbbackup',
    'django_celery_results',
    'social_django',
    'drf_spectacular',
    'drf_spectacular_sidecar',  # required for Django collectstatic discovery
    'tagulous',
    'fontawesomefree',
    'django_filters',
)

# ------------------------------------------------------------------------------
# MIDDLEWARE
# ------------------------------------------------------------------------------
DJANGO_MIDDLEWARE_CLASSES = [
    "csp.middleware.CSPMiddleware",
    "django.middleware.common.CommonMiddleware",
    "dojo.middleware.APITrailingSlashMiddleware",
    "dojo.middleware.DojoSytemSettingsMiddleware",
    "django.contrib.sessions.middleware.SessionMiddleware",
    "django.middleware.csrf.CsrfViewMiddleware",
    "django.middleware.security.SecurityMiddleware",
    "django_permissions_policy.PermissionsPolicyMiddleware",
    "django.contrib.auth.middleware.AuthenticationMiddleware",
    "django.contrib.messages.middleware.MessageMiddleware",
    "django.middleware.clickjacking.XFrameOptionsMiddleware",
    "dojo.middleware.LoginRequiredMiddleware",
    "dojo.middleware.AdditionalHeaderMiddleware",
    "social_django.middleware.SocialAuthExceptionMiddleware",
    "watson.middleware.SearchContextMiddleware",
    "auditlog.middleware.AuditlogMiddleware",
    "crum.CurrentRequestUserMiddleware",
    "dojo.request_cache.middleware.RequestCacheMiddleware",
]

MIDDLEWARE = DJANGO_MIDDLEWARE_CLASSES


# WhiteNoise allows your web app to serve its own static files,
# making it a self-contained unit that can be deployed anywhere without relying on nginx
if env("DD_WHITENOISE"):
    WHITE_NOISE = [
        # Simplified static file serving.
        # https://warehouse.python.org/project/whitenoise/
        "whitenoise.middleware.WhiteNoiseMiddleware",
    ]
    MIDDLEWARE = MIDDLEWARE + WHITE_NOISE

EMAIL_CONFIG = env.email_url("DD_EMAIL_URL", default="smtp://user@:password@localhost:25")

vars().update(EMAIL_CONFIG)

# ------------------------------------------------------------------------------
# SAML
# ------------------------------------------------------------------------------
# For more configuration and customization options, see djangosaml2 documentation
# https://djangosaml2.readthedocs.io/contents/setup.html#configuration
# To override not configurable settings, you can use local_settings.py
# function that helps convert env var into the djangosaml2 attribute mapping format
# https://djangosaml2.readthedocs.io/contents/setup.html#users-attributes-and-account-linking


def saml2_attrib_map_format(dict):
    dout = {}
    for i in dict:
        dout[i] = (dict[i],)
    return dout


SAML2_ENABLED = env("DD_SAML2_ENABLED")
SAML2_LOGIN_BUTTON_TEXT = env("DD_SAML2_LOGIN_BUTTON_TEXT")
SAML2_LOGOUT_URL = env("DD_SAML2_LOGOUT_URL")
if SAML2_ENABLED:
    import saml2
    import saml2.saml
    from os import path

    # SSO_URL = env('DD_SSO_URL')
    SAML_METADATA = {}
    if len(env("DD_SAML2_METADATA_AUTO_CONF_URL")) > 0:
        SAML_METADATA["remote"] = [{"url": env("DD_SAML2_METADATA_AUTO_CONF_URL")}]
    if len(env("DD_SAML2_METADATA_LOCAL_FILE_PATH")) > 0:
        SAML_METADATA["local"] = [env("DD_SAML2_METADATA_LOCAL_FILE_PATH")]
    INSTALLED_APPS += ("djangosaml2",)
    MIDDLEWARE.append("djangosaml2.middleware.SamlSessionMiddleware")
    AUTHENTICATION_BACKENDS += (env("DD_SAML2_AUTHENTICATION_BACKENDS"),)
    LOGIN_EXEMPT_URLS += (r"^%ssaml2/" % URL_PREFIX,)
    SAML_LOGOUT_REQUEST_PREFERRED_BINDING = saml2.BINDING_HTTP_POST
    SAML_IGNORE_LOGOUT_ERRORS = True
    SAML_DJANGO_USER_MAIN_ATTRIBUTE = "username"
    #    SAML_DJANGO_USER_MAIN_ATTRIBUTE_LOOKUP = '__iexact'
    SAML_USE_NAME_ID_AS_USERNAME = True
    SAML_CREATE_UNKNOWN_USER = env("DD_SAML2_CREATE_USER")
    SAML_ATTRIBUTE_MAPPING = saml2_attrib_map_format(env("DD_SAML2_ATTRIBUTES_MAP"))
    SAML_FORCE_AUTH = env("DD_SAML2_FORCE_AUTH")
    SAML_ALLOW_UNKNOWN_ATTRIBUTES = env("DD_SAML2_ALLOW_UNKNOWN_ATTRIBUTE")
    BASEDIR = path.dirname(path.abspath(__file__))
    if len(env("DD_SAML2_ENTITY_ID")) == 0:
        SAML2_ENTITY_ID = "%s/saml2/metadata/" % SITE_URL
    else:
        SAML2_ENTITY_ID = env("DD_SAML2_ENTITY_ID")

    SAML_CONFIG = {
        # full path to the xmlsec1 binary programm
        "xmlsec_binary": "/usr/bin/xmlsec1",
        # your entity id, usually your subdomain plus the url to the metadata view
        "entityid": "%s" % SAML2_ENTITY_ID,
        # directory with attribute mapping
        "attribute_map_dir": path.join(BASEDIR, "attribute-maps"),
        # do now discard attributes not specified in attribute-maps
        "allow_unknown_attributes": SAML_ALLOW_UNKNOWN_ATTRIBUTES,
        # this block states what services we provide
        "service": {
            # we are just a lonely SP
            "sp": {
                "name": "Defect_Dojo",
                "name_id_format": saml2.saml.NAMEID_FORMAT_TRANSIENT,
                "want_response_signed": False,
                "want_assertions_signed": True,
                "force_authn": SAML_FORCE_AUTH,
                "allow_unsolicited": True,
                # For Okta add signed logout requets. Enable this:
                # "logout_requests_signed": True,
                "endpoints": {
                    # url and binding to the assetion consumer service view
                    # do not change the binding or service name
                    "assertion_consumer_service": [
                        ("%s/saml2/acs/" % SITE_URL, saml2.BINDING_HTTP_POST),
                    ],
                    # url and binding to the single logout service view
                    # do not change the binding or service name
                    "single_logout_service": [
                        # Disable next two lines for HTTP_REDIRECT for IDP's that only support HTTP_POST. Ex. Okta:
                        ("%s/saml2/ls/" % SITE_URL, saml2.BINDING_HTTP_REDIRECT),
                        ("%s/saml2/ls/post" % SITE_URL, saml2.BINDING_HTTP_POST),
                    ],
                },
                # attributes that this project need to identify a user
                "required_attributes": ["Email", "UserName"],
                # attributes that may be useful to have but not required
                "optional_attributes": ["Firstname", "Lastname"],
                # in this section the list of IdPs we talk to are defined
                # This is not mandatory! All the IdP available in the metadata will be considered.
                # 'idp': {
                #     # we do not need a WAYF service since there is
                #     # only an IdP defined here. This IdP should be
                #     # present in our metadata
                #     # the keys of this dictionary are entity ids
                #     'https://localhost/simplesaml/saml2/idp/metadata.php': {
                #         'single_sign_on_service': {
                #             saml2.BINDING_HTTP_REDIRECT: 'https://localhost/simplesaml/saml2/idp/SSOService.php',
                #         },
                #         'single_logout_service': {
                #             saml2.BINDING_HTTP_REDIRECT: 'https://localhost/simplesaml/saml2/idp/SingleLogoutService.php',
                #         },
                #     },
                # },
            },
        },
        # where the remote metadata is stored, local, remote or mdq server.
        # One metadatastore or many ...
        "metadata": SAML_METADATA,
        # set to 1 to output debugging information
        "debug": 0,
        # Signing
        # 'key_file': path.join(BASEDIR, 'private.key'),  # private part
        # 'cert_file': path.join(BASEDIR, 'public.pem'),  # public part
        # Encryption
        # 'encryption_keypairs': [{
        #     'key_file': path.join(BASEDIR, 'private.key'),  # private part
        #     'cert_file': path.join(BASEDIR, 'public.pem'),  # public part
        # }],
        # own metadata settings
        "contact_person": [
            {
                "given_name": "Lorenzo",
                "sur_name": "Gil",
                "company": "Yaco Sistemas",
                "email_address": "lgs@yaco.es",
                "contact_type": "technical",
            },
            {
                "given_name": "Angel",
                "sur_name": "Fernandez",
                "company": "Yaco Sistemas",
                "email_address": "angel@yaco.es",
                "contact_type": "administrative",
            },
        ],
        # you can set multilanguage information here
        "organization": {
            "name": [("Yaco Sistemas", "es"), ("Yaco Systems", "en")],
            "display_name": [("Yaco", "es"), ("Yaco", "en")],
            "url": [("http://www.yaco.es", "es"), ("http://www.yaco.com", "en")],
        },
        "valid_for": 24,  # how long is our metadata valid
    }

# ------------------------------------------------------------------------------
# REMOTE_USER
# ------------------------------------------------------------------------------

AUTH_REMOTEUSER_ENABLED = env('DD_AUTH_REMOTEUSER_ENABLED')
AUTH_REMOTEUSER_USERNAME_HEADER = env('DD_AUTH_REMOTEUSER_USERNAME_HEADER')
AUTH_REMOTEUSER_EMAIL_HEADER = env('DD_AUTH_REMOTEUSER_EMAIL_HEADER')
AUTH_REMOTEUSER_FIRSTNAME_HEADER = env('DD_AUTH_REMOTEUSER_FIRSTNAME_HEADER')
AUTH_REMOTEUSER_LASTNAME_HEADER = env('DD_AUTH_REMOTEUSER_LASTNAME_HEADER')
AUTH_REMOTEUSER_GROUPS_HEADER = env('DD_AUTH_REMOTEUSER_GROUPS_HEADER')
AUTH_REMOTEUSER_GROUPS_CLEANUP = env('DD_AUTH_REMOTEUSER_GROUPS_CLEANUP')

AUTH_REMOTEUSER_TRUSTED_PROXY = IPSet()
for ip_range in env('DD_AUTH_REMOTEUSER_TRUSTED_PROXY'):
    AUTH_REMOTEUSER_TRUSTED_PROXY.add(IPNetwork(ip_range))

if env('DD_AUTH_REMOTEUSER_LOGIN_ONLY'):
    RemoteUserMiddleware = 'dojo.remote_user.PersistentRemoteUserMiddleware'
else:
    RemoteUserMiddleware = 'dojo.remote_user.RemoteUserMiddleware'
# we need to add middleware just behindAuthenticationMiddleware as described in https://docs.djangoproject.com/en/3.2/howto/auth-remote-user/#configuration
for i in range(len(MIDDLEWARE)):
    if MIDDLEWARE[i] == 'django.contrib.auth.middleware.AuthenticationMiddleware':
        MIDDLEWARE.insert(i + 1, RemoteUserMiddleware)
        break

if AUTH_REMOTEUSER_ENABLED:
    REST_FRAMEWORK['DEFAULT_AUTHENTICATION_CLASSES'] = \
        ('dojo.remote_user.RemoteUserAuthentication',) + \
        REST_FRAMEWORK['DEFAULT_AUTHENTICATION_CLASSES']

# ------------------------------------------------------------------------------
# CELERY
# ------------------------------------------------------------------------------

# Celery settings
if os.getenv("DD_USE_SECRETS_MANAGER") == "true":
    secret_broker = get_secret(env("DD_SECRET_BROKER"))
    CELERY_BROKER_URL = generate_url(
        env("DD_CELERY_BROKER_SCHEME"),
        True,
        secret_broker["username"],
        secret_broker["password"],
        secret_broker["hostname"],
        secret_broker["port"],
        secret_broker["virtualhost"],
        env("DD_CELERY_BROKER_PARAMS"),
    )
else:
    CELERY_BROKER_URL = (
        env("DD_CELERY_BROKER_URL")
        if len(env("DD_CELERY_BROKER_URL")) > 0
        else generate_url(
            env("DD_CELERY_BROKER_SCHEME"),
            True,
            env("DD_CELERY_BROKER_USER"),
            env("DD_CELERY_BROKER_PASSWORD"),
            env("DD_CELERY_BROKER_HOST"),
            env("DD_CELERY_BROKER_PORT"),
            env("DD_CELERY_BROKER_PATH"),
            env("DD_CELERY_BROKER_PARAMS"),
        )
    )
CELERY_TASK_IGNORE_RESULT = env("DD_CELERY_TASK_IGNORE_RESULT")
CELERY_RESULT_BACKEND = env("DD_CELERY_RESULT_BACKEND")
CELERY_TIMEZONE = TIME_ZONE
CELERY_RESULT_EXPIRES = env("DD_CELERY_RESULT_EXPIRES")
CELERY_BEAT_SCHEDULE_FILENAME = env("DD_CELERY_BEAT_SCHEDULE_FILENAME")
CELERY_ACCEPT_CONTENT = ["pickle", "json", "msgpack", "yaml"]
CELERY_TASK_SERIALIZER = env("DD_CELERY_TASK_SERIALIZER")
CELERY_PASS_MODEL_BY_ID = env("DD_CELERY_PASS_MODEL_BY_ID")

if len(env("DD_CELERY_BROKER_TRANSPORT_OPTIONS")) > 0:
    CELERY_BROKER_TRANSPORT_OPTIONS = json.loads(env("DD_CELERY_BROKER_TRANSPORT_OPTIONS"))

CELERY_IMPORTS = ("dojo.tools.tool_issue_updater",)

# Celery beat scheduled tasks
CELERY_BEAT_SCHEDULE = {
    "add-alerts": {"task": "dojo.tasks.add_alerts", "schedule": timedelta(hours=1), "args": [timedelta(hours=1)]},
    "cleanup-alerts": {
        "task": "dojo.tasks.cleanup_alerts",
        "schedule": timedelta(hours=8),
    },
    "dedupe-delete": {
        "task": "dojo.tasks.async_dupe_delete",
        "schedule": timedelta(minutes=1),
        "args": [timedelta(minutes=1)],
    },
    'flush_auditlog': {
        'task': 'dojo.tasks.flush_auditlog',
        'schedule': timedelta(hours=8),
    },
    'update-findings-from-source-issues': {
        'task': 'dojo.tools.tool_issue_updater.update_findings_from_source_issues',
        'schedule': timedelta(hours=3),
    },
    "compute-sla-age-and-notify": {
        "task": "dojo.tasks.async_sla_compute_and_notify_task",
        "schedule": crontab(hour=7, minute=30),
    },
    "risk_acceptance_expiration_handler": {
        "task": "dojo.risk_acceptance.helper.expiration_handler",
        "schedule": crontab(minute=0, hour="*/3"),  # every 3 hours
    },
    # 'jira_status_reconciliation': {
    #     'task': 'dojo.tasks.jira_status_reconciliation_task',
    #     'schedule': timedelta(hours=12),
    #     'kwargs': {'mode': 'reconcile', 'dryrun': True, 'daysback': 10, 'product': None, 'engagement': None}
    # },
    # 'fix_loop_duplicates': {
    #     'task': 'dojo.tasks.fix_loop_duplicates_task',
    #     'schedule': timedelta(hours=12)
    # },
}

# ------------------------------------
# Monitoring Metrics
# ------------------------------------
# address issue when running ./manage.py collectstatic
# reference: https://github.com/korfuri/django-prometheus/issues/34
PROMETHEUS_EXPORT_MIGRATIONS = False
# django metrics for monitoring
if env("DD_DJANGO_METRICS_ENABLED"):
    DJANGO_METRICS_ENABLED = env("DD_DJANGO_METRICS_ENABLED")
    INSTALLED_APPS = INSTALLED_APPS + ("django_prometheus",)
    MIDDLEWARE = (
        [
            "django_prometheus.middleware.PrometheusBeforeMiddleware",
        ]
        + MIDDLEWARE
        + [
            "django_prometheus.middleware.PrometheusAfterMiddleware",
        ]
    )
    database_engine = DATABASES.get("default").get("ENGINE")
    DATABASES["default"]["ENGINE"] = database_engine.replace("django.", "django_prometheus.", 1)
    # CELERY_RESULT_BACKEND.replace('django.core','django_prometheus.', 1)
    LOGIN_EXEMPT_URLS += (r"^%sdjango_metrics/" % URL_PREFIX,)

# ------------------------------------
# Traces OpenTelemetry to OTLP
# ------------------------------------
if env("DD_OPENTELEMETRY_TRACES_ENABLED"):
    resource = Resource.create()

    trace.set_tracer_provider(TracerProvider(resource=resource))
    # Please see the OTLP Exporter documentation for other options.
    span_processor = BatchSpanProcessor(OTLPSpanExporter())
    trace.get_tracer_provider().add_span_processor(span_processor)


# ------------------------------------
# Hashcode configuration
# ------------------------------------
# List of fields used to compute the hash_code
# The fields must be one of HASHCODE_ALLOWED_FIELDS
# If not present, default is the legacy behavior: see models.py, compute_hash_code_legacy function
# legacy is:
#   static scanner:  ['title', 'cwe', 'line', 'file_path', 'description']
#   dynamic scanner: ['title', 'cwe', 'line', 'file_path', 'description']
HASHCODE_FIELDS_PER_SCANNER = {
    # In checkmarx, same CWE may appear with different severities: example "sql injection" (high) and "blind sql injection" (low).
    # Including the severity in the hash_code keeps those findings not duplicate
    'Anchore Engine Scan': ['title', 'severity', 'component_name', 'component_version', 'file_path'],
    'AnchoreCTL Vuln Report': ['title', 'severity', 'component_name', 'component_version', 'file_path'],
    'AnchoreCTL Policies Report': ['title', 'severity', 'component_name', 'file_path'],
    'Anchore Enterprise Policy Check': ['title', 'severity', 'component_name', 'file_path'],
    'Anchore Grype': ['title', 'severity', 'component_name', 'component_version'],
    'Aqua Scan': ['severity', 'vulnerability_ids', 'component_name', 'component_version'],
    'Bandit Scan': ['file_path', 'line', 'vuln_id_from_tool'],
    'CargoAudit Scan': ['vulnerability_ids', 'severity', 'component_name', 'component_version', 'vuln_id_from_tool'],
    'Checkmarx Scan': ['cwe', 'severity', 'file_path'],
    'Checkmarx OSA': ['vulnerability_ids', 'component_name'],
    'Cloudsploit Scan': ['title', 'description'],
    'SonarQube Scan': ['cwe', 'severity', 'file_path'],
    'SonarQube API Import': ['title', 'file_path', 'line'],
    'Sonatype Application Scan': ['title', 'cwe', 'file_path', 'component_name', 'component_version', 'vulnerability_ids'],
    'Dependency Check Scan': ['title', 'cwe', 'file_path'],
    'Dockle Scan': ['title', 'description', 'vuln_id_from_tool'],
    'Dependency Track Finding Packaging Format (FPF) Export': ['component_name', 'component_version', 'vulnerability_ids'],
    'Mobsfscan Scan': ['title', 'severity', 'cwe'],
    'Tenable Scan': ['title', 'severity', 'vulnerability_ids', 'cwe', 'description'],
    'Nexpose Scan': ['title', 'severity', 'vulnerability_ids', 'cwe'],
    # possible improvement: in the scanner put the library name into file_path, then dedup on cwe + file_path + severity
<<<<<<< HEAD
    "NPM Audit Scan": ["title", "severity", "file_path", "vulnerability_ids", "cwe"],
=======
    'NPM Audit Scan': ['title', 'severity', 'file_path', 'vulnerability_ids', 'cwe'],
    'NPM Audit v7+ Scan': ['title', 'severity', 'cwe', 'vuln_id_from_tool'],
>>>>>>> f2c3cf5d
    # possible improvement: in the scanner put the library name into file_path, then dedup on cwe + file_path + severity
    "Yarn Audit Scan": ["title", "severity", "file_path", "vulnerability_ids", "cwe"],
    # possible improvement: in the scanner put the library name into file_path, then dedup on vulnerability_ids + file_path + severity
    'Mend Scan': ['title', 'severity', 'description'],
    'ZAP Scan': ['title', 'cwe', 'severity'],
    'Qualys Scan': ['title', 'severity', 'endpoints'],
    # 'Qualys Webapp Scan': ['title', 'unique_id_from_tool'],
<<<<<<< HEAD
    "PHP Symfony Security Check": ["title", "vulnerability_ids"],
    "Clair Scan": ["title", "vulnerability_ids", "description", "severity"],
    "Clair Klar Scan": ["title", "description", "severity"],
=======
    'PHP Symfony Security Check': ['title', 'vulnerability_ids'],
    'Clair Scan': ['title', 'vulnerability_ids', 'description', 'severity'],
>>>>>>> f2c3cf5d
    # for backwards compatibility because someone decided to rename this scanner:
    'Symfony Security Check': ['title', 'vulnerability_ids'],
    'DSOP Scan': ['vulnerability_ids'],
    'Acunetix Scan': ['title', 'description'],
    'Terrascan Scan': ['vuln_id_from_tool', 'title', 'severity', 'file_path', 'line', 'component_name'],
    'Trivy Operator Scan': ['title', 'severity', 'vulnerability_ids'],
    'Trivy Scan': ['title', 'severity', 'vulnerability_ids', 'cwe', 'description'],
    'TFSec Scan': ['severity', 'vuln_id_from_tool', 'file_path', 'line'],
    'Snyk Scan': ['vuln_id_from_tool', 'file_path', 'component_name', 'component_version'],
    'GitLab Dependency Scanning Report': ['title', 'vulnerability_ids', 'file_path', 'component_name', 'component_version'],
    'SpotBugs Scan': ['cwe', 'severity', 'file_path', 'line'],
    'JFrog Xray Unified Scan': ['vulnerability_ids', 'file_path', 'component_name', 'component_version'],
    'JFrog Xray On Demand Binary Scan': ["title", "component_name", "component_version"],
    'Scout Suite Scan': ['file_path', 'vuln_id_from_tool'],  # for now we use file_path as there is no attribute for "service"
    'Meterian Scan': ['cwe', 'component_name', 'component_version', 'description', 'severity'],
    'Github Vulnerability Scan': ['title', 'severity', 'component_name', 'vulnerability_ids', 'file_path'],
    'Solar Appscreener Scan': ['title', 'file_path', 'line', 'severity'],
    'pip-audit Scan': ['vuln_id_from_tool', 'component_name', 'component_version'],
    'Rubocop Scan': ['vuln_id_from_tool', 'file_path', 'line'],
    'JFrog Xray Scan': ['title', 'description', 'component_name', 'component_version'],
    'CycloneDX Scan': ['vuln_id_from_tool', 'component_name', 'component_version'],
    'SSLyze Scan (JSON)': ['title', 'description'],
    'Harbor Vulnerability Scan': ['title', 'mitigation'],
    'Rusty Hog Scan': ['file_path', 'payload'],
    'StackHawk HawkScan': ['vuln_id_from_tool', 'component_name', 'component_version'],
    'Hydra Scan': ['title', 'description'],
    'DrHeader JSON Importer': ['title', 'description'],
    'Whispers': ['vuln_id_from_tool', 'file_path', 'line'],
    'Blackduck Hub Scan': ['title', 'vulnerability_ids', 'component_name', 'component_version'],
    'Veracode SourceClear Scan': ['title', 'vulnerability_ids', 'component_name', 'component_version', 'severity'],
    'Vulners Scan': ['vuln_id_from_tool', 'component_name'],
    'Twistlock Image Scan': ['title', 'severity', 'component_name', 'component_version'],
    'NeuVector (REST)': ['title', 'severity', 'component_name', 'component_version'],
    'NeuVector (compliance)': ['title', 'vuln_id_from_tool', 'description'],
    'Wpscan': ['title', 'description', 'severity'],
    'Popeye Scan': ['title', 'description'],
    'Nuclei Scan': ['title', 'cwe', 'severity'],
    'KubeHunter Scan': ['title', 'description'],
    'kube-bench Scan': ['title', 'vuln_id_from_tool', 'description'],
    'Threagile risks report': ['title', 'cwe', "severity"],
    'Trufflehog Scan': ['title', 'description', 'line'],
    'Humble Json Importer': ['title'],
    'MSDefender Parser': ['title', 'description'],
    'HCLAppScan XML': ['title', 'description'],
    'KICS Scan': ['file_path', 'line', 'severity', 'description', 'title'],
    'MobSF Scan': ['title', 'description', 'severity'],
    'OSV Scan': ['title', 'description', 'severity'],
    'Snyk Code Scan': ['vuln_id_from_tool', 'file_path'],
    'Bearer CLI': ['title', 'severity'],
    'Nancy Scan': ['title', 'vuln_id_from_tool'],
    'Wiz Scan': ['title', 'description', 'severity']
}

# Override the hardcoded settings here via the env var
if len(env("DD_HASHCODE_FIELDS_PER_SCANNER")) > 0:
    env_hashcode_fields_per_scanner = json.loads(env("DD_HASHCODE_FIELDS_PER_SCANNER"))
    for key, value in env_hashcode_fields_per_scanner.items():
        if key in HASHCODE_FIELDS_PER_SCANNER:
            logger.info("Replacing {} with value {} (previously set to {}) from env var DD_HASHCODE_FIELDS_PER_SCANNER".format(key, value, HASHCODE_FIELDS_PER_SCANNER[key]))
            HASHCODE_FIELDS_PER_SCANNER[key] = value
        if key not in HASHCODE_FIELDS_PER_SCANNER:
            logger.info("Adding {} with value {} from env var DD_HASHCODE_FIELDS_PER_SCANNER".format(key, value))
            HASHCODE_FIELDS_PER_SCANNER[key] = value


# This tells if we should accept cwe=0 when computing hash_code with a configurable list of fields from HASHCODE_FIELDS_PER_SCANNER (this setting doesn't apply to legacy algorithm)
# If False and cwe = 0, then the hash_code computation will fallback to legacy algorithm for the concerned finding
# Default is True (if scanner is not configured here but is configured in HASHCODE_FIELDS_PER_SCANNER, it allows null cwe)
HASHCODE_ALLOWS_NULL_CWE = {
    'Anchore Engine Scan': True,
    'AnchoreCTL Vuln Report': True,
    'AnchoreCTL Policies Report': True,
    'Anchore Enterprise Policy Check': True,
    'Anchore Grype': True,
    'AWS Prowler Scan': True,
    'AWS Prowler V3': True,
    'Checkmarx Scan': False,
    'Checkmarx OSA': True,
    'Cloudsploit Scan': True,
    'SonarQube Scan': False,
    'Dependency Check Scan': True,
    'Mobsfscan Scan': False,
    'Tenable Scan': True,
    'Nexpose Scan': True,
    'NPM Audit Scan': True,
    'NPM Audit v7+ Scan': True,
    'Yarn Audit Scan': True,
    'Mend Scan': True,
    'ZAP Scan': False,
    'Qualys Scan': True,
    'DSOP Scan': True,
    'Acunetix Scan': True,
    'Trivy Operator Scan': True,
    'Trivy Scan': True,
    'SpotBugs Scan': False,
    'Scout Suite Scan': True,
    'AWS Security Hub Scan': True,
    'Meterian Scan': True,
    'SARIF': True,
    'Hadolint Dockerfile check': True,
    'Semgrep JSON Report': True,
    'Generic Findings Import': True,
    'Edgescan Scan': True,
    'Bugcrowd API Import': True,
    'Veracode SourceClear Scan': True,
    'Vulners Scan': True,
    'Twistlock Image Scan': True,
    'Wpscan': True,
    'Rusty Hog Scan': True,
    'Codechecker Report native': True,
    'Wazuh': True,
    'Nuclei Scan': True,
    'Threagile risks report': True
}

# List of fields that are known to be usable in hash_code computation)
# 'endpoints' is a pseudo field that uses the endpoints (for dynamic scanners)
# 'unique_id_from_tool' is often not needed here as it can be used directly in the dedupe algorithm, but it's also possible to use it for hashing
HASHCODE_ALLOWED_FIELDS = [
    "title",
    "cwe",
    "vulnerability_ids",
    "line",
    "file_path",
    "payload",
    "component_name",
    "component_version",
    "description",
    "endpoints",
    "unique_id_from_tool",
    "severity",
    "vuln_id_from_tool",
    "mitigation",
]

# Adding fields to the hash_code calculation regardless of the previous settings
HASH_CODE_FIELDS_ALWAYS = ["service"]

# ------------------------------------
# Deduplication configuration
# ------------------------------------
# List of algorithms
# legacy one with multiple conditions (default mode)
DEDUPE_ALGO_LEGACY = "legacy"
# based on dojo_finding.unique_id_from_tool only (for checkmarx detailed, or sonarQube detailed for example)
DEDUPE_ALGO_UNIQUE_ID_FROM_TOOL = "unique_id_from_tool"
# based on dojo_finding.hash_code only
DEDUPE_ALGO_HASH_CODE = "hash_code"
# unique_id_from_tool or hash_code
# Makes it possible to deduplicate on a technical id (same parser) and also on some functional fields (cross-parsers deduplication)
DEDUPE_ALGO_UNIQUE_ID_FROM_TOOL_OR_HASH_CODE = "unique_id_from_tool_or_hash_code"

# Allows to deduplicate with endpoints if endpoints is not included in the hashcode.
# Possible values are: scheme, host, port, path, query, fragment, userinfo, and user. For a details description see https://hyperlink.readthedocs.io/en/latest/api.html#attributes.
# Example:
# Finding A and B have the same hashcode. Finding A has endpoint http://defectdojo.com and finding B has endpoint https://defectdojo.com/finding.
# - An empyt list ([]) means, no fields are used. B is marked as duplicated of A.
# - Host (['host']) means: B is marked as duplicate of A because the host (defectdojo.com) is the same.
# - Host and path (['host', 'path']) means: A and B stay untouched because the path is different.
#
# If a finding has more than one endpoint, only one endpoint pair must match to mark the finding as duplicate.
DEDUPE_ALGO_ENDPOINT_FIELDS = ["host", "path"]

# Choice of deduplication algorithm per parser
# Key = the scan_type from factory.py (= the test_type)
# Default is DEDUPE_ALGO_LEGACY
DEDUPLICATION_ALGORITHM_PER_PARSER = {
    "Anchore Engine Scan": DEDUPE_ALGO_HASH_CODE,
    "AnchoreCTL Vuln Report": DEDUPE_ALGO_HASH_CODE,
    "AnchoreCTL Policies Report": DEDUPE_ALGO_HASH_CODE,
    "Anchore Enterprise Policy Check": DEDUPE_ALGO_HASH_CODE,
    "Anchore Grype": DEDUPE_ALGO_HASH_CODE,
    "Aqua Scan": DEDUPE_ALGO_HASH_CODE,
    "AuditJS Scan": DEDUPE_ALGO_UNIQUE_ID_FROM_TOOL,
    "AWS Prowler Scan": DEDUPE_ALGO_HASH_CODE,
    "AWS Prowler V3": DEDUPE_ALGO_UNIQUE_ID_FROM_TOOL,
    "AWS Security Finding Format (ASFF) Scan": DEDUPE_ALGO_UNIQUE_ID_FROM_TOOL,
    'Burp REST API': DEDUPE_ALGO_UNIQUE_ID_FROM_TOOL,
    'Bandit Scan': DEDUPE_ALGO_HASH_CODE,
    'CargoAudit Scan': DEDUPE_ALGO_HASH_CODE,
    'Checkmarx Scan detailed': DEDUPE_ALGO_UNIQUE_ID_FROM_TOOL,
    'Checkmarx Scan': DEDUPE_ALGO_HASH_CODE,
    'Checkmarx One Scan': DEDUPE_ALGO_UNIQUE_ID_FROM_TOOL,
    'Checkmarx OSA': DEDUPE_ALGO_UNIQUE_ID_FROM_TOOL_OR_HASH_CODE,
    'Codechecker Report native': DEDUPE_ALGO_UNIQUE_ID_FROM_TOOL,
    'Coverity API': DEDUPE_ALGO_UNIQUE_ID_FROM_TOOL,
    'Cobalt.io API': DEDUPE_ALGO_UNIQUE_ID_FROM_TOOL,
    'Crunch42 Scan': DEDUPE_ALGO_UNIQUE_ID_FROM_TOOL,
    'Dependency Track Finding Packaging Format (FPF) Export': DEDUPE_ALGO_HASH_CODE,
    'Mobsfscan Scan': DEDUPE_ALGO_HASH_CODE,
    'SonarQube Scan detailed': DEDUPE_ALGO_UNIQUE_ID_FROM_TOOL,
    'SonarQube Scan': DEDUPE_ALGO_HASH_CODE,
    'SonarQube API Import': DEDUPE_ALGO_HASH_CODE,
    'Sonatype Application Scan': DEDUPE_ALGO_HASH_CODE,
    'Dependency Check Scan': DEDUPE_ALGO_HASH_CODE,
    'Dockle Scan': DEDUPE_ALGO_HASH_CODE,
    'Tenable Scan': DEDUPE_ALGO_HASH_CODE,
    'Nexpose Scan': DEDUPE_ALGO_HASH_CODE,
    'NPM Audit Scan': DEDUPE_ALGO_HASH_CODE,
    'NPM Audit v7+ Scan': DEDUPE_ALGO_HASH_CODE,
    'Yarn Audit Scan': DEDUPE_ALGO_HASH_CODE,
    'Mend Scan': DEDUPE_ALGO_HASH_CODE,
    'ZAP Scan': DEDUPE_ALGO_HASH_CODE,
    'Qualys Scan': DEDUPE_ALGO_HASH_CODE,
    'PHP Symfony Security Check': DEDUPE_ALGO_HASH_CODE,
    'Acunetix Scan': DEDUPE_ALGO_HASH_CODE,
    'Clair Scan': DEDUPE_ALGO_HASH_CODE,
    # 'Qualys Webapp Scan': DEDUPE_ALGO_UNIQUE_ID_FROM_TOOL,  # Must also uncomment qualys webapp line in hashcode fields per scanner
    "Veracode Scan": DEDUPE_ALGO_UNIQUE_ID_FROM_TOOL_OR_HASH_CODE,
    "Veracode SourceClear Scan": DEDUPE_ALGO_HASH_CODE,
    # for backwards compatibility because someone decided to rename this scanner:
    "Symfony Security Check": DEDUPE_ALGO_HASH_CODE,
    "DSOP Scan": DEDUPE_ALGO_HASH_CODE,
    "Terrascan Scan": DEDUPE_ALGO_HASH_CODE,
    "Trivy Operator Scan": DEDUPE_ALGO_HASH_CODE,
    "Trivy Scan": DEDUPE_ALGO_HASH_CODE,
    "TFSec Scan": DEDUPE_ALGO_HASH_CODE,
    "HackerOne Cases": DEDUPE_ALGO_UNIQUE_ID_FROM_TOOL_OR_HASH_CODE,
    "Snyk Scan": DEDUPE_ALGO_HASH_CODE,
    "GitLab Dependency Scanning Report": DEDUPE_ALGO_HASH_CODE,
    "GitLab SAST Report": DEDUPE_ALGO_HASH_CODE,
    "Govulncheck Scanner": DEDUPE_ALGO_UNIQUE_ID_FROM_TOOL,
    "GitLab Container Scan": DEDUPE_ALGO_HASH_CODE,
    "GitLab Secret Detection Report": DEDUPE_ALGO_HASH_CODE,
    "Checkov Scan": DEDUPE_ALGO_HASH_CODE,
    "SpotBugs Scan": DEDUPE_ALGO_HASH_CODE,
    "JFrog Xray Unified Scan": DEDUPE_ALGO_HASH_CODE,
    'JFrog Xray On Demand Binary Scan': DEDUPE_ALGO_HASH_CODE,
    'Scout Suite Scan': DEDUPE_ALGO_HASH_CODE,
    'AWS Security Hub Scan': DEDUPE_ALGO_UNIQUE_ID_FROM_TOOL,
    'Meterian Scan': DEDUPE_ALGO_HASH_CODE,
    'Github Vulnerability Scan': DEDUPE_ALGO_HASH_CODE,
    'Cloudsploit Scan': DEDUPE_ALGO_HASH_CODE,
    'SARIF': DEDUPE_ALGO_UNIQUE_ID_FROM_TOOL_OR_HASH_CODE,
    'Azure Security Center Recommendations Scan': DEDUPE_ALGO_UNIQUE_ID_FROM_TOOL,
    'Hadolint Dockerfile check': DEDUPE_ALGO_HASH_CODE,
    'Semgrep JSON Report': DEDUPE_ALGO_UNIQUE_ID_FROM_TOOL_OR_HASH_CODE,
    'Generic Findings Import': DEDUPE_ALGO_HASH_CODE,
    'Trufflehog Scan': DEDUPE_ALGO_HASH_CODE,
    'Trufflehog3 Scan': DEDUPE_ALGO_HASH_CODE,
    'Detect-secrets Scan': DEDUPE_ALGO_HASH_CODE,
    'Solar Appscreener Scan': DEDUPE_ALGO_HASH_CODE,
    'Gitleaks Scan': DEDUPE_ALGO_HASH_CODE,
    'pip-audit Scan': DEDUPE_ALGO_HASH_CODE,
    'Nancy Scan': DEDUPE_ALGO_HASH_CODE,
    'Edgescan Scan': DEDUPE_ALGO_UNIQUE_ID_FROM_TOOL,
    'Bugcrowd API Import': DEDUPE_ALGO_UNIQUE_ID_FROM_TOOL,
    'Rubocop Scan': DEDUPE_ALGO_HASH_CODE,
    'JFrog Xray Scan': DEDUPE_ALGO_HASH_CODE,
    'CycloneDX Scan': DEDUPE_ALGO_HASH_CODE,
    'SSLyze Scan (JSON)': DEDUPE_ALGO_HASH_CODE,
    'Harbor Vulnerability Scan': DEDUPE_ALGO_HASH_CODE,
    'Rusty Hog Scan': DEDUPE_ALGO_HASH_CODE,
    'StackHawk HawkScan': DEDUPE_ALGO_HASH_CODE,
    'Hydra Scan': DEDUPE_ALGO_HASH_CODE,
    'DrHeader JSON Importer': DEDUPE_ALGO_HASH_CODE,
    'PWN SAST': DEDUPE_ALGO_UNIQUE_ID_FROM_TOOL,
    'Whispers': DEDUPE_ALGO_HASH_CODE,
    'Blackduck Hub Scan': DEDUPE_ALGO_HASH_CODE,
    'BlackDuck API': DEDUPE_ALGO_UNIQUE_ID_FROM_TOOL,
    'Blackduck Binary Analysis': DEDUPE_ALGO_UNIQUE_ID_FROM_TOOL,
    'docker-bench-security Scan': DEDUPE_ALGO_UNIQUE_ID_FROM_TOOL,
    'Vulners Scan': DEDUPE_ALGO_HASH_CODE,
    'Twistlock Image Scan': DEDUPE_ALGO_HASH_CODE,
    'NeuVector (REST)': DEDUPE_ALGO_HASH_CODE,
    'NeuVector (compliance)': DEDUPE_ALGO_HASH_CODE,
    'Wpscan': DEDUPE_ALGO_HASH_CODE,
    'Popeye Scan': DEDUPE_ALGO_HASH_CODE,
    'Nuclei Scan': DEDUPE_ALGO_HASH_CODE,
    'KubeHunter Scan': DEDUPE_ALGO_HASH_CODE,
    'kube-bench Scan': DEDUPE_ALGO_HASH_CODE,
    'Threagile risks report': DEDUPE_ALGO_UNIQUE_ID_FROM_TOOL_OR_HASH_CODE,
    'Humble Json Importer': DEDUPE_ALGO_HASH_CODE,
    'Wazuh Scan': DEDUPE_ALGO_UNIQUE_ID_FROM_TOOL,
    'MSDefender Parser': DEDUPE_ALGO_HASH_CODE,
    'HCLAppScan XML': DEDUPE_ALGO_HASH_CODE,
    'KICS Scan': DEDUPE_ALGO_HASH_CODE,
    'MobSF Scan': DEDUPE_ALGO_HASH_CODE,
    'OSV Scan': DEDUPE_ALGO_HASH_CODE,
    'Nosey Parker Scan': DEDUPE_ALGO_UNIQUE_ID_FROM_TOOL_OR_HASH_CODE,
    'Bearer CLI': DEDUPE_ALGO_HASH_CODE,
    'Wiz Scan': DEDUPE_ALGO_HASH_CODE,
}

# Override the hardcoded settings here via the env var
if len(env("DD_DEDUPLICATION_ALGORITHM_PER_PARSER")) > 0:
    env_dedup_algorithm_per_parser = json.loads(env("DD_DEDUPLICATION_ALGORITHM_PER_PARSER"))
    for key, value in env_dedup_algorithm_per_parser.items():
        if key in DEDUPLICATION_ALGORITHM_PER_PARSER:
            logger.info("Replacing {} with value {} (previously set to {}) from env var DD_DEDUPLICATION_ALGORITHM_PER_PARSER".format(key, value, DEDUPLICATION_ALGORITHM_PER_PARSER[key]))
            DEDUPLICATION_ALGORITHM_PER_PARSER[key] = value
        if key not in DEDUPLICATION_ALGORITHM_PER_PARSER:
            logger.info("Adding {} with value {} from env var DD_DEDUPLICATION_ALGORITHM_PER_PARSER".format(key, value))
            DEDUPLICATION_ALGORITHM_PER_PARSER[key] = value

DUPE_DELETE_MAX_PER_RUN = env("DD_DUPE_DELETE_MAX_PER_RUN")

DISABLE_FINDING_MERGE = env("DD_DISABLE_FINDING_MERGE")

TRACK_IMPORT_HISTORY = env("DD_TRACK_IMPORT_HISTORY")

# ------------------------------------------------------------------------------
# JIRA
# ------------------------------------------------------------------------------
# The 'Bug' issue type is mandatory, as it is used as the default choice.
JIRA_ISSUE_TYPE_CHOICES_CONFIG = (
    ("Task", "Task"),
    ("Story", "Story"),
    ("Epic", "Epic"),
    ("Spike", "Spike"),
    ("Bug", "Bug"),
    ("Security", "Security"),
)

if env("DD_JIRA_EXTRA_ISSUE_TYPES") != "":
    if env("DD_JIRA_EXTRA_ISSUE_TYPES").count(",") > 0:
        for extra_type in env("DD_JIRA_EXTRA_ISSUE_TYPES").split(","):
            JIRA_ISSUE_TYPE_CHOICES_CONFIG += ((extra_type, extra_type),)
    else:
        JIRA_ISSUE_TYPE_CHOICES_CONFIG += ((env("DD_JIRA_EXTRA_ISSUE_TYPES"), env("DD_JIRA_EXTRA_ISSUE_TYPES")),)

JIRA_SSL_VERIFY = env("DD_JIRA_SSL_VERIFY")

# ------------------------------------------------------------------------------
# LOGGING
# ------------------------------------------------------------------------------
# See http://docs.djangoproject.com/en/dev/topics/logging for
# more details on how to customize your logging configuration.
LOGGING_HANDLER = env("DD_LOGGING_HANDLER")

LOG_LEVEL = env("DD_LOG_LEVEL")
if not LOG_LEVEL:
    LOG_LEVEL = "DEBUG" if DEBUG else "INFO"

LOGGING = {
    "version": 1,
    "disable_existing_loggers": False,
    "formatters": {
        "verbose": {
            "format": "[%(asctime)s] %(levelname)s [%(name)s:%(lineno)d] %(message)s",
            "datefmt": "%d/%b/%Y %H:%M:%S",
        },
        "simple": {"format": "%(levelname)s %(funcName)s %(lineno)d %(message)s"},
        "json": {
            "()": "json_log_formatter.JSONFormatter",
        },
    },
    "filters": {
        "require_debug_false": {"()": "django.utils.log.RequireDebugFalse"},
        "require_debug_true": {"()": "django.utils.log.RequireDebugTrue"},
    },
    "handlers": {
        "mail_admins": {
            "level": "ERROR",
            "filters": ["require_debug_false"],
            "class": "django.utils.log.AdminEmailHandler",
        },
        "console": {"class": "logging.StreamHandler", "formatter": "verbose"},
        "json_console": {"class": "logging.StreamHandler", "formatter": "json"},
    },
    "loggers": {
        "django.request": {
            "handlers": ["mail_admins", "console"],
            "level": "%s" % LOG_LEVEL,
            "propagate": False,
        },
        "django.security": {
            "handlers": [r"%s" % LOGGING_HANDLER],
            "level": "%s" % LOG_LEVEL,
            "propagate": False,
        },
        "celery": {
            "handlers": [r"%s" % LOGGING_HANDLER],
            "level": "%s" % LOG_LEVEL,
            "propagate": False,
            # workaround some celery logging known issue
            "worker_hijack_root_logger": False,
        },
        "dojo": {
            "handlers": [r"%s" % LOGGING_HANDLER],
            "level": "%s" % LOG_LEVEL,
            "propagate": False,
        },
        "dojo.specific-loggers.deduplication": {
            "handlers": [r"%s" % LOGGING_HANDLER],
            "level": "%s" % LOG_LEVEL,
            "propagate": False,
        },
        "saml2": {
            "handlers": [r"%s" % LOGGING_HANDLER],
            "level": "%s" % LOG_LEVEL,
            "propagate": False,
        },
        "MARKDOWN": {
            # The markdown library is too verbose in it's logging, reducing the verbosity in our logs.
            "handlers": [r"%s" % LOGGING_HANDLER],
            "level": "%s" % LOG_LEVEL,
            "propagate": False,
        },
        "titlecase": {
            # The titlecase library is too verbose in it's logging, reducing the verbosity in our logs.
            "handlers": [r"%s" % LOGGING_HANDLER],
            "level": "%s" % LOG_LEVEL,
            "propagate": False,
        },
    },
}

# override filter to ensure sensitive variables are also hidden when DEBUG = True
DEFAULT_EXCEPTION_REPORTER_FILTER = "dojo.settings.exception_filter.CustomExceptionReporterFilter"

# As we require `innodb_large_prefix = ON` for MySQL, we can silence the
# warning about large varchar with unique indices.
SILENCED_SYSTEM_CHECKS = ["mysql.E001"]

# Issue on benchmark : "The number of GET/POST parameters exceeded settings.DATA_UPLOAD_MAX_NUMBER_FIELD S"
DATA_UPLOAD_MAX_NUMBER_FIELDS = 10240

# Maximum size of a scan file in MB
SCAN_FILE_MAX_SIZE = env("DD_SCAN_FILE_MAX_SIZE")

# Apply a severity level to "Security Weaknesses" in Qualys WAS
QUALYS_WAS_WEAKNESS_IS_VULN = env("DD_QUALYS_WAS_WEAKNESS_IS_VULN")

# Create a unique finding for all findings in qualys WAS parser
# If using this, lines for Qualys WAS deduplication functions must be un-commented
QUALYS_WAS_UNIQUE_ID = False

# exclusion list for parsers
PARSER_EXCLUDE = env("DD_PARSER_EXCLUDE")

SERIALIZATION_MODULES = {
    "xml": "tagulous.serializers.xml_serializer",
    "json": "tagulous.serializers.json",
    "python": "tagulous.serializers.python",
    "yaml": "tagulous.serializers.pyyaml",
}

# There seems to be no way just use the default and just leave out jquery, so we have to copy...
# ... and keep it up-to-date.
TAGULOUS_AUTOCOMPLETE_JS = (
    # 'tagulous/lib/jquery.js',
    "tagulous/lib/select2-4/js/select2.full.min.js",
    "tagulous/tagulous.js",
    "tagulous/adaptor/select2-4.js",
)

# using 'element' for width should take width from css defined in template, but it doesn't. So set to 70% here.
TAGULOUS_AUTOCOMPLETE_SETTINGS = {
    "placeholder": "Enter some tags (comma separated, use enter to select / create a new tag)",
    "width": "70%",
}

EDITABLE_MITIGATED_DATA = env('DD_EDITABLE_MITIGATED_DATA')

# FEATURE_FINDING_GROUPS feature is moved to system_settings, will be removed from settings file
FEATURE_FINDING_GROUPS = env("DD_FEATURE_FINDING_GROUPS")
JIRA_TEMPLATE_ROOT = env("DD_JIRA_TEMPLATE_ROOT")
TEMPLATE_DIR_PREFIX = env("DD_TEMPLATE_DIR_PREFIX")

DUPLICATE_CLUSTER_CASCADE_DELETE = env("DD_DUPLICATE_CLUSTER_CASCADE_DELETE")

# Deside if SonarQube API parser should download the security hotspots
SONARQUBE_API_PARSER_HOTSPOTS = env("DD_SONARQUBE_API_PARSER_HOTSPOTS")

# when enabled, finding importing will occur asynchronously, default False
ASYNC_FINDING_IMPORT = env("DD_ASYNC_FINDING_IMPORT")
# The number of findings to be processed per celeryworker
ASYNC_FINDING_IMPORT_CHUNK_SIZE = env("DD_ASYNC_FINDING_IMPORT_CHUNK_SIZE")
# When enabled, deleting objects will be occur from the bottom up. In the example of deleting an engagement
# The objects will be deleted as follows Endpoints -> Findings -> Tests -> Engagement
ASYNC_OBJECT_DELETE = env("DD_ASYNC_OBJECT_DELETE")
# The number of objects to be deleted per celeryworker
ASYNC_OBEJECT_DELETE_CHUNK_SIZE = env("DD_ASYNC_OBEJECT_DELETE_CHUNK_SIZE")
# When enabled, display the preview of objects to be deleted. This can take a long time to render
# for very large objects
DELETE_PREVIEW = env("DD_DELETE_PREVIEW")

# django-auditlog imports django-jsonfield-backport raises a warning that can be ignored,
# see https://github.com/laymonage/django-jsonfield-backport
SILENCED_SYSTEM_CHECKS = ["django_jsonfield_backport.W001"]

VULNERABILITY_URLS = {
    "CVE": "https://nvd.nist.gov/vuln/detail/",
    "GHSA": "https://github.com/advisories/",
    "OSV": "https://osv.dev/vulnerability/",
    "PYSEC": "https://osv.dev/vulnerability/",
    "SNYK": "https://snyk.io/vuln/",
    "RUSTSEC": "https://rustsec.org/advisories/",
    "VNS": "https://vulners.com/",
}
# List of acceptable file types that can be uploaded to a given object via arbitrary file upload
FILE_UPLOAD_TYPES = env("DD_FILE_UPLOAD_TYPES")
# Fixes error
# AttributeError: Problem installing fixture '/app/dojo/fixtures/defect_dojo_sample_data.json': 'Settings' object has no attribute 'AUDITLOG_DISABLE_ON_RAW_SAVE'
AUDITLOG_DISABLE_ON_RAW_SAVE = False
#  You can set extra Jira headers by suppling a dictionary in header: value format (pass as env var like "headr_name=value,another_header=anohter_value")
ADDITIONAL_HEADERS = env("DD_ADDITIONAL_HEADERS")
# Dictates whether cloud banner is created or not
CREATE_CLOUD_BANNER = env("DD_CREATE_CLOUD_BANNER")

# ------------------------------------------------------------------------------
# Auditlog
# ------------------------------------------------------------------------------
AUDITLOG_FLUSH_RETENTION_PERIOD = env('DD_AUDITLOG_FLUSH_RETENTION_PERIOD')
ENABLE_AUDITLOG = env('DD_ENABLE_AUDITLOG')
USE_FIRST_SEEN = env('DD_USE_FIRST_SEEN')
<<<<<<< HEAD
DD_CUSTOM_TAG_PARSER = env('DD_CUSTOM_TAG_PARSER')

# Risk Pending
RISK_PENDING = env("DD_RISK_PENDING")
ROLE_ALLOWED_TO_ACCEPT_RISKS = env("DD_ROLE_ALLOWED_TO_ACCEPT_RISKS")
BLACK_LIST_FINDING = env("DD_BLACK_LIST_FINDING")
WHITE_LIST_FINDING = env("DD_WHITE_LIST_FINDING")
RULE_RISK_PENDING_ACCORDING_TO_CRITICALITY = env("DD_RULE_RISK_PENDING_ACCORDING_TO_CRITICALITY")
# Engine Backend
PROVIDER1 = env("DD_PROVIDER1")
PROVIDER2 = env("DD_PROVIDER2")
PROVIDER3 = env("DD_PROVIDER3")
PROVIDER_URL = env("DD_PROVIDER_URL")
PROVIDER_HEADER = env("DD_PROVIDER_HEADER")
# Abuse Control
LIMIT_ASSUMPTION_OF_VULNERABILITY = env("DD_LIMIT_ASSUMPTION_OF_VULNERABILITY")
LIMIT_OF_TEMPORARILY_ASSUMED_VULNERABILITIES_LIMITED_TO_TOLERANCE = env("DD_LIMIT_OF_TEMPORARILY_ASSUMED_VULNERABILITIES_LIMITED_TO_TOLERANCE")
PERCENTAGE_OF_VULNERABILITIES_CLOSED = env("DD_PERCENTAGE_OF_VULNERABILITIES_CLOSED")
TEMPORARILY_ASSUMED_VULNERABILITIES = env("DD_TEMPORARILY_ASSUMED_VULNERABILITIES")

# ------------------------------------------------------------------------------
# CACHE REDIS
# ------------------------------------------------------------------------------
if os.getenv("DD_USE_CACHE_REDIS") == "true":
    LOCATION_CACHE = "redis://127.0.0.1:6379"
    OPTIONS_CACHE = {"CLIENT_CLASS": "django_redis.client.DefaultClient"}
    if os.getenv("DD_USE_SECRETS_MANAGER") == "true":
        secret_redis = get_secret(env("DD_SECRET_REDIS"))
        LOCATION_CACHE = [
            f"rediss://{secret_redis['username']}@{secret_redis['host']}:{secret_redis['port']}",
            f"rediss://{secret_redis['username']}@{secret_redis['hostread']}:{secret_redis['port']}",
        ]
        OPTIONS_CACHE.update({"PASSWORD": secret_redis['password']})

    CACHES = {
        "default": {
            "BACKEND": "django_redis.cache.RedisCache",
            "LOCATION": LOCATION_CACHE,
            "OPTIONS": OPTIONS_CACHE,
        }
    }
=======
USE_QUALYS_LEGACY_SEVERITY_PARSING = env('DD_QUALYS_LEGACY_SEVERITY_PARSING')
>>>>>>> f2c3cf5d


# ------------------------------------------------------------------------------
# Ignored Warnings
# ------------------------------------------------------------------------------
# These warnings are produce by polymorphic beacuser of weirdness around cascade deletes. We had to do
# some pretty out of pocket things to correct this behaviors to correct this weirdness, and therefore
# some warnings are produced trying to steer us in the right direction. Ignore those
# Reference issue: https://github.com/jazzband/django-polymorphic/issues/229
warnings.filterwarnings("ignore", message="polymorphic.base.ManagerInheritanceWarning.*")
warnings.filterwarnings("ignore", message="PolymorphicModelBase._default_manager.*")

# This setting is here to override default renderer of forms (use div-based, instred of table-based).
# It has effect only on templates that use "{{ form }}" in the body. Only "Delete forms" now.
# The setting is here to avoid RemovedInDjango50Warning. It is here only for transition period.
# TODO - Remove this setting in Django 5.0 because DjangoDivFormRenderer will become deprecated and the same class will be used by default DjangoTemplates.
# More info:
# - https://docs.djangoproject.com/en/4.1/ref/forms/renderers/#django.forms.renderers.DjangoTemplates
# - https://docs.djangoproject.com/en/5.0/ref/forms/renderers/#django.forms.renderers.DjangoTemplates
FORM_RENDERER = "django.forms.renderers.DjangoDivFormRenderer"<|MERGE_RESOLUTION|>--- conflicted
+++ resolved
@@ -334,7 +334,9 @@
     DD_ENABLE_AUDITLOG=(bool, True),
     # Specifies whether the "first seen" date of a given report should be used over the "last seen" date
     DD_USE_FIRST_SEEN=(bool, False),
-<<<<<<< HEAD
+    # When set to True, use the older version of the qualys parser that is a more heavy handed in setting severity
+    # with the use of CVSS scores to potentially override the severity found in the report produced by the tool
+    DD_QUALYS_LEGACY_SEVERITY_PARSING=(bool, True),
     DD_CUSTOM_TAG_PARSER=(dict, {}),
 
     # ---------------RISK PENDING-------------------------
@@ -424,11 +426,6 @@
             }
         }
     })
-=======
-    # When set to True, use the older version of the qualys parser that is a more heavy handed in setting severity
-    # with the use of CVSS scores to potentially override the severity found in the report produced by the tool
-    DD_QUALYS_LEGACY_SEVERITY_PARSING=(bool, True),
->>>>>>> f2c3cf5d
 )
 
 
@@ -986,11 +983,7 @@
 # ------------------------------------------------------------------------------
 # ADMIN
 # ------------------------------------------------------------------------------
-<<<<<<< HEAD
-ADMINS = getaddresses([env("DD_ADMINS")])
-=======
 ADMINS = getaddresses([env('DD_ADMINS')])
->>>>>>> f2c3cf5d
 
 # https://docs.djangoproject.com/en/dev/ref/settings/#managers
 MANAGERS = ADMINS
@@ -1478,12 +1471,8 @@
     'Tenable Scan': ['title', 'severity', 'vulnerability_ids', 'cwe', 'description'],
     'Nexpose Scan': ['title', 'severity', 'vulnerability_ids', 'cwe'],
     # possible improvement: in the scanner put the library name into file_path, then dedup on cwe + file_path + severity
-<<<<<<< HEAD
-    "NPM Audit Scan": ["title", "severity", "file_path", "vulnerability_ids", "cwe"],
-=======
     'NPM Audit Scan': ['title', 'severity', 'file_path', 'vulnerability_ids', 'cwe'],
     'NPM Audit v7+ Scan': ['title', 'severity', 'cwe', 'vuln_id_from_tool'],
->>>>>>> f2c3cf5d
     # possible improvement: in the scanner put the library name into file_path, then dedup on cwe + file_path + severity
     "Yarn Audit Scan": ["title", "severity", "file_path", "vulnerability_ids", "cwe"],
     # possible improvement: in the scanner put the library name into file_path, then dedup on vulnerability_ids + file_path + severity
@@ -1491,14 +1480,8 @@
     'ZAP Scan': ['title', 'cwe', 'severity'],
     'Qualys Scan': ['title', 'severity', 'endpoints'],
     # 'Qualys Webapp Scan': ['title', 'unique_id_from_tool'],
-<<<<<<< HEAD
-    "PHP Symfony Security Check": ["title", "vulnerability_ids"],
-    "Clair Scan": ["title", "vulnerability_ids", "description", "severity"],
-    "Clair Klar Scan": ["title", "description", "severity"],
-=======
     'PHP Symfony Security Check': ['title', 'vulnerability_ids'],
     'Clair Scan': ['title', 'vulnerability_ids', 'description', 'severity'],
->>>>>>> f2c3cf5d
     # for backwards compatibility because someone decided to rename this scanner:
     'Symfony Security Check': ['title', 'vulnerability_ids'],
     'DSOP Scan': ['vulnerability_ids'],
@@ -2006,7 +1989,7 @@
 AUDITLOG_FLUSH_RETENTION_PERIOD = env('DD_AUDITLOG_FLUSH_RETENTION_PERIOD')
 ENABLE_AUDITLOG = env('DD_ENABLE_AUDITLOG')
 USE_FIRST_SEEN = env('DD_USE_FIRST_SEEN')
-<<<<<<< HEAD
+USE_QUALYS_LEGACY_SEVERITY_PARSING = env('DD_QUALYS_LEGACY_SEVERITY_PARSING')
 DD_CUSTOM_TAG_PARSER = env('DD_CUSTOM_TAG_PARSER')
 
 # Risk Pending
@@ -2048,9 +2031,6 @@
             "OPTIONS": OPTIONS_CACHE,
         }
     }
-=======
-USE_QUALYS_LEGACY_SEVERITY_PARSING = env('DD_QUALYS_LEGACY_SEVERITY_PARSING')
->>>>>>> f2c3cf5d
 
 
 # ------------------------------------------------------------------------------
