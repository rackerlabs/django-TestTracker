--- conflicted
+++ resolved
@@ -112,22 +112,8 @@
     DD_SAML2_METADATA_LOCAL_FILE_PATH=(str, ''), # ex. '/public/share/idp_metadata.xml'
     # Optional, default is SITE_URL + /saml2/metadata/
     DD_SAML2_ENTITY_ID=(str, ''),
-<<<<<<< HEAD
-=======
-    DD_SAML2_LOGOUT_URL=(str, ''),
-    DD_SAML2_DEFAULT_NEXT_URL=(str, '/dashboard'),
-    DD_SAML2_CREATE_USER=(bool, True),
-    DD_SAML2_NEW_USER_PROFILE=(dict, {
-        # The default group name when a new user logs in
-        'USER_GROUPS': [],
-        # The default active status for new users
-        'ACTIVE_STATUS': True,
-        # The staff status for new users
-        'STAFF_STATUS': False,
-        # The superuser status for new users
-        'SUPERUSER_STATUS': False,
-    }),
->>>>>>> 12cdd9f8
+    # Allow to create user that are not already in the Django database
+    DD_SAML2_CREATE_USER=(bool, False),
     DD_SAML2_ATTRIBUTES_MAP=(dict, {
         # Change Email/UserName/FirstName/LastName to corresponding SAML2 userprofile attributes.
         'Email': ('email', ),
@@ -440,30 +426,6 @@
 SOCIAL_AUTH_AUTH0_SCOPE = env('DD_SOCIAL_AUTH_AUTH0_SCOPE')
 SOCIAL_AUTH_TRAILING_SLASH = env('DD_SOCIAL_AUTH_TRAILING_SLASH')
 
-<<<<<<< HEAD
-=======
-# For more configuration and customization options, see django-saml2-auth documentation
-# https://github.com/fangli/django-saml2-auth
-SAML2_ENABLED = env('DD_SAML2_ENABLED')
-SAML2_LOGOUT_URL = env('DD_SAML2_LOGOUT_URL')
-SAML2_AUTH = {
-    'ASSERTION_URL': env('DD_SAML2_ASSERTION_URL'),
-    'ENTITY_ID': env('DD_SAML2_ENTITY_ID'),
-    # Optional settings below
-    'DEFAULT_NEXT_URL': env('DD_SAML2_DEFAULT_NEXT_URL'),
-    'CREATE_USER': env('DD_SAML2_CREATE_USER'),
-    'NEW_USER_PROFILE': env('DD_SAML2_NEW_USER_PROFILE'),
-    'ATTRIBUTES_MAP': env('DD_SAML2_ATTRIBUTES_MAP'),
-}
-
-# Metadata is required, choose either remote url or local file path
-if 'DD_SAML2_METADATA_AUTO_CONF_URL' in os.environ or len(env('DD_SAML2_METADATA_AUTO_CONF_URL')) > 0:
-    SAML2_AUTH['METADATA_AUTO_CONF_URL'] = env('DD_SAML2_METADATA_AUTO_CONF_URL')
-else:
-    SAML2_AUTH['METADATA_LOCAL_FILE_PATH'] = env('DD_SAML2_METADATA_LOCAL_FILE_PATH')
-
-
->>>>>>> 12cdd9f8
 AUTHORIZED_USERS_ALLOW_CHANGE = env('DD_AUTHORIZED_USERS_ALLOW_CHANGE')
 AUTHORIZED_USERS_ALLOW_DELETE = env('DD_AUTHORIZED_USERS_ALLOW_DELETE')
 AUTHORIZED_USERS_ALLOW_STAFF = env('DD_AUTHORIZED_USERS_ALLOW_STAFF')
@@ -721,7 +683,7 @@
     SAML_DJANGO_USER_MAIN_ATTRIBUTE = 'username'
     # SAML_DJANGO_USER_MAIN_ATTRIBUTE_LOOKUP = '__iexact'
     SAML_USE_NAME_ID_AS_USERNAME = True
-    SAML_CREATE_UNKNOWN_USER = False
+    SAML_CREATE_UNKNOWN_USER = env('DD_SAML2_CREATE_USER')
     SAML_ATTRIBUTE_MAPPING = env('DD_SAML2_ATTRIBUTES_MAP')
     BASEDIR = path.dirname(path.abspath(__file__))
     if len(env('DD_SAML2_ENTITY_ID')) == 0:
