# Django settings for DefectDojo
from email.utils import getaddresses
import os
from datetime import timedelta
from celery.schedules import crontab
from dojo import __version__
import environ
from netaddr import IPNetwork, IPSet
import json
<<<<<<< HEAD
import boto3
from botocore.exceptions import ClientError

from opentelemetry import trace
from opentelemetry.exporter.otlp.proto.grpc.trace_exporter import OTLPSpanExporter
from opentelemetry.sdk.resources import Resource
from opentelemetry.sdk.trace import TracerProvider
from opentelemetry.sdk.trace.export import BatchSpanProcessor

=======
>>>>>>> dbf207ca
import logging

logger = logging.getLogger(__name__)

# See https://documentation.defectdojo.com/getting_started/configuration/ for options
# how to tune the configuration to your needs.

root = environ.Path(__file__) - 3  # Three folders back

# reference: https://pypi.org/project/django-environ/
env = environ.Env(
    # Set casting and default values
    DD_SITE_URL=(str, "http://localhost:8080"),
    DD_DEBUG=(bool, False),
    DD_TEMPLATE_DEBUG=(bool, False),
    DD_LOG_LEVEL=(str, ""),
    DD_DJANGO_METRICS_ENABLED=(bool, False),
    DD_OPENTELEMETRY_TRACES_ENABLED=(bool, False),
    DD_LOGIN_REDIRECT_URL=(str, "/"),
    DD_LOGIN_URL=(str, "/login"),
    DD_DJANGO_ADMIN_ENABLED=(bool, True),
    DD_SESSION_COOKIE_HTTPONLY=(bool, True),
    DD_CSRF_COOKIE_HTTPONLY=(bool, True),
    DD_SECURE_SSL_REDIRECT=(bool, False),
    DD_SECURE_CROSS_ORIGIN_OPENER_POLICY=(str, "same-origin"),
    DD_SECURE_HSTS_INCLUDE_SUBDOMAINS=(bool, False),
    DD_SECURE_HSTS_SECONDS=(int, 31536000),  # One year expiration
    DD_SESSION_COOKIE_SECURE=(bool, False),
    DD_SESSION_COOKIE_DOMAIN=(str, "localhost"),
    DD_SESSION_EXPIRE_AT_BROWSER_CLOSE=(bool, False),
    DD_SESSION_COOKIE_AGE=(int, 3600),  # 1 hour
    DD_CSRF_COOKIE_SECURE=(bool, False),
    DD_CSRF_TRUSTED_ORIGINS=(list, []),
    DD_SECURE_CONTENT_TYPE_NOSNIFF=(bool, True),
    DD_CSRF_COOKIE_SAMESITE=(str, "Lax"),
    DD_SESSION_COOKIE_SAMESITE=(str, "Lax"),
    DD_TIME_ZONE=(str, "UTC"),
    DD_LANG=(str, "en-us"),
    DD_TEAM_NAME=(str, "Security Team"),
    DD_ADMINS=(str, "DefectDojo:dojo@localhost,Admin:admin@localhost"),
    DD_WHITENOISE=(bool, False),
    DD_TRACK_MIGRATIONS=(bool, True),
    DD_SECURE_PROXY_SSL_HEADER=(bool, False),
    DD_TEST_RUNNER=(str, "django.test.runner.DiscoverRunner"),
    DD_URL_PREFIX=(str, ""),
    DD_ROOT=(str, root("dojo")),
    DD_LANGUAGE_CODE=(str, "en-us"),
    DD_SITE_ID=(int, 1),
    DD_USE_I18N=(bool, True),
    DD_USE_L10N=(bool, True),
    DD_USE_TZ=(bool, True),
    DD_MEDIA_URL=(str, "/media/"),
    DD_MEDIA_ROOT=(str, root("media")),
    DD_STATIC_URL=(str, "/static/"),
    DD_STATIC_ROOT=(str, root("static")),
    DD_CELERY_BROKER_URL=(str, ""),
    DD_CELERY_BROKER_SCHEME=(str, "sqla+sqlite"),
    DD_CELERY_BROKER_USER=(str, ""),
    DD_CELERY_BROKER_PASSWORD=(str, ""),
    DD_CELERY_BROKER_HOST=(str, ""),
    DD_CELERY_BROKER_PORT=(int, -1),
    DD_CELERY_BROKER_PATH=(str, "/dojo.celerydb.sqlite"),
    DD_CELERY_BROKER_PARAMS=(str, ""),
    DD_CELERY_BROKER_TRANSPORT_OPTIONS=(str, ""),
    DD_CELERY_TASK_IGNORE_RESULT=(bool, True),
    DD_CELERY_RESULT_BACKEND=(str, "django-db"),
    DD_CELERY_RESULT_EXPIRES=(int, 86400),
    DD_CELERY_BEAT_SCHEDULE_FILENAME=(str, root("dojo.celery.beat.db")),
    DD_CELERY_TASK_SERIALIZER=(str, "pickle"),
    DD_CELERY_PASS_MODEL_BY_ID=(str, True),
    DD_FOOTER_VERSION=(str, ""),
    # models should be passed to celery by ID, default is False (for now)
    DD_FORCE_LOWERCASE_TAGS=(bool, True),
    DD_MAX_TAG_LENGTH=(int, 25),
    DD_DATABASE_ENGINE=(str, "django.db.backends.mysql"),
    DD_DATABASE_HOST=(str, "mysql"),
    DD_DATABASE_NAME=(str, "defectdojo"),
    # default django database name for testing is test_<dbname>
    DD_TEST_DATABASE_NAME=(str, "test_defectdojo"),
    DD_DATABASE_PASSWORD=(str, "defectdojo"),
    DD_DATABASE_PORT=(int, 3306),
    DD_DATABASE_USER=(str, "defectdojo"),
    DD_SECRET_KEY=(str, ""),
    DD_CREDENTIAL_AES_256_KEY=(str, "."),
    DD_AUTHENTICATE_ADDITIONAL_DATA_KEY=(str, "."),
    DD_DATA_UPLOAD_MAX_MEMORY_SIZE=(int, 8388608),  # Max post size set to 8mb
    # do we show link "I forgot my password" on login screen
    DD_FORGOT_PASSWORD=(bool, True),
    # 3 days, in seconds (the deafult)
    DD_PASSWORD_RESET_TIMEOUT=(int, 259200),
    # do we show link "I forgot my username" on login screen
    DD_FORGOT_USERNAME=(bool, True),
    DD_SOCIAL_AUTH_SHOW_LOGIN_FORM=(bool, True),  # do we show user/pass input
    # if True creates user at first login
    DD_SOCIAL_AUTH_CREATE_USER=(bool, True),
    # auto-redirect if there is only one social login method
    DD_SOCIAL_LOGIN_AUTO_REDIRECT=(bool, False),
    DD_SOCIAL_AUTH_TRAILING_SLASH=(bool, True),
    DD_SOCIAL_AUTH_AUTH0_OAUTH2_ENABLED=(bool, False),
    DD_SOCIAL_AUTH_AUTH0_KEY=(str, ""),
    DD_SOCIAL_AUTH_AUTH0_SECRET=(str, ""),
    DD_SOCIAL_AUTH_AUTH0_DOMAIN=(str, ""),
    DD_SOCIAL_AUTH_AUTH0_SCOPE=(list, ["openid", "profile", "email"]),
    DD_SOCIAL_AUTH_GOOGLE_OAUTH2_ENABLED=(bool, False),
    DD_SOCIAL_AUTH_GOOGLE_OAUTH2_KEY=(str, ""),
    DD_SOCIAL_AUTH_GOOGLE_OAUTH2_SECRET=(str, ""),
    DD_SOCIAL_AUTH_GOOGLE_OAUTH2_WHITELISTED_DOMAINS=(list, [""]),
    DD_SOCIAL_AUTH_GOOGLE_OAUTH2_WHITELISTED_EMAILS=(list, [""]),
    DD_SOCIAL_AUTH_OKTA_OAUTH2_ENABLED=(bool, False),
    DD_SOCIAL_AUTH_OKTA_OAUTH2_KEY=(str, ""),
    DD_SOCIAL_AUTH_OKTA_OAUTH2_SECRET=(str, ""),
    DD_SOCIAL_AUTH_OKTA_OAUTH2_API_URL=(str, "https://{your-org-url}/oauth2"),
    DD_SOCIAL_AUTH_REDIRECT_IS_HTTPS=(bool, False),
    DD_SOCIAL_AUTH_AZUREAD_TENANT_OAUTH2_ENABLED=(bool, False),
    DD_SOCIAL_AUTH_AZUREAD_TENANT_OAUTH2_KEY=(str, ""),
    DD_SOCIAL_AUTH_AZUREAD_TENANT_OAUTH2_SECRET=(str, ""),
    DD_SOCIAL_AUTH_AZUREAD_TENANT_OAUTH2_TENANT_ID=(str, ""),
    DD_SOCIAL_AUTH_AZUREAD_TENANT_OAUTH2_RESOURCE=(str, "https://graph.microsoft.com/"),
    DD_SOCIAL_AUTH_AZUREAD_TENANT_OAUTH2_GET_GROUPS=(bool, False),
    DD_SOCIAL_AUTH_AZUREAD_TENANT_OAUTH2_GROUPS_FILTER=(str, ""),
    DD_SOCIAL_AUTH_AZUREAD_TENANT_OAUTH2_CLEANUP_GROUPS=(bool, True),
    DD_SOCIAL_AUTH_AZURE_DEVOPS_PERMISSION_AUTO_IMPORT=(bool, False),
    DD_SOCIAL_AUTH_AZURE_DEVOPS_TOKEN=(str, ""),
    DD_SOCIAL_AUTH_AZURE_DEVOPS_ORGANIZATION_URL=(str, ""),
    DD_SOCIAL_AUTH_AZURE_DEVOPS_MAIN_SECURITY_GROUP=(str, ""),
    DD_SOCIAL_AUTH_AZURE_DEVOPS_OFFICES_LOCATION=(str, ""),
    DD_SOCIAL_AUTH_AZURE_DEVOPS_GROUP_TEAM_FILTERS=(str, ""),
    DD_SOCIAL_AUTH_AZURE_DEVOPS_JOBS_TITLE=(str, ""),
    DD_SOCIAL_AUTH_AZURE_DEVOPS_USERS_EXCLUDED_TPM=(str, ""),
    DD_SOCIAL_AUTH_GITLAB_OAUTH2_ENABLED=(bool, False),
    DD_SOCIAL_AUTH_GITLAB_PROJECT_AUTO_IMPORT=(bool, False),
    DD_SOCIAL_AUTH_GITLAB_PROJECT_IMPORT_TAGS=(bool, False),
    DD_SOCIAL_AUTH_GITLAB_PROJECT_IMPORT_URL=(bool, False),
    DD_SOCIAL_AUTH_GITLAB_PROJECT_MIN_ACCESS_LEVEL=(int, 20),
    DD_SOCIAL_AUTH_GITLAB_KEY=(str, ""),
    DD_SOCIAL_AUTH_GITLAB_SECRET=(str, ""),
    DD_SOCIAL_AUTH_GITLAB_API_URL=(str, "https://gitlab.com"),
    DD_SOCIAL_AUTH_GITLAB_SCOPE=(list, ["read_user", "openid"]),
    DD_SOCIAL_AUTH_KEYCLOAK_OAUTH2_ENABLED=(bool, False),
    DD_SOCIAL_AUTH_KEYCLOAK_KEY=(str, ""),
    DD_SOCIAL_AUTH_KEYCLOAK_SECRET=(str, ""),
    DD_SOCIAL_AUTH_KEYCLOAK_PUBLIC_KEY=(str, ""),
    DD_SOCIAL_AUTH_KEYCLOAK_AUTHORIZATION_URL=(str, ""),
    DD_SOCIAL_AUTH_KEYCLOAK_ACCESS_TOKEN_URL=(str, ""),
    DD_SOCIAL_AUTH_KEYCLOAK_LOGIN_BUTTON_TEXT=(str, "Login with Keycloak"),
    DD_SOCIAL_AUTH_GITHUB_ENTERPRISE_OAUTH2_ENABLED=(bool, False),
    DD_SOCIAL_AUTH_GITHUB_ENTERPRISE_URL=(str, ""),
    DD_SOCIAL_AUTH_GITHUB_ENTERPRISE_API_URL=(str, ""),
    DD_SOCIAL_AUTH_GITHUB_ENTERPRISE_KEY=(str, ""),
    DD_SOCIAL_AUTH_GITHUB_ENTERPRISE_SECRET=(str, ""),
    DD_SAML2_ENABLED=(bool, False),
    # Allows to override default SAML authentication backend. Check https://djangosaml2.readthedocs.io/contents/setup.html#custom-user-attributes-processing
    DD_SAML2_AUTHENTICATION_BACKENDS=(str, "djangosaml2.backends.Saml2Backend"),
    # Force Authentication to make SSO possible with SAML2
    DD_SAML2_FORCE_AUTH=(bool, True),
    DD_SAML2_LOGIN_BUTTON_TEXT=(str, "Login with SAML"),
    # Optional: display the idp SAML Logout URL in DefectDojo
    DD_SAML2_LOGOUT_URL=(str, ""),
    # Metadata is required for SAML, choose either remote url or local file path
    DD_SAML2_METADATA_AUTO_CONF_URL=(str, ""),
    # ex. '/public/share/idp_metadata.xml'
    DD_SAML2_METADATA_LOCAL_FILE_PATH=(str, ""),
    # Optional, default is SITE_URL + /saml2/metadata/
    DD_SAML2_ENTITY_ID=(str, ""),
    # Allow to create user that are not already in the Django database
    DD_SAML2_CREATE_USER=(bool, False),
    DD_SAML2_ATTRIBUTES_MAP=(
        dict,
        {
            # Change Email/UserName/FirstName/LastName to corresponding SAML2 userprofile attributes.
            # format: SAML attrib:django_user_model
            "Email": "email",
            "UserName": "username",
            "Firstname": "first_name",
            "Lastname": "last_name",
        },
    ),
    DD_SAML2_ALLOW_UNKNOWN_ATTRIBUTE=(bool, False),
    # Authentication via HTTP Proxy which put username to HTTP Header REMOTE_USER
    DD_AUTH_REMOTEUSER_ENABLED=(bool, False),
    # Names of headers which will be used for processing user data.
    # WARNING: Possible spoofing of headers. Read Warning in https://docs.djangoproject.com/en/3.2/howto/auth-remote-user/#configuration
    DD_AUTH_REMOTEUSER_USERNAME_HEADER=(str, "REMOTE_USER"),
    DD_AUTH_REMOTEUSER_EMAIL_HEADER=(str, ""),
    DD_AUTH_REMOTEUSER_FIRSTNAME_HEADER=(str, ""),
    DD_AUTH_REMOTEUSER_LASTNAME_HEADER=(str, ""),
    DD_AUTH_REMOTEUSER_GROUPS_HEADER=(str, ""),
    DD_AUTH_REMOTEUSER_GROUPS_CLEANUP=(bool, True),
    # Comma separated list of IP ranges with trusted proxies
    DD_AUTH_REMOTEUSER_TRUSTED_PROXY=(list, ["127.0.0.0/32"]),
    # REMOTE_USER will be processed only on login page. Check https://docs.djangoproject.com/en/3.2/howto/auth-remote-user/#using-remote-user-on-login-pages-only
    DD_AUTH_REMOTEUSER_LOGIN_ONLY=(bool, False),
    # if somebody is using own documentation how to use DefectDojo in his own company
    DD_DOCUMENTATION_URL=(str, "https://documentation.defectdojo.com"),
    # merging findings doesn't always work well with dedupe and reimport etc.
    # disable it if you see any issues (and report them on github)
    DD_DISABLE_FINDING_MERGE=(bool, False),
    # SLA Notifications via alerts and JIRA comments
    # enable either DD_SLA_NOTIFY_ACTIVE or DD_SLA_NOTIFY_ACTIVE_VERIFIED_ONLY to enable the feature.
    # If desired you can enable to only notify for Findings that are linked to JIRA issues.
    # All three flags are moved to system_settings, will be removed from settings file
    DD_SLA_NOTIFY_ACTIVE=(bool, False),
    DD_SLA_NOTIFY_ACTIVE_VERIFIED_ONLY=(bool, False),
    DD_SLA_NOTIFY_WITH_JIRA_ONLY=(bool, False),
    # finetuning settings for when enabled
    DD_SLA_NOTIFY_PRE_BREACH=(int, 3),
    DD_SLA_NOTIFY_POST_BREACH=(int, 7),
    # Use business day's to calculate SLA's and age instead of calendar days
    DD_SLA_BUSINESS_DAYS=(bool, False),
    # maximum number of result in search as search can be an expensive operation
    DD_SEARCH_MAX_RESULTS=(int, 100),
    DD_SIMILAR_FINDINGS_MAX_RESULTS=(int, 25),
    DD_MAX_AUTOCOMPLETE_WORDS=(int, 20000),
    DD_JIRA_SSL_VERIFY=(bool, True),
    # You can set extra Jira issue types via a simple env var that supports a csv format, like "Work Item,Vulnerability"
    DD_JIRA_EXTRA_ISSUE_TYPES=(str, ""),
    # if you want to keep logging to the console but in json format, change this here to 'json_console'
    DD_LOGGING_HANDLER=(str, "console"),
    # If true, drf-spectacular will load CSS & JS from default CDN, otherwise from static resources
    DD_DEFAULT_SWAGGER_UI=(bool, True),
    DD_ALERT_REFRESH=(bool, True),
    DD_DISABLE_ALERT_COUNTER=(bool, False),
    # to disable deleting alerts per user set value to -1
    DD_MAX_ALERTS_PER_USER=(int, 999),
    DD_TAG_PREFETCHING=(bool, True),
    DD_QUALYS_WAS_WEAKNESS_IS_VULN=(bool, False),
    # regular expression to exclude one or more parsers
    # could be usefull to limit parser allowed
    # AWS Scout2 Scan Parser is deprecated (see https://github.com/DefectDojo/django-DefectDojo/pull/5268)
    DD_PARSER_EXCLUDE=(str, "AWS Scout2 Scan"),
    # when enabled in sytem settings,  every minute a job run to delete excess duplicates
    # we limit the amount of duplicates that can be deleted in a single run of that job
    # to prevent overlapping runs of that job from occurrring
    DD_DUPE_DELETE_MAX_PER_RUN=(int, 200),
    # when enabled 'mitigated date' and 'mitigated by' of a finding become editable
    DD_EDITABLE_MITIGATED_DATA=(bool, False),
    # new feature that tracks history across multiple reimports for the same test
    DD_TRACK_IMPORT_HISTORY=(bool, True),
    # Allow grouping of findings in the same test, for example to group findings per dependency
    # DD_FEATURE_FINDING_GROUPS feature is moved to system_settings, will be removed from settings file
    DD_FEATURE_FINDING_GROUPS=(bool, True),
    DD_JIRA_TEMPLATE_ROOT=(str, "dojo/templates/issue-trackers"),
    DD_TEMPLATE_DIR_PREFIX=(str, "dojo/templates/"),
    # Initial behaviour in Defect Dojo was to delete all duplicates when an original was deleted
    # New behaviour is to leave the duplicates in place, but set the oldest of duplicates as new original
    # Set to True to revert to the old behaviour where all duplicates are deleted
    DD_DUPLICATE_CLUSTER_CASCADE_DELETE=(str, False),
    # Enable Rate Limiting for the login page
    DD_RATE_LIMITER_ENABLED=(bool, False),
    # Examples include 5/m 100/h and more https://django-ratelimit.readthedocs.io/en/stable/rates.html#simple-rates
    DD_RATE_LIMITER_RATE=(str, "5/m"),
    # Block the requests after rate limit is exceeded
    DD_RATE_LIMITER_BLOCK=(bool, False),
    # Forces the user to change password on next login.
    DD_RATE_LIMITER_ACCOUNT_LOCKOUT=(bool, False),
    # when enabled SonarQube API parser will download the security hotspots
    DD_SONARQUBE_API_PARSER_HOTSPOTS=(bool, True),
    # when enabled, finding importing will occur asynchronously, default False
    DD_ASYNC_FINDING_IMPORT=(bool, False),
    # The number of findings to be processed per celeryworker
    DD_ASYNC_FINDING_IMPORT_CHUNK_SIZE=(int, 100),
    # When enabled, deleting objects will be occur from the bottom up. In the example of deleting an engagement
    # The objects will be deleted as follows Endpoints -> Findings -> Tests -> Engagement
    DD_ASYNC_OBJECT_DELETE=(bool, False),
    # The number of objects to be deleted per celeryworker
    DD_ASYNC_OBEJECT_DELETE_CHUNK_SIZE=(int, 100),
    # When enabled, display the preview of objects to be deleted. This can take a long time to render
    # for very large objects
    DD_DELETE_PREVIEW=(bool, True),
    # List of acceptable file types that can be uploaded to a given object via arbitrary file upload
    DD_FILE_UPLOAD_TYPES=(
        list,
        [
            ".txt",
            ".pdf",
            ".json",
            ".xml",
            ".csv",
            ".yml",
            ".png",
            ".jpeg",
            ".sarif",
            ".xslx",
            ".doc",
            ".html",
            ".js",
            ".nessus",
            ".zip",
        ],
    ),
    # Max file size for scan added via API in MB
    DD_SCAN_FILE_MAX_SIZE=(int, 100),
    # When disabled, existing user tokens will not be removed but it will not be
    # possible to create new and it will not be possible to use exising.
    DD_API_TOKENS_ENABLED=(bool, True),
    # You can set extra Jira headers by suppling a dictionary in header: value format (pass as env var like "headr_name=value,another_header=anohter_value")
    DD_ADDITIONAL_HEADERS=(dict, {}),
    # Set fields used by the hashcode generator for deduplication, via en env variable that contains a JSON string
    DD_HASHCODE_FIELDS_PER_SCANNER=(str, ""),
    # Set deduplication algorithms per parser, via en env variable that contains a JSON string
    DD_DEDUPLICATION_ALGORITHM_PER_PARSER=(str, ""),
    # Dictates whether cloud banner is created or not
    DD_CREATE_CLOUD_BANNER=(bool, True),
)


def generate_url(scheme, double_slashes, user, password, host, port, path, params):
    result_list = []
    result_list.append(scheme)
    result_list.append(":")
    if double_slashes:
        result_list.append("//")
    result_list.append(user)
    if len(password) > 0:
        result_list.append(":")
        result_list.append(password)
    if len(user) > 0 or len(password) > 0:
        result_list.append("@")
    result_list.append(host)
    if int(port) >= 0:
        result_list.append(":")
        result_list.append(str(port))
    if len(path) > 0 and path[0] != "/":
        result_list.append("/")
    result_list.append(path)
    if len(params) > 0 and params[0] != "?":
        result_list.append("?")
    result_list.append(params)
    return "".join(result_list)


def get_secret(secret_name):
    region_name = env("AWS_REGION")

    # Create a Secrets Manager client
    session = boto3.session.Session()
    client = session.client(service_name="secretsmanager", region_name=region_name)

    try:
        get_secret_value_response = client.get_secret_value(SecretId=secret_name)
    except ClientError as e:
        logger.error("An error occurred on requested secret " + secret_name, e)
        raise e

    # Decrypts secret using the associated KMS key.
    secret = get_secret_value_response["SecretString"]
    return json.loads(secret)


# Read .env file as default or from the command line, DD_ENV_PATH
if os.path.isfile(root("dojo/settings/.env.prod")) or "DD_ENV_PATH" in os.environ:
    env.read_env(root("dojo/settings/" + env.str("DD_ENV_PATH", ".env.prod")))

# ------------------------------------------------------------------------------
# GENERAL
# ------------------------------------------------------------------------------

# False if not in os.environ
DEBUG = env("DD_DEBUG")
TEMPLATE_DEBUG = env("DD_TEMPLATE_DEBUG")

# Hosts/domain names that are valid for this site; required if DEBUG is False
# See https://docs.djangoproject.com/en/2.0/ref/settings/#allowed-hosts
SITE_URL = env("DD_SITE_URL")
ALLOWED_HOSTS = tuple(env.list("DD_ALLOWED_HOSTS", default=["localhost", "127.0.0.1"]))

# Raises django's ImproperlyConfigured exception if SECRET_KEY not in os.environ
SECRET_KEY = (
    get_secret(env("DD_SECRET_APP"))["dd_secret_key"]
    if os.getenv("DD_USE_SECRETS_MANAGER") == "true"
    else env("DD_SECRET_KEY")
)

# Local time zone for this installation. Choices can be found here:
# http://en.wikipedia.org/wiki/List_of_tz_zones_by_name
# although not all choices may be available on all operating systems.
# In a Windows environment this must be set to your system time zone.
TIME_ZONE = env("DD_TIME_ZONE")

# Language code for this installation. All choices can be found here:
# http://www.i18nguy.com/unicode/language-identifiers.html
LANGUAGE_CODE = env("DD_LANGUAGE_CODE")

SITE_ID = env("DD_SITE_ID")

# If you set this to False, Django will make some optimizations so as not
# to load the internationalization machinery.
USE_I18N = env("DD_USE_I18N")

# If you set this to False, Django will not format dates, numbers and
# calendars according to the current locale.
USE_L10N = env("DD_USE_L10N")

# If you set this to False, Django will not use timezone-aware datetimes.
USE_TZ = env("DD_USE_TZ")

TEST_RUNNER = env("DD_TEST_RUNNER")

ALERT_REFRESH = env("DD_ALERT_REFRESH")
DISABLE_ALERT_COUNTER = env("DD_DISABLE_ALERT_COUNTER")
MAX_ALERTS_PER_USER = env("DD_MAX_ALERTS_PER_USER")

TAG_PREFETCHING = env("DD_TAG_PREFETCHING")

# ------------------------------------------------------------------------------
# DATABASE
# ------------------------------------------------------------------------------

# Parse database connection url strings like psql://user:pass@127.0.0.1:8458/db
if os.getenv("DD_USE_SECRETS_MANAGER") == "true":
    secret_database = get_secret(env("DD_SECRET_DATABASE"))
    DATABASES = {
        "default": {
            "ENGINE": env("DD_DATABASE_ENGINE"),
            "NAME": secret_database["dbname"],
            "TEST": {
                "NAME": env("DD_TEST_DATABASE_NAME"),
            },
            "USER": secret_database["username"],
            "PASSWORD": secret_database["password"],
            "HOST": secret_database["host"],
            "PORT": secret_database["port"],
        }
    }
else:
    if os.getenv("DD_DATABASE_URL") is not None:
        DATABASES = {"default": env.db("DD_DATABASE_URL")}
    else:
        DATABASES = {
            "default": {
                "ENGINE": env("DD_DATABASE_ENGINE"),
                "NAME": env("DD_DATABASE_NAME"),
                "TEST": {
                    "NAME": env("DD_TEST_DATABASE_NAME"),
                },
                "USER": env("DD_DATABASE_USER"),
                "PASSWORD": env("DD_DATABASE_PASSWORD"),
                "HOST": env("DD_DATABASE_HOST"),
                "PORT": env("DD_DATABASE_PORT"),
            }
        }

# Track migrations through source control rather than making migrations locally
if env("DD_TRACK_MIGRATIONS"):
    MIGRATION_MODULES = {"dojo": "dojo.db_migrations"}

# Default for automatically created id fields,
# see https://docs.djangoproject.com/en/3.2/releases/3.2/#customizing-type-of-auto-created-primary-keys
DEFAULT_AUTO_FIELD = "django.db.models.AutoField"

# ------------------------------------------------------------------------------
# MEDIA
# ------------------------------------------------------------------------------

DOJO_ROOT = env("DD_ROOT")

# Absolute filesystem path to the directory that will hold user-uploaded files.
# Example: "/var/www/example.com/media/"
MEDIA_ROOT = env("DD_MEDIA_ROOT")

# URL that handles the media served from MEDIA_ROOT. Make sure to use a
# trailing slash.
# Examples: "http://example.com/media/", "http://media.example.com/"
MEDIA_URL = env("DD_MEDIA_URL")

# ------------------------------------------------------------------------------
# STATIC
# ------------------------------------------------------------------------------

# Absolute path to the directory static files should be collected to.
# Don't put anything in this directory yourself; store your static files
# in apps' "static/" subdirectories and in STATICFILES_DIRS.
# Example: "/var/www/example.com/static/"
STATIC_ROOT = env("DD_STATIC_ROOT")

# URL prefix for static files.
# Example: "http://example.com/static/", "http://static.example.com/"
STATIC_URL = env("DD_STATIC_URL")

# Additional locations of static files
STATICFILES_DIRS = (
    # Put strings here, like "/home/html/static" or "C:/www/django/static".
    # Always use forward slashes, even on Windows.
    # Don't forget to use absolute paths, not relative paths.
    os.path.join(os.path.dirname(DOJO_ROOT), "components", "node_modules"),
)

# List of finder classes that know how to find static files in
# various locations.
STATICFILES_FINDERS = (
    "django.contrib.staticfiles.finders.FileSystemFinder",
    "django.contrib.staticfiles.finders.AppDirectoriesFinder",
)

FILE_UPLOAD_HANDLERS = ("django.core.files.uploadhandler.TemporaryFileUploadHandler",)

DATA_UPLOAD_MAX_MEMORY_SIZE = env("DD_DATA_UPLOAD_MAX_MEMORY_SIZE")

# ------------------------------------------------------------------------------
# URLS
# ------------------------------------------------------------------------------
# https://docs.djangoproject.com/en/dev/ref/settings/#root-urlconf

# AUTHENTICATION_BACKENDS = [
# 'axes.backends.AxesModelBackend',
# ]

ROOT_URLCONF = "dojo.urls"

# Python dotted path to the WSGI application used by Django's runserver.
# https://docs.djangoproject.com/en/dev/ref/settings/#wsgi-application
WSGI_APPLICATION = "dojo.wsgi.application"

URL_PREFIX = env("DD_URL_PREFIX")

# ------------------------------------------------------------------------------
# AUTHENTICATION
# ------------------------------------------------------------------------------

LOGIN_REDIRECT_URL = env("DD_LOGIN_REDIRECT_URL")
LOGIN_URL = env("DD_LOGIN_URL")

# These are the individidual modules supported by social-auth
AUTHENTICATION_BACKENDS = (
    "social_core.backends.auth0.Auth0OAuth2",
    "social_core.backends.google.GoogleOAuth2",
    "dojo.okta.OktaOAuth2",
    "social_core.backends.azuread_tenant.AzureADTenantOAuth2",
    "social_core.backends.gitlab.GitLabOAuth2",
    "social_core.backends.keycloak.KeycloakOAuth2",
    "social_core.backends.github_enterprise.GithubEnterpriseOAuth2",
    "dojo.remote_user.RemoteUserBackend",
    "django.contrib.auth.backends.RemoteUserBackend",
    "django.contrib.auth.backends.ModelBackend",
)

# Make Argon2 the default password hasher by listing it first
# Unfortunately Django doesn't provide the default built-in
# PASSWORD_HASHERS list here as a variable which we could modify,
# so we have to list all the hashers present in Django :-(
PASSWORD_HASHERS = [
    "django.contrib.auth.hashers.Argon2PasswordHasher",
    "django.contrib.auth.hashers.PBKDF2PasswordHasher",
    "django.contrib.auth.hashers.PBKDF2SHA1PasswordHasher",
    "django.contrib.auth.hashers.BCryptSHA256PasswordHasher",
    "django.contrib.auth.hashers.BCryptPasswordHasher",
    "django.contrib.auth.hashers.SHA1PasswordHasher",
    "django.contrib.auth.hashers.MD5PasswordHasher",
    "django.contrib.auth.hashers.UnsaltedSHA1PasswordHasher",
    "django.contrib.auth.hashers.UnsaltedMD5PasswordHasher",
    "django.contrib.auth.hashers.CryptPasswordHasher",
]

SOCIAL_AUTH_PIPELINE = (
    "social_core.pipeline.social_auth.social_details",
    "dojo.pipeline.social_uid",
    "social_core.pipeline.social_auth.auth_allowed",
    "social_core.pipeline.social_auth.social_user",
    "social_core.pipeline.user.get_username",
    "social_core.pipeline.social_auth.associate_by_email",
    "dojo.pipeline.create_user",
    "dojo.pipeline.modify_permissions",
    "social_core.pipeline.social_auth.associate_user",
    "social_core.pipeline.social_auth.load_extra_data",
    "social_core.pipeline.user.user_details",
    "dojo.pipeline.update_azure_groups",
    "dojo.pipeline.update_product_access",
    "dojo.pipeline.update_product_type_azure_devops",
)

CLASSIC_AUTH_ENABLED = True
FORGOT_PASSWORD = env("DD_FORGOT_PASSWORD")
FORGOT_USERNAME = env("DD_FORGOT_USERNAME")
PASSWORD_RESET_TIMEOUT = env("DD_PASSWORD_RESET_TIMEOUT")
# Showing login form (form is not needed for external auth: OKTA, Google Auth, etc.)
SHOW_LOGIN_FORM = env("DD_SOCIAL_AUTH_SHOW_LOGIN_FORM")
SOCIAL_LOGIN_AUTO_REDIRECT = env("DD_SOCIAL_LOGIN_AUTO_REDIRECT")
SOCIAL_AUTH_CREATE_USER = env("DD_SOCIAL_AUTH_CREATE_USER")

SOCIAL_AUTH_STRATEGY = "social_django.strategy.DjangoStrategy"
SOCIAL_AUTH_STORAGE = "social_django.models.DjangoStorage"
SOCIAL_AUTH_ADMIN_USER_SEARCH_FIELDS = ["username", "first_name", "last_name", "email"]
SOCIAL_AUTH_USERNAME_IS_FULL_EMAIL = True

GOOGLE_OAUTH_ENABLED = env("DD_SOCIAL_AUTH_GOOGLE_OAUTH2_ENABLED")
SOCIAL_AUTH_GOOGLE_OAUTH2_KEY = env("DD_SOCIAL_AUTH_GOOGLE_OAUTH2_KEY")
SOCIAL_AUTH_GOOGLE_OAUTH2_SECRET = env("DD_SOCIAL_AUTH_GOOGLE_OAUTH2_SECRET")
SOCIAL_AUTH_GOOGLE_OAUTH2_WHITELISTED_DOMAINS = env("DD_SOCIAL_AUTH_GOOGLE_OAUTH2_WHITELISTED_DOMAINS")
SOCIAL_AUTH_GOOGLE_OAUTH2_WHITELISTED_EMAILS = env("DD_SOCIAL_AUTH_GOOGLE_OAUTH2_WHITELISTED_EMAILS")
SOCIAL_AUTH_LOGIN_ERROR_URL = "/login"
SOCIAL_AUTH_BACKEND_ERROR_URL = "/login"

OKTA_OAUTH_ENABLED = env("DD_SOCIAL_AUTH_OKTA_OAUTH2_ENABLED")
SOCIAL_AUTH_OKTA_OAUTH2_KEY = env("DD_SOCIAL_AUTH_OKTA_OAUTH2_KEY")
SOCIAL_AUTH_OKTA_OAUTH2_SECRET = env("DD_SOCIAL_AUTH_OKTA_OAUTH2_SECRET")
SOCIAL_AUTH_OKTA_OAUTH2_API_URL = env("DD_SOCIAL_AUTH_OKTA_OAUTH2_API_URL")

SOCIAL_AUTH_REDIRECT_IS_HTTPS = env("DD_SOCIAL_AUTH_REDIRECT_IS_HTTPS")

AZUREAD_TENANT_OAUTH2_ENABLED = env("DD_SOCIAL_AUTH_AZUREAD_TENANT_OAUTH2_ENABLED")
SOCIAL_AUTH_AZUREAD_TENANT_OAUTH2_KEY = env("DD_SOCIAL_AUTH_AZUREAD_TENANT_OAUTH2_KEY")
SOCIAL_AUTH_AZUREAD_TENANT_OAUTH2_SECRET = (
    get_secret(env("DD_SECRET_APP"))["dd_azuread_secret"]
    if os.getenv("DD_USE_SECRETS_MANAGER") == "true"
    else env("DD_SOCIAL_AUTH_AZUREAD_TENANT_OAUTH2_SECRET")
)
SOCIAL_AUTH_AZUREAD_TENANT_OAUTH2_TENANT_ID = env("DD_SOCIAL_AUTH_AZUREAD_TENANT_OAUTH2_TENANT_ID")
SOCIAL_AUTH_AZUREAD_TENANT_OAUTH2_RESOURCE = env("DD_SOCIAL_AUTH_AZUREAD_TENANT_OAUTH2_RESOURCE")
AZUREAD_TENANT_OAUTH2_GET_GROUPS = env("DD_SOCIAL_AUTH_AZUREAD_TENANT_OAUTH2_GET_GROUPS")
AZUREAD_TENANT_OAUTH2_GROUPS_FILTER = env("DD_SOCIAL_AUTH_AZUREAD_TENANT_OAUTH2_GROUPS_FILTER")
AZUREAD_TENANT_OAUTH2_CLEANUP_GROUPS = env("DD_SOCIAL_AUTH_AZUREAD_TENANT_OAUTH2_CLEANUP_GROUPS")

AZURE_DEVOPS_PERMISSION_AUTO_IMPORT = env("DD_SOCIAL_AUTH_AZURE_DEVOPS_PERMISSION_AUTO_IMPORT")
AZURE_DEVOPS_ORGANIZATION_URL = env("DD_SOCIAL_AUTH_AZURE_DEVOPS_ORGANIZATION_URL")
AZURE_DEVOPS_TOKEN = (
    get_secret(env("DD_SECRET_APP"))["dd_azuredevops_token"]
    if os.getenv("DD_USE_SECRETS_MANAGER") == "true"
    else env("DD_SOCIAL_AUTH_AZURE_DEVOPS_TOKEN")
)
AZURE_DEVOPS_MAIN_SECURITY_GROUP = env("DD_SOCIAL_AUTH_AZURE_DEVOPS_MAIN_SECURITY_GROUP")
AZURE_DEVOPS_OFFICES_LOCATION = env("DD_SOCIAL_AUTH_AZURE_DEVOPS_OFFICES_LOCATION")
AZURE_DEVOPS_JOBS_TITLE = env("DD_SOCIAL_AUTH_AZURE_DEVOPS_JOBS_TITLE")
AZURE_DEVOPS_GROUP_TEAM_FILTERS = env("DD_SOCIAL_AUTH_AZURE_DEVOPS_GROUP_TEAM_FILTERS")
AZURE_DEVOPS_USERS_EXCLUDED_TPM = env("DD_SOCIAL_AUTH_AZURE_DEVOPS_USERS_EXCLUDED_TPM")

GITLAB_OAUTH2_ENABLED = env("DD_SOCIAL_AUTH_GITLAB_OAUTH2_ENABLED")
GITLAB_PROJECT_AUTO_IMPORT = env("DD_SOCIAL_AUTH_GITLAB_PROJECT_AUTO_IMPORT")
GITLAB_PROJECT_IMPORT_TAGS = env("DD_SOCIAL_AUTH_GITLAB_PROJECT_IMPORT_TAGS")
GITLAB_PROJECT_IMPORT_URL = env("DD_SOCIAL_AUTH_GITLAB_PROJECT_IMPORT_URL")
GITLAB_PROJECT_MIN_ACCESS_LEVEL = env("DD_SOCIAL_AUTH_GITLAB_PROJECT_MIN_ACCESS_LEVEL")
SOCIAL_AUTH_GITLAB_KEY = env("DD_SOCIAL_AUTH_GITLAB_KEY")
SOCIAL_AUTH_GITLAB_SECRET = env("DD_SOCIAL_AUTH_GITLAB_SECRET")
SOCIAL_AUTH_GITLAB_API_URL = env("DD_SOCIAL_AUTH_GITLAB_API_URL")
SOCIAL_AUTH_GITLAB_SCOPE = env("DD_SOCIAL_AUTH_GITLAB_SCOPE")

# Add required scope if auto import is enabled
if GITLAB_PROJECT_AUTO_IMPORT:
    SOCIAL_AUTH_GITLAB_SCOPE += ["read_repository"]

AUTH0_OAUTH2_ENABLED = env("DD_SOCIAL_AUTH_AUTH0_OAUTH2_ENABLED")
SOCIAL_AUTH_AUTH0_KEY = env("DD_SOCIAL_AUTH_AUTH0_KEY")
SOCIAL_AUTH_AUTH0_SECRET = env("DD_SOCIAL_AUTH_AUTH0_SECRET")
SOCIAL_AUTH_AUTH0_DOMAIN = env("DD_SOCIAL_AUTH_AUTH0_DOMAIN")
SOCIAL_AUTH_AUTH0_SCOPE = env("DD_SOCIAL_AUTH_AUTH0_SCOPE")
SOCIAL_AUTH_TRAILING_SLASH = env("DD_SOCIAL_AUTH_TRAILING_SLASH")

KEYCLOAK_OAUTH2_ENABLED = env("DD_SOCIAL_AUTH_KEYCLOAK_OAUTH2_ENABLED")
SOCIAL_AUTH_KEYCLOAK_KEY = env("DD_SOCIAL_AUTH_KEYCLOAK_KEY")
SOCIAL_AUTH_KEYCLOAK_SECRET = env("DD_SOCIAL_AUTH_KEYCLOAK_SECRET")
SOCIAL_AUTH_KEYCLOAK_PUBLIC_KEY = env("DD_SOCIAL_AUTH_KEYCLOAK_PUBLIC_KEY")
SOCIAL_AUTH_KEYCLOAK_AUTHORIZATION_URL = env("DD_SOCIAL_AUTH_KEYCLOAK_AUTHORIZATION_URL")
SOCIAL_AUTH_KEYCLOAK_ACCESS_TOKEN_URL = env("DD_SOCIAL_AUTH_KEYCLOAK_ACCESS_TOKEN_URL")
SOCIAL_AUTH_KEYCLOAK_LOGIN_BUTTON_TEXT = env("DD_SOCIAL_AUTH_KEYCLOAK_LOGIN_BUTTON_TEXT")

GITHUB_ENTERPRISE_OAUTH2_ENABLED = env("DD_SOCIAL_AUTH_GITHUB_ENTERPRISE_OAUTH2_ENABLED")
SOCIAL_AUTH_GITHUB_ENTERPRISE_URL = env("DD_SOCIAL_AUTH_GITHUB_ENTERPRISE_URL")
SOCIAL_AUTH_GITHUB_ENTERPRISE_API_URL = env("DD_SOCIAL_AUTH_GITHUB_ENTERPRISE_API_URL")
SOCIAL_AUTH_GITHUB_ENTERPRISE_KEY = env("DD_SOCIAL_AUTH_GITHUB_ENTERPRISE_KEY")
SOCIAL_AUTH_GITHUB_ENTERPRISE_SECRET = env("DD_SOCIAL_AUTH_GITHUB_ENTERPRISE_SECRET")

DOCUMENTATION_URL = env("DD_DOCUMENTATION_URL")

# Setting SLA_NOTIFY_ACTIVE and SLA_NOTIFY_ACTIVE_VERIFIED to False will disable the feature
# If you import thousands of Active findings through your pipeline everyday,
# and make the choice of enabling SLA notifications for non-verified findings,
# be mindful of performance.
# 'SLA_NOTIFY_ACTIVE', 'SLA_NOTIFY_ACTIVE_VERIFIED_ONLY' and 'SLA_NOTIFY_WITH_JIRA_ONLY' are moved to system settings, will be removed here
# this will include 'verified' findings as well as non-verified.
SLA_NOTIFY_ACTIVE = env("DD_SLA_NOTIFY_ACTIVE")
SLA_NOTIFY_ACTIVE_VERIFIED_ONLY = env("DD_SLA_NOTIFY_ACTIVE_VERIFIED_ONLY")
# Based on the 2 above, but only with a JIRA link
SLA_NOTIFY_WITH_JIRA_ONLY = env("DD_SLA_NOTIFY_WITH_JIRA_ONLY")
# in days, notify between dayofbreach minus this number until dayofbreach
SLA_NOTIFY_PRE_BREACH = env("DD_SLA_NOTIFY_PRE_BREACH")
# in days, skip notifications for findings that go past dayofbreach plus this number
SLA_NOTIFY_POST_BREACH = env("DD_SLA_NOTIFY_POST_BREACH")
# Use business days to calculate SLA's and age of a finding instead of calendar days
SLA_BUSINESS_DAYS = env("DD_SLA_BUSINESS_DAYS")


SEARCH_MAX_RESULTS = env("DD_SEARCH_MAX_RESULTS")
SIMILAR_FINDINGS_MAX_RESULTS = env("DD_SIMILAR_FINDINGS_MAX_RESULTS")
MAX_AUTOCOMPLETE_WORDS = env("DD_MAX_AUTOCOMPLETE_WORDS")

LOGIN_EXEMPT_URLS = (
    r"^%sstatic/" % URL_PREFIX,
    r"^%swebhook/([\w-]+)$" % URL_PREFIX,
    r"^%swebhook/" % URL_PREFIX,
    r"^%sjira/webhook/([\w-]+)$" % URL_PREFIX,
    r"^%sjira/webhook/" % URL_PREFIX,
    r"^%sreports/cover$" % URL_PREFIX,
    r"^%sfinding/image/(?P<token>[^/]+)$" % URL_PREFIX,
    r"^%sapi/v2/" % URL_PREFIX,
    r"complete/",
    r"empty_questionnaire/([\d]+)/answer",
    r"^%spassword_reset/" % URL_PREFIX,
    r"^%sforgot_username" % URL_PREFIX,
    r"^%sreset/" % URL_PREFIX,
)

AUTH_PASSWORD_VALIDATORS = [
    {
        "NAME": "dojo.user.validators.DojoCommonPasswordValidator",
    },
    {"NAME": "dojo.user.validators.MinLengthValidator"},
    {"NAME": "dojo.user.validators.MaxLengthValidator"},
    {"NAME": "dojo.user.validators.NumberValidator"},
    {"NAME": "dojo.user.validators.UppercaseValidator"},
    {"NAME": "dojo.user.validators.LowercaseValidator"},
    {"NAME": "dojo.user.validators.SymbolValidator"},
]

# https://django-ratelimit.readthedocs.io/en/stable/index.html
RATE_LIMITER_ENABLED = env("DD_RATE_LIMITER_ENABLED")
# Examples include 5/m 100/h and more https://django-ratelimit.readthedocs.io/en/stable/rates.html#simple-rates
RATE_LIMITER_RATE = env("DD_RATE_LIMITER_RATE")
# Block the requests after rate limit is exceeded
RATE_LIMITER_BLOCK = env("DD_RATE_LIMITER_BLOCK")
# Forces the user to change password on next login.
RATE_LIMITER_ACCOUNT_LOCKOUT = env("DD_RATE_LIMITER_ACCOUNT_LOCKOUT")

# ------------------------------------------------------------------------------
# SECURITY DIRECTIVES
# ------------------------------------------------------------------------------

# If True, the SecurityMiddleware redirects all non-HTTPS requests to HTTPS
# (except for those URLs matching a regular expression listed in SECURE_REDIRECT_EXEMPT).
SECURE_SSL_REDIRECT = env("DD_SECURE_SSL_REDIRECT")

# If True, the SecurityMiddleware sets the X-Content-Type-Options: nosniff;
SECURE_CONTENT_TYPE_NOSNIFF = env("DD_SECURE_CONTENT_TYPE_NOSNIFF")

# Whether to use HTTPOnly flag on the session cookie.
# If this is set to True, client-side JavaScript will not to be able to access the session cookie.
SESSION_COOKIE_HTTPONLY = env("DD_SESSION_COOKIE_HTTPONLY")

# Whether to use HttpOnly flag on the CSRF cookie. If this is set to True,
# client-side JavaScript will not to be able to access the CSRF cookie.
CSRF_COOKIE_HTTPONLY = env("DD_CSRF_COOKIE_HTTPONLY")

# Whether to use a secure cookie for the session cookie. If this is set to True,
# the cookie will be marked as secure, which means browsers may ensure that the
# cookie is only sent with an HTTPS connection.
SESSION_COOKIE_DOMAIN = env("DD_SESSION_COOKIE_DOMAIN")
SESSION_COOKIE_SECURE = env("DD_SESSION_COOKIE_SECURE")
SESSION_COOKIE_SAMESITE = env("DD_SESSION_COOKIE_SAMESITE")

# Whether to use a secure cookie for the CSRF cookie.
CSRF_COOKIE_SECURE = env("DD_CSRF_COOKIE_SECURE")
CSRF_COOKIE_SAMESITE = env("DD_CSRF_COOKIE_SAMESITE")

# Content Security Policy
CSP_INCLUDE_NONCE_IN = ["script-src"]
CSP_DEFAULT_SRC = "'self'"
CSP_STYLE_SRC = ("'self'", "'unsafe-inline'", "maxcdn.bootstrapcdn.com", "https://cdn.jsdelivr.net/")
CSP_FONT_SRC = ("'self'", "maxcdn.bootstrapcdn.com")
CSP_SCRIPT_SRC = (
    "'self'\
    'sha256-kVXTuVyrBvSmDdt9pq+32zN7Z3Gbsy8QTVzqMcwc250='\
    'sha256-5+pwrx2Sqjl/avFtF6fl0AI2NWTJKFi85jHWC5WClLY='\
    'sha256-KLC2c/jOiFuDb857eep/XE3PQELBO2bzgF65fTnWEtE='\
    'sha256-N2m+h2dL1jkiIrpfPLwB/UYRVI/K6J2shKA5oUqZnK4='\
    'sha256-UEzT5nigNpCgb+fPsTD0s0QmaPBXku0aBOrleuQFvxg='\
    'sha256-MaVZQAjCSc9XBKyhKStNf1pRXWXwoAUFx8O/9RarS5Y='\
    'sha256-cvC+Syj3v3KJmWIrEfedrdOftmWCiaMeXwjthb9vMjY='\
    'sha256-CxI1T50WYk55488gv4VMGpNzMYBe/D7Ah6AmX/+dULw='",
    "https://cdn.jsdelivr.net/",
)
CSP_SCRIPT_SRC_ELEM = ("'self'", "'unsafe-inline'", "https://cdn.jsdelivr.net")
CSP_IMG_SRC = ("'self'", "'unsafe-inline'", "https://cdn.jsdelivr.net")

# A list of trusted origins for unsafe requests (e.g. POST).
# Use comma-separated list of domains, they will be split to list automatically
# Only specify this settings if the contents is not an empty list (the default)
if env("DD_CSRF_TRUSTED_ORIGINS") != ["[]"]:
    CSRF_TRUSTED_ORIGINS = env("DD_CSRF_TRUSTED_ORIGINS")

# Unless set to None, the SecurityMiddleware sets the Cross-Origin Opener Policy
# header on all responses that do not already have it to the value provided.
SECURE_CROSS_ORIGIN_OPENER_POLICY = (
    env("DD_SECURE_CROSS_ORIGIN_OPENER_POLICY") if env("DD_SECURE_CROSS_ORIGIN_OPENER_POLICY") != "None" else None
)

if env("DD_SECURE_PROXY_SSL_HEADER"):
    SECURE_PROXY_SSL_HEADER = ("HTTP_X_FORWARDED_PROTO", "https")

if env("DD_SECURE_HSTS_INCLUDE_SUBDOMAINS"):
    SECURE_HSTS_SECONDS = env("DD_SECURE_HSTS_SECONDS")
    SECURE_HSTS_INCLUDE_SUBDOMAINS = env("DD_SECURE_HSTS_INCLUDE_SUBDOMAINS")

SESSION_EXPIRE_AT_BROWSER_CLOSE = env("DD_SESSION_EXPIRE_AT_BROWSER_CLOSE")
SESSION_COOKIE_AGE = env("DD_SESSION_COOKIE_AGE")

# ------------------------------------------------------------------------------
# DEFECTDOJO SPECIFIC
# ------------------------------------------------------------------------------

# Credential Key
if os.getenv("DD_USE_SECRETS_MANAGER") == "true":
    secret_app = get_secret(env("DD_SECRET_APP"))
    CREDENTIAL_AES_256_KEY = secret_app["dd_credential_aes_key"]
    DB_KEY = secret_app["dd_credential_aes_key"]
    AAD_KEY = secret_app["dd_authenticate_data_key"]
else:
    CREDENTIAL_AES_256_KEY = env("DD_CREDENTIAL_AES_256_KEY")
    DB_KEY = env("DD_CREDENTIAL_AES_256_KEY")
    AAD_KEY = env("DD_AUTHENTICATE_ADDITIONAL_DATA_KEY")

# Used in a few places to prefix page headings and in email salutations
TEAM_NAME = env("DD_TEAM_NAME")

# Used to configure a custom version in the footer of the base.html template.
FOOTER_VERSION = env("DD_FOOTER_VERSION")

# Django-tagging settings
FORCE_LOWERCASE_TAGS = env("DD_FORCE_LOWERCASE_TAGS")
MAX_TAG_LENGTH = env("DD_MAX_TAG_LENGTH")


# ------------------------------------------------------------------------------
# ADMIN
# ------------------------------------------------------------------------------
ADMINS = getaddresses([env("DD_ADMINS")])

# https://docs.djangoproject.com/en/dev/ref/settings/#managers
MANAGERS = ADMINS

# Django admin enabled
DJANGO_ADMIN_ENABLED = env("DD_DJANGO_ADMIN_ENABLED")

# ------------------------------------------------------------------------------
# API V2
# ------------------------------------------------------------------------------

API_TOKENS_ENABLED = env("DD_API_TOKENS_ENABLED")

REST_FRAMEWORK = {
    "DEFAULT_SCHEMA_CLASS": "drf_spectacular.openapi.AutoSchema",
    "DEFAULT_AUTHENTICATION_CLASSES": (
        "rest_framework.authentication.SessionAuthentication",
        "rest_framework.authentication.BasicAuthentication",
    ),
    "DEFAULT_PERMISSION_CLASSES": ("rest_framework.permissions.DjangoModelPermissions",),
    "DEFAULT_RENDERER_CLASSES": ("rest_framework.renderers.JSONRenderer",),
    "DEFAULT_PAGINATION_CLASS": "rest_framework.pagination.LimitOffsetPagination",
    "PAGE_SIZE": 25,
    "EXCEPTION_HANDLER": "dojo.api_v2.exception_handler.custom_exception_handler",
}

if API_TOKENS_ENABLED:
    REST_FRAMEWORK["DEFAULT_AUTHENTICATION_CLASSES"] += ("rest_framework.authentication.TokenAuthentication",)

SWAGGER_SETTINGS = {
    "SECURITY_DEFINITIONS": {
        "basicAuth": {"type": "basic"},
        "cookieAuth": {"type": "apiKey", "in": "cookie", "name": "sessionid"},
    },
    "DOC_EXPANSION": "none",
    "JSON_EDITOR": True,
    "SHOW_REQUEST_HEADERS": True,
}

if API_TOKENS_ENABLED:
    SWAGGER_SETTINGS["SECURITY_DEFINITIONS"]["tokenAuth"] = {"type": "apiKey", "in": "header", "name": "Authorization"}

SPECTACULAR_SETTINGS = {
    "TITLE": "Defect Dojo API v2",
    "DESCRIPTION": "Defect Dojo - Open Source vulnerability Management made easy. Prefetch related parameters/responses not yet in the schema.",
    "VERSION": __version__,
    "SCHEMA_PATH_PREFIX": "/api/v2",
    # OTHER SETTINGS
    # the following set to False could help some client generators
    # 'ENUM_ADD_EXPLICIT_BLANK_NULL_CHOICE': False,
    "PREPROCESSING_HOOKS": ["dojo.urls.drf_spectacular_preprocessing_filter_spec"],
    "POSTPROCESSING_HOOKS": ["dojo.api_v2.prefetch.schema.prefetch_postprocessing_hook"],
    # show file selection dialogue, see https://github.com/tfranzel/drf-spectacular/issues/455
    "COMPONENT_SPLIT_REQUEST": True,
    "SWAGGER_UI_SETTINGS": {"docExpansion": "none"},
}

if not env("DD_DEFAULT_SWAGGER_UI"):
    SPECTACULAR_SETTINGS["SWAGGER_UI_DIST"] = f"{STATIC_URL}drf-yasg/swagger-ui-dist"
    SPECTACULAR_SETTINGS["SWAGGER_UI_FAVICON_HREF"] = f"{STATIC_URL}drf-yasg/swagger-ui-dist/favicon-32x32.png"

# ------------------------------------------------------------------------------
# TEMPLATES
# ------------------------------------------------------------------------------

TEMPLATES = [
    {
        "BACKEND": "django.template.backends.django.DjangoTemplates",
        "APP_DIRS": True,
        "OPTIONS": {
            "debug": env("DD_DEBUG"),
            "context_processors": [
                "django.template.context_processors.debug",
                "django.template.context_processors.request",
                "django.contrib.auth.context_processors.auth",
                "django.contrib.messages.context_processors.messages",
                "social_django.context_processors.backends",
                "social_django.context_processors.login_redirect",
                "dojo.context_processors.globalize_vars",
                "dojo.context_processors.bind_system_settings",
                "dojo.context_processors.bind_alert_count",
                "dojo.context_processors.bind_announcement",
            ],
        },
    },
]

# ------------------------------------------------------------------------------
# APPS
# ------------------------------------------------------------------------------

INSTALLED_APPS = (
    "django.contrib.auth",
    "django.contrib.contenttypes",
    "django.contrib.sessions",
    "django.contrib.sites",
    "django.contrib.messages",
    "django.contrib.staticfiles",
    "polymorphic",  # provides admin templates
    "django.contrib.admin",
    "django.contrib.humanize",
    "gunicorn",
    "auditlog",
    "dojo",
    "watson",
    # not used, but still needed for migration 0065_django_tagulous.py (v1.10.0)
    "tagging",
    "imagekit",
    "multiselectfield",
    "rest_framework",
    "rest_framework.authtoken",
    "dbbackup",
    "django_celery_results",
    "social_django",
    "drf_yasg",
    "drf_spectacular",
    "tagulous",
    "fontawesomefree",
)

# ------------------------------------------------------------------------------
# MIDDLEWARE
# ------------------------------------------------------------------------------
DJANGO_MIDDLEWARE_CLASSES = [
    "csp.middleware.CSPMiddleware",
    "django.middleware.common.CommonMiddleware",
    "dojo.middleware.APITrailingSlashMiddleware",
    "dojo.middleware.DojoSytemSettingsMiddleware",
    "django.contrib.sessions.middleware.SessionMiddleware",
    "django.middleware.csrf.CsrfViewMiddleware",
    "django.middleware.security.SecurityMiddleware",
    "django.contrib.auth.middleware.AuthenticationMiddleware",
    "django.contrib.messages.middleware.MessageMiddleware",
    "django.middleware.clickjacking.XFrameOptionsMiddleware",
    "dojo.middleware.LoginRequiredMiddleware",
    "dojo.middleware.AdditionalHeaderMiddleware",
    "social_django.middleware.SocialAuthExceptionMiddleware",
    "watson.middleware.SearchContextMiddleware",
    "auditlog.middleware.AuditlogMiddleware",
    "crum.CurrentRequestUserMiddleware",
    "dojo.request_cache.middleware.RequestCacheMiddleware",
]

MIDDLEWARE = DJANGO_MIDDLEWARE_CLASSES


# WhiteNoise allows your web app to serve its own static files,
# making it a self-contained unit that can be deployed anywhere without relying on nginx
if env("DD_WHITENOISE"):
    WHITE_NOISE = [
        # Simplified static file serving.
        # https://warehouse.python.org/project/whitenoise/
        "whitenoise.middleware.WhiteNoiseMiddleware",
    ]
    MIDDLEWARE = MIDDLEWARE + WHITE_NOISE

EMAIL_CONFIG = env.email_url("DD_EMAIL_URL", default="smtp://user@:password@localhost:25")

vars().update(EMAIL_CONFIG)

# ------------------------------------------------------------------------------
# SAML
# ------------------------------------------------------------------------------
# For more configuration and customization options, see djangosaml2 documentation
# https://djangosaml2.readthedocs.io/contents/setup.html#configuration
# To override not configurable settings, you can use local_settings.py
# function that helps convert env var into the djangosaml2 attribute mapping format
# https://djangosaml2.readthedocs.io/contents/setup.html#users-attributes-and-account-linking


def saml2_attrib_map_format(dict):
    dout = {}
    for i in dict:
        dout[i] = (dict[i],)
    return dout


SAML2_ENABLED = env("DD_SAML2_ENABLED")
SAML2_LOGIN_BUTTON_TEXT = env("DD_SAML2_LOGIN_BUTTON_TEXT")
SAML2_LOGOUT_URL = env("DD_SAML2_LOGOUT_URL")
if SAML2_ENABLED:
    import saml2
    import saml2.saml
    from os import path

    # SSO_URL = env('DD_SSO_URL')
    SAML_METADATA = {}
    if len(env("DD_SAML2_METADATA_AUTO_CONF_URL")) > 0:
        SAML_METADATA["remote"] = [{"url": env("DD_SAML2_METADATA_AUTO_CONF_URL")}]
    if len(env("DD_SAML2_METADATA_LOCAL_FILE_PATH")) > 0:
        SAML_METADATA["local"] = [env("DD_SAML2_METADATA_LOCAL_FILE_PATH")]
    INSTALLED_APPS += ("djangosaml2",)
    MIDDLEWARE.append("djangosaml2.middleware.SamlSessionMiddleware")
    AUTHENTICATION_BACKENDS += (env("DD_SAML2_AUTHENTICATION_BACKENDS"),)
    LOGIN_EXEMPT_URLS += (r"^%ssaml2/" % URL_PREFIX,)
    SAML_LOGOUT_REQUEST_PREFERRED_BINDING = saml2.BINDING_HTTP_POST
    SAML_IGNORE_LOGOUT_ERRORS = True
    SAML_DJANGO_USER_MAIN_ATTRIBUTE = "username"
    #    SAML_DJANGO_USER_MAIN_ATTRIBUTE_LOOKUP = '__iexact'
    SAML_USE_NAME_ID_AS_USERNAME = True
    SAML_CREATE_UNKNOWN_USER = env("DD_SAML2_CREATE_USER")
    SAML_ATTRIBUTE_MAPPING = saml2_attrib_map_format(env("DD_SAML2_ATTRIBUTES_MAP"))
    SAML_FORCE_AUTH = env("DD_SAML2_FORCE_AUTH")
    SAML_ALLOW_UNKNOWN_ATTRIBUTES = env("DD_SAML2_ALLOW_UNKNOWN_ATTRIBUTE")
    BASEDIR = path.dirname(path.abspath(__file__))
    if len(env("DD_SAML2_ENTITY_ID")) == 0:
        SAML2_ENTITY_ID = "%s/saml2/metadata/" % SITE_URL
    else:
        SAML2_ENTITY_ID = env("DD_SAML2_ENTITY_ID")

    SAML_CONFIG = {
        # full path to the xmlsec1 binary programm
        "xmlsec_binary": "/usr/bin/xmlsec1",
        # your entity id, usually your subdomain plus the url to the metadata view
        "entityid": "%s" % SAML2_ENTITY_ID,
        # directory with attribute mapping
        "attribute_map_dir": path.join(BASEDIR, "attribute-maps"),
        # do now discard attributes not specified in attribute-maps
        "allow_unknown_attributes": SAML_ALLOW_UNKNOWN_ATTRIBUTES,
        # this block states what services we provide
        "service": {
            # we are just a lonely SP
            "sp": {
                "name": "Defect_Dojo",
                "name_id_format": saml2.saml.NAMEID_FORMAT_TRANSIENT,
                "want_response_signed": False,
                "want_assertions_signed": True,
                "force_authn": SAML_FORCE_AUTH,
                "allow_unsolicited": True,
                # For Okta add signed logout requets. Enable this:
                # "logout_requests_signed": True,
                "endpoints": {
                    # url and binding to the assetion consumer service view
                    # do not change the binding or service name
                    "assertion_consumer_service": [
                        ("%s/saml2/acs/" % SITE_URL, saml2.BINDING_HTTP_POST),
                    ],
                    # url and binding to the single logout service view
                    # do not change the binding or service name
                    "single_logout_service": [
                        # Disable next two lines for HTTP_REDIRECT for IDP's that only support HTTP_POST. Ex. Okta:
                        ("%s/saml2/ls/" % SITE_URL, saml2.BINDING_HTTP_REDIRECT),
                        ("%s/saml2/ls/post" % SITE_URL, saml2.BINDING_HTTP_POST),
                    ],
                },
                # attributes that this project need to identify a user
                "required_attributes": ["Email", "UserName"],
                # attributes that may be useful to have but not required
                "optional_attributes": ["Firstname", "Lastname"],
                # in this section the list of IdPs we talk to are defined
                # This is not mandatory! All the IdP available in the metadata will be considered.
                # 'idp': {
                #     # we do not need a WAYF service since there is
                #     # only an IdP defined here. This IdP should be
                #     # present in our metadata
                #     # the keys of this dictionary are entity ids
                #     'https://localhost/simplesaml/saml2/idp/metadata.php': {
                #         'single_sign_on_service': {
                #             saml2.BINDING_HTTP_REDIRECT: 'https://localhost/simplesaml/saml2/idp/SSOService.php',
                #         },
                #         'single_logout_service': {
                #             saml2.BINDING_HTTP_REDIRECT: 'https://localhost/simplesaml/saml2/idp/SingleLogoutService.php',
                #         },
                #     },
                # },
            },
        },
        # where the remote metadata is stored, local, remote or mdq server.
        # One metadatastore or many ...
        "metadata": SAML_METADATA,
        # set to 1 to output debugging information
        "debug": 0,
        # Signing
        # 'key_file': path.join(BASEDIR, 'private.key'),  # private part
        # 'cert_file': path.join(BASEDIR, 'public.pem'),  # public part
        # Encryption
        # 'encryption_keypairs': [{
        #     'key_file': path.join(BASEDIR, 'private.key'),  # private part
        #     'cert_file': path.join(BASEDIR, 'public.pem'),  # public part
        # }],
        # own metadata settings
        "contact_person": [
            {
                "given_name": "Lorenzo",
                "sur_name": "Gil",
                "company": "Yaco Sistemas",
                "email_address": "lgs@yaco.es",
                "contact_type": "technical",
            },
            {
                "given_name": "Angel",
                "sur_name": "Fernandez",
                "company": "Yaco Sistemas",
                "email_address": "angel@yaco.es",
                "contact_type": "administrative",
            },
        ],
        # you can set multilanguage information here
        "organization": {
            "name": [("Yaco Sistemas", "es"), ("Yaco Systems", "en")],
            "display_name": [("Yaco", "es"), ("Yaco", "en")],
            "url": [("http://www.yaco.es", "es"), ("http://www.yaco.com", "en")],
        },
        "valid_for": 24,  # how long is our metadata valid
    }

# ------------------------------------------------------------------------------
# REMOTE_USER
# ------------------------------------------------------------------------------

AUTH_REMOTEUSER_ENABLED = env("DD_AUTH_REMOTEUSER_ENABLED")
if AUTH_REMOTEUSER_ENABLED:
    AUTH_REMOTEUSER_USERNAME_HEADER = env("DD_AUTH_REMOTEUSER_USERNAME_HEADER")
    AUTH_REMOTEUSER_EMAIL_HEADER = env("DD_AUTH_REMOTEUSER_EMAIL_HEADER")
    AUTH_REMOTEUSER_FIRSTNAME_HEADER = env("DD_AUTH_REMOTEUSER_FIRSTNAME_HEADER")
    AUTH_REMOTEUSER_LASTNAME_HEADER = env("DD_AUTH_REMOTEUSER_LASTNAME_HEADER")
    AUTH_REMOTEUSER_GROUPS_HEADER = env("DD_AUTH_REMOTEUSER_GROUPS_HEADER")
    AUTH_REMOTEUSER_GROUPS_CLEANUP = env("DD_AUTH_REMOTEUSER_GROUPS_CLEANUP")

    AUTH_REMOTEUSER_TRUSTED_PROXY = IPSet()
    for ip_range in env("DD_AUTH_REMOTEUSER_TRUSTED_PROXY"):
        AUTH_REMOTEUSER_TRUSTED_PROXY.add(IPNetwork(ip_range))

    if env("DD_AUTH_REMOTEUSER_LOGIN_ONLY"):
        RemoteUserMiddleware = "dojo.remote_user.PersistentRemoteUserMiddleware"
    else:
        RemoteUserMiddleware = "dojo.remote_user.RemoteUserMiddleware"
    # we need to add middleware just behindAuthenticationMiddleware as described in https://docs.djangoproject.com/en/3.2/howto/auth-remote-user/#configuration
    for i in range(len(MIDDLEWARE)):
        if MIDDLEWARE[i] == "django.contrib.auth.middleware.AuthenticationMiddleware":
            MIDDLEWARE.insert(i + 1, RemoteUserMiddleware)
            break

    REST_FRAMEWORK["DEFAULT_AUTHENTICATION_CLASSES"] = ("dojo.remote_user.RemoteUserAuthentication",) + REST_FRAMEWORK[
        "DEFAULT_AUTHENTICATION_CLASSES"
    ]

    SWAGGER_SETTINGS["SECURITY_DEFINITIONS"]["remoteUserAuth"] = {
        "type": "apiKey",
        "in": "header",
        "name": AUTH_REMOTEUSER_USERNAME_HEADER[5:].replace("_", "-"),
    }
# ------------------------------------------------------------------------------
# CELERY
# ------------------------------------------------------------------------------

# Celery settings
if os.getenv("DD_USE_SECRETS_MANAGER") == "true":
    secret_broker = get_secret(env("DD_SECRET_BROKER"))
    CELERY_BROKER_URL = generate_url(
        env("DD_CELERY_BROKER_SCHEME"),
        True,
        secret_broker["username"],
        secret_broker["password"],
        secret_broker["hostname"],
        secret_broker["port"],
        secret_broker["virtualhost"],
        env("DD_CELERY_BROKER_PARAMS"),
    )
else:
    CELERY_BROKER_URL = (
        env("DD_CELERY_BROKER_URL")
        if len(env("DD_CELERY_BROKER_URL")) > 0
        else generate_url(
            env("DD_CELERY_BROKER_SCHEME"),
            True,
            env("DD_CELERY_BROKER_USER"),
            env("DD_CELERY_BROKER_PASSWORD"),
            env("DD_CELERY_BROKER_HOST"),
            env("DD_CELERY_BROKER_PORT"),
            env("DD_CELERY_BROKER_PATH"),
            env("DD_CELERY_BROKER_PARAMS"),
        )
    )
CELERY_TASK_IGNORE_RESULT = env("DD_CELERY_TASK_IGNORE_RESULT")
CELERY_RESULT_BACKEND = env("DD_CELERY_RESULT_BACKEND")
CELERY_TIMEZONE = TIME_ZONE
CELERY_RESULT_EXPIRES = env("DD_CELERY_RESULT_EXPIRES")
CELERY_BEAT_SCHEDULE_FILENAME = env("DD_CELERY_BEAT_SCHEDULE_FILENAME")
CELERY_ACCEPT_CONTENT = ["pickle", "json", "msgpack", "yaml"]
CELERY_TASK_SERIALIZER = env("DD_CELERY_TASK_SERIALIZER")
CELERY_PASS_MODEL_BY_ID = env("DD_CELERY_PASS_MODEL_BY_ID")

if len(env("DD_CELERY_BROKER_TRANSPORT_OPTIONS")) > 0:
    CELERY_BROKER_TRANSPORT_OPTIONS = json.loads(env("DD_CELERY_BROKER_TRANSPORT_OPTIONS"))

CELERY_IMPORTS = ("dojo.tools.tool_issue_updater",)

# Celery beat scheduled tasks
CELERY_BEAT_SCHEDULE = {
    "add-alerts": {"task": "dojo.tasks.add_alerts", "schedule": timedelta(hours=1), "args": [timedelta(hours=1)]},
    "cleanup-alerts": {
        "task": "dojo.tasks.cleanup_alerts",
        "schedule": timedelta(hours=8),
    },
    "dedupe-delete": {
        "task": "dojo.tasks.async_dupe_delete",
        "schedule": timedelta(minutes=1),
        "args": [timedelta(minutes=1)],
    },
    "update-findings-from-source-issues": {
        "task": "dojo.tools.tool_issue_updater.update_findings_from_source_issues",
        "schedule": timedelta(hours=3),
    },
    "compute-sla-age-and-notify": {
        "task": "dojo.tasks.async_sla_compute_and_notify_task",
        "schedule": crontab(hour=7, minute=30),
    },
    "risk_acceptance_expiration_handler": {
        "task": "dojo.risk_acceptance.helper.expiration_handler",
        "schedule": crontab(minute=0, hour="*/3"),  # every 3 hours
    },
    # 'jira_status_reconciliation': {
    #     'task': 'dojo.tasks.jira_status_reconciliation_task',
    #     'schedule': timedelta(hours=12),
    #     'kwargs': {'mode': 'reconcile', 'dryrun': True, 'daysback': 10, 'product': None, 'engagement': None}
    # },
    # 'fix_loop_duplicates': {
    #     'task': 'dojo.tasks.fix_loop_duplicates_task',
    #     'schedule': timedelta(hours=12)
    # },
}

# ------------------------------------
# Monitoring Metrics
# ------------------------------------
# address issue when running ./manage.py collectstatic
# reference: https://github.com/korfuri/django-prometheus/issues/34
PROMETHEUS_EXPORT_MIGRATIONS = False
# django metrics for monitoring
if env("DD_DJANGO_METRICS_ENABLED"):
    DJANGO_METRICS_ENABLED = env("DD_DJANGO_METRICS_ENABLED")
    INSTALLED_APPS = INSTALLED_APPS + ("django_prometheus",)
    MIDDLEWARE = (
        [
            "django_prometheus.middleware.PrometheusBeforeMiddleware",
        ]
        + MIDDLEWARE
        + [
            "django_prometheus.middleware.PrometheusAfterMiddleware",
        ]
    )
    database_engine = DATABASES.get("default").get("ENGINE")
    DATABASES["default"]["ENGINE"] = database_engine.replace("django.", "django_prometheus.", 1)
    # CELERY_RESULT_BACKEND.replace('django.core','django_prometheus.', 1)
    LOGIN_EXEMPT_URLS += (r"^%sdjango_metrics/" % URL_PREFIX,)

# ------------------------------------
# Traces OpenTelemetry to OTLP
# ------------------------------------
if env("DD_OPENTELEMETRY_TRACES_ENABLED"):
    resource = Resource.create()

    trace.set_tracer_provider(TracerProvider(resource=resource))
    # Please see the OTLP Exporter documentation for other options.
    span_processor = BatchSpanProcessor(OTLPSpanExporter())
    trace.get_tracer_provider().add_span_processor(span_processor)


# ------------------------------------
# Hashcode configuration
# ------------------------------------
# List of fields used to compute the hash_code
# The fields must be one of HASHCODE_ALLOWED_FIELDS
# If not present, default is the legacy behavior: see models.py, compute_hash_code_legacy function
# legacy is:
#   static scanner:  ['title', 'cwe', 'line', 'file_path', 'description']
#   dynamic scanner: ['title', 'cwe', 'line', 'file_path', 'description']
HASHCODE_FIELDS_PER_SCANNER = {
    # In checkmarx, same CWE may appear with different severities: example "sql injection" (high) and "blind sql injection" (low).
    # Including the severity in the hash_code keeps those findings not duplicate
    "Anchore Engine Scan": ["title", "severity", "component_name", "component_version", "file_path"],
    "AnchoreCTL Vuln Report": ["title", "severity", "component_name", "component_version", "file_path"],
    "AnchoreCTL Policies Report": ["title", "severity", "component_name", "file_path"],
    "Anchore Enterprise Policy Check": ["title", "severity", "component_name", "file_path"],
    "Anchore Grype": ["title", "severity", "component_name", "component_version"],
    "Aqua Scan": ["severity", "vulnerability_ids", "component_name", "component_version"],
    "Bandit Scan": ["file_path", "line", "vuln_id_from_tool"],
    "CargoAudit Scan": ["vulnerability_ids", "severity", "component_name", "component_version", "vuln_id_from_tool"],
    "Checkmarx Scan": ["cwe", "severity", "file_path"],
    "Checkmarx OSA": ["vulnerability_ids", "component_name"],
    "Cloudsploit Scan": ["title", "description"],
    "SonarQube Scan": ["cwe", "severity", "file_path"],
    "SonarQube API Import": ["title", "file_path", "line"],
    "Dependency Check Scan": ["title", "cwe", "file_path"],
    "Dockle Scan": ["title", "description", "vuln_id_from_tool"],
    "Dependency Track Finding Packaging Format (FPF) Export": [
        "component_name",
        "component_version",
        "vulnerability_ids",
    ],
    "Mobsfscan Scan": ["title", "severity", "cwe"],
    "Tenable Scan": ["title", "severity", "vulnerability_ids", "cwe"],
    "Nexpose Scan": ["title", "severity", "vulnerability_ids", "cwe"],
    # possible improvement: in the scanner put the library name into file_path, then dedup on cwe + file_path + severity
    "NPM Audit Scan": ["title", "severity", "file_path", "vulnerability_ids", "cwe"],
    # possible improvement: in the scanner put the library name into file_path, then dedup on cwe + file_path + severity
    "Yarn Audit Scan": ["title", "severity", "file_path", "vulnerability_ids", "cwe"],
    # possible improvement: in the scanner put the library name into file_path, then dedup on vulnerability_ids + file_path + severity
    "Whitesource Scan": ["title", "severity", "description"],
    "ZAP Scan": ["title", "cwe", "severity"],
    "Qualys Scan": ["title", "severity", "endpoints"],
    # 'Qualys Webapp Scan': ['title', 'unique_id_from_tool'],
    "PHP Symfony Security Check": ["title", "vulnerability_ids"],
    "Clair Scan": ["title", "vulnerability_ids", "description", "severity"],
    "Clair Klar Scan": ["title", "description", "severity"],
    # for backwards compatibility because someone decided to rename this scanner:
<<<<<<< HEAD
    "Symfony Security Check": ["title", "vulnerability_ids"],
    "DSOP Scan": ["vulnerability_ids"],
    "Acunetix Scan": ["title", "description"],
    "Acunetix360 Scan": ["title", "description"],
    "Terrascan Scan": ["vuln_id_from_tool", "title", "severity", "file_path", "line", "component_name"],
    "Trivy Operator Scan": ["title", "severity", "vulnerability_ids"],
    "Trivy Scan": ["title", "severity", "vulnerability_ids", "cwe"],
    "TFSec Scan": ["severity", "vuln_id_from_tool", "file_path", "line"],
    "Snyk Scan": ["vuln_id_from_tool", "file_path", "component_name", "component_version"],
    "GitLab Dependency Scanning Report": [
        "title",
        "vulnerability_ids",
        "file_path",
        "component_name",
        "component_version",
    ],
    "SpotBugs Scan": ["cwe", "severity", "file_path", "line"],
    "JFrog Xray Unified Scan": ["vulnerability_ids", "file_path", "component_name", "component_version"],
    # for now we use file_path as there is no attribute for "service"
    "Scout Suite Scan": ["file_path", "vuln_id_from_tool"],
    "AWS Security Hub Scan": ["unique_id_from_tool"],
    "Meterian Scan": ["cwe", "component_name", "component_version", "description", "severity"],
    "Govulncheck Scanner": ["unique_id_from_tool"],
    "Github Vulnerability Scan": ["title", "severity", "component_name", "vulnerability_ids", "file_path"],
    "Azure Security Center Recommendations Scan": ["unique_id_from_tool"],
    "Solar Appscreener Scan": ["title", "file_path", "line", "severity"],
    "pip-audit Scan": ["vuln_id_from_tool", "component_name", "component_version"],
    "Edgescan Scan": ["unique_id_from_tool"],
    "Bugcrowd API Import": ["unique_id_from_tool"],
    "Rubocop Scan": ["vuln_id_from_tool", "file_path", "line"],
    "JFrog Xray Scan": ["title", "description", "component_name", "component_version"],
    "Jfrog Xray On Demand Binary Scan": ["title", "description", "component_name", "component_version"],
    "CycloneDX Scan": ["vuln_id_from_tool", "component_name", "component_version"],
    "SSLyze Scan (JSON)": ["title", "description"],
    "Harbor Vulnerability Scan": ["title", "mitigation"],
    "Rusty Hog Scan": ["file_path", "payload"],
    "StackHawk HawkScan": ["vuln_id_from_tool", "component_name", "component_version"],
    "Hydra Scan": ["title", "description"],
    "DrHeader JSON Importer": ["title", "description"],
    "PWN SAST": ["title", "description"],
    "Whispers": ["vuln_id_from_tool", "file_path", "line"],
    "Blackduck Hub Scan": ["title", "vulnerability_ids", "component_name", "component_version"],
    "BlackDuck API": ["unique_id_from_tool"],
    "docker-bench-security Scan": ["unique_id_from_tool"],
    "Veracode SourceClear Scan": ["title", "vulnerability_ids", "component_name", "component_version", "severity"],
    "Vulners Scan": ["vuln_id_from_tool", "component_name"],
    "Twistlock Image Scan": ["title", "severity", "component_name", "component_version"],
    "NeuVector (REST)": ["title", "severity", "component_name", "component_version"],
    "NeuVector (compliance)": ["title", "vuln_id_from_tool", "description"],
    "Wpscan": ["title", "description", "severity"],
    "Codechecker Report native": ["unique_id_from_tool"],
    "Popeye Scan": ["title", "description"],
    "Wazuh Scan": ["title"],
    "Nuclei Scan": ["title", "cwe", "severity"],
=======
    'Symfony Security Check': ['title', 'vulnerability_ids'],
    'DSOP Scan': ['vulnerability_ids'],
    'Acunetix Scan': ['title', 'description'],
    'Acunetix360 Scan': ['title', 'description'],
    'Terrascan Scan': ['vuln_id_from_tool', 'title', 'severity', 'file_path', 'line', 'component_name'],
    'Trivy Operator Scan': ['title', 'severity', 'vulnerability_ids'],
    'Trivy Scan': ['title', 'severity', 'vulnerability_ids', 'cwe'],
    'TFSec Scan': ['severity', 'vuln_id_from_tool', 'file_path', 'line'],
    'Snyk Scan': ['vuln_id_from_tool', 'file_path', 'component_name', 'component_version'],
    'GitLab Dependency Scanning Report': ['title', 'vulnerability_ids', 'file_path', 'component_name', 'component_version'],
    'SpotBugs Scan': ['cwe', 'severity', 'file_path', 'line'],
    'JFrog Xray Unified Scan': ['vulnerability_ids', 'file_path', 'component_name', 'component_version'],
    'JFrog Xray On Demand Binary Scan': ["title", "component_name", "component_version"],
    'Scout Suite Scan': ['file_path', 'vuln_id_from_tool'],  # for now we use file_path as there is no attribute for "service"
    'AWS Security Hub Scan': ['unique_id_from_tool'],
    'Meterian Scan': ['cwe', 'component_name', 'component_version', 'description', 'severity'],
    'Govulncheck Scanner': ['unique_id_from_tool'],
    'Github Vulnerability Scan': ['title', 'severity', 'component_name', 'vulnerability_ids', 'file_path'],
    'Azure Security Center Recommendations Scan': ['unique_id_from_tool'],
    'Solar Appscreener Scan': ['title', 'file_path', 'line', 'severity'],
    'pip-audit Scan': ['vuln_id_from_tool', 'component_name', 'component_version'],
    'Edgescan Scan': ['unique_id_from_tool'],
    'Bugcrowd API Import': ['unique_id_from_tool'],
    'Rubocop Scan': ['vuln_id_from_tool', 'file_path', 'line'],
    'JFrog Xray Scan': ['title', 'description', 'component_name', 'component_version'],
    'CycloneDX Scan': ['vuln_id_from_tool', 'component_name', 'component_version'],
    'SSLyze Scan (JSON)': ['title', 'description'],
    'Harbor Vulnerability Scan': ['title', 'mitigation'],
    'Rusty Hog Scan': ['file_path', 'payload'],
    'StackHawk HawkScan': ['vuln_id_from_tool', 'component_name', 'component_version'],
    'Hydra Scan': ['title', 'description'],
    'DrHeader JSON Importer': ['title', 'description'],
    'PWN SAST': ['title', 'description'],
    'Whispers': ['vuln_id_from_tool', 'file_path', 'line'],
    'Blackduck Hub Scan': ['title', 'vulnerability_ids', 'component_name', 'component_version'],
    'BlackDuck API': ['unique_id_from_tool'],
    'docker-bench-security Scan': ['unique_id_from_tool'],
    'Veracode SourceClear Scan': ['title', 'vulnerability_ids', 'component_name', 'component_version', 'severity'],
    'Vulners Scan': ['vuln_id_from_tool', 'component_name'],
    'Twistlock Image Scan': ['title', 'severity', 'component_name', 'component_version'],
    'NeuVector (REST)': ['title', 'severity', 'component_name', 'component_version'],
    'NeuVector (compliance)': ['title', 'vuln_id_from_tool', 'description'],
    'Wpscan': ['title', 'description', 'severity'],
    'Codechecker Report native': ['unique_id_from_tool'],
    'Popeye Scan': ['title', 'description'],
    'Wazuh Scan': ['title'],
    'Nuclei Scan': ['title', 'cwe', 'severity'],
>>>>>>> dbf207ca
    'KubeHunter Scan': ['title', 'description'],
    'kube-bench Scan': ['title', 'vuln_id_from_tool', 'description'],
    'Threagile risks report': ['title', 'cwe', "severity"],
    'Humble Json Importer': ['title'],
}

# Override the hardcoded settings here via the env var
if len(env("DD_HASHCODE_FIELDS_PER_SCANNER")) > 0:
    env_hashcode_fields_per_scanner = json.loads(env("DD_HASHCODE_FIELDS_PER_SCANNER"))
    for key, value in env_hashcode_fields_per_scanner.items():
        if key in HASHCODE_FIELDS_PER_SCANNER:
<<<<<<< HEAD
            logger.debug("Replacing {} with value {} from env var DD_HASHCODE_FIELDS_PER_SCANNER".format(key, value))
=======
            logger.info("Replacing {} with value {} (previously set to {}) from env var DD_HASHCODE_FIELDS_PER_SCANNER".format(key, value, HASHCODE_FIELDS_PER_SCANNER[key]))
            HASHCODE_FIELDS_PER_SCANNER[key] = value
        if key not in HASHCODE_FIELDS_PER_SCANNER:
            logger.info("Adding {} with value {} from env var DD_HASHCODE_FIELDS_PER_SCANNER".format(key, value))
>>>>>>> dbf207ca
            HASHCODE_FIELDS_PER_SCANNER[key] = value


# This tells if we should accept cwe=0 when computing hash_code with a configurable list of fields from HASHCODE_FIELDS_PER_SCANNER (this setting doesn't apply to legacy algorithm)
# If False and cwe = 0, then the hash_code computation will fallback to legacy algorithm for the concerned finding
# Default is True (if scanner is not configured here but is configured in HASHCODE_FIELDS_PER_SCANNER, it allows null cwe)
HASHCODE_ALLOWS_NULL_CWE = {
    "Anchore Engine Scan": True,
    "AnchoreCTL Vuln Report": True,
    "AnchoreCTL Policies Report": True,
    "Anchore Enterprise Policy Check": True,
    "Anchore Grype": True,
    "AWS Prowler Scan": True,
    "AWS Prowler V3": True,
    "Checkmarx Scan": False,
    "Checkmarx OSA": True,
    "Cloudsploit Scan": True,
    "SonarQube Scan": False,
    "Dependency Check Scan": True,
    "Mobsfscan Scan": False,
    "Tenable Scan": True,
    "Nexpose Scan": True,
    "NPM Audit Scan": True,
    "Yarn Audit Scan": True,
    "Whitesource Scan": True,
    "ZAP Scan": False,
    "Qualys Scan": True,
    "DSOP Scan": True,
    "Acunetix Scan": True,
    "Acunetix360 Scan": True,
    "Trivy Operator Scan": True,
    "Trivy Scan": True,
    "SpotBugs Scan": False,
    "Scout Suite Scan": True,
    "AWS Security Hub Scan": True,
    "Meterian Scan": True,
    "SARIF": True,
    "Hadolint Dockerfile check": True,
    "Semgrep JSON Report": True,
    "Generic Findings Import": True,
    "Edgescan Scan": True,
    "Bugcrowd API Import": True,
    "Veracode SourceClear Scan": True,
    "Vulners Scan": True,
    "Twistlock Image Scan": True,
    "Wpscan": True,
    "Rusty Hog Scan": True,
    "Codechecker Report native": True,
    "Wazuh": True,
    "Nuclei Scan": True,
    'Threagile risks report': True
}

# List of fields that are known to be usable in hash_code computation)
# 'endpoints' is a pseudo field that uses the endpoints (for dynamic scanners)
# 'unique_id_from_tool' is often not needed here as it can be used directly in the dedupe algorithm, but it's also possible to use it for hashing
HASHCODE_ALLOWED_FIELDS = [
    "title",
    "cwe",
    "vulnerability_ids",
    "line",
    "file_path",
    "payload",
    "component_name",
    "component_version",
    "description",
    "endpoints",
    "unique_id_from_tool",
    "severity",
    "vuln_id_from_tool",
    "mitigation",
]

# Adding fields to the hash_code calculation regardless of the previous settings
HASH_CODE_FIELDS_ALWAYS = ["service"]

# ------------------------------------
# Deduplication configuration
# ------------------------------------
# List of algorithms
# legacy one with multiple conditions (default mode)
DEDUPE_ALGO_LEGACY = "legacy"
# based on dojo_finding.unique_id_from_tool only (for checkmarx detailed, or sonarQube detailed for example)
DEDUPE_ALGO_UNIQUE_ID_FROM_TOOL = "unique_id_from_tool"
# based on dojo_finding.hash_code only
DEDUPE_ALGO_HASH_CODE = "hash_code"
# unique_id_from_tool or hash_code
# Makes it possible to deduplicate on a technical id (same parser) and also on some functional fields (cross-parsers deduplication)
DEDUPE_ALGO_UNIQUE_ID_FROM_TOOL_OR_HASH_CODE = "unique_id_from_tool_or_hash_code"

# Allows to deduplicate with endpoints if endpoints is not included in the hashcode.
# Possible values are: scheme, host, port, path, query, fragment, userinfo, and user. For a details description see https://hyperlink.readthedocs.io/en/latest/api.html#attributes.
# Example:
# Finding A and B have the same hashcode. Finding A has endpoint http://defectdojo.com and finding B has endpoint https://defectdojo.com/finding.
# - An empyt list ([]) means, no fields are used. B is marked as duplicated of A.
# - Host (['host']) means: B is marked as duplicate of A because the host (defectdojo.com) is the same.
# - Host and path (['host', 'path']) means: A and B stay untouched because the path is different.
#
# If a finding has more than one endpoint, only one endpoint pair must match to mark the finding as duplicate.
DEDUPE_ALGO_ENDPOINT_FIELDS = ["host", "path"]

# Choice of deduplication algorithm per parser
# Key = the scan_type from factory.py (= the test_type)
# Default is DEDUPE_ALGO_LEGACY
DEDUPLICATION_ALGORITHM_PER_PARSER = {
    "Anchore Engine Scan": DEDUPE_ALGO_HASH_CODE,
    "AnchoreCTL Vuln Report": DEDUPE_ALGO_HASH_CODE,
    "AnchoreCTL Policies Report": DEDUPE_ALGO_HASH_CODE,
    "Anchore Enterprise Policy Check": DEDUPE_ALGO_HASH_CODE,
    "Anchore Grype": DEDUPE_ALGO_HASH_CODE,
    "Aqua Scan": DEDUPE_ALGO_HASH_CODE,
    "AuditJS Scan": DEDUPE_ALGO_UNIQUE_ID_FROM_TOOL,
    "AWS Prowler Scan": DEDUPE_ALGO_HASH_CODE,
    "AWS Prowler V3": DEDUPE_ALGO_UNIQUE_ID_FROM_TOOL,
    "AWS Security Finding Format (ASFF) Scan": DEDUPE_ALGO_UNIQUE_ID_FROM_TOOL,
    "Burp REST API": DEDUPE_ALGO_UNIQUE_ID_FROM_TOOL,
    "Bandit Scan": DEDUPE_ALGO_HASH_CODE,
    "CargoAudit Scan": DEDUPE_ALGO_HASH_CODE,
    "Checkmarx Scan detailed": DEDUPE_ALGO_UNIQUE_ID_FROM_TOOL,
    "Checkmarx Scan": DEDUPE_ALGO_HASH_CODE,
    "Checkmarx OSA": DEDUPE_ALGO_UNIQUE_ID_FROM_TOOL_OR_HASH_CODE,
    "Codechecker Report native": DEDUPE_ALGO_UNIQUE_ID_FROM_TOOL,
    "Coverity API": DEDUPE_ALGO_UNIQUE_ID_FROM_TOOL,
    "Cobalt.io API": DEDUPE_ALGO_UNIQUE_ID_FROM_TOOL,
    "Dependency Track Finding Packaging Format (FPF) Export": DEDUPE_ALGO_HASH_CODE,
    "Mobsfscan Scan": DEDUPE_ALGO_HASH_CODE,
    "SonarQube Scan detailed": DEDUPE_ALGO_UNIQUE_ID_FROM_TOOL,
    "SonarQube Scan": DEDUPE_ALGO_HASH_CODE,
    "SonarQube API Import": DEDUPE_ALGO_HASH_CODE,
    "Dependency Check Scan": DEDUPE_ALGO_HASH_CODE,
    "Dockle Scan": DEDUPE_ALGO_HASH_CODE,
    "Tenable Scan": DEDUPE_ALGO_HASH_CODE,
    "Nexpose Scan": DEDUPE_ALGO_HASH_CODE,
    "NPM Audit Scan": DEDUPE_ALGO_HASH_CODE,
    "Yarn Audit Scan": DEDUPE_ALGO_HASH_CODE,
    "Whitesource Scan": DEDUPE_ALGO_HASH_CODE,
    "ZAP Scan": DEDUPE_ALGO_HASH_CODE,
    "Qualys Scan": DEDUPE_ALGO_HASH_CODE,
    "PHP Symfony Security Check": DEDUPE_ALGO_HASH_CODE,
    "Acunetix Scan": DEDUPE_ALGO_HASH_CODE,
    "Acunetix360 Scan": DEDUPE_ALGO_HASH_CODE,
    "Clair Scan": DEDUPE_ALGO_HASH_CODE,
    "Clair Klar Scan": DEDUPE_ALGO_HASH_CODE,
    # 'Qualys Webapp Scan': DEDUPE_ALGO_UNIQUE_ID_FROM_TOOL,  # Must also uncomment qualys webapp line in hashcode fields per scanner
    "Veracode Scan": DEDUPE_ALGO_UNIQUE_ID_FROM_TOOL_OR_HASH_CODE,
    "Veracode SourceClear Scan": DEDUPE_ALGO_HASH_CODE,
    # for backwards compatibility because someone decided to rename this scanner:
<<<<<<< HEAD
    "Symfony Security Check": DEDUPE_ALGO_HASH_CODE,
    "DSOP Scan": DEDUPE_ALGO_HASH_CODE,
    "Terrascan Scan": DEDUPE_ALGO_HASH_CODE,
    "Trivy Operator Scan": DEDUPE_ALGO_HASH_CODE,
    "Trivy Scan": DEDUPE_ALGO_HASH_CODE,
    "TFSec Scan": DEDUPE_ALGO_HASH_CODE,
    "HackerOne Cases": DEDUPE_ALGO_UNIQUE_ID_FROM_TOOL_OR_HASH_CODE,
    "Snyk Scan": DEDUPE_ALGO_HASH_CODE,
    "GitLab Dependency Scanning Report": DEDUPE_ALGO_HASH_CODE,
    "GitLab SAST Report": DEDUPE_ALGO_HASH_CODE,
    "Govulncheck Scanner": DEDUPE_ALGO_UNIQUE_ID_FROM_TOOL,
    "GitLab Container Scan": DEDUPE_ALGO_HASH_CODE,
    "GitLab Secret Detection Report": DEDUPE_ALGO_HASH_CODE,
    "Checkov Scan": DEDUPE_ALGO_HASH_CODE,
    "SpotBugs Scan": DEDUPE_ALGO_HASH_CODE,
    "JFrog Xray Unified Scan": DEDUPE_ALGO_HASH_CODE,
    "Scout Suite Scan": DEDUPE_ALGO_HASH_CODE,
    "AWS Security Hub Scan": DEDUPE_ALGO_UNIQUE_ID_FROM_TOOL,
    "Meterian Scan": DEDUPE_ALGO_HASH_CODE,
    "Github Vulnerability Scan": DEDUPE_ALGO_HASH_CODE,
    "Cloudsploit Scan": DEDUPE_ALGO_HASH_CODE,
    "KICS Scan": DEDUPE_ALGO_HASH_CODE,
    "SARIF": DEDUPE_ALGO_UNIQUE_ID_FROM_TOOL_OR_HASH_CODE,
    "Azure Security Center Recommendations Scan": DEDUPE_ALGO_UNIQUE_ID_FROM_TOOL,
    "Hadolint Dockerfile check": DEDUPE_ALGO_HASH_CODE,
    "Semgrep JSON Report": DEDUPE_ALGO_UNIQUE_ID_FROM_TOOL_OR_HASH_CODE,
    "Generic Findings Import": DEDUPE_ALGO_HASH_CODE,
    "Trufflehog3 Scan": DEDUPE_ALGO_HASH_CODE,
    "Detect-secrets Scan": DEDUPE_ALGO_HASH_CODE,
    "Solar Appscreener Scan": DEDUPE_ALGO_HASH_CODE,
    "Gitleaks Scan": DEDUPE_ALGO_HASH_CODE,
    "pip-audit Scan": DEDUPE_ALGO_HASH_CODE,
    "Edgescan Scan": DEDUPE_ALGO_HASH_CODE,
    "Bugcrowd API": DEDUPE_ALGO_UNIQUE_ID_FROM_TOOL,
    "Rubocop Scan": DEDUPE_ALGO_HASH_CODE,
    "JFrog Xray Scan": DEDUPE_ALGO_HASH_CODE,
    "Jfrog Xray On Demand Binary Scan": DEDUPE_ALGO_HASH_CODE,
    "CycloneDX Scan": DEDUPE_ALGO_HASH_CODE,
    "SSLyze Scan (JSON)": DEDUPE_ALGO_HASH_CODE,
    "Harbor Vulnerability Scan": DEDUPE_ALGO_HASH_CODE,
    "Rusty Hog Scan": DEDUPE_ALGO_HASH_CODE,
    "StackHawk HawkScan": DEDUPE_ALGO_HASH_CODE,
    "Hydra Scan": DEDUPE_ALGO_HASH_CODE,
    "DrHeader JSON Importer": DEDUPE_ALGO_HASH_CODE,
    "PWN SAST": DEDUPE_ALGO_HASH_CODE,
    "Whispers": DEDUPE_ALGO_HASH_CODE,
    "Blackduck Hub Scan": DEDUPE_ALGO_HASH_CODE,
    "BlackDuck API": DEDUPE_ALGO_UNIQUE_ID_FROM_TOOL,
    "docker-bench-security Scan": DEDUPE_ALGO_HASH_CODE,
    "Vulners Scan": DEDUPE_ALGO_HASH_CODE,
    "Twistlock Image Scan": DEDUPE_ALGO_HASH_CODE,
    "NeuVector (REST)": DEDUPE_ALGO_HASH_CODE,
    "NeuVector (compliance)": DEDUPE_ALGO_HASH_CODE,
    "Wpscan": DEDUPE_ALGO_HASH_CODE,
    "Popeye Scan": DEDUPE_ALGO_HASH_CODE,
    "Nuclei Scan": DEDUPE_ALGO_HASH_CODE,
=======
    'Symfony Security Check': DEDUPE_ALGO_HASH_CODE,
    'DSOP Scan': DEDUPE_ALGO_HASH_CODE,
    'Terrascan Scan': DEDUPE_ALGO_HASH_CODE,
    'Trivy Operator Scan': DEDUPE_ALGO_HASH_CODE,
    'Trivy Scan': DEDUPE_ALGO_HASH_CODE,
    'TFSec Scan': DEDUPE_ALGO_HASH_CODE,
    'HackerOne Cases': DEDUPE_ALGO_UNIQUE_ID_FROM_TOOL_OR_HASH_CODE,
    'Snyk Scan': DEDUPE_ALGO_HASH_CODE,
    'GitLab Dependency Scanning Report': DEDUPE_ALGO_HASH_CODE,
    'GitLab SAST Report': DEDUPE_ALGO_HASH_CODE,
    'Govulncheck Scanner': DEDUPE_ALGO_UNIQUE_ID_FROM_TOOL,
    'GitLab Container Scan': DEDUPE_ALGO_HASH_CODE,
    'GitLab Secret Detection Report': DEDUPE_ALGO_HASH_CODE,
    'Checkov Scan': DEDUPE_ALGO_HASH_CODE,
    'SpotBugs Scan': DEDUPE_ALGO_HASH_CODE,
    'JFrog Xray Unified Scan': DEDUPE_ALGO_HASH_CODE,
    'JFrog Xray On Demand Binary Scan': DEDUPE_ALGO_HASH_CODE,
    'Scout Suite Scan': DEDUPE_ALGO_HASH_CODE,
    'AWS Security Hub Scan': DEDUPE_ALGO_UNIQUE_ID_FROM_TOOL,
    'Meterian Scan': DEDUPE_ALGO_HASH_CODE,
    'Github Vulnerability Scan': DEDUPE_ALGO_HASH_CODE,
    'Cloudsploit Scan': DEDUPE_ALGO_HASH_CODE,
    'KICS Scan': DEDUPE_ALGO_HASH_CODE,
    'SARIF': DEDUPE_ALGO_UNIQUE_ID_FROM_TOOL_OR_HASH_CODE,
    'Azure Security Center Recommendations Scan': DEDUPE_ALGO_UNIQUE_ID_FROM_TOOL,
    'Hadolint Dockerfile check': DEDUPE_ALGO_HASH_CODE,
    'Semgrep JSON Report': DEDUPE_ALGO_UNIQUE_ID_FROM_TOOL_OR_HASH_CODE,
    'Generic Findings Import': DEDUPE_ALGO_HASH_CODE,
    'Trufflehog3 Scan': DEDUPE_ALGO_HASH_CODE,
    'Detect-secrets Scan': DEDUPE_ALGO_HASH_CODE,
    'Solar Appscreener Scan': DEDUPE_ALGO_HASH_CODE,
    'Gitleaks Scan': DEDUPE_ALGO_HASH_CODE,
    'pip-audit Scan': DEDUPE_ALGO_HASH_CODE,
    'Edgescan Scan': DEDUPE_ALGO_HASH_CODE,
    'Bugcrowd API Import': DEDUPE_ALGO_UNIQUE_ID_FROM_TOOL,
    'Rubocop Scan': DEDUPE_ALGO_HASH_CODE,
    'JFrog Xray Scan': DEDUPE_ALGO_HASH_CODE,
    'CycloneDX Scan': DEDUPE_ALGO_HASH_CODE,
    'SSLyze Scan (JSON)': DEDUPE_ALGO_HASH_CODE,
    'Harbor Vulnerability Scan': DEDUPE_ALGO_HASH_CODE,
    'Rusty Hog Scan': DEDUPE_ALGO_HASH_CODE,
    'StackHawk HawkScan': DEDUPE_ALGO_HASH_CODE,
    'Hydra Scan': DEDUPE_ALGO_HASH_CODE,
    'DrHeader JSON Importer': DEDUPE_ALGO_HASH_CODE,
    'PWN SAST': DEDUPE_ALGO_HASH_CODE,
    'Whispers': DEDUPE_ALGO_HASH_CODE,
    'Blackduck Hub Scan': DEDUPE_ALGO_HASH_CODE,
    'BlackDuck API': DEDUPE_ALGO_UNIQUE_ID_FROM_TOOL,
    'docker-bench-security Scan': DEDUPE_ALGO_HASH_CODE,
    'Vulners Scan': DEDUPE_ALGO_HASH_CODE,
    'Twistlock Image Scan': DEDUPE_ALGO_HASH_CODE,
    'NeuVector (REST)': DEDUPE_ALGO_HASH_CODE,
    'NeuVector (compliance)': DEDUPE_ALGO_HASH_CODE,
    'Wpscan': DEDUPE_ALGO_HASH_CODE,
    'Popeye Scan': DEDUPE_ALGO_HASH_CODE,
    'Nuclei Scan': DEDUPE_ALGO_HASH_CODE,
>>>>>>> dbf207ca
    'KubeHunter Scan': DEDUPE_ALGO_HASH_CODE,
    'kube-bench Scan': DEDUPE_ALGO_HASH_CODE,
    'Threagile risks report': DEDUPE_ALGO_UNIQUE_ID_FROM_TOOL_OR_HASH_CODE,
    'Humble Json Importer': DEDUPE_ALGO_HASH_CODE,
}

# Override the hardcoded settings here via the env var
if len(env("DD_DEDUPLICATION_ALGORITHM_PER_PARSER")) > 0:
    env_dedup_algorithm_per_parser = json.loads(env("DD_DEDUPLICATION_ALGORITHM_PER_PARSER"))
    for key, value in env_dedup_algorithm_per_parser.items():
        if key in DEDUPLICATION_ALGORITHM_PER_PARSER:
<<<<<<< HEAD
            logger.debug(
                "Replacing {} with value {} from env var DD_DEDUPLICATION_ALGORITHM_PER_PARSER".format(key, value)
            )
=======
            logger.info("Replacing {} with value {} (previously set to {}) from env var DD_DEDUPLICATION_ALGORITHM_PER_PARSER".format(key, value, DEDUPLICATION_ALGORITHM_PER_PARSER[key]))
            DEDUPLICATION_ALGORITHM_PER_PARSER[key] = value
        if key not in DEDUPLICATION_ALGORITHM_PER_PARSER:
            logger.info("Adding {} with value {} from env var DD_DEDUPLICATION_ALGORITHM_PER_PARSER".format(key, value))
>>>>>>> dbf207ca
            DEDUPLICATION_ALGORITHM_PER_PARSER[key] = value

DUPE_DELETE_MAX_PER_RUN = env("DD_DUPE_DELETE_MAX_PER_RUN")

DISABLE_FINDING_MERGE = env("DD_DISABLE_FINDING_MERGE")

TRACK_IMPORT_HISTORY = env("DD_TRACK_IMPORT_HISTORY")

# ------------------------------------------------------------------------------
# JIRA
# ------------------------------------------------------------------------------
# The 'Bug' issue type is mandatory, as it is used as the default choice.
JIRA_ISSUE_TYPE_CHOICES_CONFIG = (
    ("Task", "Task"),
    ("Story", "Story"),
    ("Epic", "Epic"),
    ("Spike", "Spike"),
    ("Bug", "Bug"),
    ("Security", "Security"),
)

if env("DD_JIRA_EXTRA_ISSUE_TYPES") != "":
    if env("DD_JIRA_EXTRA_ISSUE_TYPES").count(",") > 0:
        for extra_type in env("DD_JIRA_EXTRA_ISSUE_TYPES").split(","):
            JIRA_ISSUE_TYPE_CHOICES_CONFIG += ((extra_type, extra_type),)
    else:
        JIRA_ISSUE_TYPE_CHOICES_CONFIG += ((env("DD_JIRA_EXTRA_ISSUE_TYPES"), env("DD_JIRA_EXTRA_ISSUE_TYPES")),)

JIRA_SSL_VERIFY = env("DD_JIRA_SSL_VERIFY")

# ------------------------------------------------------------------------------
# LOGGING
# ------------------------------------------------------------------------------
# See http://docs.djangoproject.com/en/dev/topics/logging for
# more details on how to customize your logging configuration.
LOGGING_HANDLER = env("DD_LOGGING_HANDLER")

LOG_LEVEL = env("DD_LOG_LEVEL")
if not LOG_LEVEL:
    LOG_LEVEL = "DEBUG" if DEBUG else "INFO"

LOGGING = {
    "version": 1,
    "disable_existing_loggers": False,
    "formatters": {
        "verbose": {
            "format": "[%(asctime)s] %(levelname)s [%(name)s:%(lineno)d] %(message)s",
            "datefmt": "%d/%b/%Y %H:%M:%S",
        },
        "simple": {"format": "%(levelname)s %(funcName)s %(lineno)d %(message)s"},
        "json": {
            "()": "json_log_formatter.JSONFormatter",
        },
    },
    "filters": {
        "require_debug_false": {"()": "django.utils.log.RequireDebugFalse"},
        "require_debug_true": {"()": "django.utils.log.RequireDebugTrue"},
    },
    "handlers": {
        "mail_admins": {
            "level": "ERROR",
            "filters": ["require_debug_false"],
            "class": "django.utils.log.AdminEmailHandler",
        },
        "console": {"class": "logging.StreamHandler", "formatter": "verbose"},
        "json_console": {"class": "logging.StreamHandler", "formatter": "json"},
    },
    "loggers": {
        "django.request": {
            "handlers": ["mail_admins", "console"],
            "level": "%s" % LOG_LEVEL,
            "propagate": False,
        },
        "django.security": {
            "handlers": [r"%s" % LOGGING_HANDLER],
            "level": "%s" % LOG_LEVEL,
            "propagate": False,
        },
        "celery": {
            "handlers": [r"%s" % LOGGING_HANDLER],
            "level": "%s" % LOG_LEVEL,
            "propagate": False,
            # workaround some celery logging known issue
            "worker_hijack_root_logger": False,
        },
        "dojo": {
            "handlers": [r"%s" % LOGGING_HANDLER],
            "level": "%s" % LOG_LEVEL,
            "propagate": False,
        },
        "dojo.specific-loggers.deduplication": {
            "handlers": [r"%s" % LOGGING_HANDLER],
            "level": "%s" % LOG_LEVEL,
            "propagate": False,
        },
        "saml2": {
            "handlers": [r"%s" % LOGGING_HANDLER],
            "level": "%s" % LOG_LEVEL,
            "propagate": False,
        },
        "MARKDOWN": {
            # The markdown library is too verbose in it's logging, reducing the verbosity in our logs.
            "handlers": [r"%s" % LOGGING_HANDLER],
            "level": "%s" % LOG_LEVEL,
            "propagate": False,
        },
        "titlecase": {
            # The titlecase library is too verbose in it's logging, reducing the verbosity in our logs.
            "handlers": [r"%s" % LOGGING_HANDLER],
            "level": "%s" % LOG_LEVEL,
            "propagate": False,
        },
    },
}

# override filter to ensure sensitive variables are also hidden when DEBUG = True
DEFAULT_EXCEPTION_REPORTER_FILTER = "dojo.settings.exception_filter.CustomExceptionReporterFilter"

# As we require `innodb_large_prefix = ON` for MySQL, we can silence the
# warning about large varchar with unique indices.
SILENCED_SYSTEM_CHECKS = ["mysql.E001"]

# Issue on benchmark : "The number of GET/POST parameters exceeded settings.DATA_UPLOAD_MAX_NUMBER_FIELD S"
DATA_UPLOAD_MAX_NUMBER_FIELDS = 10240

# Maximum size of a scan file in MB
SCAN_FILE_MAX_SIZE = env("DD_SCAN_FILE_MAX_SIZE")

# Apply a severity level to "Security Weaknesses" in Qualys WAS
QUALYS_WAS_WEAKNESS_IS_VULN = env("DD_QUALYS_WAS_WEAKNESS_IS_VULN")

# Create a unique finding for all findings in qualys WAS parser
# If using this, lines for Qualys WAS deduplication functions must be un-commented
QUALYS_WAS_UNIQUE_ID = False

# exclusion list for parsers
PARSER_EXCLUDE = env("DD_PARSER_EXCLUDE")

SERIALIZATION_MODULES = {
    "xml": "tagulous.serializers.xml_serializer",
    "json": "tagulous.serializers.json",
    "python": "tagulous.serializers.python",
    "yaml": "tagulous.serializers.pyyaml",
}

# There seems to be no way just use the default and just leave out jquery, so we have to copy...
# ... and keep it up-to-date.
TAGULOUS_AUTOCOMPLETE_JS = (
    # 'tagulous/lib/jquery.js',
    "tagulous/lib/select2-4/js/select2.full.min.js",
    "tagulous/tagulous.js",
    "tagulous/adaptor/select2-4.js",
)

# using 'element' for width should take width from css defined in template, but it doesn't. So set to 70% here.
TAGULOUS_AUTOCOMPLETE_SETTINGS = {
    "placeholder": "Enter some tags (comma separated, use enter to select / create a new tag)",
    "width": "70%",
}

EDITABLE_MITIGATED_DATA = env("DD_EDITABLE_MITIGATED_DATA")

USE_L10N = True

# FEATURE_FINDING_GROUPS feature is moved to system_settings, will be removed from settings file
FEATURE_FINDING_GROUPS = env("DD_FEATURE_FINDING_GROUPS")
JIRA_TEMPLATE_ROOT = env("DD_JIRA_TEMPLATE_ROOT")
TEMPLATE_DIR_PREFIX = env("DD_TEMPLATE_DIR_PREFIX")

DUPLICATE_CLUSTER_CASCADE_DELETE = env("DD_DUPLICATE_CLUSTER_CASCADE_DELETE")

# Deside if SonarQube API parser should download the security hotspots
SONARQUBE_API_PARSER_HOTSPOTS = env("DD_SONARQUBE_API_PARSER_HOTSPOTS")

# when enabled, finding importing will occur asynchronously, default False
ASYNC_FINDING_IMPORT = env("DD_ASYNC_FINDING_IMPORT")
# The number of findings to be processed per celeryworker
ASYNC_FINDING_IMPORT_CHUNK_SIZE = env("DD_ASYNC_FINDING_IMPORT_CHUNK_SIZE")
# When enabled, deleting objects will be occur from the bottom up. In the example of deleting an engagement
# The objects will be deleted as follows Endpoints -> Findings -> Tests -> Engagement
ASYNC_OBJECT_DELETE = env("DD_ASYNC_OBJECT_DELETE")
# The number of objects to be deleted per celeryworker
ASYNC_OBEJECT_DELETE_CHUNK_SIZE = env("DD_ASYNC_OBEJECT_DELETE_CHUNK_SIZE")
# When enabled, display the preview of objects to be deleted. This can take a long time to render
# for very large objects
DELETE_PREVIEW = env("DD_DELETE_PREVIEW")

# django-auditlog imports django-jsonfield-backport raises a warning that can be ignored,
# see https://github.com/laymonage/django-jsonfield-backport
SILENCED_SYSTEM_CHECKS = ["django_jsonfield_backport.W001"]

VULNERABILITY_URLS = {
    "CVE": "https://nvd.nist.gov/vuln/detail/",
    "GHSA": "https://github.com/advisories/",
    "OSV": "https://osv.dev/vulnerability/",
    "PYSEC": "https://osv.dev/vulnerability/",
    "SNYK": "https://snyk.io/vuln/",
    "RUSTSEC": "https://rustsec.org/advisories/",
    "VNS": "https://vulners.com/",
}
# List of acceptable file types that can be uploaded to a given object via arbitrary file upload
FILE_UPLOAD_TYPES = env("DD_FILE_UPLOAD_TYPES")
# Fixes error
# AttributeError: Problem installing fixture '/app/dojo/fixtures/defect_dojo_sample_data.json': 'Settings' object has no attribute 'AUDITLOG_DISABLE_ON_RAW_SAVE'
AUDITLOG_DISABLE_ON_RAW_SAVE = False
#  You can set extra Jira headers by suppling a dictionary in header: value format (pass as env var like "headr_name=value,another_header=anohter_value")
ADDITIONAL_HEADERS = env("DD_ADDITIONAL_HEADERS")
# Dictates whether cloud banner is created or not
CREATE_CLOUD_BANNER = env("DD_CREATE_CLOUD_BANNER")<|MERGE_RESOLUTION|>--- conflicted
+++ resolved
@@ -7,7 +7,6 @@
 import environ
 from netaddr import IPNetwork, IPSet
 import json
-<<<<<<< HEAD
 import boto3
 from botocore.exceptions import ClientError
 
@@ -17,8 +16,6 @@
 from opentelemetry.sdk.trace import TracerProvider
 from opentelemetry.sdk.trace.export import BatchSpanProcessor
 
-=======
->>>>>>> dbf207ca
 import logging
 
 logger = logging.getLogger(__name__)
@@ -1349,7 +1346,6 @@
     "Clair Scan": ["title", "vulnerability_ids", "description", "severity"],
     "Clair Klar Scan": ["title", "description", "severity"],
     # for backwards compatibility because someone decided to rename this scanner:
-<<<<<<< HEAD
     "Symfony Security Check": ["title", "vulnerability_ids"],
     "DSOP Scan": ["vulnerability_ids"],
     "Acunetix Scan": ["title", "description"],
@@ -1368,6 +1364,7 @@
     ],
     "SpotBugs Scan": ["cwe", "severity", "file_path", "line"],
     "JFrog Xray Unified Scan": ["vulnerability_ids", "file_path", "component_name", "component_version"],
+    'JFrog Xray On Demand Binary Scan': ["title", "component_name", "component_version"],
     # for now we use file_path as there is no attribute for "service"
     "Scout Suite Scan": ["file_path", "vuln_id_from_tool"],
     "AWS Security Hub Scan": ["unique_id_from_tool"],
@@ -1404,55 +1401,6 @@
     "Popeye Scan": ["title", "description"],
     "Wazuh Scan": ["title"],
     "Nuclei Scan": ["title", "cwe", "severity"],
-=======
-    'Symfony Security Check': ['title', 'vulnerability_ids'],
-    'DSOP Scan': ['vulnerability_ids'],
-    'Acunetix Scan': ['title', 'description'],
-    'Acunetix360 Scan': ['title', 'description'],
-    'Terrascan Scan': ['vuln_id_from_tool', 'title', 'severity', 'file_path', 'line', 'component_name'],
-    'Trivy Operator Scan': ['title', 'severity', 'vulnerability_ids'],
-    'Trivy Scan': ['title', 'severity', 'vulnerability_ids', 'cwe'],
-    'TFSec Scan': ['severity', 'vuln_id_from_tool', 'file_path', 'line'],
-    'Snyk Scan': ['vuln_id_from_tool', 'file_path', 'component_name', 'component_version'],
-    'GitLab Dependency Scanning Report': ['title', 'vulnerability_ids', 'file_path', 'component_name', 'component_version'],
-    'SpotBugs Scan': ['cwe', 'severity', 'file_path', 'line'],
-    'JFrog Xray Unified Scan': ['vulnerability_ids', 'file_path', 'component_name', 'component_version'],
-    'JFrog Xray On Demand Binary Scan': ["title", "component_name", "component_version"],
-    'Scout Suite Scan': ['file_path', 'vuln_id_from_tool'],  # for now we use file_path as there is no attribute for "service"
-    'AWS Security Hub Scan': ['unique_id_from_tool'],
-    'Meterian Scan': ['cwe', 'component_name', 'component_version', 'description', 'severity'],
-    'Govulncheck Scanner': ['unique_id_from_tool'],
-    'Github Vulnerability Scan': ['title', 'severity', 'component_name', 'vulnerability_ids', 'file_path'],
-    'Azure Security Center Recommendations Scan': ['unique_id_from_tool'],
-    'Solar Appscreener Scan': ['title', 'file_path', 'line', 'severity'],
-    'pip-audit Scan': ['vuln_id_from_tool', 'component_name', 'component_version'],
-    'Edgescan Scan': ['unique_id_from_tool'],
-    'Bugcrowd API Import': ['unique_id_from_tool'],
-    'Rubocop Scan': ['vuln_id_from_tool', 'file_path', 'line'],
-    'JFrog Xray Scan': ['title', 'description', 'component_name', 'component_version'],
-    'CycloneDX Scan': ['vuln_id_from_tool', 'component_name', 'component_version'],
-    'SSLyze Scan (JSON)': ['title', 'description'],
-    'Harbor Vulnerability Scan': ['title', 'mitigation'],
-    'Rusty Hog Scan': ['file_path', 'payload'],
-    'StackHawk HawkScan': ['vuln_id_from_tool', 'component_name', 'component_version'],
-    'Hydra Scan': ['title', 'description'],
-    'DrHeader JSON Importer': ['title', 'description'],
-    'PWN SAST': ['title', 'description'],
-    'Whispers': ['vuln_id_from_tool', 'file_path', 'line'],
-    'Blackduck Hub Scan': ['title', 'vulnerability_ids', 'component_name', 'component_version'],
-    'BlackDuck API': ['unique_id_from_tool'],
-    'docker-bench-security Scan': ['unique_id_from_tool'],
-    'Veracode SourceClear Scan': ['title', 'vulnerability_ids', 'component_name', 'component_version', 'severity'],
-    'Vulners Scan': ['vuln_id_from_tool', 'component_name'],
-    'Twistlock Image Scan': ['title', 'severity', 'component_name', 'component_version'],
-    'NeuVector (REST)': ['title', 'severity', 'component_name', 'component_version'],
-    'NeuVector (compliance)': ['title', 'vuln_id_from_tool', 'description'],
-    'Wpscan': ['title', 'description', 'severity'],
-    'Codechecker Report native': ['unique_id_from_tool'],
-    'Popeye Scan': ['title', 'description'],
-    'Wazuh Scan': ['title'],
-    'Nuclei Scan': ['title', 'cwe', 'severity'],
->>>>>>> dbf207ca
     'KubeHunter Scan': ['title', 'description'],
     'kube-bench Scan': ['title', 'vuln_id_from_tool', 'description'],
     'Threagile risks report': ['title', 'cwe', "severity"],
@@ -1464,14 +1412,10 @@
     env_hashcode_fields_per_scanner = json.loads(env("DD_HASHCODE_FIELDS_PER_SCANNER"))
     for key, value in env_hashcode_fields_per_scanner.items():
         if key in HASHCODE_FIELDS_PER_SCANNER:
-<<<<<<< HEAD
-            logger.debug("Replacing {} with value {} from env var DD_HASHCODE_FIELDS_PER_SCANNER".format(key, value))
-=======
             logger.info("Replacing {} with value {} (previously set to {}) from env var DD_HASHCODE_FIELDS_PER_SCANNER".format(key, value, HASHCODE_FIELDS_PER_SCANNER[key]))
             HASHCODE_FIELDS_PER_SCANNER[key] = value
         if key not in HASHCODE_FIELDS_PER_SCANNER:
             logger.info("Adding {} with value {} from env var DD_HASHCODE_FIELDS_PER_SCANNER".format(key, value))
->>>>>>> dbf207ca
             HASHCODE_FIELDS_PER_SCANNER[key] = value
 
 
@@ -1619,7 +1563,6 @@
     "Veracode Scan": DEDUPE_ALGO_UNIQUE_ID_FROM_TOOL_OR_HASH_CODE,
     "Veracode SourceClear Scan": DEDUPE_ALGO_HASH_CODE,
     # for backwards compatibility because someone decided to rename this scanner:
-<<<<<<< HEAD
     "Symfony Security Check": DEDUPE_ALGO_HASH_CODE,
     "DSOP Scan": DEDUPE_ALGO_HASH_CODE,
     "Terrascan Scan": DEDUPE_ALGO_HASH_CODE,
@@ -1636,6 +1579,7 @@
     "Checkov Scan": DEDUPE_ALGO_HASH_CODE,
     "SpotBugs Scan": DEDUPE_ALGO_HASH_CODE,
     "JFrog Xray Unified Scan": DEDUPE_ALGO_HASH_CODE,
+    'JFrog Xray On Demand Binary Scan': DEDUPE_ALGO_HASH_CODE,
     "Scout Suite Scan": DEDUPE_ALGO_HASH_CODE,
     "AWS Security Hub Scan": DEDUPE_ALGO_UNIQUE_ID_FROM_TOOL,
     "Meterian Scan": DEDUPE_ALGO_HASH_CODE,
@@ -1653,7 +1597,7 @@
     "Gitleaks Scan": DEDUPE_ALGO_HASH_CODE,
     "pip-audit Scan": DEDUPE_ALGO_HASH_CODE,
     "Edgescan Scan": DEDUPE_ALGO_HASH_CODE,
-    "Bugcrowd API": DEDUPE_ALGO_UNIQUE_ID_FROM_TOOL,
+    "Bugcrowd API Import": DEDUPE_ALGO_UNIQUE_ID_FROM_TOOL,
     "Rubocop Scan": DEDUPE_ALGO_HASH_CODE,
     "JFrog Xray Scan": DEDUPE_ALGO_HASH_CODE,
     "Jfrog Xray On Demand Binary Scan": DEDUPE_ALGO_HASH_CODE,
@@ -1676,64 +1620,6 @@
     "Wpscan": DEDUPE_ALGO_HASH_CODE,
     "Popeye Scan": DEDUPE_ALGO_HASH_CODE,
     "Nuclei Scan": DEDUPE_ALGO_HASH_CODE,
-=======
-    'Symfony Security Check': DEDUPE_ALGO_HASH_CODE,
-    'DSOP Scan': DEDUPE_ALGO_HASH_CODE,
-    'Terrascan Scan': DEDUPE_ALGO_HASH_CODE,
-    'Trivy Operator Scan': DEDUPE_ALGO_HASH_CODE,
-    'Trivy Scan': DEDUPE_ALGO_HASH_CODE,
-    'TFSec Scan': DEDUPE_ALGO_HASH_CODE,
-    'HackerOne Cases': DEDUPE_ALGO_UNIQUE_ID_FROM_TOOL_OR_HASH_CODE,
-    'Snyk Scan': DEDUPE_ALGO_HASH_CODE,
-    'GitLab Dependency Scanning Report': DEDUPE_ALGO_HASH_CODE,
-    'GitLab SAST Report': DEDUPE_ALGO_HASH_CODE,
-    'Govulncheck Scanner': DEDUPE_ALGO_UNIQUE_ID_FROM_TOOL,
-    'GitLab Container Scan': DEDUPE_ALGO_HASH_CODE,
-    'GitLab Secret Detection Report': DEDUPE_ALGO_HASH_CODE,
-    'Checkov Scan': DEDUPE_ALGO_HASH_CODE,
-    'SpotBugs Scan': DEDUPE_ALGO_HASH_CODE,
-    'JFrog Xray Unified Scan': DEDUPE_ALGO_HASH_CODE,
-    'JFrog Xray On Demand Binary Scan': DEDUPE_ALGO_HASH_CODE,
-    'Scout Suite Scan': DEDUPE_ALGO_HASH_CODE,
-    'AWS Security Hub Scan': DEDUPE_ALGO_UNIQUE_ID_FROM_TOOL,
-    'Meterian Scan': DEDUPE_ALGO_HASH_CODE,
-    'Github Vulnerability Scan': DEDUPE_ALGO_HASH_CODE,
-    'Cloudsploit Scan': DEDUPE_ALGO_HASH_CODE,
-    'KICS Scan': DEDUPE_ALGO_HASH_CODE,
-    'SARIF': DEDUPE_ALGO_UNIQUE_ID_FROM_TOOL_OR_HASH_CODE,
-    'Azure Security Center Recommendations Scan': DEDUPE_ALGO_UNIQUE_ID_FROM_TOOL,
-    'Hadolint Dockerfile check': DEDUPE_ALGO_HASH_CODE,
-    'Semgrep JSON Report': DEDUPE_ALGO_UNIQUE_ID_FROM_TOOL_OR_HASH_CODE,
-    'Generic Findings Import': DEDUPE_ALGO_HASH_CODE,
-    'Trufflehog3 Scan': DEDUPE_ALGO_HASH_CODE,
-    'Detect-secrets Scan': DEDUPE_ALGO_HASH_CODE,
-    'Solar Appscreener Scan': DEDUPE_ALGO_HASH_CODE,
-    'Gitleaks Scan': DEDUPE_ALGO_HASH_CODE,
-    'pip-audit Scan': DEDUPE_ALGO_HASH_CODE,
-    'Edgescan Scan': DEDUPE_ALGO_HASH_CODE,
-    'Bugcrowd API Import': DEDUPE_ALGO_UNIQUE_ID_FROM_TOOL,
-    'Rubocop Scan': DEDUPE_ALGO_HASH_CODE,
-    'JFrog Xray Scan': DEDUPE_ALGO_HASH_CODE,
-    'CycloneDX Scan': DEDUPE_ALGO_HASH_CODE,
-    'SSLyze Scan (JSON)': DEDUPE_ALGO_HASH_CODE,
-    'Harbor Vulnerability Scan': DEDUPE_ALGO_HASH_CODE,
-    'Rusty Hog Scan': DEDUPE_ALGO_HASH_CODE,
-    'StackHawk HawkScan': DEDUPE_ALGO_HASH_CODE,
-    'Hydra Scan': DEDUPE_ALGO_HASH_CODE,
-    'DrHeader JSON Importer': DEDUPE_ALGO_HASH_CODE,
-    'PWN SAST': DEDUPE_ALGO_HASH_CODE,
-    'Whispers': DEDUPE_ALGO_HASH_CODE,
-    'Blackduck Hub Scan': DEDUPE_ALGO_HASH_CODE,
-    'BlackDuck API': DEDUPE_ALGO_UNIQUE_ID_FROM_TOOL,
-    'docker-bench-security Scan': DEDUPE_ALGO_HASH_CODE,
-    'Vulners Scan': DEDUPE_ALGO_HASH_CODE,
-    'Twistlock Image Scan': DEDUPE_ALGO_HASH_CODE,
-    'NeuVector (REST)': DEDUPE_ALGO_HASH_CODE,
-    'NeuVector (compliance)': DEDUPE_ALGO_HASH_CODE,
-    'Wpscan': DEDUPE_ALGO_HASH_CODE,
-    'Popeye Scan': DEDUPE_ALGO_HASH_CODE,
-    'Nuclei Scan': DEDUPE_ALGO_HASH_CODE,
->>>>>>> dbf207ca
     'KubeHunter Scan': DEDUPE_ALGO_HASH_CODE,
     'kube-bench Scan': DEDUPE_ALGO_HASH_CODE,
     'Threagile risks report': DEDUPE_ALGO_UNIQUE_ID_FROM_TOOL_OR_HASH_CODE,
@@ -1745,16 +1631,10 @@
     env_dedup_algorithm_per_parser = json.loads(env("DD_DEDUPLICATION_ALGORITHM_PER_PARSER"))
     for key, value in env_dedup_algorithm_per_parser.items():
         if key in DEDUPLICATION_ALGORITHM_PER_PARSER:
-<<<<<<< HEAD
-            logger.debug(
-                "Replacing {} with value {} from env var DD_DEDUPLICATION_ALGORITHM_PER_PARSER".format(key, value)
-            )
-=======
             logger.info("Replacing {} with value {} (previously set to {}) from env var DD_DEDUPLICATION_ALGORITHM_PER_PARSER".format(key, value, DEDUPLICATION_ALGORITHM_PER_PARSER[key]))
             DEDUPLICATION_ALGORITHM_PER_PARSER[key] = value
         if key not in DEDUPLICATION_ALGORITHM_PER_PARSER:
             logger.info("Adding {} with value {} from env var DD_DEDUPLICATION_ALGORITHM_PER_PARSER".format(key, value))
->>>>>>> dbf207ca
             DEDUPLICATION_ALGORITHM_PER_PARSER[key] = value
 
 DUPE_DELETE_MAX_PER_RUN = env("DD_DUPE_DELETE_MAX_PER_RUN")
