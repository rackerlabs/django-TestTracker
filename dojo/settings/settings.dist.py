# Django settings for DefectDojo
import os
from datetime import timedelta

import environ
root = environ.Path(__file__) - 3  # Three folders back

env = environ.Env(
    # Set casting and default values
    DD_DEBUG=(bool, False),
    DD_LOGIN_REDIRECT_URL=(str, '/'),
    DD_DJANGO_ADMIN_ENABLED=(bool, False),
    DD_SESSION_COOKIE_HTTPONLY=(bool, True),
    DD_CSRF_COOKIE_HTTPONLY=(bool, True),
    DD_SECURE_SSL_REDIRECT=(bool, False),
    DD_SECURE_HSTS_INCLUDE_SUBDOMAINS=(bool, False),
    DD_SECURE_HSTS_SECONDS=(int, 31536000),  # One year expiration
    DD_CSRF_COOKIE_SECURE=(bool, False),
    DD_SECURE_BROWSER_XSS_FILTER=(bool, False),
    DD_TIME_ZONE=(str, 'UTC'),
    DD_LANG=(str, 'en-us'),
    DD_WKHTMLTOPDF=(str, '/usr/local/bin/wkhtmltopdf'),
    DD_TEAM_NAME=(str, 'Security Team'),
    DD_ADMINS=(str, 'DefectDojo:dojo@localhost,Admin:admin@localhost'),
    DD_PORT_SCAN_CONTACT_EMAIL=(str, 'email@localhost'),
    DD_PORT_SCAN_RESULT_EMAIL_FROM=(str, 'email@localhost'),
    DD_PORT_SCAN_EXTERNAL_UNIT_EMAIL_LIST=(str, ['email@localhost']),
    DD_PORT_SCAN_SOURCE_IP=(str, '127.0.0.1'),
    DD_WHITENOISE=(bool, False),
    DD_TRACK_MIGRATIONS=(bool, False),
    DD_SECURE_PROXY_SSL_HEADER=(bool, False),
    DD_TEST_RUNNER=(str, 'django.test.runner.DiscoverRunner'),
    DD_URL_PREFIX=(str, ''),
    DD_ROOT=(str, root('dojo')),
    DD_LANGUAGE_CODE=(str, 'en-us'),
    DD_SITE_ID=(int, 1),
    DD_USE_I18N=(bool, True),
    DD_USE_L10N=(bool, True),
    DD_USE_TZ=(bool, True),
    DD_MEDIA_URL=(str, '/media/'),
    DD_MEDIA_ROOT=(str, root('media')),
    DD_STATIC_URL=(str, '/static/'),
    DD_STATIC_ROOT=(str, root('static')),
    DD_CELERY_BROKER_URL=(str, ''),
    DD_CELERY_BROKER_SCHEME=(str, 'sqla+sqlite'),
    DD_CELERY_BROKER_USER=(str, ''),
    DD_CELERY_BROKER_PASSWORD=(str, ''),
    DD_CELERY_BROKER_HOST=(str, ''),
    DD_CELERY_BROKER_PORT=(int, -1),
    DD_CELERY_BROKER_PATH=(str, '/dojo.celerydb.sqlite'),
    DD_CELERY_TASK_IGNORE_RESULT=(bool, True),
    DD_CELERY_RESULT_BACKEND=(str, 'django-db'),
    DD_CELERY_RESULT_EXPIRES=(int, 86400),
    DD_CELERY_BEAT_SCHEDULE_FILENAME=(str, root('dojo.celery.beat.db')),
    DD_CELERY_TASK_SERIALIZER=(str, 'pickle'),
    DD_FORCE_LOWERCASE_TAGS=(bool, True),
    DD_MAX_TAG_LENGTH=(int, 25),
    DD_DATABASE_ENGINE=(str, 'django.db.backends.mysql'),
    DD_DATABASE_HOST=(str, 'mysql'),
    DD_DATABASE_NAME=(str, 'defectdojo'),
    DD_DATABASE_PASSWORD=(str, 'defectdojo'),
    DD_DATABASE_PORT=(int, 3306),
    DD_DATABASE_USER=(str, 'defectdojo'),
    DD_SECRET_KEY=(str, '.'),
    DD_CREDENTIAL_AES_256_KEY=(str, '.'),
<<<<<<< HEAD
    DD_ALLOW_TOOL_RUN_HTTPS=(bool, True),
    DD_ALLOW_TOOL_RUN_HTTP=(bool, False),
    DD_ALLOW_TOOL_RUN_SSH=(bool, True),
    DD_ALLOW_TOOL_RUN_SSH_LOCALHOST=(bool, False),
    DD_TOOL_RUN_CONFIG_API_HEADER=(str, 'x-api'),
    DD_TOOL_RUN_CONFIG_MIN_SEVRITY=(str, 'Low'),
    DD_TOOL_RUN_CONFIG_DUMMY_USER=(int, 1),
=======
    DD_DATA_UPLOAD_MAX_MEMORY_SIZE=(int, 8388608)  # Max post size set to 8mb
>>>>>>> b293a65d
)


def generate_url(scheme, double_slashes, user, password, host, port, path):
    result_list = []
    result_list.append(scheme)
    result_list.append(':')
    if double_slashes:
        result_list.append('//')
    result_list.append(user)
    if len(password) > 0:
        result_list.append(':')
        result_list.append(password)
    if len(user) > 0 or len(password) > 0:
        result_list.append('@')
    result_list.append(host)
    if port >= 0:
        result_list.append(':')
        result_list.append(str(port))
    if len(path) > 0 and path[0] != '/':
        result_list.append('/')
    result_list.append(path)
    return ''.join(result_list)


# Read .env file as default or from the command line, DD_ENV_PATH
if os.path.isfile(root('dojo/settings/.env.prod')) or 'DD_ENV_PATH' in os.environ:
    env.read_env(root('dojo/settings/' + env.str('DD_ENV_PATH', '.env.prod')))

# ------------------------------------------------------------------------------
# GENERAL
# ------------------------------------------------------------------------------

# False if not in os.environ
DEBUG = env('DD_DEBUG')

# Configure how securty tools are allowed to run
ALLOW_TOOL_RUN = {
    'https': env('DD_ALLOW_TOOL_RUN_HTTPS'),
    'http': env('DD_ALLOW_TOOL_RUN_HTTP'),
    'ssh': env('DD_ALLOW_TOOL_RUN_SSH'),
    'ssh-localhost': env('DD_ALLOW_TOOL_RUN_SSH_LOCALHOST'),  # Allow shell commands to run on the same server without authentication, not recommended for production
}

# Configurations for the tool run
TOOL_RUN_CONFIG = {
    'http-api-header': env('DD_TOOL_RUN_CONFIG_API_HEADER'),  # HTTP header name for API authentication
    'min-severity': env('DD_TOOL_RUN_CONFIG_MIN_SEVRITY'),  # Minimum severity for imports
    'dummy-user': env('DD_TOOL_RUN_CONFIG_DUMMY_USER'),  # Import test result as this user ID
}

# Hosts/domain names that are valid for this site; required if DEBUG is False
# See https://docs.djangoproject.com/en/2.0/ref/settings/#allowed-hosts
ALLOWED_HOSTS = tuple(env.list('DD_ALLOWED_HOSTS', default=['localhost', '127.0.0.1']))

# Raises django's ImproperlyConfigured exception if SECRET_KEY not in os.environ
SECRET_KEY = env('DD_SECRET_KEY')

# Local time zone for this installation. Choices can be found here:
# http://en.wikipedia.org/wiki/List_of_tz_zones_by_name
# although not all choices may be available on all operating systems.
# In a Windows environment this must be set to your system time zone.
TIME_ZONE = env('DD_TIME_ZONE')

# Language code for this installation. All choices can be found here:
# http://www.i18nguy.com/unicode/language-identifiers.html
LANGUAGE_CODE = env('DD_LANGUAGE_CODE')

SITE_ID = env('DD_SITE_ID')

# If you set this to False, Django will make some optimizations so as not
# to load the internationalization machinery.
USE_I18N = env('DD_USE_I18N')

# If you set this to False, Django will not format dates, numbers and
# calendars according to the current locale.
USE_L10N = env('DD_USE_L10N')

# If you set this to False, Django will not use timezone-aware datetimes.
USE_TZ = env('DD_USE_TZ')

TEST_RUNNER = env('DD_TEST_RUNNER')

# ------------------------------------------------------------------------------
# DATABASE
# ------------------------------------------------------------------------------

# Parse database connection url strings like psql://user:pass@127.0.0.1:8458/db
if os.getenv('DD_DATABASE_URL') is not None:
    DATABASES = {
        'default': env.db('DD_DATABASE_URL')
    }
else:
    DATABASES = {
        'default': {
            'ENGINE': env('DD_DATABASE_ENGINE'),
            'NAME': env('DD_DATABASE_NAME'),
            'USER': env('DD_DATABASE_USER'),
            'PASSWORD': env('DD_DATABASE_PASSWORD'),
            'HOST': env('DD_DATABASE_HOST'),
            'PORT': env('DD_DATABASE_PORT'),
        }
    }

# Track migrations through source control rather than making migrations locally
if env('DD_TRACK_MIGRATIONS'):
    MIGRATION_MODULES = {'dojo': 'dojo.db_migrations'}

# ------------------------------------------------------------------------------
# MEDIA
# ------------------------------------------------------------------------------

DOJO_ROOT = env('DD_ROOT')

# Absolute filesystem path to the directory that will hold user-uploaded files.
# Example: "/var/www/example.com/media/"
MEDIA_ROOT = env('DD_MEDIA_ROOT')

# URL that handles the media served from MEDIA_ROOT. Make sure to use a
# trailing slash.
# Examples: "http://example.com/media/", "http://media.example.com/"
MEDIA_URL = env('DD_MEDIA_URL')

# ------------------------------------------------------------------------------
# STATIC
# ------------------------------------------------------------------------------

# Absolute path to the directory static files should be collected to.
# Don't put anything in this directory yourself; store your static files
# in apps' "static/" subdirectories and in STATICFILES_DIRS.
# Example: "/var/www/example.com/static/"
STATIC_ROOT = env('DD_STATIC_ROOT')

# URL prefix for static files.
# Example: "http://example.com/static/", "http://static.example.com/"
STATIC_URL = env('DD_STATIC_URL')

# Additional locations of static files
STATICFILES_DIRS = (
    # Put strings here, like "/home/html/static" or "C:/www/django/static".
    # Always use forward slashes, even on Windows.
    # Don't forget to use absolute paths, not relative paths.
    os.path.join(os.path.dirname(DOJO_ROOT), 'components', 'node_modules',
                 '@yarn_components'),
)

# List of finder classes that know how to find static files in
# various locations.
STATICFILES_FINDERS = (
    'django.contrib.staticfiles.finders.FileSystemFinder',
    'django.contrib.staticfiles.finders.AppDirectoriesFinder',
)

FILE_UPLOAD_HANDLERS = (
    "django.core.files.uploadhandler.TemporaryFileUploadHandler",
)

DATA_UPLOAD_MAX_MEMORY_SIZE = env('DD_DATA_UPLOAD_MAX_MEMORY_SIZE')

# ------------------------------------------------------------------------------
# URLS
# ------------------------------------------------------------------------------
# https://docs.djangoproject.com/en/dev/ref/settings/#root-urlconf

# AUTHENTICATION_BACKENDS = [
# 'axes.backends.AxesModelBackend',
# ]

ROOT_URLCONF = 'dojo.urls'

# Python dotted path to the WSGI application used by Django's runserver.
# https://docs.djangoproject.com/en/dev/ref/settings/#wsgi-application
WSGI_APPLICATION = 'dojo.wsgi.application'

URL_PREFIX = env('DD_URL_PREFIX')

# ------------------------------------------------------------------------------
# AUTHENTICATION
# ------------------------------------------------------------------------------

LOGIN_REDIRECT_URL = env('DD_LOGIN_REDIRECT_URL')

LOGIN_URL = '/login'
LOGIN_EXEMPT_URLS = (
    r'^%sstatic/' % URL_PREFIX,
    r'^%swebhook/' % URL_PREFIX,
    r'^%sapi/v1/' % URL_PREFIX,
    r'^%sreports/cover$' % URL_PREFIX,
    r'^%sfinding/image/(?P<token>[^/]+)$' % URL_PREFIX,
    r'^%sapi/v2/' % URL_PREFIX,
)

# ------------------------------------------------------------------------------
# SECURITY DIRECTIVES
# ------------------------------------------------------------------------------

# If True, the SecurityMiddleware redirects all non-HTTPS requests to HTTPS
# (except for those URLs matching a regular expression listed in SECURE_REDIRECT_EXEMPT).
SECURE_SSL_REDIRECT = env('DD_SECURE_SSL_REDIRECT')

# If True, the SecurityMiddleware sets the X-XSS-Protection: 1;
# mode=block header on all responses that do not already have it.
SECURE_BROWSER_XSS_FILTER = env('DD_SECURE_BROWSER_XSS_FILTER')

# Whether to use HTTPOnly flag on the session cookie.
# If this is set to True, client-side JavaScript will not to be able to access the session cookie.
SESSION_COOKIE_HTTPONLY = env('DD_SESSION_COOKIE_HTTPONLY')

# Whether to use HttpOnly flag on the CSRF cookie. If this is set to True,
# client-side JavaScript will not to be able to access the CSRF cookie.
CSRF_COOKIE_HTTPONLY = env('DD_CSRF_COOKIE_HTTPONLY')

# Whether to use a secure cookie for the CSRF cookie. If this is set to True,
# the cookie will be marked as secure, which means browsers may ensure that the
# cookie is only sent with an HTTPS connection.
CSRF_COOKIE_SECURE = env('DD_CSRF_COOKIE_SECURE')

if env('DD_SECURE_PROXY_SSL_HEADER'):
    SECURE_PROXY_SSL_HEADER = ('HTTP_X_FORWARDED_PROTO', 'https')

if env('DD_SECURE_HSTS_INCLUDE_SUBDOMAINS'):
    SECURE_HSTS_SECONDS = env('DD_SECURE_HSTS_SECONDS')
    SECURE_HSTS_INCLUDE_SUBDOMAINS = env('DD_SECURE_HSTS_INCLUDE_SUBDOMAINS')

# ------------------------------------------------------------------------------
# DEFECTDOJO SPECIFIC
# ------------------------------------------------------------------------------

# Credential Key
CREDENTIAL_AES_256_KEY = env('DD_CREDENTIAL_AES_256_KEY')

# wkhtmltopdf settings
WKHTMLTOPDF_PATH = env('DD_WKHTMLTOPDF')

PORT_SCAN_CONTACT_EMAIL = env('DD_PORT_SCAN_CONTACT_EMAIL')
PORT_SCAN_RESULT_EMAIL_FROM = env('DD_PORT_SCAN_RESULT_EMAIL_FROM')
PORT_SCAN_EXTERNAL_UNIT_EMAIL_LIST = env('DD_PORT_SCAN_EXTERNAL_UNIT_EMAIL_LIST')
PORT_SCAN_SOURCE_IP = env('DD_PORT_SCAN_EXTERNAL_UNIT_EMAIL_LIST')

# Used in a few places to prefix page headings and in email salutations
TEAM_NAME = env('DD_TEAM_NAME')

# Django-tagging settings
FORCE_LOWERCASE_TAGS = env('DD_FORCE_LOWERCASE_TAGS')
MAX_TAG_LENGTH = env('DD_MAX_TAG_LENGTH')


# ------------------------------------------------------------------------------
# ADMIN
# ------------------------------------------------------------------------------
from email.utils import getaddresses
ADMINS = getaddresses([env('DD_ADMINS')])

# https://docs.djangoproject.com/en/dev/ref/settings/#managers
MANAGERS = ADMINS

# Django admin enabled
DJANGO_ADMIN_ENABLED = env('DD_DJANGO_ADMIN_ENABLED')

# ------------------------------------------------------------------------------
# API V2
# ------------------------------------------------------------------------------

REST_FRAMEWORK = {
    'DEFAULT_AUTHENTICATION_CLASSES': (
        'rest_framework.authentication.TokenAuthentication',
        'rest_framework.authentication.BasicAuthentication',
    ),
    'DEFAULT_PERMISSION_CLASSES': (
        'rest_framework.permissions.DjangoModelPermissions',
    ),
    'DEFAULT_RENDERER_CLASSES': (
        'rest_framework.renderers.JSONRenderer',
    ),
    'DEFAULT_PAGINATION_CLASS': 'rest_framework.pagination.LimitOffsetPagination',
    'PAGE_SIZE': 25
}

SWAGGER_SETTINGS = {
    'SECURITY_DEFINITIONS': {
        'api_key': {
            'type': 'apiKey',
            'in': 'header',
            'name': 'Authorization'
        }
    },
}

# ------------------------------------------------------------------------------
# TEMPLATES
# ------------------------------------------------------------------------------

TEMPLATES = [
    {
        'BACKEND': 'django.template.backends.django.DjangoTemplates',
        'APP_DIRS': True,
        'OPTIONS': {
            'debug': env('DD_DEBUG'),
            'context_processors': [
                'django.template.context_processors.debug',
                'django.template.context_processors.request',
                'django.contrib.auth.context_processors.auth',
                'django.contrib.messages.context_processors.messages',
            ],
        },
    },
]

# ------------------------------------------------------------------------------
# APPS
# ------------------------------------------------------------------------------

INSTALLED_APPS = (
    'django.contrib.auth',
    'django.contrib.contenttypes',
    'django.contrib.sessions',
    'django.contrib.sites',
    'django.contrib.messages',
    'django.contrib.staticfiles',
    'polymorphic',  # provides admin templates
    'overextends',
    'django.contrib.admin',
    'django.contrib.humanize',
    'gunicorn',
    'tastypie',
    'auditlog',
    'dojo',
    'tastypie_swagger',
    'watson',
    'tagging',
    'custom_field',
    'imagekit',
    'multiselectfield',
    'rest_framework',
    'rest_framework.authtoken',
    'rest_framework_swagger',
    'dbbackup',
    'taggit_serializer',
    'django_celery_results',
)

# ------------------------------------------------------------------------------
# MIDDLEWARE
# ------------------------------------------------------------------------------
DJANGO_MIDDLEWARE_CLASSES = [
    # 'debug_toolbar.middleware.DebugToolbarMiddleware',
    'django.middleware.common.CommonMiddleware',
    'django.contrib.sessions.middleware.SessionMiddleware',
    'django.middleware.csrf.CsrfViewMiddleware',
    'django.middleware.security.SecurityMiddleware',
    'django.contrib.auth.middleware.AuthenticationMiddleware',
    'django.contrib.messages.middleware.MessageMiddleware',
    'django.middleware.clickjacking.XFrameOptionsMiddleware',
    'dojo.middleware.LoginRequiredMiddleware',
    'dojo.middleware.TimezoneMiddleware'
]

MIDDLEWARE_CLASSES = DJANGO_MIDDLEWARE_CLASSES

# WhiteNoise allows your web app to serve its own static files,
# making it a self-contained unit that can be deployed anywhere without relying on nginx
if env('DD_WHITENOISE'):
    WHITE_NOISE = [
        # Simplified static file serving.
        # https://warehouse.python.org/project/whitenoise/
        'whitenoise.middleware.WhiteNoiseMiddleware',
    ]
    MIDDLEWARE_CLASSES = MIDDLEWARE_CLASSES + WHITE_NOISE

EMAIL_CONFIG = env.email_url(
    'DD_EMAIL_URL', default='smtp://user@:password@localhost:25')

vars().update(EMAIL_CONFIG)

# ------------------------------------------------------------------------------
# CELERY
# ------------------------------------------------------------------------------

# Celery settings
CELERY_BROKER_URL = env('DD_CELERY_BROKER_URL') \
    if len(env('DD_CELERY_BROKER_URL')) > 0 else generate_url(
    env('DD_CELERY_BROKER_SCHEME'),
    True,
    env('DD_CELERY_BROKER_USER'),
    env('DD_CELERY_BROKER_PASSWORD'),
    env('DD_CELERY_BROKER_HOST'),
    env('DD_CELERY_BROKER_PORT'),
    env('DD_CELERY_BROKER_PATH'),
)
CELERY_TASK_IGNORE_RESULT = env('DD_CELERY_TASK_IGNORE_RESULT')
CELERY_RESULT_BACKEND = env('DD_CELERY_RESULT_BACKEND')
CELERY_TIMEZONE = TIME_ZONE
CELERY_RESULT_EXPIRES = env('DD_CELERY_RESULT_EXPIRES')
CELERY_BEAT_SCHEDULE_FILENAME = env('DD_CELERY_BEAT_SCHEDULE_FILENAME')
CELERY_ACCEPT_CONTENT = ['pickle', 'json', 'msgpack', 'yaml']
CELERY_TASK_SERIALIZER = env('DD_CELERY_TASK_SERIALIZER')

# Celery beat scheduled tasks
CELERY_BEAT_SCHEDULE = {
    'add-alerts': {
        'task': 'dojo.tasks.add_alerts',
        'schedule': timedelta(hours=1),
        'args': [timedelta(hours=1)]
    },
    'dedupe-delete': {
        'task': 'dojo.tasks.async_dupe_delete',
        'schedule': timedelta(minutes=1),
        'args': [timedelta(minutes=1)]
    },
}

# ------------------------------------------------------------------------------
# LOGGING
# ------------------------------------------------------------------------------
# A sample logging configuration. The only tangible logging
# performed by this configuration is to send an email to
# the site admins on every HTTP 500 error when DEBUG=False.
# See http://docs.djangoproject.com/en/dev/topics/logging for
# more details on how to customize your logging configuration.
LOGGING = {
    'version': 1,
    'disable_existing_loggers': False,
    'formatters': {
        'verbose': {
            'format': '[%(asctime)s] %(levelname)s '
                      '[%(name)s:%(lineno)d] %(message)s',
            'datefmt': '%d/%b/%Y %H:%M:%S',
        },
        'simple': {
            'format': '%(levelname)s %(funcName)s %(lineno)d %(message)s'
        },
    },
    'filters': {
        'require_debug_false': {
            '()': 'django.utils.log.RequireDebugFalse'
        },
        'require_debug_true': {
            '()': 'django.utils.log.RequireDebugTrue'
        },
    },
    'handlers': {
        'mail_admins': {
            'level': 'ERROR',
            'filters': ['require_debug_false'],
            'class': 'django.utils.log.AdminEmailHandler'
        },
        'console': {
            'class': 'logging.StreamHandler',
        },
    },
    'loggers': {
        'django.request': {
            'handlers': ['mail_admins'],
            'level': 'ERROR',
            'propagate': True,
        },
        'dojo': {
            'handlers': ['console'],
            'level': 'DEBUG',
            'propagate': False,
        }
    }
}

# As we require `innodb_large_prefix = ON` for MySQL, we can silence the
# warning about large varchar with unique indices.
SILENCED_SYSTEM_CHECKS = ['mysql.E001']

# Issue on benchmark : "The number of GET/POST parameters exceeded settings.DATA_UPLOAD_MAX_NUMBER_FIELD S"
DATA_UPLOAD_MAX_NUMBER_FIELDS = 10240<|MERGE_RESOLUTION|>--- conflicted
+++ resolved
@@ -63,7 +63,6 @@
     DD_DATABASE_USER=(str, 'defectdojo'),
     DD_SECRET_KEY=(str, '.'),
     DD_CREDENTIAL_AES_256_KEY=(str, '.'),
-<<<<<<< HEAD
     DD_ALLOW_TOOL_RUN_HTTPS=(bool, True),
     DD_ALLOW_TOOL_RUN_HTTP=(bool, False),
     DD_ALLOW_TOOL_RUN_SSH=(bool, True),
@@ -71,9 +70,7 @@
     DD_TOOL_RUN_CONFIG_API_HEADER=(str, 'x-api'),
     DD_TOOL_RUN_CONFIG_MIN_SEVRITY=(str, 'Low'),
     DD_TOOL_RUN_CONFIG_DUMMY_USER=(int, 1),
-=======
-    DD_DATA_UPLOAD_MAX_MEMORY_SIZE=(int, 8388608)  # Max post size set to 8mb
->>>>>>> b293a65d
+    DD_DATA_UPLOAD_MAX_MEMORY_SIZE=(int, 8388608),  # Max post size set to 8mb
 )
 
 
