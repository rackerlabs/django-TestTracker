--- conflicted
+++ resolved
@@ -1691,8 +1691,4 @@
     from django.utils.deprecation import RemovedInDjango50Warning
     warnings.filterwarnings("ignore", category=RemovedInDjango50Warning)
     warnings.filterwarnings("ignore", message="'cgi' is deprecated and slated for removal in Python 3\\.13")
-<<<<<<< HEAD
-    warnings.filterwarnings("ignore", message="unclosed file .+")
-=======
-    warnings.filterwarnings("ignore", message="DateTimeField .+ received a naive datetime .+ while time zone support is active\\.")
->>>>>>> f3b409af
+    warnings.filterwarnings("ignore", message="unclosed file .+")