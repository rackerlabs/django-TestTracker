# Django settings for DefectDojo
from email.utils import getaddresses
import os
from datetime import timedelta
from celery.schedules import crontab
from dojo import __version__
import environ
from netaddr import IPNetwork, IPSet
from email.utils import getaddresses
import json
import boto3
from botocore.exceptions import ClientError

# See https://documentation.defectdojo.com/getting_started/configuration/ for options
# how to tune the configuration to your needs.

root = environ.Path(__file__) - 3  # Three folders back

# reference: https://pypi.org/project/django-environ/
env = environ.Env(
    # Set casting and default values
    DD_SITE_URL=(str, "http://localhost:8080"),
    DD_DEBUG=(bool, False),
    DD_TEMPLATE_DEBUG=(bool, False),
    DD_LOG_LEVEL=(str, ""),
    DD_DJANGO_METRICS_ENABLED=(bool, False),
    DD_LOGIN_REDIRECT_URL=(str, "/"),
    DD_LOGIN_URL=(str, "/login"),
    DD_DJANGO_ADMIN_ENABLED=(bool, True),
    DD_SESSION_COOKIE_HTTPONLY=(bool, True),
    DD_CSRF_COOKIE_HTTPONLY=(bool, True),
    DD_SECURE_SSL_REDIRECT=(bool, False),
    DD_SECURE_CROSS_ORIGIN_OPENER_POLICY=(str, "same-origin"),
    DD_SECURE_HSTS_INCLUDE_SUBDOMAINS=(bool, False),
    DD_SECURE_HSTS_SECONDS=(int, 31536000),  # One year expiration
    DD_SESSION_COOKIE_SECURE=(bool, False),
    DD_SESSION_EXPIRE_AT_BROWSER_CLOSE=(bool, False),
    DD_SESSION_COOKIE_AGE=(int, 1209600),  # 14 days
    DD_CSRF_COOKIE_SECURE=(bool, False),
    DD_CSRF_TRUSTED_ORIGINS=(list, []),
    DD_SECURE_CONTENT_TYPE_NOSNIFF=(bool, True),
    DD_TIME_ZONE=(str, "UTC"),
    DD_LANG=(str, "en-us"),
    DD_TEAM_NAME=(str, "Security Team"),
    DD_ADMINS=(str, "DefectDojo:dojo@localhost,Admin:admin@localhost"),
    DD_WHITENOISE=(bool, False),
    DD_TRACK_MIGRATIONS=(bool, True),
    DD_SECURE_PROXY_SSL_HEADER=(bool, False),
    DD_TEST_RUNNER=(str, "django.test.runner.DiscoverRunner"),
    DD_URL_PREFIX=(str, ""),
    DD_ROOT=(str, root("dojo")),
    DD_LANGUAGE_CODE=(str, "en-us"),
    DD_SITE_ID=(int, 1),
    DD_USE_I18N=(bool, True),
    DD_USE_L10N=(bool, True),
    DD_USE_TZ=(bool, True),
    DD_MEDIA_URL=(str, "/media/"),
    DD_MEDIA_ROOT=(str, root("media")),
    DD_STATIC_URL=(str, "/static/"),
    DD_STATIC_ROOT=(str, root("static")),
    DD_CELERY_BROKER_URL=(str, ""),
    DD_CELERY_BROKER_SCHEME=(str, "sqla+sqlite"),
    DD_CELERY_BROKER_USER=(str, ""),
    DD_CELERY_BROKER_PASSWORD=(str, ""),
    DD_CELERY_BROKER_HOST=(str, ""),
    DD_CELERY_BROKER_PORT=(int, -1),
    DD_CELERY_BROKER_PATH=(str, "/dojo.celerydb.sqlite"),
    DD_CELERY_BROKER_PARAMS=(str, ""),
    DD_CELERY_BROKER_TRANSPORT_OPTIONS=(str, ""),
    DD_CELERY_TASK_IGNORE_RESULT=(bool, True),
    DD_CELERY_RESULT_BACKEND=(str, "django-db"),
    DD_CELERY_RESULT_EXPIRES=(int, 86400),
    DD_CELERY_BEAT_SCHEDULE_FILENAME=(str, root("dojo.celery.beat.db")),
    DD_CELERY_TASK_SERIALIZER=(str, "pickle"),
    DD_CELERY_PASS_MODEL_BY_ID=(str, True),
    DD_FOOTER_VERSION=(str, ""),
    # models should be passed to celery by ID, default is False (for now)
    DD_FORCE_LOWERCASE_TAGS=(bool, True),
    DD_MAX_TAG_LENGTH=(int, 25),
    DD_DATABASE_ENGINE=(str, "django.db.backends.mysql"),
    DD_DATABASE_HOST=(str, "mysql"),
    DD_DATABASE_NAME=(str, "defectdojo"),
    # default django database name for testing is test_<dbname>
    DD_TEST_DATABASE_NAME=(str, "test_defectdojo"),
    DD_DATABASE_PASSWORD=(str, "defectdojo"),
    DD_DATABASE_PORT=(int, 3306),
    DD_DATABASE_USER=(str, "defectdojo"),
    DD_SECRET_KEY=(str, ""),
    DD_CREDENTIAL_AES_256_KEY=(str, "."),
    DD_DATA_UPLOAD_MAX_MEMORY_SIZE=(int, 8388608),  # Max post size set to 8mb
<<<<<<< HEAD
    DD_FORGOT_PASSWORD=(
        bool,
        True,
    ),  # do we show link "I forgot my password" on login screen
    DD_PASSWORD_RESET_TIMEOUT=(
        int,
        259200,
    ),  # 3 days, in seconds (the deafult)
    DD_FORGOT_USERNAME=(
        bool,
        True,
    ),  # do we show link "I forgot my username" on login screen
    DD_SOCIAL_AUTH_SHOW_LOGIN_FORM=(bool, True),  # do we show user/pass input
    DD_SOCIAL_AUTH_CREATE_USER=(
        bool,
        True,
    ),  # if True creates user at first login
    DD_SOCIAL_LOGIN_AUTO_REDIRECT=(
        bool,
        False,
    ),  # auto-redirect if there is only one social login method
=======
    # do we show link "I forgot my password" on login screen
    DD_FORGOT_PASSWORD=(bool, True),
    # 3 days, in seconds (the deafult)
    DD_PASSWORD_RESET_TIMEOUT=(int, 259200),
    # do we show link "I forgot my username" on login screen
    DD_FORGOT_USERNAME=(bool, True),
    DD_SOCIAL_AUTH_SHOW_LOGIN_FORM=(bool, True),  # do we show user/pass input
    # if True creates user at first login
    DD_SOCIAL_AUTH_CREATE_USER=(bool, True),
    # auto-redirect if there is only one social login method
    DD_SOCIAL_LOGIN_AUTO_REDIRECT=(bool, False),
>>>>>>> 720fcffd
    DD_SOCIAL_AUTH_TRAILING_SLASH=(bool, True),
    DD_SOCIAL_AUTH_AUTH0_OAUTH2_ENABLED=(bool, False),
    DD_SOCIAL_AUTH_AUTH0_KEY=(str, ""),
    DD_SOCIAL_AUTH_AUTH0_SECRET=(str, ""),
    DD_SOCIAL_AUTH_AUTH0_DOMAIN=(str, ""),
    DD_SOCIAL_AUTH_AUTH0_SCOPE=(list, ["openid", "profile", "email"]),
    DD_SOCIAL_AUTH_GOOGLE_OAUTH2_ENABLED=(bool, False),
    DD_SOCIAL_AUTH_GOOGLE_OAUTH2_KEY=(str, ""),
    DD_SOCIAL_AUTH_GOOGLE_OAUTH2_SECRET=(str, ""),
    DD_SOCIAL_AUTH_GOOGLE_OAUTH2_WHITELISTED_DOMAINS=(list, [""]),
    DD_SOCIAL_AUTH_GOOGLE_OAUTH2_WHITELISTED_EMAILS=(list, [""]),
    DD_SOCIAL_AUTH_OKTA_OAUTH2_ENABLED=(bool, False),
<<<<<<< HEAD
    DD_SOCIAL_AUTH_OKTA_OAUTH2_KEY=(str, ""),
    DD_SOCIAL_AUTH_OKTA_OAUTH2_SECRET=(str, ""),
    DD_SOCIAL_AUTH_OKTA_OAUTH2_API_URL=(str, "https://{your-org-url}/oauth2"),
    DD_SOCIAL_AUTH_AZUREAD_TENANT_OAUTH2_ENABLED=(bool, False),
    DD_SOCIAL_AUTH_AZUREAD_TENANT_OAUTH2_KEY=(str, ""),
    DD_SOCIAL_AUTH_AZUREAD_TENANT_OAUTH2_SECRET=(str, ""),
    DD_SOCIAL_AUTH_AZUREAD_TENANT_OAUTH2_TENANT_ID=(str, ""),
    DD_SOCIAL_AUTH_AZUREAD_TENANT_OAUTH2_RESOURCE=(
        str,
        "https://graph.microsoft.com/",
    ),
=======
    DD_SOCIAL_AUTH_OKTA_OAUTH2_KEY=(str, ''),
    DD_SOCIAL_AUTH_OKTA_OAUTH2_SECRET=(str, ''),
    DD_SOCIAL_AUTH_OKTA_OAUTH2_API_URL=(str, 'https://{your-org-url}/oauth2'),
    DD_SOCIAL_AUTH_REDIRECT_IS_HTTPS=(bool, False),
    DD_SOCIAL_AUTH_AZUREAD_TENANT_OAUTH2_ENABLED=(bool, False),
    DD_SOCIAL_AUTH_AZUREAD_TENANT_OAUTH2_KEY=(str, ''),
    DD_SOCIAL_AUTH_AZUREAD_TENANT_OAUTH2_SECRET=(str, ''),
    DD_SOCIAL_AUTH_AZUREAD_TENANT_OAUTH2_TENANT_ID=(str, ''),
    DD_SOCIAL_AUTH_AZUREAD_TENANT_OAUTH2_RESOURCE=(
        str, 'https://graph.microsoft.com/'),
>>>>>>> 720fcffd
    DD_SOCIAL_AUTH_AZUREAD_TENANT_OAUTH2_GET_GROUPS=(bool, False),
    DD_SOCIAL_AUTH_AZUREAD_TENANT_OAUTH2_GROUPS_FILTER=(str, ""),
    DD_SOCIAL_AUTH_AZUREAD_TENANT_OAUTH2_CLEANUP_GROUPS=(bool, True),
    DD_SOCIAL_AUTH_GITLAB_OAUTH2_ENABLED=(bool, False),
    DD_SOCIAL_AUTH_GITLAB_PROJECT_AUTO_IMPORT=(bool, False),
    DD_SOCIAL_AUTH_GITLAB_PROJECT_IMPORT_TAGS=(bool, False),
    DD_SOCIAL_AUTH_GITLAB_PROJECT_IMPORT_URL=(bool, False),
    DD_SOCIAL_AUTH_GITLAB_PROJECT_MIN_ACCESS_LEVEL=(int, 20),
<<<<<<< HEAD
    DD_SOCIAL_AUTH_GITLAB_KEY=(str, ""),
    DD_SOCIAL_AUTH_GITLAB_SECRET=(str, ""),
    DD_SOCIAL_AUTH_GITLAB_API_URL=(str, "https://gitlab.com"),
    DD_SOCIAL_AUTH_GITLAB_SCOPE=(
        list,
        ["api", "read_user", "openid", "profile", "email"],
    ),
=======
    DD_SOCIAL_AUTH_GITLAB_KEY=(str, ''),
    DD_SOCIAL_AUTH_GITLAB_SECRET=(str, ''),
    DD_SOCIAL_AUTH_GITLAB_API_URL=(str, 'https://gitlab.com'),
    DD_SOCIAL_AUTH_GITLAB_SCOPE=(
        list, ['api', 'read_user', 'openid', 'profile', 'email']),
>>>>>>> 720fcffd
    DD_SOCIAL_AUTH_KEYCLOAK_OAUTH2_ENABLED=(bool, False),
    DD_SOCIAL_AUTH_KEYCLOAK_KEY=(str, ""),
    DD_SOCIAL_AUTH_KEYCLOAK_SECRET=(str, ""),
    DD_SOCIAL_AUTH_KEYCLOAK_PUBLIC_KEY=(str, ""),
    DD_SOCIAL_AUTH_KEYCLOAK_AUTHORIZATION_URL=(str, ""),
    DD_SOCIAL_AUTH_KEYCLOAK_ACCESS_TOKEN_URL=(str, ""),
    DD_SOCIAL_AUTH_KEYCLOAK_LOGIN_BUTTON_TEXT=(str, "Login with Keycloak"),
    DD_SOCIAL_AUTH_GITHUB_ENTERPRISE_OAUTH2_ENABLED=(bool, False),
    DD_SOCIAL_AUTH_GITHUB_ENTERPRISE_URL=(str, ""),
    DD_SOCIAL_AUTH_GITHUB_ENTERPRISE_API_URL=(str, ""),
    DD_SOCIAL_AUTH_GITHUB_ENTERPRISE_KEY=(str, ""),
    DD_SOCIAL_AUTH_GITHUB_ENTERPRISE_SECRET=(str, ""),
    DD_SAML2_ENABLED=(bool, False),
<<<<<<< HEAD
    # Allows to override default SAML authentication backend. Check \
    # https://djangosaml2.readthedocs.io/contents/setup.html#custom-user-attributes-processing
    DD_SAML2_AUTHENTICATION_BACKENDS=(
        str,
        "djangosaml2.backends.Saml2Backend",
    ),
=======
    # Allows to override default SAML authentication backend. Check https://djangosaml2.readthedocs.io/contents/setup.html#custom-user-attributes-processing
    DD_SAML2_AUTHENTICATION_BACKENDS=(
        str, 'djangosaml2.backends.Saml2Backend'),
>>>>>>> 720fcffd
    # Force Authentication to make SSO possible with SAML2
    DD_SAML2_FORCE_AUTH=(bool, True),
    DD_SAML2_LOGIN_BUTTON_TEXT=(str, "Login with SAML"),
    # Optional: display the idp SAML Logout URL in DefectDojo
    DD_SAML2_LOGOUT_URL=(str, ""),
    # Metadata is required for SAML, choose either remote url or local file path
<<<<<<< HEAD
    DD_SAML2_METADATA_AUTO_CONF_URL=(str, ""),
    DD_SAML2_METADATA_LOCAL_FILE_PATH=(
        str,
        "",
    ),  # ex. '/public/share/idp_metadata.xml'
=======
    DD_SAML2_METADATA_AUTO_CONF_URL=(str, ''),
    # ex. '/public/share/idp_metadata.xml'
    DD_SAML2_METADATA_LOCAL_FILE_PATH=(str, ''),
>>>>>>> 720fcffd
    # Optional, default is SITE_URL + /saml2/metadata/
    DD_SAML2_ENTITY_ID=(str, ""),
    # Allow to create user that are not already in the Django database
    DD_SAML2_CREATE_USER=(bool, False),
    DD_SAML2_ATTRIBUTES_MAP=(
        dict,
        {
            # Change Email/UserName/FirstName/LastName to corresponding SAML2 userprofile attributes.
            # format: SAML attrib:django_user_model
            "Email": "email",
            "UserName": "username",
            "Firstname": "first_name",
            "Lastname": "last_name",
        },
    ),
    DD_SAML2_ALLOW_UNKNOWN_ATTRIBUTE=(bool, False),
    # Authentication via HTTP Proxy which put username to HTTP Header REMOTE_USER
    DD_AUTH_REMOTEUSER_ENABLED=(bool, False),
    # Names of headers which will be used for processing user data.
    # WARNING: Possible spoofing of headers. Read Warning in \
    # https://docs.djangoproject.com/en/3.2/howto/auth-remote-user/#configuration
    DD_AUTH_REMOTEUSER_USERNAME_HEADER=(str, "REMOTE_USER"),
    DD_AUTH_REMOTEUSER_EMAIL_HEADER=(str, ""),
    DD_AUTH_REMOTEUSER_FIRSTNAME_HEADER=(str, ""),
    DD_AUTH_REMOTEUSER_LASTNAME_HEADER=(str, ""),
    DD_AUTH_REMOTEUSER_GROUPS_HEADER=(str, ""),
    DD_AUTH_REMOTEUSER_GROUPS_CLEANUP=(bool, True),
    # Comma separated list of IP ranges with trusted proxies
    DD_AUTH_REMOTEUSER_TRUSTED_PROXY=(list, ["127.0.0.0/32"]),
    # REMOTE_USER will be processed only on login page. Check \
    # https://docs.djangoproject.com/en/3.2/howto/auth-remote-user/#using-remote-user-on-login-pages-only
    DD_AUTH_REMOTEUSER_LOGIN_ONLY=(bool, False),
    # if somebody is using own documentation how to use DefectDojo in his own company
    DD_DOCUMENTATION_URL=(str, "https://documentation.defectdojo.com"),
    # merging findings doesn't always work well with dedupe and reimport etc.
    # disable it if you see any issues (and report them on github)
    DD_DISABLE_FINDING_MERGE=(bool, False),
    # SLA Notifications via alerts and JIRA comments
    # enable either DD_SLA_NOTIFY_ACTIVE or DD_SLA_NOTIFY_ACTIVE_VERIFIED_ONLY to enable the feature.
    # If desired you can enable to only notify for Findings that are linked to JIRA issues.
    # All three flags are moved to system_settings, will be removed from settings file
    DD_SLA_NOTIFY_ACTIVE=(bool, False),
    DD_SLA_NOTIFY_ACTIVE_VERIFIED_ONLY=(bool, False),
    DD_SLA_NOTIFY_WITH_JIRA_ONLY=(bool, False),
    # finetuning settings for when enabled
    DD_SLA_NOTIFY_PRE_BREACH=(int, 3),
    DD_SLA_NOTIFY_POST_BREACH=(int, 7),
    # Use business day's to calculate SLA's and age instead of calendar days
    DD_SLA_BUSINESS_DAYS=(bool, False),
    # maximum number of result in search as search can be an expensive operation
    DD_SEARCH_MAX_RESULTS=(int, 100),
    DD_SIMILAR_FINDINGS_MAX_RESULTS=(int, 25),
    DD_MAX_AUTOCOMPLETE_WORDS=(int, 20000),
    DD_JIRA_SSL_VERIFY=(bool, True),
    # You can set extra Jira issue types via a simple env var that supports a csv format, like "Work Item,Vulnerability"
    DD_JIRA_EXTRA_ISSUE_TYPES=(str, ""),
    # if you want to keep logging to the console but in json format, change this here to 'json_console'
    DD_LOGGING_HANDLER=(str, "console"),
    # If true, drf-spectacular will load CSS & JS from default CDN, otherwise from static resources
    DD_DEFAULT_SWAGGER_UI=(bool, True),
    DD_ALERT_REFRESH=(bool, True),
    DD_DISABLE_ALERT_COUNTER=(bool, False),
    # to disable deleting alerts per user set value to -1
    DD_MAX_ALERTS_PER_USER=(int, 999),
    DD_TAG_PREFETCHING=(bool, True),
    DD_QUALYS_WAS_WEAKNESS_IS_VULN=(bool, False),
    # regular expression to exclude one or more parsers
    # could be usefull to limit parser allowed
    # AWS Scout2 Scan Parser is deprecated (see https://github.com/DefectDojo/django-DefectDojo/pull/5268)
    DD_PARSER_EXCLUDE=(str, "AWS Scout2 Scan"),
    # when enabled in sytem settings,  every minute a job run to delete excess duplicates
    # we limit the amount of duplicates that can be deleted in a single run of that job
    # to prevent overlapping runs of that job from occurrring
    DD_DUPE_DELETE_MAX_PER_RUN=(int, 200),
    # when enabled 'mitigated date' and 'mitigated by' of a finding become editable
    DD_EDITABLE_MITIGATED_DATA=(bool, False),
    # new feature that tracks history across multiple reimports for the same test
    DD_TRACK_IMPORT_HISTORY=(bool, True),
    # Allow grouping of findings in the same test, for example to group findings per dependency
    # DD_FEATURE_FINDING_GROUPS feature is moved to system_settings, will be removed from settings file
    DD_FEATURE_FINDING_GROUPS=(bool, True),
    DD_JIRA_TEMPLATE_ROOT=(str, "dojo/templates/issue-trackers"),
    DD_TEMPLATE_DIR_PREFIX=(str, "dojo/templates/"),
    # Initial behaviour in Defect Dojo was to delete all duplicates when an original was deleted
    # New behaviour is to leave the duplicates in place, but set the oldest of duplicates as new original
    # Set to True to revert to the old behaviour where all duplicates are deleted
    DD_DUPLICATE_CLUSTER_CASCADE_DELETE=(str, False),
    # Enable Rate Limiting for the login page
    DD_RATE_LIMITER_ENABLED=(bool, False),
    # Examples include 5/m 100/h and more https://django-ratelimit.readthedocs.io/en/stable/rates.html#simple-rates
    DD_RATE_LIMITER_RATE=(str, "5/m"),
    # Block the requests after rate limit is exceeded
    DD_RATE_LIMITER_BLOCK=(bool, False),
    # Forces the user to change password on next login.
    DD_RATE_LIMITER_ACCOUNT_LOCKOUT=(bool, False),
    # when enabled SonarQube API parser will download the security hotspots
    DD_SONARQUBE_API_PARSER_HOTSPOTS=(bool, True),
    # when enabled, finding importing will occur asynchronously, default False
    DD_ASYNC_FINDING_IMPORT=(bool, False),
    # The number of findings to be processed per celeryworker
    DD_ASYNC_FINDING_IMPORT_CHUNK_SIZE=(int, 100),
    # When enabled, deleting objects will be occur from the bottom up. In the example of deleting an engagement
    # The objects will be deleted as follows Endpoints -> Findings -> Tests -> Engagement
    DD_ASYNC_OBJECT_DELETE=(bool, False),
    # The number of objects to be deleted per celeryworker
    DD_ASYNC_OBEJECT_DELETE_CHUNK_SIZE=(int, 100),
    # When enabled, display the preview of objects to be deleted. This can take a long time to render
    # for very large objects
    DD_DELETE_PREVIEW=(bool, True),
    # List of acceptable file types that can be uploaded to a given object via arbitrary file upload
    DD_FILE_UPLOAD_TYPES=(
        list,
        [
            ".txt",
            ".pdf",
            ".json",
            ".xml",
            ".csv",
            ".yml",
            ".png",
            ".jpeg",
            ".sarif",
            ".xslx",
            ".doc",
            ".html",
            ".js",
            ".nessus",
            ".zip",
        ],
    ),
    # Max file size for scan added via API in MB
    DD_SCAN_FILE_MAX_SIZE=(int, 100),
    # When disabled, existing user tokens will not be removed but it will not be
    # possible to create new and it will not be possible to use exising.
    DD_API_TOKENS_ENABLED=(bool, True),
    # You can set extra Jira headers by suppling a dictionary in header: \
    # value format (pass as env var like "headr_name=value,another_header=anohter_value")
    DD_ADDITIONAL_HEADERS=(dict, {}),
    # Set fields used by the hashcode generator for deduplication, \
    # via en env variable that contains a JSON string
    DD_HASHCODE_FIELDS_PER_SCANNER=(str, ""),
    # Set deduplication algorithms per parser, via en env \
    # variable that contains a JSON string
    DD_DEDUPLICATION_ALGORITHM_PER_PARSER=(str, ""),
)


def generate_url(
    scheme, double_slashes, user, password, host, port, path, params
):
    result_list = []
    result_list.append(scheme)
    result_list.append(":")
    if double_slashes:
        result_list.append("//")
    result_list.append(user)
    if len(password) > 0:
        result_list.append(":")
        result_list.append(password)
    if len(user) > 0 or len(password) > 0:
        result_list.append("@")
    result_list.append(host)
<<<<<<< HEAD
    if port >= 0:
        result_list.append(":")
=======
    if int(port) >= 0:
        result_list.append(':')
>>>>>>> 720fcffd
        result_list.append(str(port))
    if len(path) > 0 and path[0] != "/":
        result_list.append("/")
    result_list.append(path)
    if len(params) > 0 and params[0] != "?":
        result_list.append("?")
    result_list.append(params)
    return "".join(result_list)

def get_secret(secret_name):

    region_name = env('AWS_REGION')

    # Create a Secrets Manager client
    session = boto3.session.Session()
    client = session.client(
        service_name='secretsmanager',
        region_name=region_name
    )

    try:
        get_secret_value_response = client.get_secret_value(
            SecretId=secret_name
        )
    except ClientError as e:
        print("An error occurred on requested secret " + secret_name, e)
        raise e

    # Decrypts secret using the associated KMS key.
    secret = get_secret_value_response['SecretString']
    return json.loads(secret)


# Read .env file as default or from the command line, DD_ENV_PATH
if (
    os.path.isfile(root("dojo/settings/.env.prod"))
    or "DD_ENV_PATH" in os.environ
):
    env.read_env(root("dojo/settings/" + env.str("DD_ENV_PATH", ".env.prod")))

# ------------------------------------------------------------------------------
# GENERAL
# ------------------------------------------------------------------------------

# False if not in os.environ
DEBUG = env("DD_DEBUG")
TEMPLATE_DEBUG = env("DD_TEMPLATE_DEBUG")

# Hosts/domain names that are valid for this site; required if DEBUG is False
# See https://docs.djangoproject.com/en/2.0/ref/settings/#allowed-hosts
<<<<<<< HEAD
SITE_URL = env("DD_SITE_URL")
ALLOWED_HOSTS = tuple(
    env.list("DD_ALLOWED_HOSTS", default=["localhost", "127.0.0.1"])
)
=======
SITE_URL = env('DD_SITE_URL')
ALLOWED_HOSTS = tuple(
    env.list('DD_ALLOWED_HOSTS', default=['localhost', '127.0.0.1']))
>>>>>>> 720fcffd

# Raises django's ImproperlyConfigured exception if SECRET_KEY not in os.environ
SECRET_KEY = env("DD_SECRET_KEY")

# Local time zone for this installation. Choices can be found here:
# http://en.wikipedia.org/wiki/List_of_tz_zones_by_name
# although not all choices may be available on all operating systems.
# In a Windows environment this must be set to your system time zone.
TIME_ZONE = env("DD_TIME_ZONE")

# Language code for this installation. All choices can be found here:
# http://www.i18nguy.com/unicode/language-identifiers.html
LANGUAGE_CODE = env("DD_LANGUAGE_CODE")

SITE_ID = env("DD_SITE_ID")

# If you set this to False, Django will make some optimizations so as not
# to load the internationalization machinery.
USE_I18N = env("DD_USE_I18N")

# If you set this to False, Django will not format dates, numbers and
# calendars according to the current locale.
USE_L10N = env("DD_USE_L10N")

# If you set this to False, Django will not use timezone-aware datetimes.
USE_TZ = env("DD_USE_TZ")

TEST_RUNNER = env("DD_TEST_RUNNER")

ALERT_REFRESH = env("DD_ALERT_REFRESH")
DISABLE_ALERT_COUNTER = env("DD_DISABLE_ALERT_COUNTER")
MAX_ALERTS_PER_USER = env("DD_MAX_ALERTS_PER_USER")

TAG_PREFETCHING = env("DD_TAG_PREFETCHING")

# ------------------------------------------------------------------------------
# DATABASE
# ------------------------------------------------------------------------------

# Parse database connection url strings like psql://user:pass@127.0.0.1:8458/db
<<<<<<< HEAD
if os.getenv("DD_DATABASE_URL") is not None:
    DATABASES = {"default": env.db("DD_DATABASE_URL")}
else:
    DATABASES = {
        "default": {
            "ENGINE": env("DD_DATABASE_ENGINE"),
            "NAME": env("DD_DATABASE_NAME"),
            "TEST": {
                "NAME": env("DD_TEST_DATABASE_NAME"),
            },
            "USER": env("DD_DATABASE_USER"),
            "PASSWORD": env("DD_DATABASE_PASSWORD"),
            "HOST": env("DD_DATABASE_HOST"),
            "PORT": env("DD_DATABASE_PORT"),
=======
if os.getenv('DD_USE_SECRETS_MANAGER') == "true":
    secret_database = get_secret(env('DD_SECRET_DATABASE'))
    DATABASES = {
        'default': {
            'ENGINE': env('DD_DATABASE_ENGINE'),
            'NAME': secret_database['dbname'],
            'TEST': {
                'NAME': env('DD_TEST_DATABASE_NAME'),
            },
            'USER': secret_database['username'],
            'PASSWORD': secret_database['password'],
            'HOST': secret_database['host'],
            'PORT': secret_database['port'],
>>>>>>> 720fcffd
        }
    }
else:
    if os.getenv('DD_DATABASE_URL') is not None:
        DATABASES = {
            'default': env.db('DD_DATABASE_URL')
        }
    else:
        DATABASES = {
            'default': {
                'ENGINE': env('DD_DATABASE_ENGINE'),
                'NAME': env('DD_DATABASE_NAME'),
                'TEST': {
                    'NAME': env('DD_TEST_DATABASE_NAME'),
                },
                'USER': env('DD_DATABASE_USER'),
                'PASSWORD': env('DD_DATABASE_PASSWORD'),
                'HOST': env('DD_DATABASE_HOST'),
                'PORT': env('DD_DATABASE_PORT'),
            }
        }

# Track migrations through source control rather than making migrations locally
if env("DD_TRACK_MIGRATIONS"):
    MIGRATION_MODULES = {"dojo": "dojo.db_migrations"}

# Default for automatically created id fields,
# see https://docs.djangoproject.com/en/3.2/releases/3.2/#customizing-type-of-auto-created-primary-keys
DEFAULT_AUTO_FIELD = "django.db.models.AutoField"

# ------------------------------------------------------------------------------
# MEDIA
# ------------------------------------------------------------------------------

DOJO_ROOT = env("DD_ROOT")

# Absolute filesystem path to the directory that will hold user-uploaded files.
# Example: "/var/www/example.com/media/"
MEDIA_ROOT = env("DD_MEDIA_ROOT")

# URL that handles the media served from MEDIA_ROOT. Make sure to use a
# trailing slash.
# Examples: "http://example.com/media/", "http://media.example.com/"
MEDIA_URL = env("DD_MEDIA_URL")

# ------------------------------------------------------------------------------
# STATIC
# ------------------------------------------------------------------------------

# Absolute path to the directory static files should be collected to.
# Don't put anything in this directory yourself; store your static files
# in apps' "static/" subdirectories and in STATICFILES_DIRS.
# Example: "/var/www/example.com/static/"
STATIC_ROOT = env("DD_STATIC_ROOT")

# URL prefix for static files.
# Example: "http://example.com/static/", "http://static.example.com/"
STATIC_URL = env("DD_STATIC_URL")

# Additional locations of static files
STATICFILES_DIRS = (
    # Put strings here, like "/home/html/static" or "C:/www/django/static".
    # Always use forward slashes, even on Windows.
    # Don't forget to use absolute paths, not relative paths.
    os.path.join(os.path.dirname(DOJO_ROOT), "components", "node_modules"),
)

# List of finder classes that know how to find static files in
# various locations.
STATICFILES_FINDERS = (
    "django.contrib.staticfiles.finders.FileSystemFinder",
    "django.contrib.staticfiles.finders.AppDirectoriesFinder",
)

FILE_UPLOAD_HANDLERS = (
    "django.core.files.uploadhandler.TemporaryFileUploadHandler",
)

DATA_UPLOAD_MAX_MEMORY_SIZE = env("DD_DATA_UPLOAD_MAX_MEMORY_SIZE")

# ------------------------------------------------------------------------------
# URLS
# ------------------------------------------------------------------------------
# https://docs.djangoproject.com/en/dev/ref/settings/#root-urlconf

# AUTHENTICATION_BACKENDS = [
# 'axes.backends.AxesModelBackend',
# ]

ROOT_URLCONF = "dojo.urls"

# Python dotted path to the WSGI application used by Django's runserver.
# https://docs.djangoproject.com/en/dev/ref/settings/#wsgi-application
WSGI_APPLICATION = "dojo.wsgi.application"

URL_PREFIX = env("DD_URL_PREFIX")

# ------------------------------------------------------------------------------
# AUTHENTICATION
# ------------------------------------------------------------------------------

LOGIN_REDIRECT_URL = env("DD_LOGIN_REDIRECT_URL")
LOGIN_URL = env("DD_LOGIN_URL")

# These are the individidual modules supported by social-auth
AUTHENTICATION_BACKENDS = (
    "social_core.backends.auth0.Auth0OAuth2",
    "social_core.backends.google.GoogleOAuth2",
    "dojo.okta.OktaOAuth2",
    "social_core.backends.azuread_tenant.AzureADTenantOAuth2",
    "social_core.backends.gitlab.GitLabOAuth2",
    "social_core.backends.keycloak.KeycloakOAuth2",
    "social_core.backends.github_enterprise.GithubEnterpriseOAuth2",
    "dojo.remote_user.RemoteUserBackend",
    "django.contrib.auth.backends.RemoteUserBackend",
    "django.contrib.auth.backends.ModelBackend",
)

# Make Argon2 the default password hasher by listing it first
# Unfortunately Django doesn't provide the default built-in
# PASSWORD_HASHERS list here as a variable which we could modify,
# so we have to list all the hashers present in Django :-(
PASSWORD_HASHERS = [
    "django.contrib.auth.hashers.Argon2PasswordHasher",
    "django.contrib.auth.hashers.PBKDF2PasswordHasher",
    "django.contrib.auth.hashers.PBKDF2SHA1PasswordHasher",
    "django.contrib.auth.hashers.BCryptSHA256PasswordHasher",
    "django.contrib.auth.hashers.BCryptPasswordHasher",
    "django.contrib.auth.hashers.SHA1PasswordHasher",
    "django.contrib.auth.hashers.MD5PasswordHasher",
    "django.contrib.auth.hashers.UnsaltedSHA1PasswordHasher",
    "django.contrib.auth.hashers.UnsaltedMD5PasswordHasher",
    "django.contrib.auth.hashers.CryptPasswordHasher",
]

SOCIAL_AUTH_PIPELINE = (
    "social_core.pipeline.social_auth.social_details",
    "dojo.pipeline.social_uid",
    "social_core.pipeline.social_auth.auth_allowed",
    "social_core.pipeline.social_auth.social_user",
    "social_core.pipeline.user.get_username",
    "social_core.pipeline.social_auth.associate_by_email",
    "dojo.pipeline.create_user",
    "dojo.pipeline.modify_permissions",
    "social_core.pipeline.social_auth.associate_user",
    "social_core.pipeline.social_auth.load_extra_data",
    "social_core.pipeline.user.user_details",
    "dojo.pipeline.update_azure_groups",
    "dojo.pipeline.update_product_access",
)

CLASSIC_AUTH_ENABLED = True
FORGOT_PASSWORD = env("DD_FORGOT_PASSWORD")
FORGOT_USERNAME = env("DD_FORGOT_USERNAME")
PASSWORD_RESET_TIMEOUT = env("DD_PASSWORD_RESET_TIMEOUT")
# Showing login form (form is not needed for external auth: OKTA, Google Auth, etc.)
<<<<<<< HEAD
SHOW_LOGIN_FORM = env("DD_SOCIAL_AUTH_SHOW_LOGIN_FORM")
SOCIAL_LOGIN_AUTO_REDIRECT = env("DD_SOCIAL_LOGIN_AUTO_REDIRECT")
SOCIAL_AUTH_CREATE_USER = env("DD_SOCIAL_AUTH_CREATE_USER")

SOCIAL_AUTH_STRATEGY = "social_django.strategy.DjangoStrategy"
SOCIAL_AUTH_STORAGE = "social_django.models.DjangoStorage"
SOCIAL_AUTH_ADMIN_USER_SEARCH_FIELDS = [
    "username",
    "first_name",
    "last_name",
    "email",
]
SOCIAL_AUTH_USERNAME_IS_FULL_EMAIL = True

GOOGLE_OAUTH_ENABLED = env("DD_SOCIAL_AUTH_GOOGLE_OAUTH2_ENABLED")
SOCIAL_AUTH_GOOGLE_OAUTH2_KEY = env("DD_SOCIAL_AUTH_GOOGLE_OAUTH2_KEY")
SOCIAL_AUTH_GOOGLE_OAUTH2_SECRET = env("DD_SOCIAL_AUTH_GOOGLE_OAUTH2_SECRET")
SOCIAL_AUTH_GOOGLE_OAUTH2_WHITELISTED_DOMAINS = env(
    "DD_SOCIAL_AUTH_GOOGLE_OAUTH2_WHITELISTED_DOMAINS"
)
SOCIAL_AUTH_GOOGLE_OAUTH2_WHITELISTED_EMAILS = env(
    "DD_SOCIAL_AUTH_GOOGLE_OAUTH2_WHITELISTED_EMAILS"
)
SOCIAL_AUTH_LOGIN_ERROR_URL = "/login"
SOCIAL_AUTH_BACKEND_ERROR_URL = "/login"

OKTA_OAUTH_ENABLED = env("DD_SOCIAL_AUTH_OKTA_OAUTH2_ENABLED")
SOCIAL_AUTH_OKTA_OAUTH2_KEY = env("DD_SOCIAL_AUTH_OKTA_OAUTH2_KEY")
SOCIAL_AUTH_OKTA_OAUTH2_SECRET = env("DD_SOCIAL_AUTH_OKTA_OAUTH2_SECRET")
SOCIAL_AUTH_OKTA_OAUTH2_API_URL = env("DD_SOCIAL_AUTH_OKTA_OAUTH2_API_URL")

AZUREAD_TENANT_OAUTH2_ENABLED = env(
    "DD_SOCIAL_AUTH_AZUREAD_TENANT_OAUTH2_ENABLED"
)
SOCIAL_AUTH_AZUREAD_TENANT_OAUTH2_KEY = env(
    "DD_SOCIAL_AUTH_AZUREAD_TENANT_OAUTH2_KEY"
)
SOCIAL_AUTH_AZUREAD_TENANT_OAUTH2_SECRET = env(
    "DD_SOCIAL_AUTH_AZUREAD_TENANT_OAUTH2_SECRET"
)
SOCIAL_AUTH_AZUREAD_TENANT_OAUTH2_TENANT_ID = env(
    "DD_SOCIAL_AUTH_AZUREAD_TENANT_OAUTH2_TENANT_ID"
)
SOCIAL_AUTH_AZUREAD_TENANT_OAUTH2_RESOURCE = env(
    "DD_SOCIAL_AUTH_AZUREAD_TENANT_OAUTH2_RESOURCE"
)
AZUREAD_TENANT_OAUTH2_GET_GROUPS = env(
    "DD_SOCIAL_AUTH_AZUREAD_TENANT_OAUTH2_GET_GROUPS"
)
AZUREAD_TENANT_OAUTH2_GROUPS_FILTER = env(
    "DD_SOCIAL_AUTH_AZUREAD_TENANT_OAUTH2_GROUPS_FILTER"
)
AZUREAD_TENANT_OAUTH2_CLEANUP_GROUPS = env(
    "DD_SOCIAL_AUTH_AZUREAD_TENANT_OAUTH2_CLEANUP_GROUPS"
)

GITLAB_OAUTH2_ENABLED = env("DD_SOCIAL_AUTH_GITLAB_OAUTH2_ENABLED")
GITLAB_PROJECT_AUTO_IMPORT = env("DD_SOCIAL_AUTH_GITLAB_PROJECT_AUTO_IMPORT")
GITLAB_PROJECT_IMPORT_TAGS = env("DD_SOCIAL_AUTH_GITLAB_PROJECT_IMPORT_TAGS")
GITLAB_PROJECT_IMPORT_URL = env("DD_SOCIAL_AUTH_GITLAB_PROJECT_IMPORT_URL")
GITLAB_PROJECT_MIN_ACCESS_LEVEL = env(
    "DD_SOCIAL_AUTH_GITLAB_PROJECT_MIN_ACCESS_LEVEL"
)
SOCIAL_AUTH_GITLAB_KEY = env("DD_SOCIAL_AUTH_GITLAB_KEY")
SOCIAL_AUTH_GITLAB_SECRET = env("DD_SOCIAL_AUTH_GITLAB_SECRET")
SOCIAL_AUTH_GITLAB_API_URL = env("DD_SOCIAL_AUTH_GITLAB_API_URL")
SOCIAL_AUTH_GITLAB_SCOPE = env("DD_SOCIAL_AUTH_GITLAB_SCOPE")

AUTH0_OAUTH2_ENABLED = env("DD_SOCIAL_AUTH_AUTH0_OAUTH2_ENABLED")
SOCIAL_AUTH_AUTH0_KEY = env("DD_SOCIAL_AUTH_AUTH0_KEY")
SOCIAL_AUTH_AUTH0_SECRET = env("DD_SOCIAL_AUTH_AUTH0_SECRET")
SOCIAL_AUTH_AUTH0_DOMAIN = env("DD_SOCIAL_AUTH_AUTH0_DOMAIN")
SOCIAL_AUTH_AUTH0_SCOPE = env("DD_SOCIAL_AUTH_AUTH0_SCOPE")
SOCIAL_AUTH_TRAILING_SLASH = env("DD_SOCIAL_AUTH_TRAILING_SLASH")

KEYCLOAK_OAUTH2_ENABLED = env("DD_SOCIAL_AUTH_KEYCLOAK_OAUTH2_ENABLED")
SOCIAL_AUTH_KEYCLOAK_KEY = env("DD_SOCIAL_AUTH_KEYCLOAK_KEY")
SOCIAL_AUTH_KEYCLOAK_SECRET = env("DD_SOCIAL_AUTH_KEYCLOAK_SECRET")
SOCIAL_AUTH_KEYCLOAK_PUBLIC_KEY = env("DD_SOCIAL_AUTH_KEYCLOAK_PUBLIC_KEY")
SOCIAL_AUTH_KEYCLOAK_AUTHORIZATION_URL = env(
    "DD_SOCIAL_AUTH_KEYCLOAK_AUTHORIZATION_URL"
)
SOCIAL_AUTH_KEYCLOAK_ACCESS_TOKEN_URL = env(
    "DD_SOCIAL_AUTH_KEYCLOAK_ACCESS_TOKEN_URL"
)
SOCIAL_AUTH_KEYCLOAK_LOGIN_BUTTON_TEXT = env(
    "DD_SOCIAL_AUTH_KEYCLOAK_LOGIN_BUTTON_TEXT"
)

GITHUB_ENTERPRISE_OAUTH2_ENABLED = env(
    "DD_SOCIAL_AUTH_GITHUB_ENTERPRISE_OAUTH2_ENABLED"
)
SOCIAL_AUTH_GITHUB_ENTERPRISE_URL = env("DD_SOCIAL_AUTH_GITHUB_ENTERPRISE_URL")
SOCIAL_AUTH_GITHUB_ENTERPRISE_API_URL = env(
    "DD_SOCIAL_AUTH_GITHUB_ENTERPRISE_API_URL"
)
SOCIAL_AUTH_GITHUB_ENTERPRISE_KEY = env("DD_SOCIAL_AUTH_GITHUB_ENTERPRISE_KEY")
SOCIAL_AUTH_GITHUB_ENTERPRISE_SECRET = env(
    "DD_SOCIAL_AUTH_GITHUB_ENTERPRISE_SECRET"
)

DOCUMENTATION_URL = env("DD_DOCUMENTATION_URL")
=======
SHOW_LOGIN_FORM = env('DD_SOCIAL_AUTH_SHOW_LOGIN_FORM')
SOCIAL_LOGIN_AUTO_REDIRECT = env('DD_SOCIAL_LOGIN_AUTO_REDIRECT')
SOCIAL_AUTH_CREATE_USER = env('DD_SOCIAL_AUTH_CREATE_USER')

SOCIAL_AUTH_STRATEGY = 'social_django.strategy.DjangoStrategy'
SOCIAL_AUTH_STORAGE = 'social_django.models.DjangoStorage'
SOCIAL_AUTH_ADMIN_USER_SEARCH_FIELDS = [
    'username', 'first_name', 'last_name', 'email']
SOCIAL_AUTH_USERNAME_IS_FULL_EMAIL = True

GOOGLE_OAUTH_ENABLED = env('DD_SOCIAL_AUTH_GOOGLE_OAUTH2_ENABLED')
SOCIAL_AUTH_GOOGLE_OAUTH2_KEY = env('DD_SOCIAL_AUTH_GOOGLE_OAUTH2_KEY')
SOCIAL_AUTH_GOOGLE_OAUTH2_SECRET = env('DD_SOCIAL_AUTH_GOOGLE_OAUTH2_SECRET')
SOCIAL_AUTH_GOOGLE_OAUTH2_WHITELISTED_DOMAINS = env(
    'DD_SOCIAL_AUTH_GOOGLE_OAUTH2_WHITELISTED_DOMAINS')
SOCIAL_AUTH_GOOGLE_OAUTH2_WHITELISTED_EMAILS = env(
    'DD_SOCIAL_AUTH_GOOGLE_OAUTH2_WHITELISTED_EMAILS')
SOCIAL_AUTH_LOGIN_ERROR_URL = '/login'
SOCIAL_AUTH_BACKEND_ERROR_URL = '/login'

OKTA_OAUTH_ENABLED = env('DD_SOCIAL_AUTH_OKTA_OAUTH2_ENABLED')
SOCIAL_AUTH_OKTA_OAUTH2_KEY = env('DD_SOCIAL_AUTH_OKTA_OAUTH2_KEY')
SOCIAL_AUTH_OKTA_OAUTH2_SECRET = env('DD_SOCIAL_AUTH_OKTA_OAUTH2_SECRET')
SOCIAL_AUTH_OKTA_OAUTH2_API_URL = env('DD_SOCIAL_AUTH_OKTA_OAUTH2_API_URL')

SOCIAL_AUTH_REDIRECT_IS_HTTPS = env('DD_SOCIAL_AUTH_REDIRECT_IS_HTTPS')

AZUREAD_TENANT_OAUTH2_ENABLED = env(
    'DD_SOCIAL_AUTH_AZUREAD_TENANT_OAUTH2_ENABLED')
SOCIAL_AUTH_AZUREAD_TENANT_OAUTH2_KEY = env(
    'DD_SOCIAL_AUTH_AZUREAD_TENANT_OAUTH2_KEY')
SOCIAL_AUTH_AZUREAD_TENANT_OAUTH2_SECRET = env(
    'DD_SOCIAL_AUTH_AZUREAD_TENANT_OAUTH2_SECRET')
SOCIAL_AUTH_AZUREAD_TENANT_OAUTH2_TENANT_ID = env(
    'DD_SOCIAL_AUTH_AZUREAD_TENANT_OAUTH2_TENANT_ID')
SOCIAL_AUTH_AZUREAD_TENANT_OAUTH2_RESOURCE = env(
    'DD_SOCIAL_AUTH_AZUREAD_TENANT_OAUTH2_RESOURCE')
AZUREAD_TENANT_OAUTH2_GET_GROUPS = env(
    'DD_SOCIAL_AUTH_AZUREAD_TENANT_OAUTH2_GET_GROUPS')
AZUREAD_TENANT_OAUTH2_GROUPS_FILTER = env(
    'DD_SOCIAL_AUTH_AZUREAD_TENANT_OAUTH2_GROUPS_FILTER')
AZUREAD_TENANT_OAUTH2_CLEANUP_GROUPS = env(
    'DD_SOCIAL_AUTH_AZUREAD_TENANT_OAUTH2_CLEANUP_GROUPS')

GITLAB_OAUTH2_ENABLED = env('DD_SOCIAL_AUTH_GITLAB_OAUTH2_ENABLED')
GITLAB_PROJECT_AUTO_IMPORT = env('DD_SOCIAL_AUTH_GITLAB_PROJECT_AUTO_IMPORT')
GITLAB_PROJECT_IMPORT_TAGS = env('DD_SOCIAL_AUTH_GITLAB_PROJECT_IMPORT_TAGS')
GITLAB_PROJECT_IMPORT_URL = env('DD_SOCIAL_AUTH_GITLAB_PROJECT_IMPORT_URL')
GITLAB_PROJECT_MIN_ACCESS_LEVEL = env(
    'DD_SOCIAL_AUTH_GITLAB_PROJECT_MIN_ACCESS_LEVEL')
SOCIAL_AUTH_GITLAB_KEY = env('DD_SOCIAL_AUTH_GITLAB_KEY')
SOCIAL_AUTH_GITLAB_SECRET = env('DD_SOCIAL_AUTH_GITLAB_SECRET')
SOCIAL_AUTH_GITLAB_API_URL = env('DD_SOCIAL_AUTH_GITLAB_API_URL')
SOCIAL_AUTH_GITLAB_SCOPE = env('DD_SOCIAL_AUTH_GITLAB_SCOPE')

AUTH0_OAUTH2_ENABLED = env('DD_SOCIAL_AUTH_AUTH0_OAUTH2_ENABLED')
SOCIAL_AUTH_AUTH0_KEY = env('DD_SOCIAL_AUTH_AUTH0_KEY')
SOCIAL_AUTH_AUTH0_SECRET = env('DD_SOCIAL_AUTH_AUTH0_SECRET')
SOCIAL_AUTH_AUTH0_DOMAIN = env('DD_SOCIAL_AUTH_AUTH0_DOMAIN')
SOCIAL_AUTH_AUTH0_SCOPE = env('DD_SOCIAL_AUTH_AUTH0_SCOPE')
SOCIAL_AUTH_TRAILING_SLASH = env('DD_SOCIAL_AUTH_TRAILING_SLASH')

KEYCLOAK_OAUTH2_ENABLED = env('DD_SOCIAL_AUTH_KEYCLOAK_OAUTH2_ENABLED')
SOCIAL_AUTH_KEYCLOAK_KEY = env('DD_SOCIAL_AUTH_KEYCLOAK_KEY')
SOCIAL_AUTH_KEYCLOAK_SECRET = env('DD_SOCIAL_AUTH_KEYCLOAK_SECRET')
SOCIAL_AUTH_KEYCLOAK_PUBLIC_KEY = env('DD_SOCIAL_AUTH_KEYCLOAK_PUBLIC_KEY')
SOCIAL_AUTH_KEYCLOAK_AUTHORIZATION_URL = env(
    'DD_SOCIAL_AUTH_KEYCLOAK_AUTHORIZATION_URL')
SOCIAL_AUTH_KEYCLOAK_ACCESS_TOKEN_URL = env(
    'DD_SOCIAL_AUTH_KEYCLOAK_ACCESS_TOKEN_URL')
SOCIAL_AUTH_KEYCLOAK_LOGIN_BUTTON_TEXT = env(
    'DD_SOCIAL_AUTH_KEYCLOAK_LOGIN_BUTTON_TEXT')

GITHUB_ENTERPRISE_OAUTH2_ENABLED = env(
    'DD_SOCIAL_AUTH_GITHUB_ENTERPRISE_OAUTH2_ENABLED')
SOCIAL_AUTH_GITHUB_ENTERPRISE_URL = env('DD_SOCIAL_AUTH_GITHUB_ENTERPRISE_URL')
SOCIAL_AUTH_GITHUB_ENTERPRISE_API_URL = env(
    'DD_SOCIAL_AUTH_GITHUB_ENTERPRISE_API_URL')
SOCIAL_AUTH_GITHUB_ENTERPRISE_KEY = env('DD_SOCIAL_AUTH_GITHUB_ENTERPRISE_KEY')
SOCIAL_AUTH_GITHUB_ENTERPRISE_SECRET = env(
    'DD_SOCIAL_AUTH_GITHUB_ENTERPRISE_SECRET')

DOCUMENTATION_URL = env('DD_DOCUMENTATION_URL')
>>>>>>> 720fcffd

# Setting SLA_NOTIFY_ACTIVE and SLA_NOTIFY_ACTIVE_VERIFIED to False will disable the feature
# If you import thousands of Active findings through your pipeline everyday,
# and make the choice of enabling SLA notifications for non-verified findings,
# be mindful of performance.
<<<<<<< HEAD
# 'SLA_NOTIFY_ACTIVE', 'SLA_NOTIFY_ACTIVE_VERIFIED_ONLY' and \
# 'SLA_NOTIFY_WITH_JIRA_ONLY' are moved to system settings, \
# will be removed here
SLA_NOTIFY_ACTIVE = env(
    "DD_SLA_NOTIFY_ACTIVE"
)  # this will include 'verified' findings as well as non-verified.
SLA_NOTIFY_ACTIVE_VERIFIED_ONLY = env("DD_SLA_NOTIFY_ACTIVE_VERIFIED_ONLY")
SLA_NOTIFY_WITH_JIRA_ONLY = env(
    "DD_SLA_NOTIFY_WITH_JIRA_ONLY"
)  # Based on the 2 above, but only with a JIRA link
SLA_NOTIFY_PRE_BREACH = env(
    "DD_SLA_NOTIFY_PRE_BREACH"
)  # in days, notify between dayofbreach minus this number until dayofbreach
SLA_NOTIFY_POST_BREACH = env(
    "DD_SLA_NOTIFY_POST_BREACH"
)  # in days, skip notifications for findings that go past dayofbreach plus this number
SLA_BUSINESS_DAYS = env(
    "DD_SLA_BUSINESS_DAYS"
)  # Use business days to calculate SLA's and age of a finding instead of calendar days


SEARCH_MAX_RESULTS = env("DD_SEARCH_MAX_RESULTS")
SIMILAR_FINDINGS_MAX_RESULTS = env("DD_SIMILAR_FINDINGS_MAX_RESULTS")
MAX_AUTOCOMPLETE_WORDS = env("DD_MAX_AUTOCOMPLETE_WORDS")
=======
# 'SLA_NOTIFY_ACTIVE', 'SLA_NOTIFY_ACTIVE_VERIFIED_ONLY' and 'SLA_NOTIFY_WITH_JIRA_ONLY' are moved to system settings, will be removed here
# this will include 'verified' findings as well as non-verified.
SLA_NOTIFY_ACTIVE = env('DD_SLA_NOTIFY_ACTIVE')
SLA_NOTIFY_ACTIVE_VERIFIED_ONLY = env('DD_SLA_NOTIFY_ACTIVE_VERIFIED_ONLY')
# Based on the 2 above, but only with a JIRA link
SLA_NOTIFY_WITH_JIRA_ONLY = env('DD_SLA_NOTIFY_WITH_JIRA_ONLY')
# in days, notify between dayofbreach minus this number until dayofbreach
SLA_NOTIFY_PRE_BREACH = env('DD_SLA_NOTIFY_PRE_BREACH')
# in days, skip notifications for findings that go past dayofbreach plus this number
SLA_NOTIFY_POST_BREACH = env('DD_SLA_NOTIFY_POST_BREACH')
# Use business days to calculate SLA's and age of a finding instead of calendar days
SLA_BUSINESS_DAYS = env('DD_SLA_BUSINESS_DAYS')


SEARCH_MAX_RESULTS = env('DD_SEARCH_MAX_RESULTS')
SIMILAR_FINDINGS_MAX_RESULTS = env('DD_SIMILAR_FINDINGS_MAX_RESULTS')
MAX_AUTOCOMPLETE_WORDS = env('DD_MAX_AUTOCOMPLETE_WORDS')
>>>>>>> 720fcffd

LOGIN_EXEMPT_URLS = (
    r"^%sstatic/" % URL_PREFIX,
    r"^%swebhook/([\w-]+)$" % URL_PREFIX,
    r"^%swebhook/" % URL_PREFIX,
    r"^%sjira/webhook/([\w-]+)$" % URL_PREFIX,
    r"^%sjira/webhook/" % URL_PREFIX,
    r"^%sreports/cover$" % URL_PREFIX,
    r"^%sfinding/image/(?P<token>[^/]+)$" % URL_PREFIX,
    r"^%sapi/v2/" % URL_PREFIX,
    r"complete/",
    r"empty_questionnaire/([\d]+)/answer",
    r"^%spassword_reset/" % URL_PREFIX,
    r"^%sforgot_username" % URL_PREFIX,
    r"^%sreset/" % URL_PREFIX,
)

AUTH_PASSWORD_VALIDATORS = [
    {
        "NAME": "django.contrib.auth.password_validation.CommonPasswordValidator",
    },
    {"NAME": "dojo.user.validators.MinLengthValidator"},
    {"NAME": "dojo.user.validators.MaxLengthValidator"},
    {"NAME": "dojo.user.validators.NumberValidator"},
    {"NAME": "dojo.user.validators.UppercaseValidator"},
    {"NAME": "dojo.user.validators.LowercaseValidator"},
    {"NAME": "dojo.user.validators.SymbolValidator"},
]

# https://django-ratelimit.readthedocs.io/en/stable/index.html
<<<<<<< HEAD
RATE_LIMITER_ENABLED = env("DD_RATE_LIMITER_ENABLED")
RATE_LIMITER_RATE = env(
    "DD_RATE_LIMITER_RATE"
)  # Examples include 5/m 100/h and more https://django-ratelimit.readthedocs.io/en/stable/rates.html#simple-rates
RATE_LIMITER_BLOCK = env(
    "DD_RATE_LIMITER_BLOCK"
)  # Block the requests after rate limit is exceeded
RATE_LIMITER_ACCOUNT_LOCKOUT = env(
    "DD_RATE_LIMITER_ACCOUNT_LOCKOUT"
)  # Forces the user to change password on next login.
=======
RATE_LIMITER_ENABLED = env('DD_RATE_LIMITER_ENABLED')
# Examples include 5/m 100/h and more https://django-ratelimit.readthedocs.io/en/stable/rates.html#simple-rates
RATE_LIMITER_RATE = env('DD_RATE_LIMITER_RATE')
# Block the requests after rate limit is exceeded
RATE_LIMITER_BLOCK = env('DD_RATE_LIMITER_BLOCK')
# Forces the user to change password on next login.
RATE_LIMITER_ACCOUNT_LOCKOUT = env('DD_RATE_LIMITER_ACCOUNT_LOCKOUT')
>>>>>>> 720fcffd

# ------------------------------------------------------------------------------
# SECURITY DIRECTIVES
# ------------------------------------------------------------------------------

# If True, the SecurityMiddleware redirects all non-HTTPS requests to HTTPS
# (except for those URLs matching a regular expression listed in SECURE_REDIRECT_EXEMPT).
SECURE_SSL_REDIRECT = env("DD_SECURE_SSL_REDIRECT")

# If True, the SecurityMiddleware sets the X-Content-Type-Options: nosniff;
SECURE_CONTENT_TYPE_NOSNIFF = env("DD_SECURE_CONTENT_TYPE_NOSNIFF")

# Whether to use HTTPOnly flag on the session cookie.
# If this is set to True, client-side JavaScript will not to be able to access the session cookie.
SESSION_COOKIE_HTTPONLY = env("DD_SESSION_COOKIE_HTTPONLY")

# Whether to use HttpOnly flag on the CSRF cookie. If this is set to True,
# client-side JavaScript will not to be able to access the CSRF cookie.
CSRF_COOKIE_HTTPONLY = env("DD_CSRF_COOKIE_HTTPONLY")

# Whether to use a secure cookie for the session cookie. If this is set to True,
# the cookie will be marked as secure, which means browsers may ensure that the
# cookie is only sent with an HTTPS connection.
SESSION_COOKIE_SECURE = env("DD_SESSION_COOKIE_SECURE")

# Whether to use a secure cookie for the CSRF cookie.
CSRF_COOKIE_SECURE = env("DD_CSRF_COOKIE_SECURE")

# A list of trusted origins for unsafe requests (e.g. POST).
# Use comma-separated list of domains, they will be split to list automatically
# Only specify this settings if the contents is not an empty list (the default)
if env("DD_CSRF_TRUSTED_ORIGINS") != ["[]"]:
    CSRF_TRUSTED_ORIGINS = env("DD_CSRF_TRUSTED_ORIGINS")

# Unless set to None, the SecurityMiddleware sets the Cross-Origin Opener Policy
# header on all responses that do not already have it to the value provided.
<<<<<<< HEAD
SECURE_CROSS_ORIGIN_OPENER_POLICY = (
    env("DD_SECURE_CROSS_ORIGIN_OPENER_POLICY")
    if env("DD_SECURE_CROSS_ORIGIN_OPENER_POLICY") != "None"
    else None
)
=======
SECURE_CROSS_ORIGIN_OPENER_POLICY = env('DD_SECURE_CROSS_ORIGIN_OPENER_POLICY') if env(
    'DD_SECURE_CROSS_ORIGIN_OPENER_POLICY') != 'None' else None
>>>>>>> 720fcffd

if env("DD_SECURE_PROXY_SSL_HEADER"):
    SECURE_PROXY_SSL_HEADER = ("HTTP_X_FORWARDED_PROTO", "https")

if env("DD_SECURE_HSTS_INCLUDE_SUBDOMAINS"):
    SECURE_HSTS_SECONDS = env("DD_SECURE_HSTS_SECONDS")
    SECURE_HSTS_INCLUDE_SUBDOMAINS = env("DD_SECURE_HSTS_INCLUDE_SUBDOMAINS")

SESSION_EXPIRE_AT_BROWSER_CLOSE = env("DD_SESSION_EXPIRE_AT_BROWSER_CLOSE")
SESSION_COOKIE_AGE = env("DD_SESSION_COOKIE_AGE")

# ------------------------------------------------------------------------------
# DEFECTDOJO SPECIFIC
# ------------------------------------------------------------------------------

# Credential Key
CREDENTIAL_AES_256_KEY = env("DD_CREDENTIAL_AES_256_KEY")
DB_KEY = env("DD_CREDENTIAL_AES_256_KEY")

# Used in a few places to prefix page headings and in email salutations
TEAM_NAME = env("DD_TEAM_NAME")

# Used to configure a custom version in the footer of the base.html template.
FOOTER_VERSION = env("DD_FOOTER_VERSION")

# Django-tagging settings
FORCE_LOWERCASE_TAGS = env("DD_FORCE_LOWERCASE_TAGS")
MAX_TAG_LENGTH = env("DD_MAX_TAG_LENGTH")


# ------------------------------------------------------------------------------
# ADMIN
# ------------------------------------------------------------------------------
<<<<<<< HEAD

ADMINS = getaddresses([env("DD_ADMINS")])
=======
ADMINS = getaddresses([env('DD_ADMINS')])
>>>>>>> 720fcffd

# https://docs.djangoproject.com/en/dev/ref/settings/#managers
MANAGERS = ADMINS

# Django admin enabled
DJANGO_ADMIN_ENABLED = env("DD_DJANGO_ADMIN_ENABLED")

# ------------------------------------------------------------------------------
# API V2
# ------------------------------------------------------------------------------

API_TOKENS_ENABLED = env("DD_API_TOKENS_ENABLED")

REST_FRAMEWORK = {
    "DEFAULT_SCHEMA_CLASS": "drf_spectacular.openapi.AutoSchema",
    "DEFAULT_AUTHENTICATION_CLASSES": (
        "rest_framework.authentication.SessionAuthentication",
        "rest_framework.authentication.BasicAuthentication",
    ),
    "DEFAULT_PERMISSION_CLASSES": (
        "rest_framework.permissions.DjangoModelPermissions",
    ),
    "DEFAULT_RENDERER_CLASSES": ("rest_framework.renderers.JSONRenderer",),
    "DEFAULT_PAGINATION_CLASS": "rest_framework.pagination.LimitOffsetPagination",
    "PAGE_SIZE": 25,
    "EXCEPTION_HANDLER": "dojo.api_v2.exception_handler.custom_exception_handler",
}

if API_TOKENS_ENABLED:
<<<<<<< HEAD
    REST_FRAMEWORK["DEFAULT_AUTHENTICATION_CLASSES"] += (
        "rest_framework.authentication.TokenAuthentication",
    )
=======
    REST_FRAMEWORK['DEFAULT_AUTHENTICATION_CLASSES'] += (
        'rest_framework.authentication.TokenAuthentication',)
>>>>>>> 720fcffd

SWAGGER_SETTINGS = {
    "SECURITY_DEFINITIONS": {
        "basicAuth": {"type": "basic"},
        "cookieAuth": {"type": "apiKey", "in": "cookie", "name": "sessionid"},
    },
    "DOC_EXPANSION": "none",
    "JSON_EDITOR": True,
    "SHOW_REQUEST_HEADERS": True,
}

if API_TOKENS_ENABLED:
    SWAGGER_SETTINGS["SECURITY_DEFINITIONS"]["tokenAuth"] = {
        "type": "apiKey",
        "in": "header",
        "name": "Authorization",
    }

SPECTACULAR_SETTINGS = {
    "TITLE": "Defect Dojo API v2",
    "DESCRIPTION": (
        "Defect Dojo - Open Source vulnerability Management made easy. "
        "Prefetch related parameters/responses not yet in the schema."
    ),
    "VERSION": __version__,
    # OTHER SETTINGS
    # the following set to False could help some client generators
    # 'ENUM_ADD_EXPLICIT_BLANK_NULL_CHOICE': False,
    "POSTPROCESSING_HOOKS": [
        "dojo.api_v2.prefetch.schema.prefetch_postprocessing_hook"
    ],
    # show file selection dialogue, see https://github.com/tfranzel/drf-spectacular/issues/455
    "COMPONENT_SPLIT_REQUEST": True,
    "SWAGGER_UI_SETTINGS": {"docExpansion": "none"},
}

if not env("DD_DEFAULT_SWAGGER_UI"):
    SPECTACULAR_SETTINGS[
        "SWAGGER_UI_DIST"
    ] = f"{STATIC_URL}drf-yasg/swagger-ui-dist"
    SPECTACULAR_SETTINGS[
        "SWAGGER_UI_FAVICON_HREF"
    ] = f"{STATIC_URL}drf-yasg/swagger-ui-dist/favicon-32x32.png"

# ------------------------------------------------------------------------------
# TEMPLATES
# ------------------------------------------------------------------------------

TEMPLATES = [
    {
        "BACKEND": "django.template.backends.django.DjangoTemplates",
        "APP_DIRS": True,
        "OPTIONS": {
            "debug": env("DD_DEBUG"),
            "context_processors": [
                "django.template.context_processors.debug",
                "django.template.context_processors.request",
                "django.contrib.auth.context_processors.auth",
                "django.contrib.messages.context_processors.messages",
                "social_django.context_processors.backends",
                "social_django.context_processors.login_redirect",
                "dojo.context_processors.globalize_vars",
                "dojo.context_processors.bind_system_settings",
                "dojo.context_processors.bind_alert_count",
                "dojo.context_processors.bind_announcement",
            ],
        },
    },
]

# ------------------------------------------------------------------------------
# APPS
# ------------------------------------------------------------------------------

INSTALLED_APPS = (
<<<<<<< HEAD
    "django.contrib.auth",
    "django.contrib.contenttypes",
    "django.contrib.sessions",
    "django.contrib.sites",
    "django.contrib.messages",
    "django.contrib.staticfiles",
    "polymorphic",  # provides admin templates
    "django.contrib.admin",
    "django.contrib.humanize",
    "gunicorn",
    "auditlog",
    "dojo",
    "watson",
    "tagging",  # not used, but still needed for migration 0065_django_tagulous.py (v1.10.0)
    "imagekit",
    "multiselectfield",
    "rest_framework",
    "rest_framework.authtoken",
    "dbbackup",
    "django_celery_results",
    "social_django",
    "drf_yasg",
    "drf_spectacular",
    "tagulous",
    "fontawesomefree",
=======
    'django.contrib.auth',
    'django.contrib.contenttypes',
    'django.contrib.sessions',
    'django.contrib.sites',
    'django.contrib.messages',
    'django.contrib.staticfiles',
    'polymorphic',  # provides admin templates
    'django.contrib.admin',
    'django.contrib.humanize',
    'gunicorn',
    'auditlog',
    'dojo',
    'watson',
    # not used, but still needed for migration 0065_django_tagulous.py (v1.10.0)
    'tagging',
    'imagekit',
    'multiselectfield',
    'rest_framework',
    'rest_framework.authtoken',
    'dbbackup',
    'django_celery_results',
    'social_django',
    'drf_yasg',
    'drf_spectacular',
    'tagulous',
    'fontawesomefree'
>>>>>>> 720fcffd
)

# ------------------------------------------------------------------------------
# MIDDLEWARE
# ------------------------------------------------------------------------------
DJANGO_MIDDLEWARE_CLASSES = [
    "django.middleware.common.CommonMiddleware",
    "dojo.middleware.APITrailingSlashMiddleware",
    "dojo.middleware.DojoSytemSettingsMiddleware",
    "django.contrib.sessions.middleware.SessionMiddleware",
    "django.middleware.csrf.CsrfViewMiddleware",
    "django.middleware.security.SecurityMiddleware",
    "django.contrib.auth.middleware.AuthenticationMiddleware",
    "django.contrib.messages.middleware.MessageMiddleware",
    "django.middleware.clickjacking.XFrameOptionsMiddleware",
    "dojo.middleware.LoginRequiredMiddleware",
    "dojo.middleware.AdditionalHeaderMiddleware",
    "social_django.middleware.SocialAuthExceptionMiddleware",
    "watson.middleware.SearchContextMiddleware",
    "auditlog.middleware.AuditlogMiddleware",
    "crum.CurrentRequestUserMiddleware",
    "dojo.request_cache.middleware.RequestCacheMiddleware",
]

MIDDLEWARE = DJANGO_MIDDLEWARE_CLASSES

# WhiteNoise allows your web app to serve its own static files,
# making it a self-contained unit that can be deployed anywhere without relying on nginx
if env("DD_WHITENOISE"):
    WHITE_NOISE = [
        # Simplified static file serving.
        # https://warehouse.python.org/project/whitenoise/
        "whitenoise.middleware.WhiteNoiseMiddleware",
    ]
    MIDDLEWARE = MIDDLEWARE + WHITE_NOISE

EMAIL_CONFIG = env.email_url(
    "DD_EMAIL_URL", default="smtp://user@:password@localhost:25"
)

vars().update(EMAIL_CONFIG)

# ------------------------------------------------------------------------------
# SAML
# ------------------------------------------------------------------------------
# For more configuration and customization options, see djangosaml2 documentation
# https://djangosaml2.readthedocs.io/contents/setup.html#configuration
# To override not configurable settings, you can use local_settings.py
# function that helps convert env var into the djangosaml2 attribute mapping format
# https://djangosaml2.readthedocs.io/contents/setup.html#users-attributes-and-account-linking


def saml2_attrib_map_format(dict):
    dout = {}
    for i in dict:
        dout[i] = (dict[i],)
    return dout


SAML2_ENABLED = env("DD_SAML2_ENABLED")
SAML2_LOGIN_BUTTON_TEXT = env("DD_SAML2_LOGIN_BUTTON_TEXT")
SAML2_LOGOUT_URL = env("DD_SAML2_LOGOUT_URL")
if SAML2_ENABLED:
    import saml2
    import saml2.saml
    from os import path

    # SSO_URL = env('DD_SSO_URL')
    SAML_METADATA = {}
<<<<<<< HEAD
    if len(env("DD_SAML2_METADATA_AUTO_CONF_URL")) > 0:
        SAML_METADATA["remote"] = [
            {"url": env("DD_SAML2_METADATA_AUTO_CONF_URL")}
        ]
    if len(env("DD_SAML2_METADATA_LOCAL_FILE_PATH")) > 0:
        SAML_METADATA["local"] = [env("DD_SAML2_METADATA_LOCAL_FILE_PATH")]
    INSTALLED_APPS += ("djangosaml2",)
    MIDDLEWARE.append("djangosaml2.middleware.SamlSessionMiddleware")
    AUTHENTICATION_BACKENDS += (env("DD_SAML2_AUTHENTICATION_BACKENDS"),)
    LOGIN_EXEMPT_URLS += (r"^%ssaml2/" % URL_PREFIX,)
=======
    if len(env('DD_SAML2_METADATA_AUTO_CONF_URL')) > 0:
        SAML_METADATA['remote'] = [
            {"url": env('DD_SAML2_METADATA_AUTO_CONF_URL')}]
    if len(env('DD_SAML2_METADATA_LOCAL_FILE_PATH')) > 0:
        SAML_METADATA['local'] = [env('DD_SAML2_METADATA_LOCAL_FILE_PATH')]
    INSTALLED_APPS += ('djangosaml2',)
    MIDDLEWARE.append('djangosaml2.middleware.SamlSessionMiddleware')
    AUTHENTICATION_BACKENDS += (env('DD_SAML2_AUTHENTICATION_BACKENDS'),)
    LOGIN_EXEMPT_URLS += (r'^%ssaml2/' % URL_PREFIX,)
>>>>>>> 720fcffd
    SAML_LOGOUT_REQUEST_PREFERRED_BINDING = saml2.BINDING_HTTP_POST
    SAML_IGNORE_LOGOUT_ERRORS = True
    SAML_DJANGO_USER_MAIN_ATTRIBUTE = "username"
    #    SAML_DJANGO_USER_MAIN_ATTRIBUTE_LOOKUP = '__iexact'
    SAML_USE_NAME_ID_AS_USERNAME = True
<<<<<<< HEAD
    SAML_CREATE_UNKNOWN_USER = env("DD_SAML2_CREATE_USER")
    SAML_ATTRIBUTE_MAPPING = saml2_attrib_map_format(
        env("DD_SAML2_ATTRIBUTES_MAP")
    )
    SAML_FORCE_AUTH = env("DD_SAML2_FORCE_AUTH")
    SAML_ALLOW_UNKNOWN_ATTRIBUTES = env("DD_SAML2_ALLOW_UNKNOWN_ATTRIBUTE")
=======
    SAML_CREATE_UNKNOWN_USER = env('DD_SAML2_CREATE_USER')
    SAML_ATTRIBUTE_MAPPING = saml2_attrib_map_format(
        env('DD_SAML2_ATTRIBUTES_MAP'))
    SAML_FORCE_AUTH = env('DD_SAML2_FORCE_AUTH')
    SAML_ALLOW_UNKNOWN_ATTRIBUTES = env('DD_SAML2_ALLOW_UNKNOWN_ATTRIBUTE')
>>>>>>> 720fcffd
    BASEDIR = path.dirname(path.abspath(__file__))
    if len(env("DD_SAML2_ENTITY_ID")) == 0:
        SAML2_ENTITY_ID = "%s/saml2/metadata/" % SITE_URL
    else:
        SAML2_ENTITY_ID = env("DD_SAML2_ENTITY_ID")

    SAML_CONFIG = {
        # full path to the xmlsec1 binary programm
        "xmlsec_binary": "/usr/bin/xmlsec1",
        # your entity id, usually your subdomain plus the url to the metadata view
        "entityid": "%s" % SAML2_ENTITY_ID,
        # directory with attribute mapping
        "attribute_map_dir": path.join(BASEDIR, "attribute-maps"),
        # do now discard attributes not specified in attribute-maps
        "allow_unknown_attributes": SAML_ALLOW_UNKNOWN_ATTRIBUTES,
        # this block states what services we provide
        "service": {
            # we are just a lonely SP
            "sp": {
                "name": "Defect_Dojo",
                "name_id_format": saml2.saml.NAMEID_FORMAT_TRANSIENT,
                "want_response_signed": False,
                "want_assertions_signed": True,
                "force_authn": SAML_FORCE_AUTH,
                "allow_unsolicited": True,
                # For Okta add signed logout requets. Enable this:
                # "logout_requests_signed": True,
                "endpoints": {
                    # url and binding to the assetion consumer service view
                    # do not change the binding or service name
<<<<<<< HEAD
                    "assertion_consumer_service": [
                        ("%s/saml2/acs/" % SITE_URL, saml2.BINDING_HTTP_POST),
=======
                    'assertion_consumer_service': [
                        ('%s/saml2/acs/' % SITE_URL,
                         saml2.BINDING_HTTP_POST),
>>>>>>> 720fcffd
                    ],
                    # url and binding to the single logout service view
                    # do not change the binding or service name
                    "single_logout_service": [
                        # Disable next two lines for HTTP_REDIRECT for IDP's that only support HTTP_POST. Ex. Okta:
<<<<<<< HEAD
                        (
                            "%s/saml2/ls/" % SITE_URL,
                            saml2.BINDING_HTTP_REDIRECT,
                        ),
                        (
                            "%s/saml2/ls/post" % SITE_URL,
                            saml2.BINDING_HTTP_POST,
                        ),
=======
                        ('%s/saml2/ls/' % SITE_URL,
                         saml2.BINDING_HTTP_REDIRECT),
                        ('%s/saml2/ls/post' % SITE_URL,
                         saml2.BINDING_HTTP_POST),
>>>>>>> 720fcffd
                    ],
                },
                # attributes that this project need to identify a user
                "required_attributes": ["Email", "UserName"],
                # attributes that may be useful to have but not required
                "optional_attributes": ["Firstname", "Lastname"],
                # in this section the list of IdPs we talk to are defined
                # This is not mandatory! All the IdP available in the metadata will be considered.
                # 'idp': {
                #     # we do not need a WAYF service since there is
                #     # only an IdP defined here. This IdP should be
                #     # present in our metadata
                #     # the keys of this dictionary are entity ids
                #     'https://localhost/simplesaml/saml2/idp/metadata.php': {
                #         'single_sign_on_service': {
                #             saml2.BINDING_HTTP_REDIRECT: 'https://localhost/simplesaml/saml2/idp/SSOService.php',
                #         },
                #         'single_logout_service': {
                #             saml2.BINDING_HTTP_REDIRECT:
                # 'https://localhost/simplesaml/saml2/idp/SingleLogoutService.php',
                #         },
                #     },
                # },
            },
        },
        # where the remote metadata is stored, local, remote or mdq server.
        # One metadatastore or many ...
        "metadata": SAML_METADATA,
        # set to 1 to output debugging information
        "debug": 0,
        # Signing
        # 'key_file': path.join(BASEDIR, 'private.key'),  # private part
        # 'cert_file': path.join(BASEDIR, 'public.pem'),  # public part
        # Encryption
        # 'encryption_keypairs': [{
        #     'key_file': path.join(BASEDIR, 'private.key'),  # private part
        #     'cert_file': path.join(BASEDIR, 'public.pem'),  # public part
        # }],
        # own metadata settings
<<<<<<< HEAD
        "contact_person": [
            {
                "given_name": "Lorenzo",
                "sur_name": "Gil",
                "company": "Yaco Sistemas",
                "email_address": "lgs@yaco.es",
                "contact_type": "technical",
            },
            {
                "given_name": "Angel",
                "sur_name": "Fernandez",
                "company": "Yaco Sistemas",
                "email_address": "angel@yaco.es",
                "contact_type": "administrative",
            },
=======
        'contact_person': [
            {'given_name': 'Lorenzo',
             'sur_name': 'Gil',
             'company': 'Yaco Sistemas',
             'email_address': 'lgs@yaco.es',
             'contact_type': 'technical'},
            {'given_name': 'Angel',
             'sur_name': 'Fernandez',
             'company': 'Yaco Sistemas',
             'email_address': 'angel@yaco.es',
             'contact_type': 'administrative'},
>>>>>>> 720fcffd
        ],
        # you can set multilanguage information here
        "organization": {
            "name": [("Yaco Sistemas", "es"), ("Yaco Systems", "en")],
            "display_name": [("Yaco", "es"), ("Yaco", "en")],
            "url": [
                ("http://www.yaco.es", "es"),
                ("http://www.yaco.com", "en"),
            ],
        },
        "valid_for": 24,  # how long is our metadata valid
    }

# ------------------------------------------------------------------------------
# REMOTE_USER
# ------------------------------------------------------------------------------

AUTH_REMOTEUSER_ENABLED = env("DD_AUTH_REMOTEUSER_ENABLED")
if AUTH_REMOTEUSER_ENABLED:
<<<<<<< HEAD
    AUTH_REMOTEUSER_USERNAME_HEADER = env("DD_AUTH_REMOTEUSER_USERNAME_HEADER")
    AUTH_REMOTEUSER_EMAIL_HEADER = env("DD_AUTH_REMOTEUSER_EMAIL_HEADER")
    AUTH_REMOTEUSER_FIRSTNAME_HEADER = env(
        "DD_AUTH_REMOTEUSER_FIRSTNAME_HEADER"
    )
    AUTH_REMOTEUSER_LASTNAME_HEADER = env("DD_AUTH_REMOTEUSER_LASTNAME_HEADER")
    AUTH_REMOTEUSER_GROUPS_HEADER = env("DD_AUTH_REMOTEUSER_GROUPS_HEADER")
    AUTH_REMOTEUSER_GROUPS_CLEANUP = env("DD_AUTH_REMOTEUSER_GROUPS_CLEANUP")
=======
    AUTH_REMOTEUSER_USERNAME_HEADER = env('DD_AUTH_REMOTEUSER_USERNAME_HEADER')
    AUTH_REMOTEUSER_EMAIL_HEADER = env('DD_AUTH_REMOTEUSER_EMAIL_HEADER')
    AUTH_REMOTEUSER_FIRSTNAME_HEADER = env(
        'DD_AUTH_REMOTEUSER_FIRSTNAME_HEADER')
    AUTH_REMOTEUSER_LASTNAME_HEADER = env('DD_AUTH_REMOTEUSER_LASTNAME_HEADER')
    AUTH_REMOTEUSER_GROUPS_HEADER = env('DD_AUTH_REMOTEUSER_GROUPS_HEADER')
    AUTH_REMOTEUSER_GROUPS_CLEANUP = env('DD_AUTH_REMOTEUSER_GROUPS_CLEANUP')
>>>>>>> 720fcffd

    AUTH_REMOTEUSER_TRUSTED_PROXY = IPSet()
    for ip_range in env("DD_AUTH_REMOTEUSER_TRUSTED_PROXY"):
        AUTH_REMOTEUSER_TRUSTED_PROXY.add(IPNetwork(ip_range))

    if env("DD_AUTH_REMOTEUSER_LOGIN_ONLY"):
        RemoteUserMiddleware = (
            "dojo.remote_user.PersistentRemoteUserMiddleware"
        )
    else:
        RemoteUserMiddleware = "dojo.remote_user.RemoteUserMiddleware"
    # we need to add middleware just behindAuthenticationMiddleware as described in: \
    # https://docs.djangoproject.com/en/3.2/howto/auth-remote-user/#configuration
    for i in range(len(MIDDLEWARE)):
        if (
            MIDDLEWARE[i]
            == "django.contrib.auth.middleware.AuthenticationMiddleware"
        ):
            MIDDLEWARE.insert(i + 1, RemoteUserMiddleware)
            break

    REST_FRAMEWORK["DEFAULT_AUTHENTICATION_CLASSES"] = (
        "dojo.remote_user.RemoteUserAuthentication",
    ) + REST_FRAMEWORK["DEFAULT_AUTHENTICATION_CLASSES"]

    SWAGGER_SETTINGS["SECURITY_DEFINITIONS"]["remoteUserAuth"] = {
        "type": "apiKey",
        "in": "header",
        "name": AUTH_REMOTEUSER_USERNAME_HEADER[5:].replace("_", "-"),
    }
# ------------------------------------------------------------------------------
# CELERY
# ------------------------------------------------------------------------------

# Celery settings
<<<<<<< HEAD
CELERY_BROKER_URL = (
    env("DD_CELERY_BROKER_URL")
    if len(env("DD_CELERY_BROKER_URL")) > 0
    else generate_url(
        env("DD_CELERY_BROKER_SCHEME"),
        True,
        env("DD_CELERY_BROKER_USER"),
        env("DD_CELERY_BROKER_PASSWORD"),
        env("DD_CELERY_BROKER_HOST"),
        env("DD_CELERY_BROKER_PORT"),
        env("DD_CELERY_BROKER_PATH"),
        env("DD_CELERY_BROKER_PARAMS"),
    )
)
CELERY_TASK_IGNORE_RESULT = env("DD_CELERY_TASK_IGNORE_RESULT")
CELERY_RESULT_BACKEND = env("DD_CELERY_RESULT_BACKEND")
=======
if os.getenv('DD_USE_SECRETS_MANAGER') == "true":
    secret_broker = get_secret(env('DD_SECRET_BROKER'))
    CELERY_BROKER_URL = generate_url(
        env('DD_CELERY_BROKER_SCHEME'),
        True,
        secret_broker['username'],
        secret_broker['password'],
        secret_broker['hostname'],
        secret_broker['port'],
        secret_broker['virtualhost'],
        env('DD_CELERY_BROKER_PARAMS')
    )
else:
    CELERY_BROKER_URL = env('DD_CELERY_BROKER_URL') \
        if len(env('DD_CELERY_BROKER_URL')) > 0 else generate_url(
        env('DD_CELERY_BROKER_SCHEME'),
        True,
        env('DD_CELERY_BROKER_USER'),
        env('DD_CELERY_BROKER_PASSWORD'),
        env('DD_CELERY_BROKER_HOST'),
        env('DD_CELERY_BROKER_PORT'),
        env('DD_CELERY_BROKER_PATH'),
        env('DD_CELERY_BROKER_PARAMS')
    )
CELERY_TASK_IGNORE_RESULT = env('DD_CELERY_TASK_IGNORE_RESULT')
CELERY_RESULT_BACKEND = env('DD_CELERY_RESULT_BACKEND')
>>>>>>> 720fcffd
CELERY_TIMEZONE = TIME_ZONE
CELERY_RESULT_EXPIRES = env("DD_CELERY_RESULT_EXPIRES")
CELERY_BEAT_SCHEDULE_FILENAME = env("DD_CELERY_BEAT_SCHEDULE_FILENAME")
CELERY_ACCEPT_CONTENT = ["pickle", "json", "msgpack", "yaml"]
CELERY_TASK_SERIALIZER = env("DD_CELERY_TASK_SERIALIZER")
CELERY_PASS_MODEL_BY_ID = env("DD_CELERY_PASS_MODEL_BY_ID")

<<<<<<< HEAD
if len(env("DD_CELERY_BROKER_TRANSPORT_OPTIONS")) > 0:
    CELERY_BROKER_TRANSPORT_OPTIONS = json.loads(
        env("DD_CELERY_BROKER_TRANSPORT_OPTIONS")
    )
=======
if len(env('DD_CELERY_BROKER_TRANSPORT_OPTIONS')) > 0:
    CELERY_BROKER_TRANSPORT_OPTIONS = json.loads(
        env('DD_CELERY_BROKER_TRANSPORT_OPTIONS'))
>>>>>>> 720fcffd

CELERY_IMPORTS = ("dojo.tools.tool_issue_updater",)

# Celery beat scheduled tasks
CELERY_BEAT_SCHEDULE = {
    "add-alerts": {
        "task": "dojo.tasks.add_alerts",
        "schedule": timedelta(hours=1),
        "args": [timedelta(hours=1)],
    },
    "cleanup-alerts": {
        "task": "dojo.tasks.cleanup_alerts",
        "schedule": timedelta(hours=8),
    },
    "dedupe-delete": {
        "task": "dojo.tasks.async_dupe_delete",
        "schedule": timedelta(minutes=1),
        "args": [timedelta(minutes=1)],
    },
    "update-findings-from-source-issues": {
        "task": "dojo.tools.tool_issue_updater.update_findings_from_source_issues",
        "schedule": timedelta(hours=3),
    },
    "compute-sla-age-and-notify": {
        "task": "dojo.tasks.async_sla_compute_and_notify_task",
        "schedule": crontab(hour=7, minute=30),
    },
    "risk_acceptance_expiration_handler": {
        "task": "dojo.risk_acceptance.helper.expiration_handler",
        "schedule": crontab(minute=0, hour="*/3"),  # every 3 hours
    },
    # 'jira_status_reconciliation': {
    #     'task': 'dojo.tasks.jira_status_reconciliation_task',
    #     'schedule': timedelta(hours=12),
    #     'kwargs': {'mode': 'reconcile', 'dryrun': True, 'daysback': 10, 'product': None, 'engagement': None}
    # },
    # 'fix_loop_duplicates': {
    #     'task': 'dojo.tasks.fix_loop_duplicates_task',
    #     'schedule': timedelta(hours=12)
    # },
}

# ------------------------------------
# Monitoring Metrics
# ------------------------------------
# address issue when running ./manage.py collectstatic
# reference: https://github.com/korfuri/django-prometheus/issues/34
PROMETHEUS_EXPORT_MIGRATIONS = False
# django metrics for monitoring
<<<<<<< HEAD
if env("DD_DJANGO_METRICS_ENABLED"):
    DJANGO_METRICS_ENABLED = env("DD_DJANGO_METRICS_ENABLED")
    INSTALLED_APPS = INSTALLED_APPS + ("django_prometheus",)
    MIDDLEWARE = (
        [
            "django_prometheus.middleware.PrometheusBeforeMiddleware",
        ]
        + MIDDLEWARE
        + [
            "django_prometheus.middleware.PrometheusAfterMiddleware",
        ]
    )
    database_engine = DATABASES.get("default").get("ENGINE")
    DATABASES["default"]["ENGINE"] = database_engine.replace(
        "django.", "django_prometheus.", 1
    )
=======
if env('DD_DJANGO_METRICS_ENABLED'):
    DJANGO_METRICS_ENABLED = env('DD_DJANGO_METRICS_ENABLED')
    INSTALLED_APPS = INSTALLED_APPS + ('django_prometheus',)
    MIDDLEWARE = ['django_prometheus.middleware.PrometheusBeforeMiddleware', ] + \
        MIDDLEWARE + \
        ['django_prometheus.middleware.PrometheusAfterMiddleware', ]
    database_engine = DATABASES.get('default').get('ENGINE')
    DATABASES['default']['ENGINE'] = database_engine.replace(
        'django.', 'django_prometheus.', 1)
>>>>>>> 720fcffd
    # CELERY_RESULT_BACKEND.replace('django.core','django_prometheus.', 1)
    LOGIN_EXEMPT_URLS += (r"^%sdjango_metrics/" % URL_PREFIX,)


# ------------------------------------
# Hashcode configuration
# ------------------------------------
# List of fields used to compute the hash_code
# The fields must be one of HASHCODE_ALLOWED_FIELDS
# If not present, default is the legacy behavior: see models.py, compute_hash_code_legacy function
# legacy is:
#   static scanner:  ['title', 'cwe', 'line', 'file_path', 'description']
#   dynamic scanner: ['title', 'cwe', 'line', 'file_path', 'description']
HASHCODE_FIELDS_PER_SCANNER = {
    # In checkmarx, same CWE may appear with different severities: example "sql injection" \
    # (high) and "blind sql injection" (low).
    # Including the severity in the hash_code keeps those findings not duplicate
    "Anchore Engine Scan": [
        "title",
        "severity",
        "component_name",
        "component_version",
        "file_path",
    ],
    "AnchoreCTL Vuln Report": [
        "title",
        "severity",
        "component_name",
        "component_version",
        "file_path",
    ],
    "AnchoreCTL Policies Report": [
        "title",
        "severity",
        "component_name",
        "file_path",
    ],
    "Anchore Enterprise Policy Check": [
        "title",
        "severity",
        "component_name",
        "file_path",
    ],
    "Anchore Grype": [
        "title",
        "severity",
        "component_name",
        "component_version",
    ],
    "Aqua Scan": [
        "severity",
        "vulnerability_ids",
        "component_name",
        "component_version",
    ],
    "Bandit Scan": ["file_path", "line", "vuln_id_from_tool"],
    "CargoAudit Scan": [
        "vulnerability_ids",
        "severity",
        "component_name",
        "component_version",
        "vuln_id_from_tool",
    ],
    "Checkmarx Scan": ["cwe", "severity", "file_path"],
    "Checkmarx OSA": ["vulnerability_ids", "component_name"],
    "Cloudsploit Scan": ["title", "description"],
    "SonarQube Scan": ["cwe", "severity", "file_path"],
    "SonarQube API Import": ["title", "file_path", "line"],
    "Dependency Check Scan": ["vulnerability_ids", "cwe", "file_path"],
    "Dockle Scan": ["title", "description", "vuln_id_from_tool"],
    "Dependency Track Finding Packaging Format (FPF) Export": [
        "component_name",
        "component_version",
        "vulnerability_ids",
    ],
    "Mobsfscan Scan": ["title", "severity", "cwe"],
    "Nessus Scan": ["title", "severity", "vulnerability_ids", "cwe"],
    "Nexpose Scan": ["title", "severity", "vulnerability_ids", "cwe"],
    # possible improvement: in the scanner put the library name into file_path, then dedup on cwe + file_path + severity
    "NPM Audit Scan": [
        "title",
        "severity",
        "file_path",
        "vulnerability_ids",
        "cwe",
    ],
    # possible improvement: in the scanner put the library name into file_path, then dedup on cwe + file_path + severity
    "Yarn Audit Scan": [
        "title",
        "severity",
        "file_path",
        "vulnerability_ids",
        "cwe",
    ],
    # possible improvement: in the scanner put the library name into file_path, \
    # then dedup on vulnerability_ids + file_path + severity
    "Whitesource Scan": ["title", "severity", "description"],
    "ZAP Scan": ["title", "cwe", "severity"],
    "Qualys Scan": ["title", "severity", "endpoints"],
    # 'Qualys Webapp Scan': ['title', 'unique_id_from_tool'],
    "PHP Symfony Security Check": ["title", "vulnerability_ids"],
    "Clair Scan": ["title", "vulnerability_ids", "description", "severity"],
    "Clair Klar Scan": ["title", "description", "severity"],
    # for backwards compatibility because someone decided to rename this scanner:
<<<<<<< HEAD
    "Symfony Security Check": ["title", "vulnerability_ids"],
    "DSOP Scan": ["vulnerability_ids"],
    "Acunetix Scan": ["title", "description"],
    "Acunetix360 Scan": ["title", "description"],
    "Terrascan Scan": [
        "vuln_id_from_tool",
        "title",
        "severity",
        "file_path",
        "line",
        "component_name",
    ],
    "Trivy Operator Scan": ["title", "severity", "vulnerability_ids"],
    "Trivy Scan": ["title", "severity", "vulnerability_ids", "cwe"],
    "TFSec Scan": ["severity", "vuln_id_from_tool", "file_path", "line"],
    "Snyk Scan": [
        "vuln_id_from_tool",
        "file_path",
        "component_name",
        "component_version",
    ],
    "GitLab Dependency Scanning Report": [
        "title",
        "vulnerability_ids",
        "file_path",
        "component_name",
        "component_version",
    ],
    "SpotBugs Scan": ["cwe", "severity", "file_path", "line"],
    "JFrog Xray Unified Scan": [
        "vulnerability_ids",
        "file_path",
        "component_name",
        "component_version",
    ],
    "Scout Suite Scan": [
        "file_path",
        "vuln_id_from_tool",
    ],  # for now we use file_path as there is no attribute for "service"
    "AWS Security Hub Scan": ["unique_id_from_tool"],
    "Meterian Scan": [
        "cwe",
        "component_name",
        "component_version",
        "description",
        "severity",
    ],
    "Github Vulnerability Scan": [
        "title",
        "severity",
        "component_name",
        "vulnerability_ids",
        "file_path",
    ],
    "Azure Security Center Recommendations Scan": ["unique_id_from_tool"],
    "Solar Appscreener Scan": ["title", "file_path", "line", "severity"],
    "pip-audit Scan": [
        "vuln_id_from_tool",
        "component_name",
        "component_version",
    ],
    "Edgescan Scan": ["unique_id_from_tool"],
    "Bugcrowd API Import": ["unique_id_from_tool"],
    "Rubocop Scan": ["vuln_id_from_tool", "file_path", "line"],
    "JFrog Xray Scan": [
        "title",
        "description",
        "component_name",
        "component_version",
    ],
    "CycloneDX Scan": [
        "vuln_id_from_tool",
        "component_name",
        "component_version",
    ],
    "SSLyze Scan (JSON)": ["title", "description"],
    "Harbor Vulnerability Scan": ["title"],
    "Rusty Hog Scan": ["file_path", "payload"],
    "StackHawk HawkScan": [
        "vuln_id_from_tool",
        "component_name",
        "component_version",
    ],
    "Hydra Scan": ["title", "description"],
    "DrHeader JSON Importer": ["title", "description"],
    "PWN SAST": ["title", "description"],
    "Whispers": ["vuln_id_from_tool", "file_path", "line"],
    "Blackduck Hub Scan": [
        "title",
        "vulnerability_ids",
        "component_name",
        "component_version",
    ],
    "BlackDuck API": ["unique_id_from_tool"],
    "docker-bench-security Scan": ["unique_id_from_tool"],
    "Veracode SourceClear Scan": [
        "title",
        "vulnerability_ids",
        "component_name",
        "component_version",
        "severity",
    ],
    "Vulners Scan": ["vuln_id_from_tool", "component_name"],
    "Twistlock Image Scan": [
        "title",
        "severity",
        "component_name",
        "component_version",
    ],
    "NeuVector (REST)": [
        "title",
        "severity",
        "component_name",
        "component_version",
    ],
    "NeuVector (compliance)": ["title", "vuln_id_from_tool", "description"],
    "Wpscan": ["title", "description", "severity"],
    "Codechecker Report native": ["unique_id_from_tool"],
}

# Override the hardcoded settings here via the env var
if len(env("DD_HASHCODE_FIELDS_PER_SCANNER")) > 0:
    env_hashcode_fields_per_scanner = json.loads(
        env("DD_HASHCODE_FIELDS_PER_SCANNER")
    )
    for key, value in env_hashcode_fields_per_scanner.items():
        if key in HASHCODE_FIELDS_PER_SCANNER:
            print(
                "Replacing {} with value {} from env var DD_HASHCODE_FIELDS_PER_SCANNER".format(
                    key, value
                )
            )
=======
    'Symfony Security Check': ['title', 'vulnerability_ids'],
    'DSOP Scan': ['vulnerability_ids'],
    'Acunetix Scan': ['title', 'description'],
    'Acunetix360 Scan': ['title', 'description'],
    'Terrascan Scan': ['vuln_id_from_tool', 'title', 'severity', 'file_path', 'line', 'component_name'],
    'Trivy Operator Scan': ['title', 'severity', 'vulnerability_ids'],
    'Trivy Scan': ['title', 'severity', 'vulnerability_ids', 'cwe'],
    'TFSec Scan': ['severity', 'vuln_id_from_tool', 'file_path', 'line'],
    'Snyk Scan': ['vuln_id_from_tool', 'file_path', 'component_name', 'component_version'],
    'GitLab Dependency Scanning Report': ['title', 'vulnerability_ids', 'file_path', 'component_name', 'component_version'],
    'SpotBugs Scan': ['cwe', 'severity', 'file_path', 'line'],
    'JFrog Xray Unified Scan': ['vulnerability_ids', 'file_path', 'component_name', 'component_version'],
    # for now we use file_path as there is no attribute for "service"
    'Scout Suite Scan': ['file_path', 'vuln_id_from_tool'],
    'AWS Security Hub Scan': ['unique_id_from_tool'],
    'Meterian Scan': ['cwe', 'component_name', 'component_version', 'description', 'severity'],
    'Github Vulnerability Scan': ['title', 'severity', 'component_name', 'vulnerability_ids', 'file_path'],
    'Azure Security Center Recommendations Scan': ['unique_id_from_tool'],
    'Solar Appscreener Scan': ['title', 'file_path', 'line', 'severity'],
    'pip-audit Scan': ['vuln_id_from_tool', 'component_name', 'component_version'],
    'Edgescan Scan': ['unique_id_from_tool'],
    'Bugcrowd API Import': ['unique_id_from_tool'],
    'Rubocop Scan': ['vuln_id_from_tool', 'file_path', 'line'],
    'JFrog Xray Scan': ['title', 'description', 'component_name', 'component_version'],
    'CycloneDX Scan': ['vuln_id_from_tool', 'component_name', 'component_version'],
    'SSLyze Scan (JSON)': ['title', 'description'],
    'Harbor Vulnerability Scan': ['title'],
    'Rusty Hog Scan': ['file_path', 'payload'],
    'StackHawk HawkScan': ['vuln_id_from_tool', 'component_name', 'component_version'],
    'Hydra Scan': ['title', 'description'],
    'DrHeader JSON Importer': ['title', 'description'],
    'PWN SAST': ['title', 'description'],
    'Whispers': ['vuln_id_from_tool', 'file_path', 'line'],
    'Blackduck Hub Scan': ['title', 'vulnerability_ids', 'component_name', 'component_version'],
    'BlackDuck API': ['unique_id_from_tool'],
    'docker-bench-security Scan': ['unique_id_from_tool'],
    'Veracode SourceClear Scan': ['title', 'vulnerability_ids', 'component_name', 'component_version', 'severity'],
    'Vulners Scan': ['vuln_id_from_tool', 'component_name'],
    'Twistlock Image Scan': ['title', 'severity', 'component_name', 'component_version'],
    'NeuVector (REST)': ['title', 'severity', 'component_name', 'component_version'],
    'NeuVector (compliance)': ['title', 'vuln_id_from_tool', 'description'],
    'Wpscan': ['title', 'description', 'severity'],
    'Codechecker Report native': ['unique_id_from_tool'],
}

# Override the hardcoded settings here via the env var
if len(env('DD_HASHCODE_FIELDS_PER_SCANNER')) > 0:
    env_hashcode_fields_per_scanner = json.loads(
        env('DD_HASHCODE_FIELDS_PER_SCANNER'))
    for key, value in env_hashcode_fields_per_scanner.items():
        if key in HASHCODE_FIELDS_PER_SCANNER:
            print("Replacing {} with value {} from env var DD_HASHCODE_FIELDS_PER_SCANNER".format(
                key, value))
>>>>>>> 720fcffd
            HASHCODE_FIELDS_PER_SCANNER[key] = value

# This tells if we should accept cwe=0 when computing hash_code with a configurable list of \
# fields from HASHCODE_FIELDS_PER_SCANNER (this setting doesn't apply to legacy algorithm)
# If False and cwe = 0, then the hash_code computation will fallback\
# to legacy algorithm for the concerned finding
# Default is True (if scanner is not configured here \
# but is configured in HASHCODE_FIELDS_PER_SCANNER, it allows null cwe)
HASHCODE_ALLOWS_NULL_CWE = {
    "Anchore Engine Scan": True,
    "AnchoreCTL Vuln Report": True,
    "AnchoreCTL Policies Report": True,
    "Anchore Enterprise Policy Check": True,
    "Anchore Grype": True,
    "AWS Prowler Scan": True,
    "Checkmarx Scan": False,
    "Checkmarx OSA": True,
    "Cloudsploit Scan": True,
    "SonarQube Scan": False,
    "Dependency Check Scan": True,
    "Mobsfscan Scan": False,
    "Nessus Scan": True,
    "Nexpose Scan": True,
    "NPM Audit Scan": True,
    "Yarn Audit Scan": True,
    "Whitesource Scan": True,
    "ZAP Scan": False,
    "Qualys Scan": True,
    "DSOP Scan": True,
    "Acunetix Scan": True,
    "Acunetix360 Scan": True,
    "Trivy Operator Scan": True,
    "Trivy Scan": True,
    "SpotBugs Scan": False,
    "Scout Suite Scan": True,
    "AWS Security Hub Scan": True,
    "Meterian Scan": True,
    "SARIF": True,
    "Hadolint Dockerfile check": True,
    "Semgrep JSON Report": True,
    "Generic Findings Import": True,
    "Edgescan Scan": True,
    "Bugcrowd API Import": True,
    "Veracode SourceClear Scan": True,
    "Vulners Scan": True,
    "Twistlock Image Scan": True,
    "Wpscan": True,
    "Rusty Hog Scan": True,
    "Codechecker Report native": True,
}

# List of fields that are known to be usable in hash_code computation)
# 'endpoints' is a pseudo field that uses the endpoints (for dynamic scanners)
<<<<<<< HEAD
# 'unique_id_from_tool' is often not needed here as it can be used directly \
# in the dedupe algorithm, but it's also possible to use it for hashing
HASHCODE_ALLOWED_FIELDS = [
    "title",
    "cwe",
    "vulnerability_ids",
    "line",
    "file_path",
    "payload",
    "component_name",
    "component_version",
    "description",
    "endpoints",
    "unique_id_from_tool",
    "severity",
    "vuln_id_from_tool",
]
=======
# 'unique_id_from_tool' is often not needed here as it can be used directly in the dedupe algorithm, but it's also possible to use it for hashing
HASHCODE_ALLOWED_FIELDS = ['title', 'cwe', 'vulnerability_ids', 'line', 'file_path', 'payload', 'component_name',
                           'component_version', 'description', 'endpoints', 'unique_id_from_tool', 'severity', 'vuln_id_from_tool']
>>>>>>> 720fcffd

# Adding fields to the hash_code calculation regardless of the previous settings
HASH_CODE_FIELDS_ALWAYS = ["service"]

# ------------------------------------
# Deduplication configuration
# ------------------------------------
# List of algorithms
# legacy one with multiple conditions (default mode)
DEDUPE_ALGO_LEGACY = "legacy"
# based on dojo_finding.unique_id_from_tool only (for checkmarx detailed, or sonarQube detailed for example)
DEDUPE_ALGO_UNIQUE_ID_FROM_TOOL = "unique_id_from_tool"
# based on dojo_finding.hash_code only
DEDUPE_ALGO_HASH_CODE = "hash_code"
# unique_id_from_tool or hash_code
# Makes it possible to deduplicate on a technical id (same parser) \
# and also on some functional fields (cross-parsers deduplication)
DEDUPE_ALGO_UNIQUE_ID_FROM_TOOL_OR_HASH_CODE = (
    "unique_id_from_tool_or_hash_code"
)

# Allows to deduplicate with endpoints if endpoints is not included in the hashcode.
# Possible values are: scheme, host, port, path, query, fragment, userinfo, and user. \
# For a details description see https://hyperlink.readthedocs.io/en/latest/api.html#attributes.
# Example:
# Finding A and B have the same hashcode. Finding A has endpoint \
# http://defectdojo.com and finding B has endpoint https://defectdojo.com/finding.
# - An empyt list ([]) means, no fields are used. B is marked as duplicated of A.
# - Host (['host']) means: B is marked as duplicate of A because the host (defectdojo.com) is the same.
# - Host and path (['host', 'path']) means: A and B stay untouched because the path is different.
#
# If a finding has more than one endpoint, only one endpoint pair must match to mark the finding as duplicate.
DEDUPE_ALGO_ENDPOINT_FIELDS = ["host", "path"]

# Choice of deduplication algorithm per parser
# Key = the scan_type from factory.py (= the test_type)
# Default is DEDUPE_ALGO_LEGACY
DEDUPLICATION_ALGORITHM_PER_PARSER = {
    "Anchore Engine Scan": DEDUPE_ALGO_HASH_CODE,
    "AnchoreCTL Vuln Report": DEDUPE_ALGO_HASH_CODE,
    "AnchoreCTL Policies Report": DEDUPE_ALGO_HASH_CODE,
    "Anchore Enterprise Policy Check": DEDUPE_ALGO_HASH_CODE,
    "Anchore Grype": DEDUPE_ALGO_HASH_CODE,
    "Aqua Scan": DEDUPE_ALGO_HASH_CODE,
    "AuditJS Scan": DEDUPE_ALGO_UNIQUE_ID_FROM_TOOL,
    "AWS Prowler Scan": DEDUPE_ALGO_HASH_CODE,
    "AWS Security Finding Format (ASFF) Scan": DEDUPE_ALGO_UNIQUE_ID_FROM_TOOL,
    "Burp REST API": DEDUPE_ALGO_UNIQUE_ID_FROM_TOOL,
    "Bandit Scan": DEDUPE_ALGO_HASH_CODE,
    "CargoAudit Scan": DEDUPE_ALGO_HASH_CODE,
    "Checkmarx Scan detailed": DEDUPE_ALGO_UNIQUE_ID_FROM_TOOL,
    "Checkmarx Scan": DEDUPE_ALGO_HASH_CODE,
    "Checkmarx OSA": DEDUPE_ALGO_UNIQUE_ID_FROM_TOOL_OR_HASH_CODE,
    "Codechecker Report native": DEDUPE_ALGO_UNIQUE_ID_FROM_TOOL,
    "Coverity API": DEDUPE_ALGO_UNIQUE_ID_FROM_TOOL,
    "Cobalt.io API": DEDUPE_ALGO_UNIQUE_ID_FROM_TOOL,
    "Dependency Track Finding Packaging Format (FPF) Export": DEDUPE_ALGO_HASH_CODE,
    "Mobsfscan Scan": DEDUPE_ALGO_HASH_CODE,
    "SonarQube Scan detailed": DEDUPE_ALGO_UNIQUE_ID_FROM_TOOL,
    "SonarQube Scan": DEDUPE_ALGO_HASH_CODE,
    "SonarQube API Import": DEDUPE_ALGO_HASH_CODE,
    "Dependency Check Scan": DEDUPE_ALGO_HASH_CODE,
    "Dockle Scan": DEDUPE_ALGO_HASH_CODE,
    "Nessus Scan": DEDUPE_ALGO_HASH_CODE,
    "Nexpose Scan": DEDUPE_ALGO_HASH_CODE,
    "NPM Audit Scan": DEDUPE_ALGO_HASH_CODE,
    "Yarn Audit Scan": DEDUPE_ALGO_HASH_CODE,
    "Whitesource Scan": DEDUPE_ALGO_HASH_CODE,
    "ZAP Scan": DEDUPE_ALGO_HASH_CODE,
    "Qualys Scan": DEDUPE_ALGO_HASH_CODE,
    "PHP Symfony Security Check": DEDUPE_ALGO_HASH_CODE,
    "Acunetix Scan": DEDUPE_ALGO_HASH_CODE,
    "Acunetix360 Scan": DEDUPE_ALGO_HASH_CODE,
    "Clair Scan": DEDUPE_ALGO_HASH_CODE,
    "Clair Klar Scan": DEDUPE_ALGO_HASH_CODE,
    # 'Qualys Webapp Scan': DEDUPE_ALGO_UNIQUE_ID_FROM_TOOL,  \
    # # Must also uncomment qualys webapp line in hashcode fields per scanner
    "Veracode Scan": DEDUPE_ALGO_UNIQUE_ID_FROM_TOOL_OR_HASH_CODE,
    "Veracode SourceClear Scan": DEDUPE_ALGO_HASH_CODE,
    # for backwards compatibility because someone decided to rename this scanner:
    "Symfony Security Check": DEDUPE_ALGO_HASH_CODE,
    "DSOP Scan": DEDUPE_ALGO_HASH_CODE,
    "Terrascan Scan": DEDUPE_ALGO_HASH_CODE,
    "Trivy Operator Scan": DEDUPE_ALGO_HASH_CODE,
    "Trivy Scan": DEDUPE_ALGO_HASH_CODE,
    "TFSec Scan": DEDUPE_ALGO_HASH_CODE,
    "HackerOne Cases": DEDUPE_ALGO_UNIQUE_ID_FROM_TOOL_OR_HASH_CODE,
    "Snyk Scan": DEDUPE_ALGO_HASH_CODE,
    "GitLab Dependency Scanning Report": DEDUPE_ALGO_HASH_CODE,
    "GitLab SAST Report": DEDUPE_ALGO_HASH_CODE,
    "GitLab Container Scan": DEDUPE_ALGO_HASH_CODE,
    "GitLab Secret Detection Report": DEDUPE_ALGO_HASH_CODE,
    "Checkov Scan": DEDUPE_ALGO_HASH_CODE,
    "SpotBugs Scan": DEDUPE_ALGO_HASH_CODE,
    "JFrog Xray Unified Scan": DEDUPE_ALGO_HASH_CODE,
    "Scout Suite Scan": DEDUPE_ALGO_HASH_CODE,
    "AWS Security Hub Scan": DEDUPE_ALGO_UNIQUE_ID_FROM_TOOL,
    "Meterian Scan": DEDUPE_ALGO_HASH_CODE,
    "Github Vulnerability Scan": DEDUPE_ALGO_HASH_CODE,
    "Cloudsploit Scan": DEDUPE_ALGO_HASH_CODE,
    "KICS Scan": DEDUPE_ALGO_HASH_CODE,
    "SARIF": DEDUPE_ALGO_UNIQUE_ID_FROM_TOOL_OR_HASH_CODE,
    "Azure Security Center Recommendations Scan": DEDUPE_ALGO_UNIQUE_ID_FROM_TOOL,
    "Hadolint Dockerfile check": DEDUPE_ALGO_HASH_CODE,
    "Semgrep JSON Report": DEDUPE_ALGO_HASH_CODE,
    "Generic Findings Import": DEDUPE_ALGO_HASH_CODE,
    "Trufflehog3 Scan": DEDUPE_ALGO_HASH_CODE,
    "Detect-secrets Scan": DEDUPE_ALGO_HASH_CODE,
    "Solar Appscreener Scan": DEDUPE_ALGO_HASH_CODE,
    "Gitleaks Scan": DEDUPE_ALGO_HASH_CODE,
    "pip-audit Scan": DEDUPE_ALGO_HASH_CODE,
    "Edgescan Scan": DEDUPE_ALGO_HASH_CODE,
    "Bugcrowd API": DEDUPE_ALGO_UNIQUE_ID_FROM_TOOL,
    "Rubocop Scan": DEDUPE_ALGO_HASH_CODE,
    "JFrog Xray Scan": DEDUPE_ALGO_HASH_CODE,
    "CycloneDX Scan": DEDUPE_ALGO_HASH_CODE,
    "SSLyze Scan (JSON)": DEDUPE_ALGO_HASH_CODE,
    "Harbor Vulnerability Scan": DEDUPE_ALGO_HASH_CODE,
    "Rusty Hog Scan": DEDUPE_ALGO_HASH_CODE,
    "StackHawk HawkScan": DEDUPE_ALGO_HASH_CODE,
    "Hydra Scan": DEDUPE_ALGO_HASH_CODE,
    "DrHeader JSON Importer": DEDUPE_ALGO_HASH_CODE,
    "PWN SAST": DEDUPE_ALGO_HASH_CODE,
    "Whispers": DEDUPE_ALGO_HASH_CODE,
    "Blackduck Hub Scan": DEDUPE_ALGO_HASH_CODE,
    "BlackDuck API": DEDUPE_ALGO_UNIQUE_ID_FROM_TOOL,
    "docker-bench-security Scan": DEDUPE_ALGO_HASH_CODE,
    "Vulners Scan": DEDUPE_ALGO_HASH_CODE,
    "Twistlock Image Scan": DEDUPE_ALGO_HASH_CODE,
    "NeuVector (REST)": DEDUPE_ALGO_HASH_CODE,
    "NeuVector (compliance)": DEDUPE_ALGO_HASH_CODE,
    "Wpscan": DEDUPE_ALGO_HASH_CODE,
}

# Override the hardcoded settings here via the env var
<<<<<<< HEAD
if len(env("DD_DEDUPLICATION_ALGORITHM_PER_PARSER")) > 0:
    env_dedup_algorithm_per_parser = json.loads(
        env("DD_DEDUPLICATION_ALGORITHM_PER_PARSER")
    )
    for key, value in env_dedup_algorithm_per_parser.items():
        if key in DEDUPLICATION_ALGORITHM_PER_PARSER:
            print(
                "Replacing {} with value {} from env var DD_DEDUPLICATION_ALGORITHM_PER_PARSER".format(
                    key, value
                )
            )
=======
if len(env('DD_DEDUPLICATION_ALGORITHM_PER_PARSER')) > 0:
    env_dedup_algorithm_per_parser = json.loads(
        env('DD_DEDUPLICATION_ALGORITHM_PER_PARSER'))
    for key, value in env_dedup_algorithm_per_parser.items():
        if key in DEDUPLICATION_ALGORITHM_PER_PARSER:
            print("Replacing {} with value {} from env var DD_DEDUPLICATION_ALGORITHM_PER_PARSER".format(
                key, value))
>>>>>>> 720fcffd
            DEDUPLICATION_ALGORITHM_PER_PARSER[key] = value

DUPE_DELETE_MAX_PER_RUN = env("DD_DUPE_DELETE_MAX_PER_RUN")

DISABLE_FINDING_MERGE = env("DD_DISABLE_FINDING_MERGE")

TRACK_IMPORT_HISTORY = env("DD_TRACK_IMPORT_HISTORY")

# ------------------------------------------------------------------------------
# JIRA
# ------------------------------------------------------------------------------
# The 'Bug' issue type is mandatory, as it is used as the default choice.
JIRA_ISSUE_TYPE_CHOICES_CONFIG = (
    ("Task", "Task"),
    ("Story", "Story"),
    ("Epic", "Epic"),
    ("Spike", "Spike"),
    ("Bug", "Bug"),
    ("Security", "Security"),
)

if env("DD_JIRA_EXTRA_ISSUE_TYPES") != "":
    if env("DD_JIRA_EXTRA_ISSUE_TYPES").count(",") > 0:
        for extra_type in env("DD_JIRA_EXTRA_ISSUE_TYPES").split(","):
            JIRA_ISSUE_TYPE_CHOICES_CONFIG += ((extra_type, extra_type),)
    else:
        JIRA_ISSUE_TYPE_CHOICES_CONFIG += (
<<<<<<< HEAD
            (
                env("DD_JIRA_EXTRA_ISSUE_TYPES"),
                env("DD_JIRA_EXTRA_ISSUE_TYPES"),
            ),
        )
=======
            env('DD_JIRA_EXTRA_ISSUE_TYPES'), env('DD_JIRA_EXTRA_ISSUE_TYPES')),
>>>>>>> 720fcffd

JIRA_SSL_VERIFY = env("DD_JIRA_SSL_VERIFY")

# ------------------------------------------------------------------------------
# LOGGING
# ------------------------------------------------------------------------------
# See http://docs.djangoproject.com/en/dev/topics/logging for
# more details on how to customize your logging configuration.
LOGGING_HANDLER = env("DD_LOGGING_HANDLER")

LOG_LEVEL = env("DD_LOG_LEVEL")
if not LOG_LEVEL:
    LOG_LEVEL = "DEBUG" if DEBUG else "INFO"

LOGGING = {
    "version": 1,
    "disable_existing_loggers": False,
    "formatters": {
        "verbose": {
            "format": "[%(asctime)s] %(levelname)s [%(name)s:%(lineno)d] %(message)s",
            "datefmt": "%d/%b/%Y %H:%M:%S",
        },
        "simple": {
            "format": "%(levelname)s %(funcName)s %(lineno)d %(message)s"
        },
        "json": {
            "()": "json_log_formatter.JSONFormatter",
        },
    },
    "filters": {
        "require_debug_false": {"()": "django.utils.log.RequireDebugFalse"},
        "require_debug_true": {"()": "django.utils.log.RequireDebugTrue"},
    },
    "handlers": {
        "mail_admins": {
            "level": "ERROR",
            "filters": ["require_debug_false"],
            "class": "django.utils.log.AdminEmailHandler",
        },
        "console": {"class": "logging.StreamHandler", "formatter": "verbose"},
        "json_console": {
            "class": "logging.StreamHandler",
            "formatter": "json",
        },
    },
    "loggers": {
        "django.request": {
            "handlers": ["mail_admins", "console"],
            "level": "%s" % LOG_LEVEL,
            "propagate": False,
        },
        "django.security": {
            "handlers": [r"%s" % LOGGING_HANDLER],
            "level": "%s" % LOG_LEVEL,
            "propagate": False,
        },
        "celery": {
            "handlers": [r"%s" % LOGGING_HANDLER],
            "level": "%s" % LOG_LEVEL,
            "propagate": False,
            # workaround some celery logging known issue
            "worker_hijack_root_logger": False,
        },
        "dojo": {
            "handlers": [r"%s" % LOGGING_HANDLER],
            "level": "%s" % LOG_LEVEL,
            "propagate": False,
        },
        "dojo.specific-loggers.deduplication": {
            "handlers": [r"%s" % LOGGING_HANDLER],
            "level": "%s" % LOG_LEVEL,
            "propagate": False,
        },
        "saml2": {
            "handlers": [r"%s" % LOGGING_HANDLER],
            "level": "%s" % LOG_LEVEL,
            "propagate": False,
        },
        "MARKDOWN": {
            # The markdown library is too verbose in it's logging, reducing the verbosity in our logs.
            "handlers": [r"%s" % LOGGING_HANDLER],
            "level": "%s" % LOG_LEVEL,
            "propagate": False,
        },
        "titlecase": {
            # The titlecase library is too verbose in it's logging, reducing the verbosity in our logs.
            "handlers": [r"%s" % LOGGING_HANDLER],
            "level": "%s" % LOG_LEVEL,
            "propagate": False,
        },
    },
}

# override filter to ensure sensitive variables are also hidden when DEBUG = True
DEFAULT_EXCEPTION_REPORTER_FILTER = (
    "dojo.settings.exception_filter.CustomExceptionReporterFilter"
)

# As we require `innodb_large_prefix = ON` for MySQL, we can silence the
# warning about large varchar with unique indices.
SILENCED_SYSTEM_CHECKS = ["mysql.E001"]

# Issue on benchmark : "The number of GET/POST parameters exceeded settings.DATA_UPLOAD_MAX_NUMBER_FIELD S"
DATA_UPLOAD_MAX_NUMBER_FIELDS = 10240

# Maximum size of a scan file in MB
SCAN_FILE_MAX_SIZE = env("DD_SCAN_FILE_MAX_SIZE")

# Apply a severity level to "Security Weaknesses" in Qualys WAS
QUALYS_WAS_WEAKNESS_IS_VULN = env("DD_QUALYS_WAS_WEAKNESS_IS_VULN")

# Create a unique finding for all findings in qualys WAS parser
# If using this, lines for Qualys WAS deduplication functions must be un-commented
QUALYS_WAS_UNIQUE_ID = False

# exclusion list for parsers
PARSER_EXCLUDE = env("DD_PARSER_EXCLUDE")

SERIALIZATION_MODULES = {
    "xml": "tagulous.serializers.xml_serializer",
    "json": "tagulous.serializers.json",
    "python": "tagulous.serializers.python",
    "yaml": "tagulous.serializers.pyyaml",
}

# There seems to be no way just use the default and just leave out jquery, so we have to copy...
# ... and keep it up-to-date.
TAGULOUS_AUTOCOMPLETE_JS = (
    # 'tagulous/lib/jquery.js',
    "tagulous/lib/select2-4/js/select2.full.min.js",
    "tagulous/tagulous.js",
    "tagulous/adaptor/select2-4.js",
)

# using 'element' for width should take width from css defined in template, but it doesn't. So set to 70% here.
TAGULOUS_AUTOCOMPLETE_SETTINGS = {
<<<<<<< HEAD
    "placeholder": "Enter some tags (comma separated, use enter to select / create a new tag)",
    "width": "70%",
}
=======
    'placeholder': "Enter some tags (comma separated, use enter to select / create a new tag)", 'width': '70%'}
>>>>>>> 720fcffd

EDITABLE_MITIGATED_DATA = env("DD_EDITABLE_MITIGATED_DATA")

USE_L10N = True

# FEATURE_FINDING_GROUPS feature is moved to system_settings, will be removed from settings file
FEATURE_FINDING_GROUPS = env("DD_FEATURE_FINDING_GROUPS")
JIRA_TEMPLATE_ROOT = env("DD_JIRA_TEMPLATE_ROOT")
TEMPLATE_DIR_PREFIX = env("DD_TEMPLATE_DIR_PREFIX")

DUPLICATE_CLUSTER_CASCADE_DELETE = env("DD_DUPLICATE_CLUSTER_CASCADE_DELETE")

# Deside if SonarQube API parser should download the security hotspots
SONARQUBE_API_PARSER_HOTSPOTS = env("DD_SONARQUBE_API_PARSER_HOTSPOTS")

# when enabled, finding importing will occur asynchronously, default False
ASYNC_FINDING_IMPORT = env("DD_ASYNC_FINDING_IMPORT")
# The number of findings to be processed per celeryworker
ASYNC_FINDING_IMPORT_CHUNK_SIZE = env("DD_ASYNC_FINDING_IMPORT_CHUNK_SIZE")
# When enabled, deleting objects will be occur from the bottom up. In the example of deleting an engagement
# The objects will be deleted as follows Endpoints -> Findings -> Tests -> Engagement
ASYNC_OBJECT_DELETE = env("DD_ASYNC_OBJECT_DELETE")
# The number of objects to be deleted per celeryworker
ASYNC_OBEJECT_DELETE_CHUNK_SIZE = env("DD_ASYNC_OBEJECT_DELETE_CHUNK_SIZE")
# When enabled, display the preview of objects to be deleted. This can take a long time to render
# for very large objects
DELETE_PREVIEW = env("DD_DELETE_PREVIEW")

# django-auditlog imports django-jsonfield-backport raises a warning that can be ignored,
# see https://github.com/laymonage/django-jsonfield-backport
SILENCED_SYSTEM_CHECKS = ["django_jsonfield_backport.W001"]

VULNERABILITY_URLS = {
    "CVE": "https://nvd.nist.gov/vuln/detail/",
    "GHSA": "https://github.com/advisories/",
    "OSV": "https://osv.dev/vulnerability/",
    "PYSEC": "https://osv.dev/vulnerability/",
    "SNYK": "https://snyk.io/vuln/",
    "RUSTSEC": "https://rustsec.org/advisories/",
    "VNS": "https://vulners.com/",
}
# List of acceptable file types that can be uploaded to a given object via arbitrary file upload
FILE_UPLOAD_TYPES = env("DD_FILE_UPLOAD_TYPES")
# Fixes error
# AttributeError: Problem installing fixture '/app/dojo/fixtures/defect_dojo_sample_data.json': \
# 'Settings' object has no attribute 'AUDITLOG_DISABLE_ON_RAW_SAVE'
AUDITLOG_DISABLE_ON_RAW_SAVE = False
#  You can set extra Jira headers by suppling a dictionary in header: value format \
# (pass as env var like "headr_name=value,another_header=anohter_value")
ADDITIONAL_HEADERS = env("DD_ADDITIONAL_HEADERS")<|MERGE_RESOLUTION|>--- conflicted
+++ resolved
@@ -1,14 +1,13 @@
 # Django settings for DefectDojo
+import os
+import json
+import boto3
+import environ
 from email.utils import getaddresses
-import os
 from datetime import timedelta
 from celery.schedules import crontab
 from dojo import __version__
-import environ
 from netaddr import IPNetwork, IPSet
-from email.utils import getaddresses
-import json
-import boto3
 from botocore.exceptions import ClientError
 
 # See https://documentation.defectdojo.com/getting_started/configuration/ for options
@@ -88,7 +87,6 @@
     DD_SECRET_KEY=(str, ""),
     DD_CREDENTIAL_AES_256_KEY=(str, "."),
     DD_DATA_UPLOAD_MAX_MEMORY_SIZE=(int, 8388608),  # Max post size set to 8mb
-<<<<<<< HEAD
     DD_FORGOT_PASSWORD=(
         bool,
         True,
@@ -110,19 +108,6 @@
         bool,
         False,
     ),  # auto-redirect if there is only one social login method
-=======
-    # do we show link "I forgot my password" on login screen
-    DD_FORGOT_PASSWORD=(bool, True),
-    # 3 days, in seconds (the deafult)
-    DD_PASSWORD_RESET_TIMEOUT=(int, 259200),
-    # do we show link "I forgot my username" on login screen
-    DD_FORGOT_USERNAME=(bool, True),
-    DD_SOCIAL_AUTH_SHOW_LOGIN_FORM=(bool, True),  # do we show user/pass input
-    # if True creates user at first login
-    DD_SOCIAL_AUTH_CREATE_USER=(bool, True),
-    # auto-redirect if there is only one social login method
-    DD_SOCIAL_LOGIN_AUTO_REDIRECT=(bool, False),
->>>>>>> 720fcffd
     DD_SOCIAL_AUTH_TRAILING_SLASH=(bool, True),
     DD_SOCIAL_AUTH_AUTH0_OAUTH2_ENABLED=(bool, False),
     DD_SOCIAL_AUTH_AUTH0_KEY=(str, ""),
@@ -135,7 +120,6 @@
     DD_SOCIAL_AUTH_GOOGLE_OAUTH2_WHITELISTED_DOMAINS=(list, [""]),
     DD_SOCIAL_AUTH_GOOGLE_OAUTH2_WHITELISTED_EMAILS=(list, [""]),
     DD_SOCIAL_AUTH_OKTA_OAUTH2_ENABLED=(bool, False),
-<<<<<<< HEAD
     DD_SOCIAL_AUTH_OKTA_OAUTH2_KEY=(str, ""),
     DD_SOCIAL_AUTH_OKTA_OAUTH2_SECRET=(str, ""),
     DD_SOCIAL_AUTH_OKTA_OAUTH2_API_URL=(str, "https://{your-org-url}/oauth2"),
@@ -147,18 +131,6 @@
         str,
         "https://graph.microsoft.com/",
     ),
-=======
-    DD_SOCIAL_AUTH_OKTA_OAUTH2_KEY=(str, ''),
-    DD_SOCIAL_AUTH_OKTA_OAUTH2_SECRET=(str, ''),
-    DD_SOCIAL_AUTH_OKTA_OAUTH2_API_URL=(str, 'https://{your-org-url}/oauth2'),
-    DD_SOCIAL_AUTH_REDIRECT_IS_HTTPS=(bool, False),
-    DD_SOCIAL_AUTH_AZUREAD_TENANT_OAUTH2_ENABLED=(bool, False),
-    DD_SOCIAL_AUTH_AZUREAD_TENANT_OAUTH2_KEY=(str, ''),
-    DD_SOCIAL_AUTH_AZUREAD_TENANT_OAUTH2_SECRET=(str, ''),
-    DD_SOCIAL_AUTH_AZUREAD_TENANT_OAUTH2_TENANT_ID=(str, ''),
-    DD_SOCIAL_AUTH_AZUREAD_TENANT_OAUTH2_RESOURCE=(
-        str, 'https://graph.microsoft.com/'),
->>>>>>> 720fcffd
     DD_SOCIAL_AUTH_AZUREAD_TENANT_OAUTH2_GET_GROUPS=(bool, False),
     DD_SOCIAL_AUTH_AZUREAD_TENANT_OAUTH2_GROUPS_FILTER=(str, ""),
     DD_SOCIAL_AUTH_AZUREAD_TENANT_OAUTH2_CLEANUP_GROUPS=(bool, True),
@@ -167,7 +139,6 @@
     DD_SOCIAL_AUTH_GITLAB_PROJECT_IMPORT_TAGS=(bool, False),
     DD_SOCIAL_AUTH_GITLAB_PROJECT_IMPORT_URL=(bool, False),
     DD_SOCIAL_AUTH_GITLAB_PROJECT_MIN_ACCESS_LEVEL=(int, 20),
-<<<<<<< HEAD
     DD_SOCIAL_AUTH_GITLAB_KEY=(str, ""),
     DD_SOCIAL_AUTH_GITLAB_SECRET=(str, ""),
     DD_SOCIAL_AUTH_GITLAB_API_URL=(str, "https://gitlab.com"),
@@ -175,13 +146,6 @@
         list,
         ["api", "read_user", "openid", "profile", "email"],
     ),
-=======
-    DD_SOCIAL_AUTH_GITLAB_KEY=(str, ''),
-    DD_SOCIAL_AUTH_GITLAB_SECRET=(str, ''),
-    DD_SOCIAL_AUTH_GITLAB_API_URL=(str, 'https://gitlab.com'),
-    DD_SOCIAL_AUTH_GITLAB_SCOPE=(
-        list, ['api', 'read_user', 'openid', 'profile', 'email']),
->>>>>>> 720fcffd
     DD_SOCIAL_AUTH_KEYCLOAK_OAUTH2_ENABLED=(bool, False),
     DD_SOCIAL_AUTH_KEYCLOAK_KEY=(str, ""),
     DD_SOCIAL_AUTH_KEYCLOAK_SECRET=(str, ""),
@@ -195,35 +159,23 @@
     DD_SOCIAL_AUTH_GITHUB_ENTERPRISE_KEY=(str, ""),
     DD_SOCIAL_AUTH_GITHUB_ENTERPRISE_SECRET=(str, ""),
     DD_SAML2_ENABLED=(bool, False),
-<<<<<<< HEAD
     # Allows to override default SAML authentication backend. Check \
     # https://djangosaml2.readthedocs.io/contents/setup.html#custom-user-attributes-processing
     DD_SAML2_AUTHENTICATION_BACKENDS=(
         str,
         "djangosaml2.backends.Saml2Backend",
     ),
-=======
-    # Allows to override default SAML authentication backend. Check https://djangosaml2.readthedocs.io/contents/setup.html#custom-user-attributes-processing
-    DD_SAML2_AUTHENTICATION_BACKENDS=(
-        str, 'djangosaml2.backends.Saml2Backend'),
->>>>>>> 720fcffd
     # Force Authentication to make SSO possible with SAML2
     DD_SAML2_FORCE_AUTH=(bool, True),
     DD_SAML2_LOGIN_BUTTON_TEXT=(str, "Login with SAML"),
     # Optional: display the idp SAML Logout URL in DefectDojo
     DD_SAML2_LOGOUT_URL=(str, ""),
     # Metadata is required for SAML, choose either remote url or local file path
-<<<<<<< HEAD
     DD_SAML2_METADATA_AUTO_CONF_URL=(str, ""),
     DD_SAML2_METADATA_LOCAL_FILE_PATH=(
         str,
         "",
     ),  # ex. '/public/share/idp_metadata.xml'
-=======
-    DD_SAML2_METADATA_AUTO_CONF_URL=(str, ''),
-    # ex. '/public/share/idp_metadata.xml'
-    DD_SAML2_METADATA_LOCAL_FILE_PATH=(str, ''),
->>>>>>> 720fcffd
     # Optional, default is SITE_URL + /saml2/metadata/
     DD_SAML2_ENTITY_ID=(str, ""),
     # Allow to create user that are not already in the Django database
@@ -386,13 +338,8 @@
     if len(user) > 0 or len(password) > 0:
         result_list.append("@")
     result_list.append(host)
-<<<<<<< HEAD
-    if port >= 0:
+    if int(port) >= 0:
         result_list.append(":")
-=======
-    if int(port) >= 0:
-        result_list.append(':')
->>>>>>> 720fcffd
         result_list.append(str(port))
     if len(path) > 0 and path[0] != "/":
         result_list.append("/")
@@ -402,15 +349,14 @@
     result_list.append(params)
     return "".join(result_list)
 
+
 def get_secret(secret_name):
-
-    region_name = env('AWS_REGION')
+    region_name = env("AWS_REGION")
 
     # Create a Secrets Manager client
     session = boto3.session.Session()
     client = session.client(
-        service_name='secretsmanager',
-        region_name=region_name
+        service_name="secretsmanager", region_name=region_name
     )
 
     try:
@@ -422,7 +368,7 @@
         raise e
 
     # Decrypts secret using the associated KMS key.
-    secret = get_secret_value_response['SecretString']
+    secret = get_secret_value_response["SecretString"]
     return json.loads(secret)
 
 
@@ -443,16 +389,10 @@
 
 # Hosts/domain names that are valid for this site; required if DEBUG is False
 # See https://docs.djangoproject.com/en/2.0/ref/settings/#allowed-hosts
-<<<<<<< HEAD
 SITE_URL = env("DD_SITE_URL")
 ALLOWED_HOSTS = tuple(
     env.list("DD_ALLOWED_HOSTS", default=["localhost", "127.0.0.1"])
 )
-=======
-SITE_URL = env('DD_SITE_URL')
-ALLOWED_HOSTS = tuple(
-    env.list('DD_ALLOWED_HOSTS', default=['localhost', '127.0.0.1']))
->>>>>>> 720fcffd
 
 # Raises django's ImproperlyConfigured exception if SECRET_KEY not in os.environ
 SECRET_KEY = env("DD_SECRET_KEY")
@@ -493,55 +433,36 @@
 # ------------------------------------------------------------------------------
 
 # Parse database connection url strings like psql://user:pass@127.0.0.1:8458/db
-<<<<<<< HEAD
-if os.getenv("DD_DATABASE_URL") is not None:
-    DATABASES = {"default": env.db("DD_DATABASE_URL")}
-else:
+if os.getenv("DD_USE_SECRETS_MANAGER") == "true":
+    secret_database = get_secret(env("DD_SECRET_DATABASE"))
     DATABASES = {
         "default": {
             "ENGINE": env("DD_DATABASE_ENGINE"),
-            "NAME": env("DD_DATABASE_NAME"),
+            "NAME": secret_database["dbname"],
             "TEST": {
                 "NAME": env("DD_TEST_DATABASE_NAME"),
             },
-            "USER": env("DD_DATABASE_USER"),
-            "PASSWORD": env("DD_DATABASE_PASSWORD"),
-            "HOST": env("DD_DATABASE_HOST"),
-            "PORT": env("DD_DATABASE_PORT"),
-=======
-if os.getenv('DD_USE_SECRETS_MANAGER') == "true":
-    secret_database = get_secret(env('DD_SECRET_DATABASE'))
-    DATABASES = {
-        'default': {
-            'ENGINE': env('DD_DATABASE_ENGINE'),
-            'NAME': secret_database['dbname'],
-            'TEST': {
-                'NAME': env('DD_TEST_DATABASE_NAME'),
-            },
-            'USER': secret_database['username'],
-            'PASSWORD': secret_database['password'],
-            'HOST': secret_database['host'],
-            'PORT': secret_database['port'],
->>>>>>> 720fcffd
+            "USER": secret_database["username"],
+            "PASSWORD": secret_database["password"],
+            "HOST": secret_database["host"],
+            "PORT": secret_database["port"],
         }
     }
 else:
-    if os.getenv('DD_DATABASE_URL') is not None:
-        DATABASES = {
-            'default': env.db('DD_DATABASE_URL')
-        }
+    if os.getenv("DD_DATABASE_URL") is not None:
+        DATABASES = {"default": env.db("DD_DATABASE_URL")}
     else:
         DATABASES = {
-            'default': {
-                'ENGINE': env('DD_DATABASE_ENGINE'),
-                'NAME': env('DD_DATABASE_NAME'),
-                'TEST': {
-                    'NAME': env('DD_TEST_DATABASE_NAME'),
+            "default": {
+                "ENGINE": env("DD_DATABASE_ENGINE"),
+                "NAME": env("DD_DATABASE_NAME"),
+                "TEST": {
+                    "NAME": env("DD_TEST_DATABASE_NAME"),
                 },
-                'USER': env('DD_DATABASE_USER'),
-                'PASSWORD': env('DD_DATABASE_PASSWORD'),
-                'HOST': env('DD_DATABASE_HOST'),
-                'PORT': env('DD_DATABASE_PORT'),
+                "USER": env("DD_DATABASE_USER"),
+                "PASSWORD": env("DD_DATABASE_PASSWORD"),
+                "HOST": env("DD_DATABASE_HOST"),
+                "PORT": env("DD_DATABASE_PORT"),
             }
         }
 
@@ -679,7 +600,6 @@
 FORGOT_USERNAME = env("DD_FORGOT_USERNAME")
 PASSWORD_RESET_TIMEOUT = env("DD_PASSWORD_RESET_TIMEOUT")
 # Showing login form (form is not needed for external auth: OKTA, Google Auth, etc.)
-<<<<<<< HEAD
 SHOW_LOGIN_FORM = env("DD_SOCIAL_AUTH_SHOW_LOGIN_FORM")
 SOCIAL_LOGIN_AUTO_REDIRECT = env("DD_SOCIAL_LOGIN_AUTO_REDIRECT")
 SOCIAL_AUTH_CREATE_USER = env("DD_SOCIAL_AUTH_CREATE_USER")
@@ -782,97 +702,11 @@
 )
 
 DOCUMENTATION_URL = env("DD_DOCUMENTATION_URL")
-=======
-SHOW_LOGIN_FORM = env('DD_SOCIAL_AUTH_SHOW_LOGIN_FORM')
-SOCIAL_LOGIN_AUTO_REDIRECT = env('DD_SOCIAL_LOGIN_AUTO_REDIRECT')
-SOCIAL_AUTH_CREATE_USER = env('DD_SOCIAL_AUTH_CREATE_USER')
-
-SOCIAL_AUTH_STRATEGY = 'social_django.strategy.DjangoStrategy'
-SOCIAL_AUTH_STORAGE = 'social_django.models.DjangoStorage'
-SOCIAL_AUTH_ADMIN_USER_SEARCH_FIELDS = [
-    'username', 'first_name', 'last_name', 'email']
-SOCIAL_AUTH_USERNAME_IS_FULL_EMAIL = True
-
-GOOGLE_OAUTH_ENABLED = env('DD_SOCIAL_AUTH_GOOGLE_OAUTH2_ENABLED')
-SOCIAL_AUTH_GOOGLE_OAUTH2_KEY = env('DD_SOCIAL_AUTH_GOOGLE_OAUTH2_KEY')
-SOCIAL_AUTH_GOOGLE_OAUTH2_SECRET = env('DD_SOCIAL_AUTH_GOOGLE_OAUTH2_SECRET')
-SOCIAL_AUTH_GOOGLE_OAUTH2_WHITELISTED_DOMAINS = env(
-    'DD_SOCIAL_AUTH_GOOGLE_OAUTH2_WHITELISTED_DOMAINS')
-SOCIAL_AUTH_GOOGLE_OAUTH2_WHITELISTED_EMAILS = env(
-    'DD_SOCIAL_AUTH_GOOGLE_OAUTH2_WHITELISTED_EMAILS')
-SOCIAL_AUTH_LOGIN_ERROR_URL = '/login'
-SOCIAL_AUTH_BACKEND_ERROR_URL = '/login'
-
-OKTA_OAUTH_ENABLED = env('DD_SOCIAL_AUTH_OKTA_OAUTH2_ENABLED')
-SOCIAL_AUTH_OKTA_OAUTH2_KEY = env('DD_SOCIAL_AUTH_OKTA_OAUTH2_KEY')
-SOCIAL_AUTH_OKTA_OAUTH2_SECRET = env('DD_SOCIAL_AUTH_OKTA_OAUTH2_SECRET')
-SOCIAL_AUTH_OKTA_OAUTH2_API_URL = env('DD_SOCIAL_AUTH_OKTA_OAUTH2_API_URL')
-
-SOCIAL_AUTH_REDIRECT_IS_HTTPS = env('DD_SOCIAL_AUTH_REDIRECT_IS_HTTPS')
-
-AZUREAD_TENANT_OAUTH2_ENABLED = env(
-    'DD_SOCIAL_AUTH_AZUREAD_TENANT_OAUTH2_ENABLED')
-SOCIAL_AUTH_AZUREAD_TENANT_OAUTH2_KEY = env(
-    'DD_SOCIAL_AUTH_AZUREAD_TENANT_OAUTH2_KEY')
-SOCIAL_AUTH_AZUREAD_TENANT_OAUTH2_SECRET = env(
-    'DD_SOCIAL_AUTH_AZUREAD_TENANT_OAUTH2_SECRET')
-SOCIAL_AUTH_AZUREAD_TENANT_OAUTH2_TENANT_ID = env(
-    'DD_SOCIAL_AUTH_AZUREAD_TENANT_OAUTH2_TENANT_ID')
-SOCIAL_AUTH_AZUREAD_TENANT_OAUTH2_RESOURCE = env(
-    'DD_SOCIAL_AUTH_AZUREAD_TENANT_OAUTH2_RESOURCE')
-AZUREAD_TENANT_OAUTH2_GET_GROUPS = env(
-    'DD_SOCIAL_AUTH_AZUREAD_TENANT_OAUTH2_GET_GROUPS')
-AZUREAD_TENANT_OAUTH2_GROUPS_FILTER = env(
-    'DD_SOCIAL_AUTH_AZUREAD_TENANT_OAUTH2_GROUPS_FILTER')
-AZUREAD_TENANT_OAUTH2_CLEANUP_GROUPS = env(
-    'DD_SOCIAL_AUTH_AZUREAD_TENANT_OAUTH2_CLEANUP_GROUPS')
-
-GITLAB_OAUTH2_ENABLED = env('DD_SOCIAL_AUTH_GITLAB_OAUTH2_ENABLED')
-GITLAB_PROJECT_AUTO_IMPORT = env('DD_SOCIAL_AUTH_GITLAB_PROJECT_AUTO_IMPORT')
-GITLAB_PROJECT_IMPORT_TAGS = env('DD_SOCIAL_AUTH_GITLAB_PROJECT_IMPORT_TAGS')
-GITLAB_PROJECT_IMPORT_URL = env('DD_SOCIAL_AUTH_GITLAB_PROJECT_IMPORT_URL')
-GITLAB_PROJECT_MIN_ACCESS_LEVEL = env(
-    'DD_SOCIAL_AUTH_GITLAB_PROJECT_MIN_ACCESS_LEVEL')
-SOCIAL_AUTH_GITLAB_KEY = env('DD_SOCIAL_AUTH_GITLAB_KEY')
-SOCIAL_AUTH_GITLAB_SECRET = env('DD_SOCIAL_AUTH_GITLAB_SECRET')
-SOCIAL_AUTH_GITLAB_API_URL = env('DD_SOCIAL_AUTH_GITLAB_API_URL')
-SOCIAL_AUTH_GITLAB_SCOPE = env('DD_SOCIAL_AUTH_GITLAB_SCOPE')
-
-AUTH0_OAUTH2_ENABLED = env('DD_SOCIAL_AUTH_AUTH0_OAUTH2_ENABLED')
-SOCIAL_AUTH_AUTH0_KEY = env('DD_SOCIAL_AUTH_AUTH0_KEY')
-SOCIAL_AUTH_AUTH0_SECRET = env('DD_SOCIAL_AUTH_AUTH0_SECRET')
-SOCIAL_AUTH_AUTH0_DOMAIN = env('DD_SOCIAL_AUTH_AUTH0_DOMAIN')
-SOCIAL_AUTH_AUTH0_SCOPE = env('DD_SOCIAL_AUTH_AUTH0_SCOPE')
-SOCIAL_AUTH_TRAILING_SLASH = env('DD_SOCIAL_AUTH_TRAILING_SLASH')
-
-KEYCLOAK_OAUTH2_ENABLED = env('DD_SOCIAL_AUTH_KEYCLOAK_OAUTH2_ENABLED')
-SOCIAL_AUTH_KEYCLOAK_KEY = env('DD_SOCIAL_AUTH_KEYCLOAK_KEY')
-SOCIAL_AUTH_KEYCLOAK_SECRET = env('DD_SOCIAL_AUTH_KEYCLOAK_SECRET')
-SOCIAL_AUTH_KEYCLOAK_PUBLIC_KEY = env('DD_SOCIAL_AUTH_KEYCLOAK_PUBLIC_KEY')
-SOCIAL_AUTH_KEYCLOAK_AUTHORIZATION_URL = env(
-    'DD_SOCIAL_AUTH_KEYCLOAK_AUTHORIZATION_URL')
-SOCIAL_AUTH_KEYCLOAK_ACCESS_TOKEN_URL = env(
-    'DD_SOCIAL_AUTH_KEYCLOAK_ACCESS_TOKEN_URL')
-SOCIAL_AUTH_KEYCLOAK_LOGIN_BUTTON_TEXT = env(
-    'DD_SOCIAL_AUTH_KEYCLOAK_LOGIN_BUTTON_TEXT')
-
-GITHUB_ENTERPRISE_OAUTH2_ENABLED = env(
-    'DD_SOCIAL_AUTH_GITHUB_ENTERPRISE_OAUTH2_ENABLED')
-SOCIAL_AUTH_GITHUB_ENTERPRISE_URL = env('DD_SOCIAL_AUTH_GITHUB_ENTERPRISE_URL')
-SOCIAL_AUTH_GITHUB_ENTERPRISE_API_URL = env(
-    'DD_SOCIAL_AUTH_GITHUB_ENTERPRISE_API_URL')
-SOCIAL_AUTH_GITHUB_ENTERPRISE_KEY = env('DD_SOCIAL_AUTH_GITHUB_ENTERPRISE_KEY')
-SOCIAL_AUTH_GITHUB_ENTERPRISE_SECRET = env(
-    'DD_SOCIAL_AUTH_GITHUB_ENTERPRISE_SECRET')
-
-DOCUMENTATION_URL = env('DD_DOCUMENTATION_URL')
->>>>>>> 720fcffd
 
 # Setting SLA_NOTIFY_ACTIVE and SLA_NOTIFY_ACTIVE_VERIFIED to False will disable the feature
 # If you import thousands of Active findings through your pipeline everyday,
 # and make the choice of enabling SLA notifications for non-verified findings,
 # be mindful of performance.
-<<<<<<< HEAD
 # 'SLA_NOTIFY_ACTIVE', 'SLA_NOTIFY_ACTIVE_VERIFIED_ONLY' and \
 # 'SLA_NOTIFY_WITH_JIRA_ONLY' are moved to system settings, \
 # will be removed here
@@ -897,25 +731,6 @@
 SEARCH_MAX_RESULTS = env("DD_SEARCH_MAX_RESULTS")
 SIMILAR_FINDINGS_MAX_RESULTS = env("DD_SIMILAR_FINDINGS_MAX_RESULTS")
 MAX_AUTOCOMPLETE_WORDS = env("DD_MAX_AUTOCOMPLETE_WORDS")
-=======
-# 'SLA_NOTIFY_ACTIVE', 'SLA_NOTIFY_ACTIVE_VERIFIED_ONLY' and 'SLA_NOTIFY_WITH_JIRA_ONLY' are moved to system settings, will be removed here
-# this will include 'verified' findings as well as non-verified.
-SLA_NOTIFY_ACTIVE = env('DD_SLA_NOTIFY_ACTIVE')
-SLA_NOTIFY_ACTIVE_VERIFIED_ONLY = env('DD_SLA_NOTIFY_ACTIVE_VERIFIED_ONLY')
-# Based on the 2 above, but only with a JIRA link
-SLA_NOTIFY_WITH_JIRA_ONLY = env('DD_SLA_NOTIFY_WITH_JIRA_ONLY')
-# in days, notify between dayofbreach minus this number until dayofbreach
-SLA_NOTIFY_PRE_BREACH = env('DD_SLA_NOTIFY_PRE_BREACH')
-# in days, skip notifications for findings that go past dayofbreach plus this number
-SLA_NOTIFY_POST_BREACH = env('DD_SLA_NOTIFY_POST_BREACH')
-# Use business days to calculate SLA's and age of a finding instead of calendar days
-SLA_BUSINESS_DAYS = env('DD_SLA_BUSINESS_DAYS')
-
-
-SEARCH_MAX_RESULTS = env('DD_SEARCH_MAX_RESULTS')
-SIMILAR_FINDINGS_MAX_RESULTS = env('DD_SIMILAR_FINDINGS_MAX_RESULTS')
-MAX_AUTOCOMPLETE_WORDS = env('DD_MAX_AUTOCOMPLETE_WORDS')
->>>>>>> 720fcffd
 
 LOGIN_EXEMPT_URLS = (
     r"^%sstatic/" % URL_PREFIX,
@@ -946,7 +761,6 @@
 ]
 
 # https://django-ratelimit.readthedocs.io/en/stable/index.html
-<<<<<<< HEAD
 RATE_LIMITER_ENABLED = env("DD_RATE_LIMITER_ENABLED")
 RATE_LIMITER_RATE = env(
     "DD_RATE_LIMITER_RATE"
@@ -957,15 +771,6 @@
 RATE_LIMITER_ACCOUNT_LOCKOUT = env(
     "DD_RATE_LIMITER_ACCOUNT_LOCKOUT"
 )  # Forces the user to change password on next login.
-=======
-RATE_LIMITER_ENABLED = env('DD_RATE_LIMITER_ENABLED')
-# Examples include 5/m 100/h and more https://django-ratelimit.readthedocs.io/en/stable/rates.html#simple-rates
-RATE_LIMITER_RATE = env('DD_RATE_LIMITER_RATE')
-# Block the requests after rate limit is exceeded
-RATE_LIMITER_BLOCK = env('DD_RATE_LIMITER_BLOCK')
-# Forces the user to change password on next login.
-RATE_LIMITER_ACCOUNT_LOCKOUT = env('DD_RATE_LIMITER_ACCOUNT_LOCKOUT')
->>>>>>> 720fcffd
 
 # ------------------------------------------------------------------------------
 # SECURITY DIRECTIVES
@@ -1002,16 +807,11 @@
 
 # Unless set to None, the SecurityMiddleware sets the Cross-Origin Opener Policy
 # header on all responses that do not already have it to the value provided.
-<<<<<<< HEAD
 SECURE_CROSS_ORIGIN_OPENER_POLICY = (
     env("DD_SECURE_CROSS_ORIGIN_OPENER_POLICY")
     if env("DD_SECURE_CROSS_ORIGIN_OPENER_POLICY") != "None"
     else None
 )
-=======
-SECURE_CROSS_ORIGIN_OPENER_POLICY = env('DD_SECURE_CROSS_ORIGIN_OPENER_POLICY') if env(
-    'DD_SECURE_CROSS_ORIGIN_OPENER_POLICY') != 'None' else None
->>>>>>> 720fcffd
 
 if env("DD_SECURE_PROXY_SSL_HEADER"):
     SECURE_PROXY_SSL_HEADER = ("HTTP_X_FORWARDED_PROTO", "https")
@@ -1045,12 +845,8 @@
 # ------------------------------------------------------------------------------
 # ADMIN
 # ------------------------------------------------------------------------------
-<<<<<<< HEAD
 
 ADMINS = getaddresses([env("DD_ADMINS")])
-=======
-ADMINS = getaddresses([env('DD_ADMINS')])
->>>>>>> 720fcffd
 
 # https://docs.djangoproject.com/en/dev/ref/settings/#managers
 MANAGERS = ADMINS
@@ -1080,14 +876,9 @@
 }
 
 if API_TOKENS_ENABLED:
-<<<<<<< HEAD
     REST_FRAMEWORK["DEFAULT_AUTHENTICATION_CLASSES"] += (
         "rest_framework.authentication.TokenAuthentication",
     )
-=======
-    REST_FRAMEWORK['DEFAULT_AUTHENTICATION_CLASSES'] += (
-        'rest_framework.authentication.TokenAuthentication',)
->>>>>>> 720fcffd
 
 SWAGGER_SETTINGS = {
     "SECURITY_DEFINITIONS": {
@@ -1163,7 +954,6 @@
 # ------------------------------------------------------------------------------
 
 INSTALLED_APPS = (
-<<<<<<< HEAD
     "django.contrib.auth",
     "django.contrib.contenttypes",
     "django.contrib.sessions",
@@ -1189,34 +979,6 @@
     "drf_spectacular",
     "tagulous",
     "fontawesomefree",
-=======
-    'django.contrib.auth',
-    'django.contrib.contenttypes',
-    'django.contrib.sessions',
-    'django.contrib.sites',
-    'django.contrib.messages',
-    'django.contrib.staticfiles',
-    'polymorphic',  # provides admin templates
-    'django.contrib.admin',
-    'django.contrib.humanize',
-    'gunicorn',
-    'auditlog',
-    'dojo',
-    'watson',
-    # not used, but still needed for migration 0065_django_tagulous.py (v1.10.0)
-    'tagging',
-    'imagekit',
-    'multiselectfield',
-    'rest_framework',
-    'rest_framework.authtoken',
-    'dbbackup',
-    'django_celery_results',
-    'social_django',
-    'drf_yasg',
-    'drf_spectacular',
-    'tagulous',
-    'fontawesomefree'
->>>>>>> 720fcffd
 )
 
 # ------------------------------------------------------------------------------
@@ -1286,7 +1048,6 @@
 
     # SSO_URL = env('DD_SSO_URL')
     SAML_METADATA = {}
-<<<<<<< HEAD
     if len(env("DD_SAML2_METADATA_AUTO_CONF_URL")) > 0:
         SAML_METADATA["remote"] = [
             {"url": env("DD_SAML2_METADATA_AUTO_CONF_URL")}
@@ -1297,36 +1058,17 @@
     MIDDLEWARE.append("djangosaml2.middleware.SamlSessionMiddleware")
     AUTHENTICATION_BACKENDS += (env("DD_SAML2_AUTHENTICATION_BACKENDS"),)
     LOGIN_EXEMPT_URLS += (r"^%ssaml2/" % URL_PREFIX,)
-=======
-    if len(env('DD_SAML2_METADATA_AUTO_CONF_URL')) > 0:
-        SAML_METADATA['remote'] = [
-            {"url": env('DD_SAML2_METADATA_AUTO_CONF_URL')}]
-    if len(env('DD_SAML2_METADATA_LOCAL_FILE_PATH')) > 0:
-        SAML_METADATA['local'] = [env('DD_SAML2_METADATA_LOCAL_FILE_PATH')]
-    INSTALLED_APPS += ('djangosaml2',)
-    MIDDLEWARE.append('djangosaml2.middleware.SamlSessionMiddleware')
-    AUTHENTICATION_BACKENDS += (env('DD_SAML2_AUTHENTICATION_BACKENDS'),)
-    LOGIN_EXEMPT_URLS += (r'^%ssaml2/' % URL_PREFIX,)
->>>>>>> 720fcffd
     SAML_LOGOUT_REQUEST_PREFERRED_BINDING = saml2.BINDING_HTTP_POST
     SAML_IGNORE_LOGOUT_ERRORS = True
     SAML_DJANGO_USER_MAIN_ATTRIBUTE = "username"
     #    SAML_DJANGO_USER_MAIN_ATTRIBUTE_LOOKUP = '__iexact'
     SAML_USE_NAME_ID_AS_USERNAME = True
-<<<<<<< HEAD
     SAML_CREATE_UNKNOWN_USER = env("DD_SAML2_CREATE_USER")
     SAML_ATTRIBUTE_MAPPING = saml2_attrib_map_format(
         env("DD_SAML2_ATTRIBUTES_MAP")
     )
     SAML_FORCE_AUTH = env("DD_SAML2_FORCE_AUTH")
     SAML_ALLOW_UNKNOWN_ATTRIBUTES = env("DD_SAML2_ALLOW_UNKNOWN_ATTRIBUTE")
-=======
-    SAML_CREATE_UNKNOWN_USER = env('DD_SAML2_CREATE_USER')
-    SAML_ATTRIBUTE_MAPPING = saml2_attrib_map_format(
-        env('DD_SAML2_ATTRIBUTES_MAP'))
-    SAML_FORCE_AUTH = env('DD_SAML2_FORCE_AUTH')
-    SAML_ALLOW_UNKNOWN_ATTRIBUTES = env('DD_SAML2_ALLOW_UNKNOWN_ATTRIBUTE')
->>>>>>> 720fcffd
     BASEDIR = path.dirname(path.abspath(__file__))
     if len(env("DD_SAML2_ENTITY_ID")) == 0:
         SAML2_ENTITY_ID = "%s/saml2/metadata/" % SITE_URL
@@ -1357,20 +1099,13 @@
                 "endpoints": {
                     # url and binding to the assetion consumer service view
                     # do not change the binding or service name
-<<<<<<< HEAD
                     "assertion_consumer_service": [
                         ("%s/saml2/acs/" % SITE_URL, saml2.BINDING_HTTP_POST),
-=======
-                    'assertion_consumer_service': [
-                        ('%s/saml2/acs/' % SITE_URL,
-                         saml2.BINDING_HTTP_POST),
->>>>>>> 720fcffd
                     ],
                     # url and binding to the single logout service view
                     # do not change the binding or service name
                     "single_logout_service": [
                         # Disable next two lines for HTTP_REDIRECT for IDP's that only support HTTP_POST. Ex. Okta:
-<<<<<<< HEAD
                         (
                             "%s/saml2/ls/" % SITE_URL,
                             saml2.BINDING_HTTP_REDIRECT,
@@ -1379,12 +1114,6 @@
                             "%s/saml2/ls/post" % SITE_URL,
                             saml2.BINDING_HTTP_POST,
                         ),
-=======
-                        ('%s/saml2/ls/' % SITE_URL,
-                         saml2.BINDING_HTTP_REDIRECT),
-                        ('%s/saml2/ls/post' % SITE_URL,
-                         saml2.BINDING_HTTP_POST),
->>>>>>> 720fcffd
                     ],
                 },
                 # attributes that this project need to identify a user
@@ -1424,7 +1153,6 @@
         #     'cert_file': path.join(BASEDIR, 'public.pem'),  # public part
         # }],
         # own metadata settings
-<<<<<<< HEAD
         "contact_person": [
             {
                 "given_name": "Lorenzo",
@@ -1440,19 +1168,6 @@
                 "email_address": "angel@yaco.es",
                 "contact_type": "administrative",
             },
-=======
-        'contact_person': [
-            {'given_name': 'Lorenzo',
-             'sur_name': 'Gil',
-             'company': 'Yaco Sistemas',
-             'email_address': 'lgs@yaco.es',
-             'contact_type': 'technical'},
-            {'given_name': 'Angel',
-             'sur_name': 'Fernandez',
-             'company': 'Yaco Sistemas',
-             'email_address': 'angel@yaco.es',
-             'contact_type': 'administrative'},
->>>>>>> 720fcffd
         ],
         # you can set multilanguage information here
         "organization": {
@@ -1472,7 +1187,6 @@
 
 AUTH_REMOTEUSER_ENABLED = env("DD_AUTH_REMOTEUSER_ENABLED")
 if AUTH_REMOTEUSER_ENABLED:
-<<<<<<< HEAD
     AUTH_REMOTEUSER_USERNAME_HEADER = env("DD_AUTH_REMOTEUSER_USERNAME_HEADER")
     AUTH_REMOTEUSER_EMAIL_HEADER = env("DD_AUTH_REMOTEUSER_EMAIL_HEADER")
     AUTH_REMOTEUSER_FIRSTNAME_HEADER = env(
@@ -1481,15 +1195,6 @@
     AUTH_REMOTEUSER_LASTNAME_HEADER = env("DD_AUTH_REMOTEUSER_LASTNAME_HEADER")
     AUTH_REMOTEUSER_GROUPS_HEADER = env("DD_AUTH_REMOTEUSER_GROUPS_HEADER")
     AUTH_REMOTEUSER_GROUPS_CLEANUP = env("DD_AUTH_REMOTEUSER_GROUPS_CLEANUP")
-=======
-    AUTH_REMOTEUSER_USERNAME_HEADER = env('DD_AUTH_REMOTEUSER_USERNAME_HEADER')
-    AUTH_REMOTEUSER_EMAIL_HEADER = env('DD_AUTH_REMOTEUSER_EMAIL_HEADER')
-    AUTH_REMOTEUSER_FIRSTNAME_HEADER = env(
-        'DD_AUTH_REMOTEUSER_FIRSTNAME_HEADER')
-    AUTH_REMOTEUSER_LASTNAME_HEADER = env('DD_AUTH_REMOTEUSER_LASTNAME_HEADER')
-    AUTH_REMOTEUSER_GROUPS_HEADER = env('DD_AUTH_REMOTEUSER_GROUPS_HEADER')
-    AUTH_REMOTEUSER_GROUPS_CLEANUP = env('DD_AUTH_REMOTEUSER_GROUPS_CLEANUP')
->>>>>>> 720fcffd
 
     AUTH_REMOTEUSER_TRUSTED_PROXY = IPSet()
     for ip_range in env("DD_AUTH_REMOTEUSER_TRUSTED_PROXY"):
@@ -1525,7 +1230,6 @@
 # ------------------------------------------------------------------------------
 
 # Celery settings
-<<<<<<< HEAD
 CELERY_BROKER_URL = (
     env("DD_CELERY_BROKER_URL")
     if len(env("DD_CELERY_BROKER_URL")) > 0
@@ -1542,34 +1246,6 @@
 )
 CELERY_TASK_IGNORE_RESULT = env("DD_CELERY_TASK_IGNORE_RESULT")
 CELERY_RESULT_BACKEND = env("DD_CELERY_RESULT_BACKEND")
-=======
-if os.getenv('DD_USE_SECRETS_MANAGER') == "true":
-    secret_broker = get_secret(env('DD_SECRET_BROKER'))
-    CELERY_BROKER_URL = generate_url(
-        env('DD_CELERY_BROKER_SCHEME'),
-        True,
-        secret_broker['username'],
-        secret_broker['password'],
-        secret_broker['hostname'],
-        secret_broker['port'],
-        secret_broker['virtualhost'],
-        env('DD_CELERY_BROKER_PARAMS')
-    )
-else:
-    CELERY_BROKER_URL = env('DD_CELERY_BROKER_URL') \
-        if len(env('DD_CELERY_BROKER_URL')) > 0 else generate_url(
-        env('DD_CELERY_BROKER_SCHEME'),
-        True,
-        env('DD_CELERY_BROKER_USER'),
-        env('DD_CELERY_BROKER_PASSWORD'),
-        env('DD_CELERY_BROKER_HOST'),
-        env('DD_CELERY_BROKER_PORT'),
-        env('DD_CELERY_BROKER_PATH'),
-        env('DD_CELERY_BROKER_PARAMS')
-    )
-CELERY_TASK_IGNORE_RESULT = env('DD_CELERY_TASK_IGNORE_RESULT')
-CELERY_RESULT_BACKEND = env('DD_CELERY_RESULT_BACKEND')
->>>>>>> 720fcffd
 CELERY_TIMEZONE = TIME_ZONE
 CELERY_RESULT_EXPIRES = env("DD_CELERY_RESULT_EXPIRES")
 CELERY_BEAT_SCHEDULE_FILENAME = env("DD_CELERY_BEAT_SCHEDULE_FILENAME")
@@ -1577,16 +1253,10 @@
 CELERY_TASK_SERIALIZER = env("DD_CELERY_TASK_SERIALIZER")
 CELERY_PASS_MODEL_BY_ID = env("DD_CELERY_PASS_MODEL_BY_ID")
 
-<<<<<<< HEAD
 if len(env("DD_CELERY_BROKER_TRANSPORT_OPTIONS")) > 0:
     CELERY_BROKER_TRANSPORT_OPTIONS = json.loads(
         env("DD_CELERY_BROKER_TRANSPORT_OPTIONS")
     )
-=======
-if len(env('DD_CELERY_BROKER_TRANSPORT_OPTIONS')) > 0:
-    CELERY_BROKER_TRANSPORT_OPTIONS = json.loads(
-        env('DD_CELERY_BROKER_TRANSPORT_OPTIONS'))
->>>>>>> 720fcffd
 
 CELERY_IMPORTS = ("dojo.tools.tool_issue_updater",)
 
@@ -1636,7 +1306,6 @@
 # reference: https://github.com/korfuri/django-prometheus/issues/34
 PROMETHEUS_EXPORT_MIGRATIONS = False
 # django metrics for monitoring
-<<<<<<< HEAD
 if env("DD_DJANGO_METRICS_ENABLED"):
     DJANGO_METRICS_ENABLED = env("DD_DJANGO_METRICS_ENABLED")
     INSTALLED_APPS = INSTALLED_APPS + ("django_prometheus",)
@@ -1653,17 +1322,6 @@
     DATABASES["default"]["ENGINE"] = database_engine.replace(
         "django.", "django_prometheus.", 1
     )
-=======
-if env('DD_DJANGO_METRICS_ENABLED'):
-    DJANGO_METRICS_ENABLED = env('DD_DJANGO_METRICS_ENABLED')
-    INSTALLED_APPS = INSTALLED_APPS + ('django_prometheus',)
-    MIDDLEWARE = ['django_prometheus.middleware.PrometheusBeforeMiddleware', ] + \
-        MIDDLEWARE + \
-        ['django_prometheus.middleware.PrometheusAfterMiddleware', ]
-    database_engine = DATABASES.get('default').get('ENGINE')
-    DATABASES['default']['ENGINE'] = database_engine.replace(
-        'django.', 'django_prometheus.', 1)
->>>>>>> 720fcffd
     # CELERY_RESULT_BACKEND.replace('django.core','django_prometheus.', 1)
     LOGIN_EXEMPT_URLS += (r"^%sdjango_metrics/" % URL_PREFIX,)
 
@@ -1768,7 +1426,6 @@
     "Clair Scan": ["title", "vulnerability_ids", "description", "severity"],
     "Clair Klar Scan": ["title", "description", "severity"],
     # for backwards compatibility because someone decided to rename this scanner:
-<<<<<<< HEAD
     "Symfony Security Check": ["title", "vulnerability_ids"],
     "DSOP Scan": ["vulnerability_ids"],
     "Acunetix Scan": ["title", "description"],
@@ -1901,61 +1558,6 @@
                     key, value
                 )
             )
-=======
-    'Symfony Security Check': ['title', 'vulnerability_ids'],
-    'DSOP Scan': ['vulnerability_ids'],
-    'Acunetix Scan': ['title', 'description'],
-    'Acunetix360 Scan': ['title', 'description'],
-    'Terrascan Scan': ['vuln_id_from_tool', 'title', 'severity', 'file_path', 'line', 'component_name'],
-    'Trivy Operator Scan': ['title', 'severity', 'vulnerability_ids'],
-    'Trivy Scan': ['title', 'severity', 'vulnerability_ids', 'cwe'],
-    'TFSec Scan': ['severity', 'vuln_id_from_tool', 'file_path', 'line'],
-    'Snyk Scan': ['vuln_id_from_tool', 'file_path', 'component_name', 'component_version'],
-    'GitLab Dependency Scanning Report': ['title', 'vulnerability_ids', 'file_path', 'component_name', 'component_version'],
-    'SpotBugs Scan': ['cwe', 'severity', 'file_path', 'line'],
-    'JFrog Xray Unified Scan': ['vulnerability_ids', 'file_path', 'component_name', 'component_version'],
-    # for now we use file_path as there is no attribute for "service"
-    'Scout Suite Scan': ['file_path', 'vuln_id_from_tool'],
-    'AWS Security Hub Scan': ['unique_id_from_tool'],
-    'Meterian Scan': ['cwe', 'component_name', 'component_version', 'description', 'severity'],
-    'Github Vulnerability Scan': ['title', 'severity', 'component_name', 'vulnerability_ids', 'file_path'],
-    'Azure Security Center Recommendations Scan': ['unique_id_from_tool'],
-    'Solar Appscreener Scan': ['title', 'file_path', 'line', 'severity'],
-    'pip-audit Scan': ['vuln_id_from_tool', 'component_name', 'component_version'],
-    'Edgescan Scan': ['unique_id_from_tool'],
-    'Bugcrowd API Import': ['unique_id_from_tool'],
-    'Rubocop Scan': ['vuln_id_from_tool', 'file_path', 'line'],
-    'JFrog Xray Scan': ['title', 'description', 'component_name', 'component_version'],
-    'CycloneDX Scan': ['vuln_id_from_tool', 'component_name', 'component_version'],
-    'SSLyze Scan (JSON)': ['title', 'description'],
-    'Harbor Vulnerability Scan': ['title'],
-    'Rusty Hog Scan': ['file_path', 'payload'],
-    'StackHawk HawkScan': ['vuln_id_from_tool', 'component_name', 'component_version'],
-    'Hydra Scan': ['title', 'description'],
-    'DrHeader JSON Importer': ['title', 'description'],
-    'PWN SAST': ['title', 'description'],
-    'Whispers': ['vuln_id_from_tool', 'file_path', 'line'],
-    'Blackduck Hub Scan': ['title', 'vulnerability_ids', 'component_name', 'component_version'],
-    'BlackDuck API': ['unique_id_from_tool'],
-    'docker-bench-security Scan': ['unique_id_from_tool'],
-    'Veracode SourceClear Scan': ['title', 'vulnerability_ids', 'component_name', 'component_version', 'severity'],
-    'Vulners Scan': ['vuln_id_from_tool', 'component_name'],
-    'Twistlock Image Scan': ['title', 'severity', 'component_name', 'component_version'],
-    'NeuVector (REST)': ['title', 'severity', 'component_name', 'component_version'],
-    'NeuVector (compliance)': ['title', 'vuln_id_from_tool', 'description'],
-    'Wpscan': ['title', 'description', 'severity'],
-    'Codechecker Report native': ['unique_id_from_tool'],
-}
-
-# Override the hardcoded settings here via the env var
-if len(env('DD_HASHCODE_FIELDS_PER_SCANNER')) > 0:
-    env_hashcode_fields_per_scanner = json.loads(
-        env('DD_HASHCODE_FIELDS_PER_SCANNER'))
-    for key, value in env_hashcode_fields_per_scanner.items():
-        if key in HASHCODE_FIELDS_PER_SCANNER:
-            print("Replacing {} with value {} from env var DD_HASHCODE_FIELDS_PER_SCANNER".format(
-                key, value))
->>>>>>> 720fcffd
             HASHCODE_FIELDS_PER_SCANNER[key] = value
 
 # This tells if we should accept cwe=0 when computing hash_code with a configurable list of \
@@ -2009,7 +1611,6 @@
 
 # List of fields that are known to be usable in hash_code computation)
 # 'endpoints' is a pseudo field that uses the endpoints (for dynamic scanners)
-<<<<<<< HEAD
 # 'unique_id_from_tool' is often not needed here as it can be used directly \
 # in the dedupe algorithm, but it's also possible to use it for hashing
 HASHCODE_ALLOWED_FIELDS = [
@@ -2027,11 +1628,6 @@
     "severity",
     "vuln_id_from_tool",
 ]
-=======
-# 'unique_id_from_tool' is often not needed here as it can be used directly in the dedupe algorithm, but it's also possible to use it for hashing
-HASHCODE_ALLOWED_FIELDS = ['title', 'cwe', 'vulnerability_ids', 'line', 'file_path', 'payload', 'component_name',
-                           'component_version', 'description', 'endpoints', 'unique_id_from_tool', 'severity', 'vuln_id_from_tool']
->>>>>>> 720fcffd
 
 # Adding fields to the hash_code calculation regardless of the previous settings
 HASH_CODE_FIELDS_ALWAYS = ["service"]
@@ -2167,7 +1763,6 @@
 }
 
 # Override the hardcoded settings here via the env var
-<<<<<<< HEAD
 if len(env("DD_DEDUPLICATION_ALGORITHM_PER_PARSER")) > 0:
     env_dedup_algorithm_per_parser = json.loads(
         env("DD_DEDUPLICATION_ALGORITHM_PER_PARSER")
@@ -2179,15 +1774,6 @@
                     key, value
                 )
             )
-=======
-if len(env('DD_DEDUPLICATION_ALGORITHM_PER_PARSER')) > 0:
-    env_dedup_algorithm_per_parser = json.loads(
-        env('DD_DEDUPLICATION_ALGORITHM_PER_PARSER'))
-    for key, value in env_dedup_algorithm_per_parser.items():
-        if key in DEDUPLICATION_ALGORITHM_PER_PARSER:
-            print("Replacing {} with value {} from env var DD_DEDUPLICATION_ALGORITHM_PER_PARSER".format(
-                key, value))
->>>>>>> 720fcffd
             DEDUPLICATION_ALGORITHM_PER_PARSER[key] = value
 
 DUPE_DELETE_MAX_PER_RUN = env("DD_DUPE_DELETE_MAX_PER_RUN")
@@ -2215,15 +1801,11 @@
             JIRA_ISSUE_TYPE_CHOICES_CONFIG += ((extra_type, extra_type),)
     else:
         JIRA_ISSUE_TYPE_CHOICES_CONFIG += (
-<<<<<<< HEAD
             (
                 env("DD_JIRA_EXTRA_ISSUE_TYPES"),
                 env("DD_JIRA_EXTRA_ISSUE_TYPES"),
             ),
         )
-=======
-            env('DD_JIRA_EXTRA_ISSUE_TYPES'), env('DD_JIRA_EXTRA_ISSUE_TYPES')),
->>>>>>> 720fcffd
 
 JIRA_SSL_VERIFY = env("DD_JIRA_SSL_VERIFY")
 
@@ -2360,13 +1942,9 @@
 
 # using 'element' for width should take width from css defined in template, but it doesn't. So set to 70% here.
 TAGULOUS_AUTOCOMPLETE_SETTINGS = {
-<<<<<<< HEAD
     "placeholder": "Enter some tags (comma separated, use enter to select / create a new tag)",
     "width": "70%",
 }
-=======
-    'placeholder': "Enter some tags (comma separated, use enter to select / create a new tag)", 'width': '70%'}
->>>>>>> 720fcffd
 
 EDITABLE_MITIGATED_DATA = env("DD_EDITABLE_MITIGATED_DATA")
 
