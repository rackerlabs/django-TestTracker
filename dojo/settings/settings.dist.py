# Django settings for DefectDojo
import os
from datetime import timedelta
from celery.schedules import crontab
from dojo import __version__
import environ
from netaddr import IPNetwork, IPSet
import json

# See https://documentation.defectdojo.com/getting_started/configuration/ for options
# how to tune the configuration to your needs.

root = environ.Path(__file__) - 3  # Three folders back

# reference: https://pypi.org/project/django-environ/
env = environ.Env(
    # Set casting and default values
    DD_SITE_URL=(str, 'http://localhost:8080'),
    DD_DEBUG=(bool, False),
    DD_TEMPLATE_DEBUG=(bool, False),
    DD_LOG_LEVEL=(str, ''),
    DD_DJANGO_METRICS_ENABLED=(bool, False),
    DD_LOGIN_REDIRECT_URL=(str, '/'),
    DD_LOGIN_URL=(str, '/login'),
    DD_DJANGO_ADMIN_ENABLED=(bool, True),
    DD_SESSION_COOKIE_HTTPONLY=(bool, True),
    DD_CSRF_COOKIE_HTTPONLY=(bool, True),
    DD_SECURE_SSL_REDIRECT=(bool, False),
    DD_SECURE_HSTS_INCLUDE_SUBDOMAINS=(bool, False),
    DD_SECURE_HSTS_SECONDS=(int, 31536000),  # One year expiration
    DD_SESSION_COOKIE_SECURE=(bool, False),
    DD_SESSION_EXPIRE_AT_BROWSER_CLOSE=(bool, False),
    DD_SESSION_COOKIE_AGE=(int, 1209600),  # 14 days
    DD_CSRF_COOKIE_SECURE=(bool, False),
    DD_CSRF_TRUSTED_ORIGINS=(list, []),
    DD_SECURE_CONTENT_TYPE_NOSNIFF=(bool, True),
    DD_TIME_ZONE=(str, 'UTC'),
    DD_LANG=(str, 'en-us'),
    DD_TEAM_NAME=(str, 'Security Team'),
    DD_ADMINS=(str, 'DefectDojo:dojo@localhost,Admin:admin@localhost'),
    DD_WHITENOISE=(bool, False),
    DD_TRACK_MIGRATIONS=(bool, True),
    DD_SECURE_PROXY_SSL_HEADER=(bool, False),
    DD_TEST_RUNNER=(str, 'django.test.runner.DiscoverRunner'),
    DD_URL_PREFIX=(str, ''),
    DD_ROOT=(str, root('dojo')),
    DD_LANGUAGE_CODE=(str, 'en-us'),
    DD_SITE_ID=(int, 1),
    DD_USE_I18N=(bool, True),
    DD_USE_L10N=(bool, True),
    DD_USE_TZ=(bool, True),
    DD_MEDIA_URL=(str, '/media/'),
    DD_MEDIA_ROOT=(str, root('media')),
    DD_STATIC_URL=(str, '/static/'),
    DD_STATIC_ROOT=(str, root('static')),
    DD_CELERY_BROKER_URL=(str, ''),
    DD_CELERY_BROKER_SCHEME=(str, 'sqla+sqlite'),
    DD_CELERY_BROKER_USER=(str, ''),
    DD_CELERY_BROKER_PASSWORD=(str, ''),
    DD_CELERY_BROKER_HOST=(str, ''),
    DD_CELERY_BROKER_PORT=(int, -1),
    DD_CELERY_BROKER_PATH=(str, '/dojo.celerydb.sqlite'),
    DD_CELERY_BROKER_PARAMS=(str, ''),
    DD_CELERY_BROKER_TRANSPORT_OPTIONS=(str, ''),
    DD_CELERY_TASK_IGNORE_RESULT=(bool, True),
    DD_CELERY_RESULT_BACKEND=(str, 'django-db'),
    DD_CELERY_RESULT_EXPIRES=(int, 86400),
    DD_CELERY_BEAT_SCHEDULE_FILENAME=(str, root('dojo.celery.beat.db')),
    DD_CELERY_TASK_SERIALIZER=(str, 'pickle'),
    DD_CELERY_PASS_MODEL_BY_ID=(str, True),
    DD_FOOTER_VERSION=(str, ''),
    # models should be passed to celery by ID, default is False (for now)
    DD_FORCE_LOWERCASE_TAGS=(bool, True),
    DD_MAX_TAG_LENGTH=(int, 25),
    DD_DATABASE_ENGINE=(str, 'django.db.backends.mysql'),
    DD_DATABASE_HOST=(str, 'mysql'),
    DD_DATABASE_NAME=(str, 'defectdojo'),
    # default django database name for testing is test_<dbname>
    DD_TEST_DATABASE_NAME=(str, 'test_defectdojo'),
    DD_DATABASE_PASSWORD=(str, 'defectdojo'),
    DD_DATABASE_PORT=(int, 3306),
    DD_DATABASE_USER=(str, 'defectdojo'),
    DD_SECRET_KEY=(str, ''),
    DD_CREDENTIAL_AES_256_KEY=(str, '.'),
    DD_DATA_UPLOAD_MAX_MEMORY_SIZE=(int, 8388608),  # Max post size set to 8mb
    DD_FORGOT_PASSWORD=(bool, True),  # do we show link "I forgot my password" on login screen
    DD_SOCIAL_AUTH_SHOW_LOGIN_FORM=(bool, True),  # do we show user/pass input
    DD_SOCIAL_AUTH_CREATE_USER=(bool, True),  # if True creates user at first login
    DD_SOCIAL_LOGIN_AUTO_REDIRECT=(bool, False),  # auto-redirect if there is only one social login method
    DD_SOCIAL_AUTH_TRAILING_SLASH=(bool, True),
    DD_SOCIAL_AUTH_AUTH0_OAUTH2_ENABLED=(bool, False),
    DD_SOCIAL_AUTH_AUTH0_KEY=(str, ''),
    DD_SOCIAL_AUTH_AUTH0_SECRET=(str, ''),
    DD_SOCIAL_AUTH_AUTH0_DOMAIN=(str, ''),
    DD_SOCIAL_AUTH_AUTH0_SCOPE=(list, ['openid', 'profile', 'email']),
    DD_SOCIAL_AUTH_GOOGLE_OAUTH2_ENABLED=(bool, False),
    DD_SOCIAL_AUTH_GOOGLE_OAUTH2_KEY=(str, ''),
    DD_SOCIAL_AUTH_GOOGLE_OAUTH2_SECRET=(str, ''),
    DD_SOCIAL_AUTH_GOOGLE_OAUTH2_WHITELISTED_DOMAINS=(list, ['']),
    DD_SOCIAL_AUTH_GOOGLE_OAUTH2_WHITELISTED_EMAILS=(list, ['']),
    DD_SOCIAL_AUTH_OKTA_OAUTH2_ENABLED=(bool, False),
    DD_SOCIAL_AUTH_OKTA_OAUTH2_KEY=(str, ''),
    DD_SOCIAL_AUTH_OKTA_OAUTH2_SECRET=(str, ''),
    DD_SOCIAL_AUTH_OKTA_OAUTH2_API_URL=(str, 'https://{your-org-url}/oauth2'),
    DD_SOCIAL_AUTH_AZUREAD_TENANT_OAUTH2_ENABLED=(bool, False),
    DD_SOCIAL_AUTH_AZUREAD_TENANT_OAUTH2_KEY=(str, ''),
    DD_SOCIAL_AUTH_AZUREAD_TENANT_OAUTH2_SECRET=(str, ''),
    DD_SOCIAL_AUTH_AZUREAD_TENANT_OAUTH2_TENANT_ID=(str, ''),
    DD_SOCIAL_AUTH_AZUREAD_TENANT_OAUTH2_RESOURCE=(str, 'https://graph.microsoft.com/'),
    DD_SOCIAL_AUTH_AZUREAD_TENANT_OAUTH2_GET_GROUPS=(bool, False),
    DD_SOCIAL_AUTH_AZUREAD_TENANT_OAUTH2_GROUPS_FILTER=(str, ''),
    DD_SOCIAL_AUTH_AZUREAD_TENANT_OAUTH2_CLEANUP_GROUPS=(bool, True),
    DD_SOCIAL_AUTH_GITLAB_OAUTH2_ENABLED=(bool, False),
    DD_SOCIAL_AUTH_GITLAB_PROJECT_AUTO_IMPORT=(bool, False),
    DD_SOCIAL_AUTH_GITLAB_PROJECT_IMPORT_TAGS=(bool, False),
    DD_SOCIAL_AUTH_GITLAB_PROJECT_IMPORT_URL=(bool, False),
    DD_SOCIAL_AUTH_GITLAB_PROJECT_MIN_ACCESS_LEVEL=(int, 20),
    DD_SOCIAL_AUTH_GITLAB_KEY=(str, ''),
    DD_SOCIAL_AUTH_GITLAB_SECRET=(str, ''),
    DD_SOCIAL_AUTH_GITLAB_API_URL=(str, 'https://gitlab.com'),
    DD_SOCIAL_AUTH_GITLAB_SCOPE=(list, ['api', 'read_user', 'openid', 'profile', 'email']),
    DD_SOCIAL_AUTH_KEYCLOAK_OAUTH2_ENABLED=(bool, False),
    DD_SOCIAL_AUTH_KEYCLOAK_KEY=(str, ''),
    DD_SOCIAL_AUTH_KEYCLOAK_SECRET=(str, ''),
    DD_SOCIAL_AUTH_KEYCLOAK_PUBLIC_KEY=(str, ''),
    DD_SOCIAL_AUTH_KEYCLOAK_AUTHORIZATION_URL=(str, ''),
    DD_SOCIAL_AUTH_KEYCLOAK_ACCESS_TOKEN_URL=(str, ''),
    DD_SOCIAL_AUTH_KEYCLOAK_LOGIN_BUTTON_TEXT=(str, 'Login with Keycloak'),
    DD_SOCIAL_AUTH_GITHUB_OAUTH2_ENABLED=(bool, False),
    DD_SOCIAL_AUTH_GITHUB_KEY=(str, ''),
    DD_SOCIAL_AUTH_GITHUB_SECRET=(str, ''),
    DD_SOCIAL_AUTH_GITHUB_ENTERPRISE_OAUTH2_ENABLED=(bool, False),
    DD_SOCIAL_AUTH_GITHUB_ENTERPRISE_URL=(str, ''),
    DD_SOCIAL_AUTH_GITHUB_ENTERPRISE_API_URL=(str, ''),
    DD_SOCIAL_AUTH_GITHUB_ENTERPRISE_KEY=(str, ''),
    DD_SOCIAL_AUTH_GITHUB_ENTERPRISE_SECRET=(str, ''),
    DD_SAML2_ENABLED=(bool, False),
    # Force Authentication to make SSO possible with SAML2
    DD_SAML2_FORCE_AUTH=(bool, True),
    DD_SAML2_LOGIN_BUTTON_TEXT=(str, 'Login with SAML'),
    # Optional: display the idp SAML Logout URL in DefectDojo
    DD_SAML2_LOGOUT_URL=(str, ''),
    # Metadata is required for SAML, choose either remote url or local file path
    DD_SAML2_METADATA_AUTO_CONF_URL=(str, ''),
    DD_SAML2_METADATA_LOCAL_FILE_PATH=(str, ''),  # ex. '/public/share/idp_metadata.xml'
    # Optional, default is SITE_URL + /saml2/metadata/
    DD_SAML2_ENTITY_ID=(str, ''),
    # Allow to create user that are not already in the Django database
    DD_SAML2_CREATE_USER=(bool, False),
    DD_SAML2_ATTRIBUTES_MAP=(dict, {
        # Change Email/UserName/FirstName/LastName to corresponding SAML2 userprofile attributes.
        # format: SAML attrib:django_user_model
        'Email': 'email',
        'UserName': 'username',
        'Firstname': 'first_name',
        'Lastname': 'last_name'
    }),
    DD_SAML2_ALLOW_UNKNOWN_ATTRIBUTE=(bool, False),
    # Authentication via HTTP Proxy which put username to HTTP Header REMOTE_USER
    DD_AUTH_REMOTEUSER_ENABLED=(bool, False),
    # Names of headers which will be used for processing user data.
    # WARNING: Possible spoofing of headers. Read Warning in https://docs.djangoproject.com/en/3.2/howto/auth-remote-user/#configuration
    DD_AUTH_REMOTEUSER_USERNAME_HEADER=(str, 'REMOTE_USER'),
    DD_AUTH_REMOTEUSER_EMAIL_HEADER=(str, ''),
    DD_AUTH_REMOTEUSER_FIRSTNAME_HEADER=(str, ''),
    DD_AUTH_REMOTEUSER_LASTNAME_HEADER=(str, ''),
    DD_AUTH_REMOTEUSER_GROUPS_HEADER=(str, ''),
    DD_AUTH_REMOTEUSER_GROUPS_CLEANUP=(bool, True),
    # Comma separated list of IP ranges with trusted proxies
    DD_AUTH_REMOTEUSER_TRUSTED_PROXY=(list, ['127.0.0.0/32']),
    # REMOTE_USER will be processed only on login page. Check https://docs.djangoproject.com/en/3.2/howto/auth-remote-user/#using-remote-user-on-login-pages-only
    DD_AUTH_REMOTEUSER_LOGIN_ONLY=(bool, False),
    # if somebody is using own documentation how to use DefectDojo in his own company
    DD_DOCUMENTATION_URL=(str, 'https://documentation.defectdojo.com'),
    # merging findings doesn't always work well with dedupe and reimport etc.
    # disable it if you see any issues (and report them on github)
    DD_DISABLE_FINDING_MERGE=(bool, False),
    # SLA Notifications via alerts and JIRA comments
    # enable either DD_SLA_NOTIFY_ACTIVE or DD_SLA_NOTIFY_ACTIVE_VERIFIED_ONLY to enable the feature
    DD_SLA_NOTIFY_ACTIVE=(bool, False),
    DD_SLA_NOTIFY_ACTIVE_VERIFIED_ONLY=(bool, False),
    # finetuning settings for when enabled
    DD_SLA_NOTIFY_WITH_JIRA_ONLY=(bool, False),
    DD_SLA_NOTIFY_PRE_BREACH=(int, 3),
    DD_SLA_NOTIFY_POST_BREACH=(int, 7),
    # Use business day's to calculate SLA's and age instead of calendar days
    DD_SLA_BUSINESS_DAYS=(bool, False),
    # maximum number of result in search as search can be an expensive operation
    DD_SEARCH_MAX_RESULTS=(int, 100),
    DD_SIMILAR_FINDINGS_MAX_RESULTS=(int, 25),
    DD_MAX_AUTOCOMPLETE_WORDS=(int, 20000),
    DD_JIRA_SSL_VERIFY=(bool, True),
    # if you want to keep logging to the console but in json format, change this here to 'json_console'
    DD_LOGGING_HANDLER=(str, 'console'),
    DD_ALERT_REFRESH=(bool, True),
    DD_DISABLE_ALERT_COUNTER=(bool, False),
    # to disable deleting alerts per user set value to -1
    DD_MAX_ALERTS_PER_USER=(int, 999),
    DD_TAG_PREFETCHING=(bool, True),
    DD_QUALYS_WAS_WEAKNESS_IS_VULN=(bool, False),
    # regular expression to exclude one or more parsers
    # could be usefull to limit parser allowed
    # AWS Scout2 Scan Parser is deprecated (see https://github.com/DefectDojo/django-DefectDojo/pull/5268)
    DD_PARSER_EXCLUDE=(str, 'AWS Scout2 Scan'),
    # when enabled in sytem settings,  every minute a job run to delete excess duplicates
    # we limit the amount of duplicates that can be deleted in a single run of that job
    # to prevent overlapping runs of that job from occurrring
    DD_DUPE_DELETE_MAX_PER_RUN=(int, 200),
    # when enabled 'mitigated date' and 'mitigated by' of a finding become editable
    DD_EDITABLE_MITIGATED_DATA=(bool, False),
    # new feature that tracks history across multiple reimports for the same test
    DD_TRACK_IMPORT_HISTORY=(bool, True),

    # Allow grouping of findings in the same test, for example to group findings per dependency
    # DD_FEATURE_FINDING_GROUPS feature is moved to system_settings, will be removed from settings file
    DD_FEATURE_FINDING_GROUPS=(bool, True),
    DD_JIRA_TEMPLATE_ROOT=(str, 'dojo/templates/issue-trackers'),
    DD_TEMPLATE_DIR_PREFIX=(str, 'dojo/templates/'),

    # Initial behaviour in Defect Dojo was to delete all duplicates when an original was deleted
    # New behaviour is to leave the duplicates in place, but set the oldest of duplicates as new original
    # Set to True to revert to the old behaviour where all duplicates are deleted
    DD_DUPLICATE_CLUSTER_CASCADE_DELETE=(str, False),
    # Enable Rate Limiting for the login page
    DD_RATE_LIMITER_ENABLED=(bool, False),
    # Examples include 5/m 100/h and more https://django-ratelimit.readthedocs.io/en/stable/rates.html#simple-rates
    DD_RATE_LIMITER_RATE=(str, '5/m'),
    # Block the requests after rate limit is exceeded
    DD_RATE_LIMITER_BLOCK=(bool, False),
    # Forces the user to change password on next login.
    DD_RATE_LIMITER_ACCOUNT_LOCKOUT=(bool, False),
    # when enabled SonarQube API parser will download the security hotspots
    DD_SONARQUBE_API_PARSER_HOTSPOTS=(bool, True),
    # when enabled, finding importing will occur asynchronously, default False
    DD_ASYNC_FINDING_IMPORT=(bool, False),
    # The number of findings to be processed per celeryworker
    DD_ASYNC_FINDING_IMPORT_CHUNK_SIZE=(int, 100),
    # When enabled, deleting objects will be occur from the bottom up. In the example of deleting an engagement
    # The objects will be deleted as follows Endpoints -> Findings -> Tests -> Engagement
    DD_ASYNC_OBJECT_DELETE=(bool, False),
    # The number of objects to be deleted per celeryworker
    DD_ASYNC_OBEJECT_DELETE_CHUNK_SIZE=(int, 100),
    # When enabled, display the preview of objects to be deleted. This can take a long time to render
    # for very large objects
    DD_DELETE_PREVIEW=(bool, True),
    # List of acceptable file types that can be uploaded to a given object via arbitrary file upload
    DD_FILE_UPLOAD_TYPES=(list, ['.txt', '.pdf', '.json', '.xml', '.csv', '.yml', '.png', '.jpeg',
                                 '.html', '.sarif', '.xslx', '.doc', '.html', '.js', '.nessus', '.zip']),
    # When disabled, existing user tokens will not be removed but it will not be
    # possible to create new and it will not be possible to use exising.
    DD_API_TOKENS_ENABLED=(bool, True),
)


def generate_url(scheme, double_slashes, user, password, host, port, path, params):
    result_list = []
    result_list.append(scheme)
    result_list.append(':')
    if double_slashes:
        result_list.append('//')
    result_list.append(user)
    if len(password) > 0:
        result_list.append(':')
        result_list.append(password)
    if len(user) > 0 or len(password) > 0:
        result_list.append('@')
    result_list.append(host)
    if port >= 0:
        result_list.append(':')
        result_list.append(str(port))
    if len(path) > 0 and path[0] != '/':
        result_list.append('/')
    result_list.append(path)
    if len(params) > 0 and params[0] != '?':
        result_list.append('?')
    result_list.append(params)
    return ''.join(result_list)


# Read .env file as default or from the command line, DD_ENV_PATH
if os.path.isfile(root('dojo/settings/.env.prod')) or 'DD_ENV_PATH' in os.environ:
    env.read_env(root('dojo/settings/' + env.str('DD_ENV_PATH', '.env.prod')))

# ------------------------------------------------------------------------------
# GENERAL
# ------------------------------------------------------------------------------

# False if not in os.environ
DEBUG = env('DD_DEBUG')
TEMPLATE_DEBUG = env('DD_TEMPLATE_DEBUG')

# Hosts/domain names that are valid for this site; required if DEBUG is False
# See https://docs.djangoproject.com/en/2.0/ref/settings/#allowed-hosts
SITE_URL = env('DD_SITE_URL')
ALLOWED_HOSTS = tuple(env.list('DD_ALLOWED_HOSTS', default=['localhost', '127.0.0.1']))

# Raises django's ImproperlyConfigured exception if SECRET_KEY not in os.environ
SECRET_KEY = env('DD_SECRET_KEY')

# Local time zone for this installation. Choices can be found here:
# http://en.wikipedia.org/wiki/List_of_tz_zones_by_name
# although not all choices may be available on all operating systems.
# In a Windows environment this must be set to your system time zone.
TIME_ZONE = env('DD_TIME_ZONE')

# Language code for this installation. All choices can be found here:
# http://www.i18nguy.com/unicode/language-identifiers.html
LANGUAGE_CODE = env('DD_LANGUAGE_CODE')

SITE_ID = env('DD_SITE_ID')

# If you set this to False, Django will make some optimizations so as not
# to load the internationalization machinery.
USE_I18N = env('DD_USE_I18N')

# If you set this to False, Django will not format dates, numbers and
# calendars according to the current locale.
USE_L10N = env('DD_USE_L10N')

# If you set this to False, Django will not use timezone-aware datetimes.
USE_TZ = env('DD_USE_TZ')

TEST_RUNNER = env('DD_TEST_RUNNER')

ALERT_REFRESH = env('DD_ALERT_REFRESH')
DISABLE_ALERT_COUNTER = env("DD_DISABLE_ALERT_COUNTER")
MAX_ALERTS_PER_USER = env("DD_MAX_ALERTS_PER_USER")

TAG_PREFETCHING = env('DD_TAG_PREFETCHING')

# ------------------------------------------------------------------------------
# DATABASE
# ------------------------------------------------------------------------------

# Parse database connection url strings like psql://user:pass@127.0.0.1:8458/db
if os.getenv('DD_DATABASE_URL') is not None:
    DATABASES = {
        'default': env.db('DD_DATABASE_URL')
    }
else:
    DATABASES = {
        'default': {
            'ENGINE': env('DD_DATABASE_ENGINE'),
            'NAME': env('DD_DATABASE_NAME'),
            'TEST': {
                'NAME': env('DD_TEST_DATABASE_NAME'),
            },
            'USER': env('DD_DATABASE_USER'),
            'PASSWORD': env('DD_DATABASE_PASSWORD'),
            'HOST': env('DD_DATABASE_HOST'),
            'PORT': env('DD_DATABASE_PORT'),
        }
    }

# Track migrations through source control rather than making migrations locally
if env('DD_TRACK_MIGRATIONS'):
    MIGRATION_MODULES = {'dojo': 'dojo.db_migrations'}

# Default for automatically created id fields,
# see https://docs.djangoproject.com/en/3.2/releases/3.2/#customizing-type-of-auto-created-primary-keys
DEFAULT_AUTO_FIELD = 'django.db.models.AutoField'

# ------------------------------------------------------------------------------
# MEDIA
# ------------------------------------------------------------------------------

DOJO_ROOT = env('DD_ROOT')

# Absolute filesystem path to the directory that will hold user-uploaded files.
# Example: "/var/www/example.com/media/"
MEDIA_ROOT = env('DD_MEDIA_ROOT')

# URL that handles the media served from MEDIA_ROOT. Make sure to use a
# trailing slash.
# Examples: "http://example.com/media/", "http://media.example.com/"
MEDIA_URL = env('DD_MEDIA_URL')

# ------------------------------------------------------------------------------
# STATIC
# ------------------------------------------------------------------------------

# Absolute path to the directory static files should be collected to.
# Don't put anything in this directory yourself; store your static files
# in apps' "static/" subdirectories and in STATICFILES_DIRS.
# Example: "/var/www/example.com/static/"
STATIC_ROOT = env('DD_STATIC_ROOT')

# URL prefix for static files.
# Example: "http://example.com/static/", "http://static.example.com/"
STATIC_URL = env('DD_STATIC_URL')

# Additional locations of static files
STATICFILES_DIRS = (
    # Put strings here, like "/home/html/static" or "C:/www/django/static".
    # Always use forward slashes, even on Windows.
    # Don't forget to use absolute paths, not relative paths.
    os.path.join(os.path.dirname(DOJO_ROOT), 'components', 'node_modules'),
)

# List of finder classes that know how to find static files in
# various locations.
STATICFILES_FINDERS = (
    'django.contrib.staticfiles.finders.FileSystemFinder',
    'django.contrib.staticfiles.finders.AppDirectoriesFinder',
)

FILE_UPLOAD_HANDLERS = (
    "django.core.files.uploadhandler.TemporaryFileUploadHandler",
)

DATA_UPLOAD_MAX_MEMORY_SIZE = env('DD_DATA_UPLOAD_MAX_MEMORY_SIZE')

# ------------------------------------------------------------------------------
# URLS
# ------------------------------------------------------------------------------
# https://docs.djangoproject.com/en/dev/ref/settings/#root-urlconf

# AUTHENTICATION_BACKENDS = [
# 'axes.backends.AxesModelBackend',
# ]

ROOT_URLCONF = 'dojo.urls'

# Python dotted path to the WSGI application used by Django's runserver.
# https://docs.djangoproject.com/en/dev/ref/settings/#wsgi-application
WSGI_APPLICATION = 'dojo.wsgi.application'

URL_PREFIX = env('DD_URL_PREFIX')

# ------------------------------------------------------------------------------
# AUTHENTICATION
# ------------------------------------------------------------------------------

LOGIN_REDIRECT_URL = env('DD_LOGIN_REDIRECT_URL')
LOGIN_URL = env('DD_LOGIN_URL')

# These are the individidual modules supported by social-auth
AUTHENTICATION_BACKENDS = (
    'social_core.backends.auth0.Auth0OAuth2',
    'social_core.backends.google.GoogleOAuth2',
    'dojo.okta.OktaOAuth2',
    'social_core.backends.azuread_tenant.AzureADTenantOAuth2',
    'social_core.backends.gitlab.GitLabOAuth2',
    'social_core.backends.keycloak.KeycloakOAuth2',
    'social_core.backends.github.GithubOAuth2',
    'social_core.backends.github_enterprise.GithubEnterpriseOAuth2',
    'dojo.remote_user.RemoteUserBackend',
    'django.contrib.auth.backends.RemoteUserBackend',
    'django.contrib.auth.backends.ModelBackend',
)

# Make Argon2 the default password hasher by listing it first
# Unfortunately Django doesn't provide the default built-in
# PASSWORD_HASHERS list here as a variable which we could modify,
# so we have to list all the hashers present in Django :-(
PASSWORD_HASHERS = [
    'django.contrib.auth.hashers.Argon2PasswordHasher',
    'django.contrib.auth.hashers.PBKDF2PasswordHasher',
    'django.contrib.auth.hashers.PBKDF2SHA1PasswordHasher',
    'django.contrib.auth.hashers.BCryptSHA256PasswordHasher',
    'django.contrib.auth.hashers.BCryptPasswordHasher',
    'django.contrib.auth.hashers.SHA1PasswordHasher',
    'django.contrib.auth.hashers.MD5PasswordHasher',
    'django.contrib.auth.hashers.UnsaltedSHA1PasswordHasher',
    'django.contrib.auth.hashers.UnsaltedMD5PasswordHasher',
    'django.contrib.auth.hashers.CryptPasswordHasher',
]

SOCIAL_AUTH_PIPELINE = (
    'social_core.pipeline.social_auth.social_details',
    'dojo.pipeline.social_uid',
    'social_core.pipeline.social_auth.auth_allowed',
    'social_core.pipeline.social_auth.social_user',
    'social_core.pipeline.user.get_username',
    'social_core.pipeline.social_auth.associate_by_email',
    'dojo.pipeline.create_user',
    'dojo.pipeline.modify_permissions',
    'social_core.pipeline.social_auth.associate_user',
    'social_core.pipeline.social_auth.load_extra_data',
    'social_core.pipeline.user.user_details',
    'dojo.pipeline.update_azure_groups',
    'dojo.pipeline.update_product_access',
)

CLASSIC_AUTH_ENABLED = True
FORGOT_PASSWORD = env('DD_FORGOT_PASSWORD')
# Showing login form (form is not needed for external auth: OKTA, Google Auth, etc.)
SHOW_LOGIN_FORM = env('DD_SOCIAL_AUTH_SHOW_LOGIN_FORM')
SOCIAL_LOGIN_AUTO_REDIRECT = env('DD_SOCIAL_LOGIN_AUTO_REDIRECT')
SOCIAL_AUTH_CREATE_USER = env('DD_SOCIAL_AUTH_CREATE_USER')

SOCIAL_AUTH_STRATEGY = 'social_django.strategy.DjangoStrategy'
SOCIAL_AUTH_STORAGE = 'social_django.models.DjangoStorage'
SOCIAL_AUTH_ADMIN_USER_SEARCH_FIELDS = ['username', 'first_name', 'last_name', 'email']
SOCIAL_AUTH_USERNAME_IS_FULL_EMAIL = True

GOOGLE_OAUTH_ENABLED = env('DD_SOCIAL_AUTH_GOOGLE_OAUTH2_ENABLED')
SOCIAL_AUTH_GOOGLE_OAUTH2_KEY = env('DD_SOCIAL_AUTH_GOOGLE_OAUTH2_KEY')
SOCIAL_AUTH_GOOGLE_OAUTH2_SECRET = env('DD_SOCIAL_AUTH_GOOGLE_OAUTH2_SECRET')
SOCIAL_AUTH_GOOGLE_OAUTH2_WHITELISTED_DOMAINS = env('DD_SOCIAL_AUTH_GOOGLE_OAUTH2_WHITELISTED_DOMAINS')
SOCIAL_AUTH_GOOGLE_OAUTH2_WHITELISTED_EMAILS = env('DD_SOCIAL_AUTH_GOOGLE_OAUTH2_WHITELISTED_EMAILS')
SOCIAL_AUTH_LOGIN_ERROR_URL = '/login'
SOCIAL_AUTH_BACKEND_ERROR_URL = '/login'

OKTA_OAUTH_ENABLED = env('DD_SOCIAL_AUTH_OKTA_OAUTH2_ENABLED')
SOCIAL_AUTH_OKTA_OAUTH2_KEY = env('DD_SOCIAL_AUTH_OKTA_OAUTH2_KEY')
SOCIAL_AUTH_OKTA_OAUTH2_SECRET = env('DD_SOCIAL_AUTH_OKTA_OAUTH2_SECRET')
SOCIAL_AUTH_OKTA_OAUTH2_API_URL = env('DD_SOCIAL_AUTH_OKTA_OAUTH2_API_URL')

AZUREAD_TENANT_OAUTH2_ENABLED = env('DD_SOCIAL_AUTH_AZUREAD_TENANT_OAUTH2_ENABLED')
SOCIAL_AUTH_AZUREAD_TENANT_OAUTH2_KEY = env('DD_SOCIAL_AUTH_AZUREAD_TENANT_OAUTH2_KEY')
SOCIAL_AUTH_AZUREAD_TENANT_OAUTH2_SECRET = env('DD_SOCIAL_AUTH_AZUREAD_TENANT_OAUTH2_SECRET')
SOCIAL_AUTH_AZUREAD_TENANT_OAUTH2_TENANT_ID = env('DD_SOCIAL_AUTH_AZUREAD_TENANT_OAUTH2_TENANT_ID')
SOCIAL_AUTH_AZUREAD_TENANT_OAUTH2_RESOURCE = env('DD_SOCIAL_AUTH_AZUREAD_TENANT_OAUTH2_RESOURCE')
AZUREAD_TENANT_OAUTH2_GET_GROUPS = env('DD_SOCIAL_AUTH_AZUREAD_TENANT_OAUTH2_GET_GROUPS')
AZUREAD_TENANT_OAUTH2_GROUPS_FILTER = env('DD_SOCIAL_AUTH_AZUREAD_TENANT_OAUTH2_GROUPS_FILTER')
AZUREAD_TENANT_OAUTH2_CLEANUP_GROUPS = env('DD_SOCIAL_AUTH_AZUREAD_TENANT_OAUTH2_CLEANUP_GROUPS')

GITLAB_OAUTH2_ENABLED = env('DD_SOCIAL_AUTH_GITLAB_OAUTH2_ENABLED')
GITLAB_PROJECT_AUTO_IMPORT = env('DD_SOCIAL_AUTH_GITLAB_PROJECT_AUTO_IMPORT')
GITLAB_PROJECT_IMPORT_TAGS = env('DD_SOCIAL_AUTH_GITLAB_PROJECT_IMPORT_TAGS')
GITLAB_PROJECT_IMPORT_URL = env('DD_SOCIAL_AUTH_GITLAB_PROJECT_IMPORT_URL')
GITLAB_PROJECT_MIN_ACCESS_LEVEL = env('DD_SOCIAL_AUTH_GITLAB_PROJECT_MIN_ACCESS_LEVEL')
SOCIAL_AUTH_GITLAB_KEY = env('DD_SOCIAL_AUTH_GITLAB_KEY')
SOCIAL_AUTH_GITLAB_SECRET = env('DD_SOCIAL_AUTH_GITLAB_SECRET')
SOCIAL_AUTH_GITLAB_API_URL = env('DD_SOCIAL_AUTH_GITLAB_API_URL')
SOCIAL_AUTH_GITLAB_SCOPE = env('DD_SOCIAL_AUTH_GITLAB_SCOPE')

AUTH0_OAUTH2_ENABLED = env('DD_SOCIAL_AUTH_AUTH0_OAUTH2_ENABLED')
SOCIAL_AUTH_AUTH0_KEY = env('DD_SOCIAL_AUTH_AUTH0_KEY')
SOCIAL_AUTH_AUTH0_SECRET = env('DD_SOCIAL_AUTH_AUTH0_SECRET')
SOCIAL_AUTH_AUTH0_DOMAIN = env('DD_SOCIAL_AUTH_AUTH0_DOMAIN')
SOCIAL_AUTH_AUTH0_SCOPE = env('DD_SOCIAL_AUTH_AUTH0_SCOPE')
SOCIAL_AUTH_TRAILING_SLASH = env('DD_SOCIAL_AUTH_TRAILING_SLASH')

KEYCLOAK_OAUTH2_ENABLED = env('DD_SOCIAL_AUTH_KEYCLOAK_OAUTH2_ENABLED')
SOCIAL_AUTH_KEYCLOAK_KEY = env('DD_SOCIAL_AUTH_KEYCLOAK_KEY')
SOCIAL_AUTH_KEYCLOAK_SECRET = env('DD_SOCIAL_AUTH_KEYCLOAK_SECRET')
SOCIAL_AUTH_KEYCLOAK_PUBLIC_KEY = env('DD_SOCIAL_AUTH_KEYCLOAK_PUBLIC_KEY')
SOCIAL_AUTH_KEYCLOAK_AUTHORIZATION_URL = env('DD_SOCIAL_AUTH_KEYCLOAK_AUTHORIZATION_URL')
SOCIAL_AUTH_KEYCLOAK_ACCESS_TOKEN_URL = env('DD_SOCIAL_AUTH_KEYCLOAK_ACCESS_TOKEN_URL')
SOCIAL_AUTH_KEYCLOAK_LOGIN_BUTTON_TEXT = env('DD_SOCIAL_AUTH_KEYCLOAK_LOGIN_BUTTON_TEXT')

GITHUB_OAUTH2_ENABLED = env('DD_SOCIAL_AUTH_GITHUB_OAUTH2_ENABLED')
SOCIAL_AUTH_GITHUB_KEY = env('DD_SOCIAL_AUTH_GITHUB_KEY')
SOCIAL_AUTH_GITHUB_SECRET = env('DD_SOCIAL_AUTH_GITHUB_SECRET')

GITHUB_ENTERPRISE_OAUTH2_ENABLED = env('DD_SOCIAL_AUTH_GITHUB_ENTERPRISE_OAUTH2_ENABLED')
SOCIAL_AUTH_GITHUB_ENTERPRISE_URL = env('DD_SOCIAL_AUTH_GITHUB_ENTERPRISE_URL')
SOCIAL_AUTH_GITHUB_ENTERPRISE_API_URL = env('DD_SOCIAL_AUTH_GITHUB_ENTERPRISE_API_URL')
SOCIAL_AUTH_GITHUB_ENTERPRISE_KEY = env('DD_SOCIAL_AUTH_GITHUB_ENTERPRISE_KEY')
SOCIAL_AUTH_GITHUB_ENTERPRISE_SECRET = env('DD_SOCIAL_AUTH_GITHUB_ENTERPRISE_SECRET')

DOCUMENTATION_URL = env('DD_DOCUMENTATION_URL')

# Setting SLA_NOTIFY_ACTIVE and SLA_NOTIFY_ACTIVE_VERIFIED to False will disable the feature
# If you import thousands of Active findings through your pipeline everyday,
# and make the choice of enabling SLA notifications for non-verified findings,
# be mindful of performance.
SLA_NOTIFY_ACTIVE = env('DD_SLA_NOTIFY_ACTIVE')  # this will include 'verified' findings as well as non-verified.
SLA_NOTIFY_ACTIVE_VERIFIED_ONLY = env('DD_SLA_NOTIFY_ACTIVE_VERIFIED_ONLY')
SLA_NOTIFY_WITH_JIRA_ONLY = env('DD_SLA_NOTIFY_WITH_JIRA_ONLY')  # Based on the 2 above, but only with a JIRA link
SLA_NOTIFY_PRE_BREACH = env('DD_SLA_NOTIFY_PRE_BREACH')  # in days, notify between dayofbreach minus this number until dayofbreach
SLA_NOTIFY_POST_BREACH = env('DD_SLA_NOTIFY_POST_BREACH')  # in days, skip notifications for findings that go past dayofbreach plus this number
SLA_BUSINESS_DAYS = env('DD_SLA_BUSINESS_DAYS')  # Use business days to calculate SLA's and age of a finding instead of calendar days


SEARCH_MAX_RESULTS = env('DD_SEARCH_MAX_RESULTS')
SIMILAR_FINDINGS_MAX_RESULTS = env('DD_SIMILAR_FINDINGS_MAX_RESULTS')
MAX_AUTOCOMPLETE_WORDS = env('DD_MAX_AUTOCOMPLETE_WORDS')

LOGIN_EXEMPT_URLS = (
    r'^%sstatic/' % URL_PREFIX,
    r'^%swebhook/([\w-]+)$' % URL_PREFIX,
    r'^%swebhook/' % URL_PREFIX,
    r'^%sjira/webhook/([\w-]+)$' % URL_PREFIX,
    r'^%sjira/webhook/' % URL_PREFIX,
    r'^%sreports/cover$' % URL_PREFIX,
    r'^%sfinding/image/(?P<token>[^/]+)$' % URL_PREFIX,
    r'^%sapi/v2/' % URL_PREFIX,
    r'complete/',
    r'empty_questionnaire/([\d]+)/answer',
    r'^%spassword_reset/' % URL_PREFIX,
    r'^%sreset/' % URL_PREFIX,
)

AUTH_PASSWORD_VALIDATORS = [
    {
        'NAME': 'django.contrib.auth.password_validation.MinimumLengthValidator',
        'OPTIONS': {
            'min_length': 9,
        }
    },
    {
        'NAME': 'django.contrib.auth.password_validation.CommonPasswordValidator',
    },
    {
        'NAME': 'dojo.user.validators.NumberValidator'
    },
    {
        'NAME': 'dojo.user.validators.UppercaseValidator'
    },
    {
        'NAME': 'dojo.user.validators.LowercaseValidator'
    },
    {
        'NAME': 'dojo.user.validators.SymbolValidator'
    }
]

# https://django-ratelimit.readthedocs.io/en/stable/index.html
RATE_LIMITER_ENABLED = env('DD_RATE_LIMITER_ENABLED')
RATE_LIMITER_RATE = env('DD_RATE_LIMITER_RATE')  # Examples include 5/m 100/h and more https://django-ratelimit.readthedocs.io/en/stable/rates.html#simple-rates
RATE_LIMITER_BLOCK = env('DD_RATE_LIMITER_BLOCK')  # Block the requests after rate limit is exceeded
RATE_LIMITER_ACCOUNT_LOCKOUT = env('DD_RATE_LIMITER_ACCOUNT_LOCKOUT')  # Forces the user to change password on next login.

# ------------------------------------------------------------------------------
# SECURITY DIRECTIVES
# ------------------------------------------------------------------------------

# If True, the SecurityMiddleware redirects all non-HTTPS requests to HTTPS
# (except for those URLs matching a regular expression listed in SECURE_REDIRECT_EXEMPT).
SECURE_SSL_REDIRECT = env('DD_SECURE_SSL_REDIRECT')

# If True, the SecurityMiddleware sets the X-Content-Type-Options: nosniff;
SECURE_CONTENT_TYPE_NOSNIFF = env('DD_SECURE_CONTENT_TYPE_NOSNIFF')

# Whether to use HTTPOnly flag on the session cookie.
# If this is set to True, client-side JavaScript will not to be able to access the session cookie.
SESSION_COOKIE_HTTPONLY = env('DD_SESSION_COOKIE_HTTPONLY')

# Whether to use HttpOnly flag on the CSRF cookie. If this is set to True,
# client-side JavaScript will not to be able to access the CSRF cookie.
CSRF_COOKIE_HTTPONLY = env('DD_CSRF_COOKIE_HTTPONLY')

# Whether to use a secure cookie for the session cookie. If this is set to True,
# the cookie will be marked as secure, which means browsers may ensure that the
# cookie is only sent with an HTTPS connection.
SESSION_COOKIE_SECURE = env('DD_SESSION_COOKIE_SECURE')

# Whether to use a secure cookie for the CSRF cookie.
CSRF_COOKIE_SECURE = env('DD_CSRF_COOKIE_SECURE')

# A list of trusted origins for unsafe requests (e.g. POST).
# Use comma-separated list of domains, they will be split to list automatically
# DefectDojo is running on Django version 3.2. Format of DD_CSRF_TRUSTED_ORIGINS may change in future when it will be upgraded to Django version 4.0
# Please see: https://docs.djangoproject.com/en/4.0/ref/settings/#std-setting-CSRF_TRUSTED_ORIGINS
CSRF_TRUSTED_ORIGINS = env('DD_CSRF_TRUSTED_ORIGINS')

if env('DD_SECURE_PROXY_SSL_HEADER'):
    SECURE_PROXY_SSL_HEADER = ('HTTP_X_FORWARDED_PROTO', 'https')

if env('DD_SECURE_HSTS_INCLUDE_SUBDOMAINS'):
    SECURE_HSTS_SECONDS = env('DD_SECURE_HSTS_SECONDS')
    SECURE_HSTS_INCLUDE_SUBDOMAINS = env('DD_SECURE_HSTS_INCLUDE_SUBDOMAINS')

SESSION_EXPIRE_AT_BROWSER_CLOSE = env('DD_SESSION_EXPIRE_AT_BROWSER_CLOSE')
SESSION_COOKIE_AGE = env('DD_SESSION_COOKIE_AGE')

# ------------------------------------------------------------------------------
# DEFECTDOJO SPECIFIC
# ------------------------------------------------------------------------------

# Credential Key
CREDENTIAL_AES_256_KEY = env('DD_CREDENTIAL_AES_256_KEY')
DB_KEY = env('DD_CREDENTIAL_AES_256_KEY')

# Used in a few places to prefix page headings and in email salutations
TEAM_NAME = env('DD_TEAM_NAME')

# Used to configure a custom version in the footer of the base.html template.
FOOTER_VERSION = env('DD_FOOTER_VERSION')

# Django-tagging settings
FORCE_LOWERCASE_TAGS = env('DD_FORCE_LOWERCASE_TAGS')
MAX_TAG_LENGTH = env('DD_MAX_TAG_LENGTH')


# ------------------------------------------------------------------------------
# ADMIN
# ------------------------------------------------------------------------------
from email.utils import getaddresses
ADMINS = getaddresses([env('DD_ADMINS')])

# https://docs.djangoproject.com/en/dev/ref/settings/#managers
MANAGERS = ADMINS

# Django admin enabled
DJANGO_ADMIN_ENABLED = env('DD_DJANGO_ADMIN_ENABLED')

# ------------------------------------------------------------------------------
# API V2
# ------------------------------------------------------------------------------

API_TOKENS_ENABLED = env('DD_API_TOKENS_ENABLED')

REST_FRAMEWORK = {
    'DEFAULT_SCHEMA_CLASS': 'drf_spectacular.openapi.AutoSchema',
    'DEFAULT_AUTHENTICATION_CLASSES': (
        'rest_framework.authentication.SessionAuthentication',
        'rest_framework.authentication.BasicAuthentication',
    ),
    'DEFAULT_PERMISSION_CLASSES': (
        'rest_framework.permissions.DjangoModelPermissions',
    ),
    'DEFAULT_RENDERER_CLASSES': (
        'rest_framework.renderers.JSONRenderer',
    ),
    'DEFAULT_PAGINATION_CLASS': 'rest_framework.pagination.LimitOffsetPagination',
    'PAGE_SIZE': 25,
    'EXCEPTION_HANDLER': 'dojo.api_v2.exception_handler.custom_exception_handler'
}

if API_TOKENS_ENABLED:
    REST_FRAMEWORK['DEFAULT_AUTHENTICATION_CLASSES'] += ('rest_framework.authentication.TokenAuthentication',)

SWAGGER_SETTINGS = {
    'SECURITY_DEFINITIONS': {
        'basicAuth': {
            'type': 'basic'
        },
        'cookieAuth': {
            'type': 'apiKey',
            'in': 'cookie',
            'name': 'sessionid'
        },
    },
    'DOC_EXPANSION': "none",
    'JSON_EDITOR': True,
    'SHOW_REQUEST_HEADERS': True,
}

if API_TOKENS_ENABLED:
    SWAGGER_SETTINGS['SECURITY_DEFINITIONS']['tokenAuth'] = {
        'type': 'apiKey',
        'in': 'header',
        'name': 'Authorization'
    }

SPECTACULAR_SETTINGS = {
    'TITLE': 'Defect Dojo API v2',
    'DESCRIPTION': 'Defect Dojo - Open Source vulnerability Management made easy. Prefetch related parameters/responses not yet in the schema.',
    'VERSION': __version__,
    # OTHER SETTINGS
    # the following set to False could help some client generators
    # 'ENUM_ADD_EXPLICIT_BLANK_NULL_CHOICE': False,
    'POSTPROCESSING_HOOKS': ['dojo.api_v2.prefetch.schema.prefetch_postprocessing_hook'],
    # show file selection dialogue, see https://github.com/tfranzel/drf-spectacular/issues/455
    "COMPONENT_SPLIT_REQUEST": True,
    "SWAGGER_UI_SETTINGS": {
        "docExpansion": "none"
    }
}

# ------------------------------------------------------------------------------
# TEMPLATES
# ------------------------------------------------------------------------------

TEMPLATES = [
    {
        'BACKEND': 'django.template.backends.django.DjangoTemplates',
        'APP_DIRS': True,
        'OPTIONS': {
            'debug': env('DD_DEBUG'),
            'context_processors': [
                'django.template.context_processors.debug',
                'django.template.context_processors.request',
                'django.contrib.auth.context_processors.auth',
                'django.contrib.messages.context_processors.messages',
                'social_django.context_processors.backends',
                'social_django.context_processors.login_redirect',
                'dojo.context_processors.globalize_vars',
                'dojo.context_processors.bind_system_settings',
                'dojo.context_processors.bind_alert_count',
            ],
        },
    },
]

# ------------------------------------------------------------------------------
# APPS
# ------------------------------------------------------------------------------

INSTALLED_APPS = (
    'django.contrib.auth',
    'django.contrib.contenttypes',
    'django.contrib.sessions',
    'django.contrib.sites',
    'django.contrib.messages',
    'django.contrib.staticfiles',
    'polymorphic',  # provides admin templates
    'django.contrib.admin',
    'django.contrib.humanize',
    'gunicorn',
    'auditlog',
    'dojo',
    'watson',
    'tagging',  # not used, but still needed for migration 0065_django_tagulous.py (v1.10.0)
    'imagekit',
    'multiselectfield',
    'rest_framework',
    'rest_framework.authtoken',
    'dbbackup',
    'django_celery_results',
    'social_django',
    'drf_yasg',
    'drf_spectacular',
    'tagulous'
)

# ------------------------------------------------------------------------------
# MIDDLEWARE
# ------------------------------------------------------------------------------
DJANGO_MIDDLEWARE_CLASSES = [
    'django.middleware.common.CommonMiddleware',
    'dojo.middleware.DojoSytemSettingsMiddleware',
    'django.contrib.sessions.middleware.SessionMiddleware',
    'django.middleware.csrf.CsrfViewMiddleware',
    'django.middleware.security.SecurityMiddleware',
    'django.contrib.auth.middleware.AuthenticationMiddleware',
    'django.contrib.messages.middleware.MessageMiddleware',
    'django.middleware.clickjacking.XFrameOptionsMiddleware',
    'dojo.middleware.LoginRequiredMiddleware',
    'social_django.middleware.SocialAuthExceptionMiddleware',
    'watson.middleware.SearchContextMiddleware',
    'auditlog.middleware.AuditlogMiddleware',
    'crum.CurrentRequestUserMiddleware',
    'dojo.request_cache.middleware.RequestCacheMiddleware',
]

MIDDLEWARE = DJANGO_MIDDLEWARE_CLASSES

# WhiteNoise allows your web app to serve its own static files,
# making it a self-contained unit that can be deployed anywhere without relying on nginx
if env('DD_WHITENOISE'):
    WHITE_NOISE = [
        # Simplified static file serving.
        # https://warehouse.python.org/project/whitenoise/
        'whitenoise.middleware.WhiteNoiseMiddleware',
    ]
    MIDDLEWARE = MIDDLEWARE + WHITE_NOISE

EMAIL_CONFIG = env.email_url(
    'DD_EMAIL_URL', default='smtp://user@:password@localhost:25')

vars().update(EMAIL_CONFIG)

# ------------------------------------------------------------------------------
# SAML
# ------------------------------------------------------------------------------
# For more configuration and customization options, see djangosaml2 documentation
# https://djangosaml2.readthedocs.io/contents/setup.html#configuration
# To override not configurable settings, you can use local_settings.py
# function that helps convert env var into the djangosaml2 attribute mapping format
# https://djangosaml2.readthedocs.io/contents/setup.html#users-attributes-and-account-linking


def saml2_attrib_map_format(dict):
    dout = {}
    for i in dict:
        dout[i] = (dict[i],)
    return dout


SAML2_ENABLED = env('DD_SAML2_ENABLED')
SAML2_LOGIN_BUTTON_TEXT = env('DD_SAML2_LOGIN_BUTTON_TEXT')
SAML2_LOGOUT_URL = env('DD_SAML2_LOGOUT_URL')
if SAML2_ENABLED:
    import saml2
    import saml2.saml
    from os import path
    # SSO_URL = env('DD_SSO_URL')
    SAML_METADATA = {}
    if len(env('DD_SAML2_METADATA_AUTO_CONF_URL')) > 0:
        SAML_METADATA['remote'] = [{"url": env('DD_SAML2_METADATA_AUTO_CONF_URL')}]
    if len(env('DD_SAML2_METADATA_LOCAL_FILE_PATH')) > 0:
        SAML_METADATA['local'] = [env('DD_SAML2_METADATA_LOCAL_FILE_PATH')]
    INSTALLED_APPS += ('djangosaml2',)
    MIDDLEWARE.append('djangosaml2.middleware.SamlSessionMiddleware')
    AUTHENTICATION_BACKENDS += ('djangosaml2.backends.Saml2Backend',)
    LOGIN_EXEMPT_URLS += (r'^%ssaml2/' % URL_PREFIX,)
    SAML_LOGOUT_REQUEST_PREFERRED_BINDING = saml2.BINDING_HTTP_POST
    SAML_IGNORE_LOGOUT_ERRORS = True
    SAML_DJANGO_USER_MAIN_ATTRIBUTE = 'username'
#    SAML_DJANGO_USER_MAIN_ATTRIBUTE_LOOKUP = '__iexact'
    SAML_USE_NAME_ID_AS_USERNAME = True
    SAML_CREATE_UNKNOWN_USER = env('DD_SAML2_CREATE_USER')
    SAML_ATTRIBUTE_MAPPING = saml2_attrib_map_format(env('DD_SAML2_ATTRIBUTES_MAP'))
    SAML_FORCE_AUTH = env('DD_SAML2_FORCE_AUTH')
    SAML_ALLOW_UNKNOWN_ATTRIBUTES = env('DD_SAML2_ALLOW_UNKNOWN_ATTRIBUTE')
    BASEDIR = path.dirname(path.abspath(__file__))
    if len(env('DD_SAML2_ENTITY_ID')) == 0:
        SAML2_ENTITY_ID = '%s/saml2/metadata/' % SITE_URL
    else:
        SAML2_ENTITY_ID = env('DD_SAML2_ENTITY_ID')

    SAML_CONFIG = {
        # full path to the xmlsec1 binary programm
        'xmlsec_binary': '/usr/bin/xmlsec1',

        # your entity id, usually your subdomain plus the url to the metadata view
        'entityid': '%s' % SAML2_ENTITY_ID,

        # directory with attribute mapping
        'attribute_map_dir': path.join(BASEDIR, 'attribute-maps'),
        # do now discard attributes not specified in attribute-maps
        'allow_unknown_attributes': SAML_ALLOW_UNKNOWN_ATTRIBUTES,
        # this block states what services we provide
        'service': {
            # we are just a lonely SP
            'sp': {
                'name': 'Defect_Dojo',
                'name_id_format': saml2.saml.NAMEID_FORMAT_TRANSIENT,
                'want_response_signed': False,
                'want_assertions_signed': True,
                'force_authn': SAML_FORCE_AUTH,
                'allow_unsolicited': True,

                # For Okta add signed logout requets. Enable this:
                # "logout_requests_signed": True,

                'endpoints': {
                    # url and binding to the assetion consumer service view
                    # do not change the binding or service name
                    'assertion_consumer_service': [
                        ('%s/saml2/acs/' % SITE_URL,
                        saml2.BINDING_HTTP_POST),
                    ],
                    # url and binding to the single logout service view
                    # do not change the binding or service name
                    'single_logout_service': [
                        # Disable next two lines for HTTP_REDIRECT for IDP's that only support HTTP_POST. Ex. Okta:
                        ('%s/saml2/ls/' % SITE_URL,
                        saml2.BINDING_HTTP_REDIRECT),
                        ('%s/saml2/ls/post' % SITE_URL,
                        saml2.BINDING_HTTP_POST),
                    ],
                },

                # attributes that this project need to identify a user
                'required_attributes': ['Email', 'UserName'],

                # attributes that may be useful to have but not required
                'optional_attributes': ['Firstname', 'Lastname'],

                # in this section the list of IdPs we talk to are defined
                # This is not mandatory! All the IdP available in the metadata will be considered.
                # 'idp': {
                #     # we do not need a WAYF service since there is
                #     # only an IdP defined here. This IdP should be
                #     # present in our metadata

                #     # the keys of this dictionary are entity ids
                #     'https://localhost/simplesaml/saml2/idp/metadata.php': {
                #         'single_sign_on_service': {
                #             saml2.BINDING_HTTP_REDIRECT: 'https://localhost/simplesaml/saml2/idp/SSOService.php',
                #         },
                #         'single_logout_service': {
                #             saml2.BINDING_HTTP_REDIRECT: 'https://localhost/simplesaml/saml2/idp/SingleLogoutService.php',
                #         },
                #     },
                # },
            },
        },

        # where the remote metadata is stored, local, remote or mdq server.
        # One metadatastore or many ...
        'metadata': SAML_METADATA,

        # set to 1 to output debugging information
        'debug': 0,

        # Signing
        # 'key_file': path.join(BASEDIR, 'private.key'),  # private part
        # 'cert_file': path.join(BASEDIR, 'public.pem'),  # public part

        # Encryption
        # 'encryption_keypairs': [{
        #     'key_file': path.join(BASEDIR, 'private.key'),  # private part
        #     'cert_file': path.join(BASEDIR, 'public.pem'),  # public part
        # }],

        # own metadata settings
        'contact_person': [
            {'given_name': 'Lorenzo',
            'sur_name': 'Gil',
            'company': 'Yaco Sistemas',
            'email_address': 'lgs@yaco.es',
            'contact_type': 'technical'},
            {'given_name': 'Angel',
            'sur_name': 'Fernandez',
            'company': 'Yaco Sistemas',
            'email_address': 'angel@yaco.es',
            'contact_type': 'administrative'},
        ],
        # you can set multilanguage information here
        'organization': {
            'name': [('Yaco Sistemas', 'es'), ('Yaco Systems', 'en')],
            'display_name': [('Yaco', 'es'), ('Yaco', 'en')],
            'url': [('http://www.yaco.es', 'es'), ('http://www.yaco.com', 'en')],
        },
        'valid_for': 24,  # how long is our metadata valid
    }

# ------------------------------------------------------------------------------
# REMOTE_USER
# ------------------------------------------------------------------------------

AUTH_REMOTEUSER_ENABLED = env('DD_AUTH_REMOTEUSER_ENABLED')
if AUTH_REMOTEUSER_ENABLED:
    AUTH_REMOTEUSER_USERNAME_HEADER = env('DD_AUTH_REMOTEUSER_USERNAME_HEADER')
    AUTH_REMOTEUSER_EMAIL_HEADER = env('DD_AUTH_REMOTEUSER_EMAIL_HEADER')
    AUTH_REMOTEUSER_FIRSTNAME_HEADER = env('DD_AUTH_REMOTEUSER_FIRSTNAME_HEADER')
    AUTH_REMOTEUSER_LASTNAME_HEADER = env('DD_AUTH_REMOTEUSER_LASTNAME_HEADER')
    AUTH_REMOTEUSER_GROUPS_HEADER = env('DD_AUTH_REMOTEUSER_GROUPS_HEADER')
    AUTH_REMOTEUSER_GROUPS_CLEANUP = env('DD_AUTH_REMOTEUSER_GROUPS_CLEANUP')

    AUTH_REMOTEUSER_TRUSTED_PROXY = IPSet()
    for ip_range in env('DD_AUTH_REMOTEUSER_TRUSTED_PROXY'):
        AUTH_REMOTEUSER_TRUSTED_PROXY.add(IPNetwork(ip_range))

    if env('DD_AUTH_REMOTEUSER_LOGIN_ONLY'):
        RemoteUserMiddleware = 'dojo.remote_user.PersistentRemoteUserMiddleware'
    else:
        RemoteUserMiddleware = 'dojo.remote_user.RemoteUserMiddleware'
    # we need to add middleware just behindAuthenticationMiddleware as described in https://docs.djangoproject.com/en/3.2/howto/auth-remote-user/#configuration
    for i in range(len(MIDDLEWARE)):
        if MIDDLEWARE[i] == 'django.contrib.auth.middleware.AuthenticationMiddleware':
            MIDDLEWARE.insert(i + 1, RemoteUserMiddleware)
            break

    REST_FRAMEWORK['DEFAULT_AUTHENTICATION_CLASSES'] = \
        ('dojo.remote_user.RemoteUserAuthentication',) + \
        REST_FRAMEWORK['DEFAULT_AUTHENTICATION_CLASSES']

    SWAGGER_SETTINGS['SECURITY_DEFINITIONS']['remoteUserAuth'] = {
        'type': 'apiKey',
        'in': 'header',
        'name': AUTH_REMOTEUSER_USERNAME_HEADER[5:].replace('_', '-')
    }
# ------------------------------------------------------------------------------
# CELERY
# ------------------------------------------------------------------------------

# Celery settings
CELERY_BROKER_URL = env('DD_CELERY_BROKER_URL') \
    if len(env('DD_CELERY_BROKER_URL')) > 0 else generate_url(
    env('DD_CELERY_BROKER_SCHEME'),
    True,
    env('DD_CELERY_BROKER_USER'),
    env('DD_CELERY_BROKER_PASSWORD'),
    env('DD_CELERY_BROKER_HOST'),
    env('DD_CELERY_BROKER_PORT'),
    env('DD_CELERY_BROKER_PATH'),
    env('DD_CELERY_BROKER_PARAMS')
)
CELERY_TASK_IGNORE_RESULT = env('DD_CELERY_TASK_IGNORE_RESULT')
CELERY_RESULT_BACKEND = env('DD_CELERY_RESULT_BACKEND')
CELERY_TIMEZONE = TIME_ZONE
CELERY_RESULT_EXPIRES = env('DD_CELERY_RESULT_EXPIRES')
CELERY_BEAT_SCHEDULE_FILENAME = env('DD_CELERY_BEAT_SCHEDULE_FILENAME')
CELERY_ACCEPT_CONTENT = ['pickle', 'json', 'msgpack', 'yaml']
CELERY_TASK_SERIALIZER = env('DD_CELERY_TASK_SERIALIZER')
CELERY_PASS_MODEL_BY_ID = env('DD_CELERY_PASS_MODEL_BY_ID')

if len(env('DD_CELERY_BROKER_TRANSPORT_OPTIONS')) > 0:
    CELERY_BROKER_TRANSPORT_OPTIONS = json.loads(env('DD_CELERY_BROKER_TRANSPORT_OPTIONS'))

CELERY_IMPORTS = ('dojo.tools.tool_issue_updater', )

# Celery beat scheduled tasks
CELERY_BEAT_SCHEDULE = {
    'add-alerts': {
        'task': 'dojo.tasks.add_alerts',
        'schedule': timedelta(hours=1),
        'args': [timedelta(hours=1)]
    },
    'cleanup-alerts': {
        'task': 'dojo.tasks.cleanup_alerts',
        'schedule': timedelta(hours=8),
    },
    'dedupe-delete': {
        'task': 'dojo.tasks.async_dupe_delete',
        'schedule': timedelta(minutes=1),
        'args': [timedelta(minutes=1)]
    },
    'update-findings-from-source-issues': {
        'task': 'dojo.tools.tool_issue_updater.update_findings_from_source_issues',
        'schedule': timedelta(hours=3),
    },
    'compute-sla-age-and-notify': {
        'task': 'dojo.tasks.async_sla_compute_and_notify_task',
        'schedule': crontab(hour=7, minute=30),
    },
    'risk_acceptance_expiration_handler': {
        'task': 'dojo.risk_acceptance.helper.expiration_handler',
        'schedule': crontab(minute=0, hour='*/3'),  # every 3 hours
    },
    # 'jira_status_reconciliation': {
    #     'task': 'dojo.tasks.jira_status_reconciliation_task',
    #     'schedule': timedelta(hours=12),
    #     'kwargs': {'mode': 'reconcile', 'dryrun': True, 'daysback': 10, 'product': None, 'engagement': None}
    # },
    # 'fix_loop_duplicates': {
    #     'task': 'dojo.tasks.fix_loop_duplicates_task',
    #     'schedule': timedelta(hours=12)
    # },


}

# ------------------------------------
# Monitoring Metrics
# ------------------------------------
# address issue when running ./manage.py collectstatic
# reference: https://github.com/korfuri/django-prometheus/issues/34
PROMETHEUS_EXPORT_MIGRATIONS = False
# django metrics for monitoring
if env('DD_DJANGO_METRICS_ENABLED'):
    DJANGO_METRICS_ENABLED = env('DD_DJANGO_METRICS_ENABLED')
    INSTALLED_APPS = INSTALLED_APPS + ('django_prometheus',)
    MIDDLEWARE = ['django_prometheus.middleware.PrometheusBeforeMiddleware', ] + \
        MIDDLEWARE + \
        ['django_prometheus.middleware.PrometheusAfterMiddleware', ]
    database_engine = DATABASES.get('default').get('ENGINE')
    DATABASES['default']['ENGINE'] = database_engine.replace('django.', 'django_prometheus.', 1)
    # CELERY_RESULT_BACKEND.replace('django.core','django_prometheus.', 1)
    LOGIN_EXEMPT_URLS += (r'^%sdjango_metrics/' % URL_PREFIX,)


# ------------------------------------
# Hashcode configuration
# ------------------------------------
# List of fields used to compute the hash_code
# The fields must be one of HASHCODE_ALLOWED_FIELDS
# If not present, default is the legacy behavior: see models.py, compute_hash_code_legacy function
# legacy is:
#   static scanner:  ['title', 'cwe', 'line', 'file_path', 'description']
#   dynamic scanner: ['title', 'cwe', 'line', 'file_path', 'description']
HASHCODE_FIELDS_PER_SCANNER = {
    # In checkmarx, same CWE may appear with different severities: example "sql injection" (high) and "blind sql injection" (low).
    # Including the severity in the hash_code keeps those findings not duplicate
    'Anchore Engine Scan': ['title', 'severity', 'component_name', 'component_version', 'file_path'],
    'AnchoreCTL Vuln Report': ['title', 'severity', 'component_name', 'component_version', 'file_path'],
    'AnchoreCTL Policies Report': ['title', 'severity', 'component_name', 'file_path'],
    'Anchore Enterprise Policy Check': ['title', 'severity', 'component_name', 'file_path'],
    'Anchore Grype': ['title', 'severity', 'component_name', 'component_version'],
    'Aqua Scan': ['severity', 'vulnerability_ids', 'component_name', 'component_version'],
    'Bandit Scan': ['file_path', 'line', 'vuln_id_from_tool'],
    'CargoAudit Scan': ['vulnerability_ids', 'severity', 'component_name', 'component_version', 'vuln_id_from_tool'],
    'Checkmarx Scan': ['cwe', 'severity', 'file_path'],
    'Checkmarx OSA': ['vulnerability_ids', 'component_name'],
    'Cloudsploit Scan': ['title', 'description'],
    'SonarQube Scan': ['cwe', 'severity', 'file_path'],
    'SonarQube API Import': ['title', 'file_path', 'line'],
    'Dependency Check Scan': ['vulnerability_ids', 'cwe', 'file_path'],
    'Dockle Scan': ['title', 'description', 'vuln_id_from_tool'],
    'Dependency Track Finding Packaging Format (FPF) Export': ['component_name', 'component_version', 'vulnerability_ids'],
    'Mobsfscan Scan': ['title', 'severity', 'cwe'],
    'Nessus Scan': ['title', 'severity', 'vulnerability_ids', 'cwe'],
    'Nexpose Scan': ['title', 'severity', 'vulnerability_ids', 'cwe'],
    # possible improvement: in the scanner put the library name into file_path, then dedup on cwe + file_path + severity
    'NPM Audit Scan': ['title', 'severity', 'file_path', 'vulnerability_ids', 'cwe'],
    # possible improvement: in the scanner put the library name into file_path, then dedup on cwe + file_path + severity
    'Yarn Audit Scan': ['title', 'severity', 'file_path', 'vulnerability_ids', 'cwe'],
    # possible improvement: in the scanner put the library name into file_path, then dedup on vulnerability_ids + file_path + severity
    'Whitesource Scan': ['title', 'severity', 'description'],
    'ZAP Scan': ['title', 'cwe', 'severity'],
    'Qualys Scan': ['title', 'severity'],
    # 'Qualys Webapp Scan': ['title', 'unique_id_from_tool'],
    'PHP Symfony Security Check': ['title', 'vulnerability_ids'],
    'Clair Scan': ['title', 'vulnerability_ids', 'description', 'severity'],
    'Clair Klar Scan': ['title', 'description', 'severity'],
    # for backwards compatibility because someone decided to rename this scanner:
    'Symfony Security Check': ['title', 'vulnerability_ids'],
    'DSOP Scan': ['vulnerability_ids'],
    'Acunetix Scan': ['title', 'description'],
    'Acunetix360 Scan': ['title', 'description'],
    'Terrascan Scan': ['vuln_id_from_tool', 'title', 'severity', 'file_path', 'line', 'component_name'],
    'Trivy Scan': ['title', 'severity', 'vulnerability_ids', 'cwe'],
    'TFSec Scan': ['severity', 'vuln_id_from_tool', 'file_path', 'line'],
    'Snyk Scan': ['vuln_id_from_tool', 'file_path', 'component_name', 'component_version'],
    'GitLab Dependency Scanning Report': ['title', 'vulnerability_ids', 'file_path', 'component_name', 'component_version'],
    'SpotBugs Scan': ['cwe', 'severity', 'file_path', 'line'],
    'JFrog Xray Unified Scan': ['vulnerability_ids', 'file_path', 'component_name', 'component_version'],
    'Scout Suite Scan': ['file_path', 'vuln_id_from_tool'],  # for now we use file_path as there is no attribute for "service"
    'AWS Security Hub Scan': ['unique_id_from_tool'],
    'Meterian Scan': ['cwe', 'component_name', 'component_version', 'description', 'severity'],
    'Github Vulnerability Scan': ['title', 'severity', 'component_name', 'vulnerability_ids'],
    'Azure Security Center Recommendations Scan': ['unique_id_from_tool'],
    'Solar Appscreener Scan': ['title', 'file_path', 'line', 'severity'],
    'pip-audit Scan': ['vuln_id_from_tool', 'component_name', 'component_version'],
    'Edgescan Scan': ['unique_id_from_tool'],
    'Bugcrowd API Import': ['unique_id_from_tool'],
    'Rubocop Scan': ['vuln_id_from_tool', 'file_path', 'line'],
    'JFrog Xray Scan': ['title', 'description', 'component_name', 'component_version'],
    'CycloneDX Scan': ['vuln_id_from_tool', 'component_name', 'component_version'],
    'SSLyze Scan (JSON)': ['title', 'description'],
    'Harbor Vulnerability Scan': ['title'],
    'Rusty Hog Scan': ['file_path', 'payload'],
    'StackHawk HawkScan': ['vuln_id_from_tool', 'component_name', 'component_version'],
    'Hydra Scan': ['title', 'description'],
    'DrHeader JSON Importer': ['title', 'description'],
    'PWN SAST': ['title', 'description'],
    'Whispers': ['vuln_id_from_tool', 'file_path', 'line'],
    'Blackduck Hub Scan': ['title', 'vulnerability_ids', 'component_name', 'component_version'],
    'BlackDuck API': ['unique_id_from_tool'],
    'docker-bench-security Scan': ['unique_id_from_tool'],
<<<<<<< HEAD
    'Veracode SourceClear Scan': ['title', 'vulnerability_ids', 'component_name', 'component_version'],
    'Vulners Scan': ['vuln_id_from_tool', 'component_name'],
=======
    'Veracode SourceClear Scan': ['title', 'vulnerability_ids', 'component_name', 'component_version', 'severity'],
>>>>>>> e702107e
    'Twistlock Image Scan': ['title', 'severity', 'component_name', 'component_version'],
    'NeuVector (REST)': ['title', 'severity', 'component_name', 'component_version'],
    'NeuVector (compliance)': ['title', 'vuln_id_from_tool', 'description'],
    'Wpscan': ['title', 'description', 'severity'],
}

# This tells if we should accept cwe=0 when computing hash_code with a configurable list of fields from HASHCODE_FIELDS_PER_SCANNER (this setting doesn't apply to legacy algorithm)
# If False and cwe = 0, then the hash_code computation will fallback to legacy algorithm for the concerned finding
# Default is True (if scanner is not configured here but is configured in HASHCODE_FIELDS_PER_SCANNER, it allows null cwe)
HASHCODE_ALLOWS_NULL_CWE = {
    'Anchore Engine Scan': True,
    'AnchoreCTL Vuln Report': True,
    'AnchoreCTL Policies Report': True,
    'Anchore Enterprise Policy Check': True,
    'Anchore Grype': True,
    'AWS Prowler Scan': True,
    'Checkmarx Scan': False,
    'Checkmarx OSA': True,
    'Cloudsploit Scan': True,
    'SonarQube Scan': False,
    'Dependency Check Scan': True,
    'Mobsfscan Scan': False,
    'Nessus Scan': True,
    'Nexpose Scan': True,
    'NPM Audit Scan': True,
    'Yarn Audit Scan': True,
    'Whitesource Scan': True,
    'ZAP Scan': False,
    'Qualys Scan': True,
    'DSOP Scan': True,
    'Acunetix Scan': True,
    'Acunetix360 Scan': True,
    'Trivy Scan': True,
    'SpotBugs Scan': False,
    'Scout Suite Scan': True,
    'AWS Security Hub Scan': True,
    'Meterian Scan': True,
    'SARIF': True,
    'Hadolint Dockerfile check': True,
    'Semgrep JSON Report': True,
    'Generic Findings Import': True,
    'Edgescan Scan': True,
    'Bugcrowd API Import': True,
    'Veracode SourceClear Scan': True,
    'Vulners Scan': True,
    'Twistlock Image Scan': True,
    'Wpscan': True,
    'Rusty Hog Scan': True,
}

# List of fields that are known to be usable in hash_code computation)
# 'endpoints' is a pseudo field that uses the endpoints (for dynamic scanners)
# 'unique_id_from_tool' is often not needed here as it can be used directly in the dedupe algorithm, but it's also possible to use it for hashing
HASHCODE_ALLOWED_FIELDS = ['title', 'cwe', 'vulnerability_ids', 'line', 'file_path', 'payload', 'component_name', 'component_version', 'description', 'endpoints', 'unique_id_from_tool', 'severity', 'vuln_id_from_tool']

# Adding fields to the hash_code calculation regardless of the previous settings
HASH_CODE_FIELDS_ALWAYS = ['service']

# ------------------------------------
# Deduplication configuration
# ------------------------------------
# List of algorithms
# legacy one with multiple conditions (default mode)
DEDUPE_ALGO_LEGACY = 'legacy'
# based on dojo_finding.unique_id_from_tool only (for checkmarx detailed, or sonarQube detailed for example)
DEDUPE_ALGO_UNIQUE_ID_FROM_TOOL = 'unique_id_from_tool'
# based on dojo_finding.hash_code only
DEDUPE_ALGO_HASH_CODE = 'hash_code'
# unique_id_from_tool or hash_code
# Makes it possible to deduplicate on a technical id (same parser) and also on some functional fields (cross-parsers deduplication)
DEDUPE_ALGO_UNIQUE_ID_FROM_TOOL_OR_HASH_CODE = 'unique_id_from_tool_or_hash_code'

# Allows to deduplicate with endpoints if endpoints is not included in the hashcode.
# Possible values are: scheme, host, port, path, query, fragment, userinfo, and user. For a details description see https://hyperlink.readthedocs.io/en/latest/api.html#attributes.
# Example:
# Finding A and B have the same hashcode. Finding A has endpoint http://defectdojo.com and finding B has endpoint https://defectdojo.com/finding.
# - An empyt list ([]) means, no fields are used. B is marked as duplicated of A.
# - Host (['host']) means: B is marked as duplicate of A because the host (defectdojo.com) is the same.
# - Host and path (['host', 'path']) means: A and B stay untouched because the path is different.
#
# If a finding has more than one endpoint, only one endpoint pair must match to mark the finding as duplicate.
DEDUPE_ALGO_ENDPOINT_FIELDS = ['host', 'path']

# Choice of deduplication algorithm per parser
# Key = the scan_type from factory.py (= the test_type)
# Default is DEDUPE_ALGO_LEGACY
DEDUPLICATION_ALGORITHM_PER_PARSER = {
    'Anchore Engine Scan': DEDUPE_ALGO_HASH_CODE,
    'AnchoreCTL Vuln Report': DEDUPE_ALGO_HASH_CODE,
    'AnchoreCTL Policies Report': DEDUPE_ALGO_HASH_CODE,
    'Anchore Enterprise Policy Check': DEDUPE_ALGO_HASH_CODE,
    'Anchore Grype': DEDUPE_ALGO_HASH_CODE,
    'Aqua Scan': DEDUPE_ALGO_HASH_CODE,
    'AuditJS Scan': DEDUPE_ALGO_UNIQUE_ID_FROM_TOOL,
    'AWS Prowler Scan': DEDUPE_ALGO_HASH_CODE,
    'Burp REST API': DEDUPE_ALGO_UNIQUE_ID_FROM_TOOL,
    'Bandit Scan': DEDUPE_ALGO_HASH_CODE,
    'CargoAudit Scan': DEDUPE_ALGO_HASH_CODE,
    'Checkmarx Scan detailed': DEDUPE_ALGO_UNIQUE_ID_FROM_TOOL,
    'Checkmarx Scan': DEDUPE_ALGO_HASH_CODE,
    'Checkmarx OSA': DEDUPE_ALGO_UNIQUE_ID_FROM_TOOL_OR_HASH_CODE,
    'Coverity API': DEDUPE_ALGO_UNIQUE_ID_FROM_TOOL,
    'Cobalt.io API': DEDUPE_ALGO_UNIQUE_ID_FROM_TOOL,
    'Dependency Track Finding Packaging Format (FPF) Export': DEDUPE_ALGO_HASH_CODE,
    'Mobsfscan Scan': DEDUPE_ALGO_HASH_CODE,
    'SonarQube Scan detailed': DEDUPE_ALGO_UNIQUE_ID_FROM_TOOL,
    'SonarQube Scan': DEDUPE_ALGO_HASH_CODE,
    'SonarQube API Import': DEDUPE_ALGO_HASH_CODE,
    'Dependency Check Scan': DEDUPE_ALGO_HASH_CODE,
    'Dockle Scan': DEDUPE_ALGO_HASH_CODE,
    'Nessus Scan': DEDUPE_ALGO_HASH_CODE,
    'Nexpose Scan': DEDUPE_ALGO_HASH_CODE,
    'NPM Audit Scan': DEDUPE_ALGO_HASH_CODE,
    'Yarn Audit Scan': DEDUPE_ALGO_HASH_CODE,
    'Whitesource Scan': DEDUPE_ALGO_HASH_CODE,
    'ZAP Scan': DEDUPE_ALGO_HASH_CODE,
    'Qualys Scan': DEDUPE_ALGO_HASH_CODE,
    'PHP Symfony Security Check': DEDUPE_ALGO_HASH_CODE,
    'Acunetix Scan': DEDUPE_ALGO_HASH_CODE,
    'Acunetix360 Scan': DEDUPE_ALGO_HASH_CODE,
    'Clair Scan': DEDUPE_ALGO_HASH_CODE,
    'Clair Klar Scan': DEDUPE_ALGO_HASH_CODE,
    # 'Qualys Webapp Scan': DEDUPE_ALGO_UNIQUE_ID_FROM_TOOL,  # Must also uncomment qualys webapp line in hashcode fields per scanner
    'Veracode Scan': DEDUPE_ALGO_UNIQUE_ID_FROM_TOOL_OR_HASH_CODE,
    'Veracode SourceClear Scan': DEDUPE_ALGO_HASH_CODE,
    # for backwards compatibility because someone decided to rename this scanner:
    'Symfony Security Check': DEDUPE_ALGO_HASH_CODE,
    'DSOP Scan': DEDUPE_ALGO_HASH_CODE,
    'Terrascan Scan': DEDUPE_ALGO_HASH_CODE,
    'Trivy Scan': DEDUPE_ALGO_HASH_CODE,
    'TFSec Scan': DEDUPE_ALGO_HASH_CODE,
    'HackerOne Cases': DEDUPE_ALGO_UNIQUE_ID_FROM_TOOL_OR_HASH_CODE,
    'Snyk Scan': DEDUPE_ALGO_HASH_CODE,
    'GitLab Dependency Scanning Report': DEDUPE_ALGO_HASH_CODE,
    'GitLab SAST Report': DEDUPE_ALGO_HASH_CODE,
    'Checkov Scan': DEDUPE_ALGO_HASH_CODE,
    'SpotBugs Scan': DEDUPE_ALGO_HASH_CODE,
    'JFrog Xray Unified Scan': DEDUPE_ALGO_HASH_CODE,
    'Scout Suite Scan': DEDUPE_ALGO_HASH_CODE,
    'AWS Security Hub Scan': DEDUPE_ALGO_UNIQUE_ID_FROM_TOOL,
    'Meterian Scan': DEDUPE_ALGO_HASH_CODE,
    'Github Vulnerability Scan': DEDUPE_ALGO_HASH_CODE,
    'Cloudsploit Scan': DEDUPE_ALGO_HASH_CODE,
    'KICS Scan': DEDUPE_ALGO_HASH_CODE,
    'SARIF': DEDUPE_ALGO_UNIQUE_ID_FROM_TOOL_OR_HASH_CODE,
    'Azure Security Center Recommendations Scan': DEDUPE_ALGO_UNIQUE_ID_FROM_TOOL,
    'Hadolint Dockerfile check': DEDUPE_ALGO_HASH_CODE,
    'Semgrep JSON Report': DEDUPE_ALGO_HASH_CODE,
    'Generic Findings Import': DEDUPE_ALGO_HASH_CODE,
    'Trufflehog3 Scan': DEDUPE_ALGO_HASH_CODE,
    'Detect-secrets Scan': DEDUPE_ALGO_HASH_CODE,
    'Solar Appscreener Scan': DEDUPE_ALGO_HASH_CODE,
    'Gitleaks Scan': DEDUPE_ALGO_HASH_CODE,
    'pip-audit Scan': DEDUPE_ALGO_HASH_CODE,
    'Edgescan Scan': DEDUPE_ALGO_HASH_CODE,
    'Bugcrowd API': DEDUPE_ALGO_UNIQUE_ID_FROM_TOOL,
    'Rubocop Scan': DEDUPE_ALGO_HASH_CODE,
    'JFrog Xray Scan': DEDUPE_ALGO_HASH_CODE,
    'CycloneDX Scan': DEDUPE_ALGO_HASH_CODE,
    'SSLyze Scan (JSON)': DEDUPE_ALGO_HASH_CODE,
    'Harbor Vulnerability Scan': DEDUPE_ALGO_HASH_CODE,
    'Rusty Hog Scan': DEDUPE_ALGO_HASH_CODE,
    'StackHawk HawkScan': DEDUPE_ALGO_HASH_CODE,
    'Hydra Scan': DEDUPE_ALGO_HASH_CODE,
    'DrHeader JSON Importer': DEDUPE_ALGO_HASH_CODE,
    'PWN SAST': DEDUPE_ALGO_HASH_CODE,
    'Whispers': DEDUPE_ALGO_HASH_CODE,
    'Blackduck Hub Scan': DEDUPE_ALGO_HASH_CODE,
    'BlackDuck API': DEDUPE_ALGO_UNIQUE_ID_FROM_TOOL,
    'docker-bench-security Scan': DEDUPE_ALGO_HASH_CODE,
    'Vulners Scan': DEDUPE_ALGO_HASH_CODE,
    'Twistlock Image Scan': DEDUPE_ALGO_HASH_CODE,
    'NeuVector (REST)': DEDUPE_ALGO_HASH_CODE,
    'NeuVector (compliance)': DEDUPE_ALGO_HASH_CODE,
    'Wpscan': DEDUPE_ALGO_HASH_CODE,
}

DUPE_DELETE_MAX_PER_RUN = env('DD_DUPE_DELETE_MAX_PER_RUN')

DISABLE_FINDING_MERGE = env('DD_DISABLE_FINDING_MERGE')

TRACK_IMPORT_HISTORY = env('DD_TRACK_IMPORT_HISTORY')

# ------------------------------------------------------------------------------
# JIRA
# ------------------------------------------------------------------------------
# The 'Bug' issue type is mandatory, as it is used as the default choice.
JIRA_ISSUE_TYPE_CHOICES_CONFIG = (
    ('Task', 'Task'),
    ('Story', 'Story'),
    ('Epic', 'Epic'),
    ('Spike', 'Spike'),
    ('Bug', 'Bug'),
    ('Security', 'Security')
)

JIRA_SSL_VERIFY = env('DD_JIRA_SSL_VERIFY')

# ------------------------------------------------------------------------------
# LOGGING
# ------------------------------------------------------------------------------
# See http://docs.djangoproject.com/en/dev/topics/logging for
# more details on how to customize your logging configuration.
LOGGING_HANDLER = env('DD_LOGGING_HANDLER')

LOG_LEVEL = env('DD_LOG_LEVEL')
if not LOG_LEVEL:
    LOG_LEVEL = 'DEBUG' if DEBUG else 'INFO'

LOGGING = {
    'version': 1,
    'disable_existing_loggers': False,
    'formatters': {
        'verbose': {
            'format': '[%(asctime)s] %(levelname)s [%(name)s:%(lineno)d] %(message)s',
            'datefmt': '%d/%b/%Y %H:%M:%S',
        },
        'simple': {
            'format': '%(levelname)s %(funcName)s %(lineno)d %(message)s'
        },
        'json': {
            '()': 'json_log_formatter.JSONFormatter',
        },
    },
    'filters': {
        'require_debug_false': {
            '()': 'django.utils.log.RequireDebugFalse'
        },
        'require_debug_true': {
            '()': 'django.utils.log.RequireDebugTrue'
        },
    },
    'handlers': {
        'mail_admins': {
            'level': 'ERROR',
            'filters': ['require_debug_false'],
            'class': 'django.utils.log.AdminEmailHandler'
        },
        'console': {
            'class': 'logging.StreamHandler',
            'formatter': 'verbose'
        },
        'json_console': {
            'class': 'logging.StreamHandler',
            'formatter': 'json'
        },
    },
    'loggers': {
        'django.request': {
            'handlers': ['mail_admins', 'console'],
            'level': '%s' % LOG_LEVEL,
            'propagate': False,
        },
        'django.security': {
            'handlers': [r'%s' % LOGGING_HANDLER],
            'level': '%s' % LOG_LEVEL,
            'propagate': False,
        },
        'celery': {
            'handlers': [r'%s' % LOGGING_HANDLER],
            'level': '%s' % LOG_LEVEL,
            'propagate': False,
            # workaround some celery logging known issue
            'worker_hijack_root_logger': False,
        },
        'dojo': {
            'handlers': [r'%s' % LOGGING_HANDLER],
            'level': '%s' % LOG_LEVEL,
            'propagate': False,
        },
        'dojo.specific-loggers.deduplication': {
            'handlers': [r'%s' % LOGGING_HANDLER],
            'level': '%s' % LOG_LEVEL,
            'propagate': False,
        },
        'saml2': {
            'handlers': [r'%s' % LOGGING_HANDLER],
            'level': '%s' % LOG_LEVEL,
            'propagate': False,
        },
        'MARKDOWN': {
            # The markdown library is too verbose in it's logging, reducing the verbosity in our logs.
            'handlers': [r'%s' % LOGGING_HANDLER],
            'level': '%s' % LOG_LEVEL,
            'propagate': False,
        },
        'titlecase': {
            # The titlecase library is too verbose in it's logging, reducing the verbosity in our logs.
            'handlers': [r'%s' % LOGGING_HANDLER],
            'level': '%s' % LOG_LEVEL,
            'propagate': False,
        },
    }
}

# override filter to ensure sensitive variables are also hidden when DEBUG = True
DEFAULT_EXCEPTION_REPORTER_FILTER = 'dojo.settings.exception_filter.CustomExceptionReporterFilter'

# As we require `innodb_large_prefix = ON` for MySQL, we can silence the
# warning about large varchar with unique indices.
SILENCED_SYSTEM_CHECKS = ['mysql.E001']

# Issue on benchmark : "The number of GET/POST parameters exceeded settings.DATA_UPLOAD_MAX_NUMBER_FIELD S"
DATA_UPLOAD_MAX_NUMBER_FIELDS = 10240

# Maximum size of a scan file in MB
SCAN_FILE_MAX_SIZE = 100

# Apply a severity level to "Security Weaknesses" in Qualys WAS
QUALYS_WAS_WEAKNESS_IS_VULN = env("DD_QUALYS_WAS_WEAKNESS_IS_VULN")

# Create a unique finding for all findings in qualys WAS parser
# If using this, lines for Qualys WAS deduplication functions must be un-commented
QUALYS_WAS_UNIQUE_ID = False

# exclusion list for parsers
PARSER_EXCLUDE = env("DD_PARSER_EXCLUDE")

SERIALIZATION_MODULES = {
    'xml': 'tagulous.serializers.xml_serializer',
    'json': 'tagulous.serializers.json',
    'python': 'tagulous.serializers.python',
    'yaml': 'tagulous.serializers.pyyaml',
}

# There seems to be no way just use the default and just leave out jquery, so we have to copy...
# ... and keep it up-to-date.
TAGULOUS_AUTOCOMPLETE_JS = (
    # 'tagulous/lib/jquery.js',
    'tagulous/lib/select2-4/js/select2.full.min.js',
    'tagulous/tagulous.js',
    'tagulous/adaptor/select2-4.js',
)

# using 'element' for width should take width from css defined in template, but it doesn't. So set to 70% here.
TAGULOUS_AUTOCOMPLETE_SETTINGS = {'placeholder': "Enter some tags (comma separated, use enter to select / create a new tag)", 'width': '70%'}

EDITABLE_MITIGATED_DATA = env('DD_EDITABLE_MITIGATED_DATA')

USE_L10N = True

# FEATURE_FINDING_GROUPS feature is moved to system_settings, will be removed from settings file
FEATURE_FINDING_GROUPS = env('DD_FEATURE_FINDING_GROUPS')
JIRA_TEMPLATE_ROOT = env('DD_JIRA_TEMPLATE_ROOT')
TEMPLATE_DIR_PREFIX = env('DD_TEMPLATE_DIR_PREFIX')

DUPLICATE_CLUSTER_CASCADE_DELETE = env('DD_DUPLICATE_CLUSTER_CASCADE_DELETE')

# Deside if SonarQube API parser should download the security hotspots
SONARQUBE_API_PARSER_HOTSPOTS = env("DD_SONARQUBE_API_PARSER_HOTSPOTS")

# when enabled, finding importing will occur asynchronously, default False
ASYNC_FINDING_IMPORT = env("DD_ASYNC_FINDING_IMPORT")
# The number of findings to be processed per celeryworker
ASYNC_FINDING_IMPORT_CHUNK_SIZE = env("DD_ASYNC_FINDING_IMPORT_CHUNK_SIZE")
# When enabled, deleting objects will be occur from the bottom up. In the example of deleting an engagement
# The objects will be deleted as follows Endpoints -> Findings -> Tests -> Engagement
ASYNC_OBJECT_DELETE = env("DD_ASYNC_OBJECT_DELETE")
# The number of objects to be deleted per celeryworker
ASYNC_OBEJECT_DELETE_CHUNK_SIZE = env("DD_ASYNC_OBEJECT_DELETE_CHUNK_SIZE")
# When enabled, display the preview of objects to be deleted. This can take a long time to render
# for very large objects
DELETE_PREVIEW = env("DD_DELETE_PREVIEW")

# django-auditlog imports django-jsonfield-backport raises a warning that can be ignored,
# see https://github.com/laymonage/django-jsonfield-backport
SILENCED_SYSTEM_CHECKS = ["django_jsonfield_backport.W001"]

VULNERABILITY_URLS = {
    'CVE': 'https://nvd.nist.gov/vuln/detail/',
    'GHSA': 'https://github.com/advisories/',
    'OSV': 'https://osv.dev/vulnerability/',
    'PYSEC': 'https://osv.dev/vulnerability/',
    'SNYK': 'https://snyk.io/vuln/',
    'RUSTSEC': 'https://rustsec.org/advisories/',
    'VNS': 'https://vulners.com/',
}
# List of acceptable file types that can be uploaded to a given object via arbitrary file upload
FILE_UPLOAD_TYPES = env("DD_FILE_UPLOAD_TYPES")<|MERGE_RESOLUTION|>--- conflicted
+++ resolved
@@ -1206,12 +1206,8 @@
     'Blackduck Hub Scan': ['title', 'vulnerability_ids', 'component_name', 'component_version'],
     'BlackDuck API': ['unique_id_from_tool'],
     'docker-bench-security Scan': ['unique_id_from_tool'],
-<<<<<<< HEAD
-    'Veracode SourceClear Scan': ['title', 'vulnerability_ids', 'component_name', 'component_version'],
+    'Veracode SourceClear Scan': ['title', 'vulnerability_ids', 'component_name', 'component_version', 'severity'],
     'Vulners Scan': ['vuln_id_from_tool', 'component_name'],
-=======
-    'Veracode SourceClear Scan': ['title', 'vulnerability_ids', 'component_name', 'component_version', 'severity'],
->>>>>>> e702107e
     'Twistlock Image Scan': ['title', 'severity', 'component_name', 'component_version'],
     'NeuVector (REST)': ['title', 'severity', 'component_name', 'component_version'],
     'NeuVector (compliance)': ['title', 'vuln_id_from_tool', 'description'],
