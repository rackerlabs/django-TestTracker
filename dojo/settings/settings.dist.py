--- conflicted
+++ resolved
@@ -69,17 +69,13 @@
     DD_SECRET_KEY=(str, '.'),
     DD_CREDENTIAL_AES_256_KEY=(str, '.'),
     DD_DATA_UPLOAD_MAX_MEMORY_SIZE=(int, 8388608),  # Max post size set to 8mb
-<<<<<<< HEAD
-    DD_SOCIAL_AUTH_GOOGLE_OAUTH2_ENABLE=(bool, False),
-=======
     DD_SOCIAL_AUTH_TRAILING_SLASH=(bool, False),
     DD_SOCIAL_AUTH_AUTH0_OAUTH2_ENABLED=(bool, False),
     DD_SOCIAL_AUTH_AUTH0_KEY=(str, ''),
     DD_SOCIAL_AUTH_AUTH0_SECRET=(str, ''),
     DD_SOCIAL_AUTH_AUTH0_DOMAIN=(str, ''),
     DD_SOCIAL_AUTH_AUTH0_SCOPE=(list, ['openid', 'profile', 'email']),
-    DD_SOCIAL_AUTH_GOOGLE_OAUTH2_ENABLE=(bool, 'False'),
->>>>>>> 15f5f2f8
+    DD_SOCIAL_AUTH_GOOGLE_OAUTH2_ENABLE=(bool, False),
     DD_SOCIAL_AUTH_GOOGLE_OAUTH2_KEY=(str, ''),
     DD_SOCIAL_AUTH_GOOGLE_OAUTH2_SECRET=(str, ''),
     DD_SOCIAL_AUTH_OKTA_OAUTH2_ENABLED=(bool, False),
