# #  product
import calendar as tcalendar
import logging
import base64
from collections import OrderedDict
from datetime import datetime, date, timedelta
from math import ceil
from dateutil.relativedelta import relativedelta
from django.contrib import messages
from django.core.exceptions import PermissionDenied, ValidationError
from django.urls import reverse
from django.http import HttpResponseRedirect
from django.shortcuts import render, get_object_or_404
from django.utils import timezone
from django.db.models import Sum, Count, Q, Max
from django.contrib.admin.utils import NestedObjects
from django.db import DEFAULT_DB_ALIAS, connection
from dojo.templatetags.display_tags import get_level
from dojo.filters import ProductEngagementFilter, ProductFilter, EngagementFilter, ProductMetricsEndpointFilter, ProductMetricsFindingFilter, ProductComponentFilter
from dojo.forms import ProductForm, EngForm, DeleteProductForm, DojoMetaDataForm, JIRAProjectForm, JIRAFindingForm, AdHocFindingForm, \
                       EngagementPresetsForm, DeleteEngagementPresetsForm, Sonarqube_ProductForm, ProductNotificationsForm, \
                       GITHUB_Product_Form, GITHUBFindingForm, App_AnalysisTypeForm, JIRAEngagementForm, Add_Product_MemberForm, \
                       Edit_Product_MemberForm, Delete_Product_MemberForm
from dojo.models import Product_Type, Note_Type, Finding, Product, Engagement, ScanSettings, Test, GITHUB_PKey, Finding_Template, \
                        Test_Type, System_Settings, Languages, App_Analysis, Benchmark_Type, Benchmark_Product_Summary, Endpoint_Status, \
<<<<<<< HEAD
                        Endpoint, Engagement_Presets, DojoMeta, Sonarqube_Product, Notifications, BurpRawRequestResponse, Product_Member

from dojo.utils import add_external_issue, get_page_items, add_breadcrumb, get_system_setting, Product_Tab, get_punchcard_data, queryset_check
=======
                        Endpoint, Engagement_Presets, DojoMeta, Sonarqube_Product, Notifications, BurpRawRequestResponse
from dojo.utils import add_external_issue, add_error_message_to_response, add_field_errors_to_response, get_page_items, add_breadcrumb, \
                       get_system_setting, Product_Tab, get_punchcard_data, queryset_check
>>>>>>> d009b250

from dojo.notifications.helper import create_notification
from django.db.models import Prefetch, F
from django.db.models.query import QuerySet
from github import Github
from django.contrib.postgres.aggregates import StringAgg
from dojo.components.sql_group_concat import Sql_GroupConcat
import dojo.jira_link.helper as jira_helper
import dojo.finding.helper as finding_helper
from dojo.authorization.authorization import user_has_permission, user_has_permission_or_403
from django.conf import settings
from dojo.authorization.roles_permissions import Permissions, Roles
from dojo.authorization.authorization_decorators import user_is_authorized
from dojo.product.queries import get_authorized_products, get_authorized_product_members
from dojo.product_type.queries import get_authorized_members

logger = logging.getLogger(__name__)


def product(request):
    # validate prod_type param
    product_type = None
    if 'prod_type' in request.GET:
        p = request.GET.getlist('prod_type', [])
        if len(p) == 1:
            product_type = get_object_or_404(Product_Type, id=p[0])

    prods = get_authorized_products(Permissions.Product_View)

    # perform all stuff for filtering and pagination first, before annotation/prefetching
    # otherwise the paginator will perform all the annotations/prefetching already only to count the total number of records
    # see https://code.djangoproject.com/ticket/23771 and https://code.djangoproject.com/ticket/25375
    name_words = prods.values_list('name', flat=True)

    prod_filter = ProductFilter(request.GET, queryset=prods, user=request.user)

    prod_list = get_page_items(request, prod_filter.qs, 25)

    # perform annotation/prefetching by replacing the queryset in the page with an annotated/prefetched queryset.
    prod_list.object_list = prefetch_for_product(prod_list.object_list)

    add_breadcrumb(title="Product List", top_level=not len(request.GET), request=request)
    return render(request,
                  'dojo/product.html',
                  {'prod_list': prod_list,
                   'prod_filter': prod_filter,
                   'name_words': sorted(set(name_words)),
                   'user': request.user})


def prefetch_for_product(prods):
    prefetched_prods = prods
    if isinstance(prods,
                  QuerySet):  # old code can arrive here with prods being a list because the query was already executed
        prefetched_prods = prefetched_prods.select_related('technical_contact').select_related(
            'product_manager').select_related('prod_type').select_related('team_manager')
        prefetched_prods = prefetched_prods.annotate(
            active_engagement_count=Count('engagement__id', filter=Q(engagement__active=True)))
        prefetched_prods = prefetched_prods.annotate(
            closed_engagement_count=Count('engagement__id', filter=Q(engagement__active=False)))
        prefetched_prods = prefetched_prods.annotate(last_engagement_date=Max('engagement__target_start'))
        prefetched_prods = prefetched_prods.annotate(active_finding_count=Count('engagement__test__finding__id',
                                                                                filter=Q(
                                                                                    engagement__test__finding__active=True)))
        prefetched_prods = prefetched_prods.annotate(active_verified_finding_count=Count('engagement__test__finding__id',
                                                                                filter=Q(
                                                                                    engagement__test__finding__active=True,
                                                                                    engagement__test__finding__verified=True)))
        prefetched_prods = prefetched_prods.prefetch_related('jira_project_set__jira_instance')
        active_endpoint_query = Endpoint.objects.filter(
            finding__active=True,
            finding__mitigated__isnull=True)
        prefetched_prods = prefetched_prods.prefetch_related(
            Prefetch('endpoint_set', queryset=active_endpoint_query, to_attr='active_endpoints'))
        prefetched_prods = prefetched_prods.prefetch_related('tags')

        if get_system_setting('enable_github'):
            prefetched_prods = prefetched_prods.prefetch_related(
                Prefetch('github_pkey_set', queryset=GITHUB_PKey.objects.all().select_related('git_conf'),
                        to_attr='github_confs'))

    else:
        logger.debug('unable to prefetch because query was already executed')

    return prefetched_prods


def iso_to_gregorian(iso_year, iso_week, iso_day):
    jan4 = date(iso_year, 1, 4)
    start = jan4 - timedelta(days=jan4.isoweekday() - 1)
    return start + timedelta(weeks=iso_week - 1, days=iso_day - 1)


@user_is_authorized(Product, Permissions.Product_View, 'pid', 'view')
def view_product(request, pid):
    prod_query = Product.objects.all().select_related('product_manager', 'technical_contact',
                                                      'team_manager').prefetch_related('authorized_users')
    prod = get_object_or_404(prod_query, id=pid)
    product_members = get_authorized_product_members(prod, Permissions.Product_View)
    product_type_members = get_authorized_members(prod.prod_type, Permissions.Product_Type_View)
    personal_notifications_form = ProductNotificationsForm(
        instance=Notifications.objects.filter(user=request.user).filter(product=prod).first())
    langSummary = Languages.objects.filter(product=prod).aggregate(Sum('files'), Sum('code'), Count('files'))
    languages = Languages.objects.filter(product=prod).order_by('-code')
    app_analysis = App_Analysis.objects.filter(product=prod).order_by('name')
    benchmark_type = Benchmark_Type.objects.filter(enabled=True).order_by('name')
    benchmarks = Benchmark_Product_Summary.objects.filter(product=prod, publish=True,
                                                          benchmark_type__enabled=True).order_by('benchmark_type__name')
    benchAndPercent = []
    for i in range(0, len(benchmarks)):
        benchAndPercent.append([benchmarks[i].benchmark_type, get_level(benchmarks[i])])

    system_settings = System_Settings.objects.get()

    product_metadata = dict(prod.product_meta.order_by('name').values_list('name', 'value'))

    open_findings = Finding.objects.filter(test__engagement__product=prod,
                                           false_p=False,
                                           active=True,
                                           duplicate=False,
                                           out_of_scope=False).order_by('numerical_severity').values(
        'severity').annotate(count=Count('severity'))

    critical = 0
    high = 0
    medium = 0
    low = 0
    info = 0

    for v in open_findings:
        if v["severity"] == "Critical":
            critical = v["count"]
        elif v["severity"] == "High":
            high = v["count"]
        elif v["severity"] == "Medium":
            medium = v["count"]
        elif v["severity"] == "Low":
            low = v["count"]
        elif v["severity"] == "Info":
            info = v["count"]

    total = critical + high + medium + low + info

    product_tab = Product_Tab(pid, title="Product", tab="overview")
    return render(request, 'dojo/view_product_details.html', {
        'prod': prod,
        'product_tab': product_tab,
        'product_metadata': product_metadata,
        'critical': critical,
        'high': high,
        'medium': medium,
        'low': low,
        'info': info,
        'total': total,
        'user': request.user,
        'languages': languages,
        'langSummary': langSummary,
        'app_analysis': app_analysis,
        'system_settings': system_settings,
        'benchmarks_percents': benchAndPercent,
        'benchmarks': benchmarks,
        'product_members': product_members,
        'product_type_members': product_type_members,
        'personal_notifications_form': personal_notifications_form})


@user_is_authorized(Product, Permissions.Product_View, 'pid', 'view')
def view_product_components(request, pid):
    prod = get_object_or_404(Product, id=pid)
    product_tab = Product_Tab(pid, title="Product", tab="components")
    separator = ', '

    # Get components ordered by component_name and concat component versions to the same row
    if connection.vendor == 'postgresql':
        component_query = Finding.objects.filter(test__engagement__product__id=pid).values("component_name").order_by(
            'component_name').annotate(
            component_version=StringAgg('component_version', delimiter=separator, distinct=True))
    else:
        component_query = Finding.objects.filter(test__engagement__product__id=pid).values("component_name")
        component_query = component_query.annotate(
            component_version=Sql_GroupConcat('component_version', separator=separator, distinct=True))

    # Append finding counts
    component_query = component_query.annotate(total=Count('id')).order_by('component_name', 'component_version')
    component_query = component_query.annotate(actives=Count('id', filter=Q(active=True)))
    component_query = component_query.annotate(duplicate=(Count('id', filter=Q(duplicate=True))))

    # Default sort by total descending
    component_query = component_query.order_by('-total')

    comp_filter = ProductComponentFilter(request.GET, queryset=component_query)
    result = get_page_items(request, comp_filter.qs, 25)

    # Filter out None values for auto-complete
    component_words = component_query.exclude(component_name__isnull=True).values_list('component_name', flat=True)

    return render(request, 'dojo/product_components.html', {
        'prod': prod,
        'filter': comp_filter,
        'product_tab': product_tab,
        'result': result,
        'component_words': sorted(set(component_words))
    })


def identify_view(request):
    get_data = request.GET
    view = get_data.get('type', None)
    if view:
        # value of view is reflected in the template, make sure it's valid
        # although any XSS should be catch by django autoescape, we see people sometimes using '|safe'...
        if view in ['Endpoint', 'Finding']:
            return view
        raise ValueError('invalid view, view must be "Endpoint" or "Finding"')
    else:
        if get_data.get('finding__severity', None):
            return 'Endpoint'
        elif get_data.get('false_positive', None):
            return 'Endpoint'
    referer = request.META.get('HTTP_REFERER', None)
    if referer:
        if referer.find('type=Endpoint') > -1:
            return 'Endpoint'
    return 'Finding'


def finding_querys(request, prod):
    filters = dict()

    findings_query = Finding.objects.filter(test__engagement__product=prod,
                                      severity__in=('Critical', 'High', 'Medium', 'Low', 'Info'))

    # prefetch only what's needed to avoid lots of repeated queries
    findings_query = findings_query.prefetch_related(
        # 'test__engagement',
        # 'test__engagement__risk_acceptance',
        # 'found_by',
        # 'test',
        # 'test__test_type',
        # 'risk_acceptance_set',
        'reporter')
    findings = ProductMetricsFindingFilter(request.GET, queryset=findings_query, pid=prod)
    findings_qs = queryset_check(findings)
    filters['form'] = findings.form

    # dead code:
    # if not findings_qs and not findings_query:
    #     # logger.debug('all filtered')
    #     findings = findings_query
    #     findings_qs = queryset_check(findings)
    #     messages.add_message(request,
    #                                  messages.ERROR,
    #                                  'All objects have been filtered away. Displaying all objects',
    #                                  extra_tags='alert-danger')

    try:
        # logger.debug(findings_qs.query)
        start_date = findings_qs.earliest('date').date
        start_date = datetime(start_date.year,
                              start_date.month, start_date.day,
                              tzinfo=timezone.get_current_timezone())
        end_date = findings_qs.latest('date').date
        end_date = datetime(end_date.year,
                            end_date.month, end_date.day,
                            tzinfo=timezone.get_current_timezone())
    except Exception as e:
        logger.debug(e)
        start_date = timezone.now()
        end_date = timezone.now()
    week = end_date - timedelta(days=7)  # seven days and /newnewer are considered "new"

    # risk_acceptances = Risk_Acceptance.objects.filter(engagement__in=Engagement.objects.filter(product=prod)).prefetch_related('accepted_findings')
    # filters['accepted'] = [finding for ra in risk_acceptances for finding in ra.accepted_findings.all()]

    from dojo.finding.views import ACCEPTED_FINDINGS_QUERY
    filters['accepted'] = Finding.objects.filter(test__engagement__product=prod).filter(ACCEPTED_FINDINGS_QUERY).distinct()

    filters['verified'] = findings_qs.filter(date__range=[start_date, end_date],
                                             false_p=False,
                                             active=True,
                                             verified=True,
                                             duplicate=False,
                                             out_of_scope=False).order_by("date")
    filters['new_verified'] = findings_qs.filter(date__range=[week, end_date],
                                                 false_p=False,
                                                 verified=True,
                                                 active=True,
                                                 duplicate=False,
                                                 out_of_scope=False).order_by("date")
    filters['open'] = findings_qs.filter(date__range=[start_date, end_date],
                                         false_p=False,
                                         duplicate=False,
                                         out_of_scope=False,
                                         active=True,
                                         is_Mitigated=False)
    filters['inactive'] = findings_qs.filter(date__range=[start_date, end_date],
                                             false_p=False,
                                             duplicate=False,
                                             out_of_scope=False,
                                             active=False,
                                             is_Mitigated=False)
    filters['closed'] = findings_qs.filter(date__range=[start_date, end_date],
                                           false_p=False,
                                           duplicate=False,
                                           out_of_scope=False,
                                           active=False,
                                           is_Mitigated=True)
    filters['false_positive'] = findings_qs.filter(date__range=[start_date, end_date],
                                                   false_p=True,
                                                   duplicate=False,
                                                   out_of_scope=False)
    filters['out_of_scope'] = findings_qs.filter(date__range=[start_date, end_date],
                                                 false_p=False,
                                                 duplicate=False,
                                                 out_of_scope=True)
    filters['all'] = findings_qs
    filters['open_vulns'] = findings_qs.filter(
        false_p=False,
        duplicate=False,
        out_of_scope=False,
        active=True,
        mitigated__isnull=True,
        cwe__isnull=False,
    ).order_by('cwe').values(
        'cwe'
    ).annotate(
        count=Count('cwe')
    )

    filters['all_vulns'] = findings_qs.filter(
        duplicate=False,
        cwe__isnull=False,
    ).order_by('cwe').values(
        'cwe'
    ).annotate(
        count=Count('cwe')
    )

    filters['start_date'] = start_date
    filters['end_date'] = end_date
    filters['week'] = week

    return filters


def endpoint_querys(request, prod):
    filters = dict()
    endpoints_query = Endpoint_Status.objects.filter(finding__test__engagement__product=prod,
                                                     finding__severity__in=(
                                                         'Critical', 'High', 'Medium', 'Low', 'Info')).prefetch_related(
        'finding__test__engagement',
        'finding__test__engagement__risk_acceptance',
        'finding__risk_acceptance_set',
        'finding__reporter').annotate(severity=F('finding__severity'))
    endpoints = ProductMetricsEndpointFilter(request.GET, queryset=endpoints_query)
    endpoints_qs = queryset_check(endpoints)
    filters['form'] = endpoints.form

    if not endpoints_qs and not endpoints_query:
        endpoints = endpoints_query
        endpoints_qs = queryset_check(endpoints)
        messages.add_message(request,
                             messages.ERROR,
                             'All objects have been filtered away. Displaying all objects',
                             extra_tags='alert-danger')

    try:
        start_date = endpoints_qs.earliest('date').date
        start_date = datetime(start_date.year,
                              start_date.month, start_date.day,
                              tzinfo=timezone.get_current_timezone())
        end_date = endpoints_qs.latest('date').date
        end_date = datetime(end_date.year,
                            end_date.month, end_date.day,
                            tzinfo=timezone.get_current_timezone())
    except:
        start_date = timezone.now()
        end_date = timezone.now()
    week = end_date - timedelta(days=7)  # seven days and /newnewer are considered "new"

    filters['accepted'] = endpoints_qs.filter(date__range=[start_date, end_date],
                                              risk_accepted=True).order_by("date")
    filters['verified'] = endpoints_qs.filter(date__range=[start_date, end_date],
                                              false_positive=False,
                                              mitigated=True,
                                              out_of_scope=False).order_by("date")
    filters['new_verified'] = endpoints_qs.filter(date__range=[week, end_date],
                                                  false_positive=False,
                                                  mitigated=True,
                                                  out_of_scope=False).order_by("date")
    filters['open'] = endpoints_qs.filter(date__range=[start_date, end_date],
                                          mitigated=False)
    filters['inactive'] = endpoints_qs.filter(date__range=[start_date, end_date],
                                              mitigated=True)
    filters['closed'] = endpoints_qs.filter(date__range=[start_date, end_date],
                                            mitigated=True)
    filters['false_positive'] = endpoints_qs.filter(date__range=[start_date, end_date],
                                                    false_positive=True)
    filters['out_of_scope'] = endpoints_qs.filter(date__range=[start_date, end_date],
                                                  out_of_scope=True)
    filters['all'] = endpoints_qs
    filters['open_vulns'] = endpoints_qs.filter(
        false_positive=False,
        out_of_scope=False,
        mitigated=True,
        finding__cwe__isnull=False,
    ).order_by('finding__cwe').values(
        'finding__cwe'
    ).annotate(
        count=Count('finding__cwe')
    )

    filters['all_vulns'] = endpoints_qs.filter(
        finding__cwe__isnull=False,
    ).order_by('finding__cwe').values(
        'finding__cwe'
    ).annotate(
        count=Count('finding__cwe')
    )

    filters['start_date'] = start_date
    filters['end_date'] = end_date
    filters['week'] = week

    return filters


@user_is_authorized(Product, Permissions.Product_View, 'pid', 'view')
def view_product_metrics(request, pid):
    prod = get_object_or_404(Product, id=pid)
    engs = Engagement.objects.filter(product=prod, active=True)
    view = identify_view(request)

    result = EngagementFilter(
        request.GET,
        queryset=Engagement.objects.filter(product=prod, active=False).order_by('-target_end'))

    inactive_engs_page = get_page_items(request, result.qs, 10)

    scan_sets = ScanSettings.objects.filter(product=prod)

    filters = dict()
    if view == 'Finding':
        filters = finding_querys(request, prod)
    elif view == 'Endpoint':
        filters = endpoint_querys(request, prod)

    start_date = filters['start_date']
    end_date = filters['end_date']
    week_date = filters['week']

    tests = Test.objects.filter(engagement__product=prod).prefetch_related('finding_set', 'test_type')
    tests = tests.annotate(verified_finding_count=Count('finding__id', filter=Q(finding__verified=True)))

    open_vulnerabilities = filters['open_vulns']
    all_vulnerabilities = filters['all_vulns']

    start_date = timezone.make_aware(datetime.combine(start_date, datetime.min.time()))
    r = relativedelta(end_date, start_date)
    weeks_between = int(ceil((((r.years * 12) + r.months) * 4.33) + (r.days / 7)))
    if weeks_between <= 0:
        weeks_between += 2

    punchcard, ticks = get_punchcard_data(filters.get('open', None), start_date, weeks_between, view)

    add_breadcrumb(parent=prod, top_level=False, request=request)

    open_close_weekly = OrderedDict()
    new_weekly = OrderedDict()
    severity_weekly = OrderedDict()
    critical_weekly = OrderedDict()
    high_weekly = OrderedDict()
    medium_weekly = OrderedDict()

    for v in filters.get('open', None):
        iso_cal = v.date.isocalendar()
        x = iso_to_gregorian(iso_cal[0], iso_cal[1], 1)
        y = x.strftime("<span class='small'>%m/%d<br/>%Y</span>")
        x = (tcalendar.timegm(x.timetuple()) * 1000)
        if x not in critical_weekly:
            critical_weekly[x] = {'count': 0, 'week': y}
        if x not in high_weekly:
            high_weekly[x] = {'count': 0, 'week': y}
        if x not in medium_weekly:
            medium_weekly[x] = {'count': 0, 'week': y}

        if x in open_close_weekly:
            if v.mitigated:
                open_close_weekly[x]['closed'] += 1
            else:
                open_close_weekly[x]['open'] += 1
        else:
            if v.mitigated:
                open_close_weekly[x] = {'closed': 1, 'open': 0, 'accepted': 0}
            else:
                open_close_weekly[x] = {'closed': 0, 'open': 1, 'accepted': 0}
            open_close_weekly[x]['week'] = y

        if view == 'Finding':
            severity = v.severity
        elif view == 'Endpoint':
            severity = v.finding.severity

        if x in severity_weekly:
            if severity in severity_weekly[x]:
                severity_weekly[x][severity] += 1
            else:
                severity_weekly[x][severity] = 1
        else:
            severity_weekly[x] = {'Critical': 0, 'High': 0,
                                  'Medium': 0, 'Low': 0, 'Info': 0}
            severity_weekly[x][severity] = 1
            severity_weekly[x]['week'] = y

        if severity == 'Critical':
            if x in critical_weekly:
                critical_weekly[x]['count'] += 1
            else:
                critical_weekly[x] = {'count': 1, 'week': y}
        elif severity == 'High':
            if x in high_weekly:
                high_weekly[x]['count'] += 1
            else:
                high_weekly[x] = {'count': 1, 'week': y}
        elif severity == 'Medium':
            if x in medium_weekly:
                medium_weekly[x]['count'] += 1
            else:
                medium_weekly[x] = {'count': 1, 'week': y}

    for a in filters.get('accepted', None):
        if view == 'Finding':
            finding = a
        elif view == 'Endpoint':
            finding = v.finding
        iso_cal = a.date.isocalendar()
        x = iso_to_gregorian(iso_cal[0], iso_cal[1], 1)
        y = x.strftime("<span class='small'>%m/%d<br/>%Y</span>")
        x = (tcalendar.timegm(x.timetuple()) * 1000)

        if x in open_close_weekly:
            open_close_weekly[x]['accepted'] += 1
        else:
            open_close_weekly[x] = {'closed': 0, 'open': 0, 'accepted': 1}
            open_close_weekly[x]['week'] = y

    test_data = {}
    for t in tests:
        if t.test_type.name in test_data:
            test_data[t.test_type.name] += t.verified_finding_count
        else:
            test_data[t.test_type.name] = t.verified_finding_count
    product_tab = Product_Tab(pid, title="Product", tab="metrics")

    return render(request,
                  'dojo/product_metrics.html',
                  {'prod': prod,
                   'product_tab': product_tab,
                   'engs': engs,
                   'inactive_engs': inactive_engs_page,
                   'scan_sets': scan_sets,
                   'view': view,
                   'verified_objs': filters.get('verified', None),
                   'open_objs': filters.get('open', None),
                   'inactive_objs': filters.get('inactive', None),
                   'closed_objs': filters.get('closed', None),
                   'false_positive_objs': filters.get('false_positive', None),
                   'out_of_scope_objs': filters.get('out_of_scope', None),
                   'accepted_objs': filters.get('accepted', None),
                   'new_objs': filters.get('new_verified', None),
                   'all_objs': filters.get('all', None),
                   'form': filters.get('form', None),
                   'reset_link': reverse('view_product_metrics', args=(prod.id,)) + '?type=' + view,
                   'open_vulnerabilities': open_vulnerabilities,
                   'all_vulnerabilities': all_vulnerabilities,
                   'start_date': start_date,
                   'punchcard': punchcard,
                   'ticks': ticks,
                   'open_close_weekly': open_close_weekly,
                   'severity_weekly': severity_weekly,
                   'critical_weekly': critical_weekly,
                   'high_weekly': high_weekly,
                   'medium_weekly': medium_weekly,
                   'test_data': test_data,
                   'user': request.user})


@user_is_authorized(Product, Permissions.Product_View, 'pid', 'view')
def view_engagements(request, pid, engagement_type="Interactive"):
    prod = get_object_or_404(Product, id=pid)

    default_page_num = 10

    # In Progress Engagements
    engs = Engagement.objects.filter(product=prod, active=True, status="In Progress",
                                     engagement_type=engagement_type).order_by('-updated')
    active_engs_filter = ProductEngagementFilter(request.GET, queryset=engs, prefix='active')
    result_active_engs = get_page_items(request, active_engs_filter.qs, default_page_num, prefix="engs")
    # prefetch only after creating the filters to avoid https://code.djangoproject.com/ticket/23771 and https://code.djangoproject.com/ticket/25375
    result_active_engs.object_list = prefetch_for_view_engagements(result_active_engs.object_list)

    # Engagements that are queued because they haven't started or paused
    engs = Engagement.objects.filter(~Q(status="In Progress"), product=prod, active=True,
                                     engagement_type=engagement_type).order_by('-updated')
    queued_engs_filter = ProductEngagementFilter(request.GET, queryset=engs, prefix='queued')
    result_queued_engs = get_page_items(request, queued_engs_filter.qs, default_page_num, prefix="queued_engs")
    result_queued_engs.object_list = prefetch_for_view_engagements(result_queued_engs.object_list)

    # Cancelled or Completed Engagements
    engs = Engagement.objects.filter(product=prod, active=False, engagement_type=engagement_type).order_by(
        '-target_end')
    inactive_engs_filter = ProductEngagementFilter(request.GET, queryset=engs, prefix='closed')
    result_inactive_engs = get_page_items(request, inactive_engs_filter.qs, default_page_num, prefix="inactive_engs")
    result_inactive_engs.object_list = prefetch_for_view_engagements(result_inactive_engs.object_list)

    title = "All Engagements"
    if engagement_type == "CI/CD":
        title = "CI/CD Engagements"

    product_tab = Product_Tab(pid, title=title, tab="engagements")
    return render(request,
                  'dojo/view_engagements.html',
                  {'prod': prod,
                   'product_tab': product_tab,
                   'engagement_type': engagement_type,
                   'engs': result_active_engs,
                   'engs_count': result_active_engs.paginator.count,
                   'engs_filter': active_engs_filter,
                   'queued_engs': result_queued_engs,
                   'queued_engs_count': result_queued_engs.paginator.count,
                   'queued_engs_filter': queued_engs_filter,
                   'inactive_engs': result_inactive_engs,
                   'inactive_engs_count': result_inactive_engs.paginator.count,
                   'inactive_engs_filter': inactive_engs_filter,
                   'user': request.user})


def prefetch_for_view_engagements(engs):
    prefetched_engs = engs
    if isinstance(engs,
                  QuerySet):  # old code can arrive here with prods being a list because the query was already executed
        prefetched_engs = prefetched_engs.select_related('lead')
        prefetched_engs = prefetched_engs.prefetch_related('test_set')
        prefetched_engs = prefetched_engs.prefetch_related('test_set__test_type')  # test.name uses test_type
        prefetched_engs = prefetched_engs.prefetch_related('jira_project__jira_instance')
        prefetched_engs = prefetched_engs.prefetch_related('product__jira_project_set__jira_instance')
        prefetched_engs = prefetched_engs.annotate(count_findings_all=Count('test__finding__id'))
        prefetched_engs = prefetched_engs.annotate(count_findings_open=Count('test__finding__id', filter=Q(test__finding__active=True)))
        prefetched_engs = prefetched_engs.annotate(count_findings_open_verified=Count('test__finding__id', filter=Q(test__finding__active=True) & Q(test__finding__verified=True)))
        prefetched_engs = prefetched_engs.annotate(count_findings_close=Count('test__finding__id', filter=Q(test__finding__is_Mitigated=True)))
        prefetched_engs = prefetched_engs.annotate(count_findings_duplicate=Count('test__finding__id', filter=Q(test__finding__duplicate=True)))
        ACCEPTED_FINDINGS_QUERY = Q(test__finding__risk_accepted=True)
        prefetched_engs = prefetched_engs.annotate(count_findings_accepted=Count('test__finding__id', filter=ACCEPTED_FINDINGS_QUERY))
        prefetched_engs = prefetched_engs.prefetch_related('tags')
    else:
        logger.debug('unable to prefetch because query was already executed')

    return prefetched_engs


@user_is_authorized(Product, Permissions.Product_View, 'pid', 'view')
def view_engagements_cicd(request, pid):
    return view_engagements(request, pid=pid, engagement_type="CI/CD")


def import_scan_results_prod(request, pid=None):
    from dojo.engagement.views import import_scan_results
    return import_scan_results(request, pid=pid)


def new_product(request, ptid=None):
    jira_project_form = None
    error = False
    initial = None
    if ptid is not None:
        prod_type = get_object_or_404(Product_Type, pk=ptid)
        initial = {'prod_type': prod_type}

    form = ProductForm(initial=initial)

    if request.method == 'POST':
        form = ProductForm(request.POST, instance=Product())

        if get_system_setting('enable_github'):
            gform = GITHUB_Product_Form(request.POST, instance=GITHUB_PKey())
        else:
            gform = None

        if form.is_valid():
            if settings.FEATURE_NEW_AUTHORIZATION:
                product_type = form.instance.prod_type
                user_has_permission_or_403(request.user, product_type, Permissions.Product_Type_Add_Product)
            else:
                if not request.user.is_staff:
                    raise PermissionDenied
            product = form.save()
            messages.add_message(request,
                                 messages.SUCCESS,
                                 'Product added successfully.',
                                 extra_tags='alert-success')
            success, jira_project_form = jira_helper.process_jira_project_form(request, product=product)
            error = not success

            if get_system_setting('enable_github'):
                if gform.is_valid():
                    github_pkey = gform.save(commit=False)
                    if github_pkey.git_conf is not None and github_pkey.git_project:
                        github_pkey.product = product
                        github_pkey.save()
                        messages.add_message(request,
                                             messages.SUCCESS,
                                             'GitHub information added successfully.',
                                             extra_tags='alert-success')
                        # Create appropriate labels in the repo
                        logger.info('Create label in repo: ' + github_pkey.git_project)
                        try:
                            g = Github(github_pkey.git_conf.api_key)
                            repo = g.get_repo(github_pkey.git_project)
                            repo.create_label(name="security", color="FF0000",
                                              description="This label is automatically applied to all issues created by DefectDojo")
                            repo.create_label(name="security / info", color="00FEFC",
                                              description="This label is automatically applied to all issues created by DefectDojo")
                            repo.create_label(name="security / low", color="B7FE00",
                                              description="This label is automatically applied to all issues created by DefectDojo")
                            repo.create_label(name="security / medium", color="FEFE00",
                                              description="This label is automatically applied to all issues created by DefectDojo")
                            repo.create_label(name="security / high", color="FE9A00",
                                              description="This label is automatically applied to all issues created by DefectDojo")
                            repo.create_label(name="security / critical", color="FE2200",
                                              description="This label is automatically applied to all issues created by DefectDojo")
                        except:
                            logger.info('Labels cannot be created - they may already exists')

            # SonarQube API Configuration
            sonarqube_form = Sonarqube_ProductForm(request.POST)
            if sonarqube_form.is_valid():
                sonarqube_product = sonarqube_form.save(commit=False)
                sonarqube_product.product = product
                sonarqube_product.save()

            create_notification(event='product_added', title=product.name,
                                url=reverse('view_product', args=(product.id,)))

            if not error:
                return HttpResponseRedirect(reverse('view_product', args=(product.id,)))
            else:
                # engagement was saved, but JIRA errors, so goto edit_product
                return HttpResponseRedirect(reverse('edit_product', args=(product.id,)))

    jira_project_form = None
    if get_system_setting('enable_jira'):
        jira_project_form = JIRAProjectForm()

    if get_system_setting('enable_github'):
        gform = GITHUB_Product_Form()
    else:
        gform = None

    add_breadcrumb(title="New Product", top_level=False, request=request)
    return render(request, 'dojo/new_product.html',
                  {'form': form,
                   'jform': jira_project_form,
                   'gform': gform,
                   'sonarqube_form': Sonarqube_ProductForm()})


@user_is_authorized(Product, Permissions.Product_Edit, 'pid', 'staff')
def edit_product(request, pid):
    product = Product.objects.get(pk=pid)
    system_settings = System_Settings.objects.get()
    jira_enabled = system_settings.enable_jira
    jira_project = None
    jform = None
    github_enabled = system_settings.enable_github
    github_inst = None
    gform = None
    sonarqube_form = None
    error = False

    try:
        github_inst = GITHUB_PKey.objects.get(product=product)
    except:
        github_inst = None
        pass

    sonarqube_conf = Sonarqube_Product.objects.filter(product=product).first()

    if request.method == 'POST':
        form = ProductForm(request.POST, instance=product)
        jira_project = jira_helper.get_jira_project(product)
        if form.is_valid():
            form.save()
            tags = request.POST.getlist('tags')
            messages.add_message(request,
                                 messages.SUCCESS,
                                 'Product updated successfully.',
                                 extra_tags='alert-success')

            success, jform = jira_helper.process_jira_project_form(request, instance=jira_project, product=product)
            error = not success

            if get_system_setting('enable_github') and github_inst:
                gform = GITHUB_Product_Form(request.POST, instance=github_inst)
                # need to handle delete
                try:
                    gform.save()
                except:
                    pass
            elif get_system_setting('enable_github'):
                gform = GITHUB_Product_Form(request.POST)
                if gform.is_valid():
                    new_conf = gform.save(commit=False)
                    new_conf.product_id = pid
                    new_conf.save()
                    messages.add_message(request,
                                         messages.SUCCESS,
                                         'GITHUB information updated successfully.',
                                         extra_tags='alert-success')

            # SonarQube API Configuration
            sonarqube_form = Sonarqube_ProductForm(request.POST, instance=sonarqube_conf)
            if sonarqube_form.is_valid():
                new_conf = sonarqube_form.save(commit=False)
                new_conf.product_id = pid
                new_conf.save()

            if not error:
                return HttpResponseRedirect(reverse('view_product', args=(pid,)))

    form = ProductForm(instance=product,
                       initial={'auth_users': product.authorized_users.all()})

    if jira_enabled:
        jira_project = jira_helper.get_jira_project(product)
        jform = JIRAProjectForm(instance=jira_project)
    else:
        jform = None

    if github_enabled and (github_inst is not None):
        if github_inst is not None:
            gform = GITHUB_Product_Form(instance=github_inst)
            gform = GITHUB_Product_Form()
        gform = GITHUB_Product_Form()
    else:
        gform = None

    sonarqube_form = Sonarqube_ProductForm(instance=sonarqube_conf)

    product_tab = Product_Tab(pid, title="Edit Product", tab="settings")
    return render(request,
                  'dojo/edit_product.html',
                  {'form': form,
                   'product_tab': product_tab,
                   'jform': jform,
                   'gform': gform,
                   'sonarqube_form': sonarqube_form,
                   'product': product
                   })


@user_is_authorized(Product, Permissions.Product_Delete, 'pid', 'delete')
def delete_product(request, pid):
    product = get_object_or_404(Product, pk=pid)
    form = DeleteProductForm(instance=product)

    if request.method == 'POST':
        if 'id' in request.POST and str(product.id) == request.POST['id']:
            form = DeleteProductForm(request.POST, instance=product)
            if form.is_valid():
                product.delete()
                messages.add_message(request,
                                     messages.SUCCESS,
                                     'Product and relationships removed.',
                                     extra_tags='alert-success')
                create_notification(event='other',
                                    title='Deletion of %s' % product.name,
                                    description='The product "%s" was deleted by %s' % (product.name, request.user),
                                    url=request.build_absolute_uri(reverse('product')),
                                    icon="exclamation-triangle")
                return HttpResponseRedirect(reverse('product'))

    collector = NestedObjects(using=DEFAULT_DB_ALIAS)
    collector.collect([product])
    rels = collector.nested()

    product_tab = Product_Tab(pid, title="Product", tab="settings")
    return render(request, 'dojo/delete_product.html',
                  {'product': product,
                   'form': form,
                   'product_tab': product_tab,
                   'rels': rels,
                   })


@user_is_authorized(Product, Permissions.Engagement_Add, 'pid', 'staff')
def new_eng_for_app(request, pid, cicd=False):
    jira_project_form = None
    jira_project = None
    jira_epic_form = None

    product = Product.objects.get(id=pid)
    jira_error = False
    if not user_is_authorized(request.user, 'staff', product):
        raise PermissionDenied

    if request.method == 'POST':
        form = EngForm(request.POST, cicd=cicd, product=product, user=request.user)
        jira_project = jira_helper.get_jira_project(product)
        logger.debug('new_eng_for_app')

        if form.is_valid():
            # first create the new engagement
            engagement = form.save(commit=False)
            if not engagement.name:
                engagement.name = str(engagement.target_start)
            engagement.threat_model = False
            engagement.api_test = False
            engagement.pen_test = False
            engagement.check_list = False
            engagement.product = form.cleaned_data.get('product')
            if engagement.threat_model:
                engagement.progress = 'threat_model'
            else:
                engagement.progress = 'other'
            if cicd:
                engagement.engagement_type = 'CI/CD'
                engagement.status = "In Progress"
            engagement.active = True

            engagement.save()
            form.save_m2m()

            logger.debug('new_eng_for_app: process jira coming')

            # new engagement, so do not provide jira_project
            success, jira_project_form = jira_helper.process_jira_project_form(request, instance=None,
                                                                               engagement=engagement)
            error = not success

            logger.debug('new_eng_for_app: process jira epic coming')

            success, jira_epic_form = jira_helper.process_jira_epic_form(request, engagement=engagement)
            error = error or not success

            create_notification(event='engagement_added', title=engagement.name + " for " + product.name,
                                engagement=engagement, url=reverse('view_engagement', args=(engagement.id,)),
                                objowner=engagement.lead)

            messages.add_message(request,
                                 messages.SUCCESS,
                                 'Engagement added successfully.',
                                 extra_tags='alert-success')

            if not error:
                if "_Add Tests" in request.POST:
                    return HttpResponseRedirect(reverse('add_tests', args=(engagement.id,)))
                elif "_Import Scan Results" in request.POST:
                    return HttpResponseRedirect(reverse('import_scan_results', args=(engagement.id,)))
                else:
                    return HttpResponseRedirect(reverse('view_engagement', args=(engagement.id,)))
            else:
                # engagement was saved, but JIRA errors, so goto edit_engagement
                logger.debug('new_eng_for_app: jira errors')
                return HttpResponseRedirect(reverse('edit_engagement', args=(engagement.id,)))
        else:
            logger.debug(form.errors)

    form = EngForm(initial={'lead': request.user, 'target_start': timezone.now().date(),
                            'target_end': timezone.now().date() + timedelta(days=7), 'product': product}, cicd=cicd,
                   product=product, user=request.user)
    jira_project_form = None
    jira_epic_form = None
    if get_system_setting('enable_jira'):
        jira_project = jira_helper.get_jira_project(product)
        logger.debug('showing jira-project-form')
        jira_project_form = JIRAProjectForm(target='engagement', product=product)
        logger.debug('showing jira-epic-form')
        jira_epic_form = JIRAEngagementForm()

    product_tab = Product_Tab(pid, title="New Engagement", tab="engagements")
    return render(request, 'dojo/new_eng.html',
                  {'form': form,
                   'product_tab': product_tab,
                   'jira_epic_form': jira_epic_form,
                   'jira_project_form': jira_project_form,
                   })


@user_is_authorized(Product, Permissions.Product_Edit, 'pid', 'staff')
def new_tech_for_prod(request, pid):
    prod = Product.objects.get(id=pid)
    if request.method == 'POST':
        form = App_AnalysisTypeForm(request.POST)
        if form.is_valid():
            tech = form.save(commit=False)
            tech.product_id = pid
            tech.save()
            messages.add_message(request,
                                 messages.SUCCESS,
                                 'Technology added successfully.',
                                 extra_tags='alert-success')
            return HttpResponseRedirect(reverse('view_product', args=(pid,)))

    form = App_AnalysisTypeForm()
    return render(request, 'dojo/new_tech.html',
                  {'form': form, 'pid': pid})


@user_is_authorized(Product, Permissions.Engagement_Add, 'pid', 'staff')
def new_eng_for_app_cicd(request, pid):
    # we have to use pid=pid here as new_eng_for_app expects kwargs, because that is how django calls the function based on urls.py named groups
    return new_eng_for_app(request, pid=pid, cicd=True)


@user_is_authorized(Product, Permissions.Product_Edit, 'pid', 'staff')
def add_meta_data(request, pid):
    prod = Product.objects.get(id=pid)
    if request.method == 'POST':
        form = DojoMetaDataForm(request.POST, instance=DojoMeta(product=prod))
        if form.is_valid():
            form.save()
            messages.add_message(request,
                                 messages.SUCCESS,
                                 'Metadata added successfully.',
                                 extra_tags='alert-success')
            if 'add_another' in request.POST:
                return HttpResponseRedirect(reverse('add_meta_data', args=(pid,)))
            else:
                return HttpResponseRedirect(reverse('view_product', args=(pid,)))
    else:
        form = DojoMetaDataForm()

    product_tab = Product_Tab(pid, title="Add Metadata", tab="settings")

    return render(request,
                  'dojo/add_product_meta_data.html',
                  {'form': form,
                   'product_tab': product_tab,
                   'product': prod,
                   })


@user_is_authorized(Product, Permissions.Product_Edit, 'pid', 'staff')
def edit_meta_data(request, pid):
    prod = Product.objects.get(id=pid)
    if request.method == 'POST':
        for key, value in request.POST.items():
            if key.startswith('cfv_'):
                cfv_id = int(key.split('_')[1])
                cfv = get_object_or_404(DojoMeta, id=cfv_id)
                value = value.strip()
                if value:
                    cfv.value = value
                    cfv.save()
            if key.startswith('delete_'):
                cfv_id = int(key.split('_')[2])
                cfv = get_object_or_404(DojoMeta, id=cfv_id)
                cfv.delete()

        messages.add_message(request,
                             messages.SUCCESS,
                             'Metadata edited successfully.',
                             extra_tags='alert-success')
        return HttpResponseRedirect(reverse('view_product', args=(pid,)))

    product_tab = Product_Tab(pid, title="Edit Metadata", tab="settings")
    return render(request,
                  'dojo/edit_product_meta_data.html',
                  {'product': prod,
                   'product_tab': product_tab,
                   })


@user_is_authorized(Product, Permissions.Finding_Add, 'pid', 'staff')
def ad_hoc_finding(request, pid):
    prod = Product.objects.get(id=pid)
    test = None
    try:
        eng = Engagement.objects.get(product=prod, name="Ad Hoc Engagement")
        tests = Test.objects.filter(engagement=eng)

        if len(tests) != 0:
            test = tests[0]
        else:
            test = Test(engagement=eng, test_type=Test_Type.objects.get(name="Pen Test"),
                        target_start=timezone.now(), target_end=timezone.now())
            test.save()
    except:
        eng = Engagement(name="Ad Hoc Engagement", target_start=timezone.now(),
                         target_end=timezone.now(), active=False, product=prod)
        eng.save()
        test = Test(engagement=eng, test_type=Test_Type.objects.get(name="Pen Test"),
                    target_start=timezone.now(), target_end=timezone.now())
        test.save()
    form_error = False
    push_all_jira_issues = jira_helper.is_push_all_issues(test)
    jform = None
    gform = None
    form = AdHocFindingForm(initial={'date': timezone.now().date()}, req_resp=None)
    use_jira = jira_helper.get_jira_project(test) is not None

    if request.method == 'POST':
        form = AdHocFindingForm(request.POST, req_resp=None)
        if (form['active'].value() is False or form['false_p'].value()) and form['duplicate'].value() is False:
            closing_disabled = Note_Type.objects.filter(is_mandatory=True, is_active=True).count()
            if closing_disabled != 0:
                error_inactive = ValidationError('Can not set a finding as inactive without adding all mandatory notes',
                                                 code='inactive_without_mandatory_notes')
                error_false_p = ValidationError(
                    'Can not set a finding as false positive without adding all mandatory notes',
                    code='false_p_without_mandatory_notes')
                if form['active'].value() is False:
                    form.add_error('active', error_inactive)
                if form['false_p'].value():
                    form.add_error('false_p', error_false_p)
                messages.add_message(request,
                                     messages.ERROR,
                                     'Can not set a finding as inactive or false positive without adding all mandatory notes',
                                     extra_tags='alert-danger')
        if use_jira:
            jform = JIRAFindingForm(request.POST, prefix='jiraform', push_all=push_all_jira_issues,
                                    jira_project=jira_helper.get_jira_project(test), finding_form=form)

        if form.is_valid() and (jform is None or jform.is_valid()):
            new_finding = form.save(commit=False)
            new_finding.test = test
            new_finding.reporter = request.user
            new_finding.numerical_severity = Finding.get_numerical_severity(
                new_finding.severity)
            finding_helper.update_finding_status(new_finding, request.user)
            create_template = new_finding.is_template
            # always false now since this will be deprecated soon in favor of new Finding_Template model
            new_finding.is_template = False
            new_finding.tags = form.cleaned_data['tags']
            new_finding.save()
            new_finding.endpoints.set(form.cleaned_data['endpoints'])
            for endpoint in form.cleaned_data['endpoints']:
                eps, created = Endpoint_Status.objects.get_or_create(
                    finding=new_finding,
                    endpoint=endpoint)
                endpoint.endpoint_status.add(eps)
                new_finding.endpoint_status.add(eps)

            for endpoint in new_finding.unsaved_endpoints:
                ep, created = Endpoint.objects.get_or_create(
                    protocol=endpoint.protocol,
                    host=endpoint.host,
                    path=endpoint.path,
                    query=endpoint.query,
                    fragment=endpoint.fragment,
                    product=test.engagement.product)
                eps, created = Endpoint_Status.objects.get_or_create(
                    finding=new_finding,
                    endpoint=ep)
                ep.endpoint_status.add(eps)

                new_finding.endpoints.add(ep)
                new_finding.endpoint_status.add(eps)
            for endpoint in form.cleaned_data['endpoints']:
                ep, created = Endpoint.objects.get_or_create(
                    protocol=endpoint.protocol,
                    host=endpoint.host,
                    path=endpoint.path,
                    query=endpoint.query,
                    fragment=endpoint.fragment,
                    product=test.engagement.product)
                eps, created = Endpoint_Status.objects.get_or_create(
                    finding=new_finding,
                    endpoint=ep)
                ep.endpoint_status.add(eps)

                new_finding.endpoints.add(ep)
                new_finding.endpoint_status.add(eps)

            new_finding.save()
            # Push to jira?
            push_to_jira = False
            jira_message = None
            if jform and jform.is_valid():
                # Push to Jira?
                logger.debug('jira form valid')
                push_to_jira = push_all_jira_issues or jform.cleaned_data.get('push_to_jira')

                # if the jira issue key was changed, update database
                new_jira_issue_key = jform.cleaned_data.get('jira_issue')
                if new_finding.has_jira_issue:
                    jira_issue = new_finding.jira_issue

                    # everything in DD around JIRA integration is based on the internal id of the issue in JIRA
                    # instead of on the public jira issue key.
                    # I have no idea why, but it means we have to retrieve the issue from JIRA to get the internal JIRA id.
                    # we can assume the issue exist, which is already checked in the validation of the jform

                    if not new_jira_issue_key:
                        jira_helper.finding_unlink_jira(request, new_finding)
                        jira_message = 'Link to JIRA issue removed successfully.'

                    elif new_jira_issue_key != new_finding.jira_issue.jira_key:
                        jira_helper.finding_unlink_jira(request, new_finding)
                        jira_helper.finding_link_jira(request, new_finding, new_jira_issue_key)
                        jira_message = 'Changed JIRA link successfully.'
                else:
                    logger.debug('finding has no jira issue yet')
                    if new_jira_issue_key:
                        logger.debug(
                            'finding has no jira issue yet, but jira issue specified in request. trying to link.')
                        jira_helper.finding_link_jira(request, new_finding, new_jira_issue_key)
                        jira_message = 'Linked a JIRA issue successfully.'

            if 'githubform-push_to_github' in request.POST:
                gform = GITHUBFindingForm(request.POST, prefix='jiragithub', enabled=push_all_jira_issues)
                if gform.is_valid():
                    add_external_issue(new_finding, 'github')

            new_finding.save(push_to_jira=push_to_jira)

            if 'request' in form.cleaned_data or 'response' in form.cleaned_data:
                burp_rr = BurpRawRequestResponse(
                    finding=new_finding,
                    burpRequestBase64=base64.b64encode(form.cleaned_data['request'].encode()),
                    burpResponseBase64=base64.b64encode(form.cleaned_data['response'].encode()),
                )
                burp_rr.clean()
                burp_rr.save()

            messages.add_message(request,
                                 messages.SUCCESS,
                                 'Finding added successfully.',
                                 extra_tags='alert-success')

            if create_template:
                templates = Finding_Template.objects.filter(title=new_finding.title)
                if len(templates) > 0:
                    messages.add_message(request,
                                         messages.ERROR,
                                         'A finding template was not created.  A template with this title already '
                                         'exists.',
                                         extra_tags='alert-danger')
                else:
                    template = Finding_Template(title=new_finding.title,
                                                cwe=new_finding.cwe,
                                                severity=new_finding.severity,
                                                description=new_finding.description,
                                                mitigation=new_finding.mitigation,
                                                impact=new_finding.impact,
                                                references=new_finding.references,
                                                numerical_severity=new_finding.numerical_severity)
                    template.save()
                    messages.add_message(request,
                                         messages.SUCCESS,
                                         'A finding template was also created.',
                                         extra_tags='alert-success')
            if '_Finished' in request.POST:
                return HttpResponseRedirect(reverse('view_test', args=(test.id,)))
            else:
                return HttpResponseRedirect(reverse('add_findings', args=(test.id,)))
        else:
            if 'endpoints' in form.cleaned_data:
                form.fields['endpoints'].queryset = form.cleaned_data['endpoints']
            else:
                form.fields['endpoints'].queryset = Endpoint.objects.none()
            form_error = True
            add_error_message_to_response('The form has errors, please correct them below.')
            add_field_errors_to_response(jform)
            add_field_errors_to_response(form)

    else:
        if use_jira:
            jform = JIRAFindingForm(push_all=jira_helper.is_push_all_issues(test), prefix='jiraform',
                                    jira_project=jira_helper.get_jira_project(test), finding_form=form)

        if get_system_setting('enable_github'):
            if GITHUB_PKey.objects.filter(product=test.engagement.product).count() != 0:
                gform = GITHUBFindingForm(enabled=push_all_jira_issues, prefix='githubform')
        else:
            gform = None

    product_tab = Product_Tab(pid, title="Add Finding", tab="engagements")
    product_tab.setEngagement(eng)
    return render(request, 'dojo/ad_hoc_findings.html',
                  {'form': form,
                   'product_tab': product_tab,
                   'temp': False,
                   'tid': test.id,
                   'pid': pid,
                   'form_error': form_error,
                   'jform': jform,
                   'gform': gform,
                   })


@user_is_authorized(Product, Permissions.Product_View, 'pid', 'staff')
def engagement_presets(request, pid):
    prod = get_object_or_404(Product, id=pid)
    presets = Engagement_Presets.objects.filter(product=prod).all()

    product_tab = Product_Tab(prod.id, title="Engagement Presets", tab="settings")

    return render(request, 'dojo/view_presets.html',
                  {'product_tab': product_tab,
                   'presets': presets,
                   'prod': prod})


@user_is_authorized(Product, Permissions.Product_Edit, 'pid', 'staff')
def edit_engagement_presets(request, pid, eid):
    prod = get_object_or_404(Product, id=pid)
    preset = get_object_or_404(Engagement_Presets, id=eid)

    product_tab = Product_Tab(prod.id, title="Edit Engagement Preset", tab="settings")

    if request.method == 'POST':
        tform = EngagementPresetsForm(request.POST, instance=preset)
        if tform.is_valid():
            tform.save()
            messages.add_message(
                request,
                messages.SUCCESS,
                'Engagement Preset Successfully Updated.',
                extra_tags='alert-success')
            return HttpResponseRedirect(reverse('engagement_presets', args=(pid,)))
    else:
        tform = EngagementPresetsForm(instance=preset)

    return render(request, 'dojo/edit_presets.html',
                  {'product_tab': product_tab,
                   'tform': tform,
                   'prod': prod})


@user_is_authorized(Product, Permissions.Product_Edit, 'pid', 'staff')
def add_engagement_presets(request, pid):
    prod = get_object_or_404(Product, id=pid)
    if request.method == 'POST':
        tform = EngagementPresetsForm(request.POST)
        if tform.is_valid():
            form_copy = tform.save(commit=False)
            form_copy.product = prod
            form_copy.save()
            tform.save_m2m()
            messages.add_message(
                request,
                messages.SUCCESS,
                'Engagement Preset Successfully Created.',
                extra_tags='alert-success')
            return HttpResponseRedirect(reverse('engagement_presets', args=(pid,)))
    else:
        tform = EngagementPresetsForm()

    product_tab = Product_Tab(pid, title="New Engagement Preset", tab="settings")
    return render(request, 'dojo/new_params.html', {'tform': tform, 'pid': pid, 'product_tab': product_tab})


@user_is_authorized(Product, Permissions.Product_Edit, 'pid', 'staff')
def delete_engagement_presets(request, pid, eid):
    prod = get_object_or_404(Product, id=pid)
    preset = get_object_or_404(Engagement_Presets, id=eid)
    form = DeleteEngagementPresetsForm(instance=preset)

    if request.method == 'POST':
        if 'id' in request.POST:
            form = DeleteEngagementPresetsForm(request.POST, instance=preset)
            if form.is_valid():
                preset.delete()
                messages.add_message(request,
                                     messages.SUCCESS,
                                     'Engagement presets and engagement relationships removed.',
                                     extra_tags='alert-success')
                return HttpResponseRedirect(reverse('engagement_presets', args=(pid,)))

    collector = NestedObjects(using=DEFAULT_DB_ALIAS)
    collector.collect([preset])
    rels = collector.nested()

    product_tab = Product_Tab(pid, title="Delete Engagement Preset", tab="settings")
    return render(request, 'dojo/delete_presets.html',
                  {'product': product,
                   'form': form,
                   'product_tab': product_tab,
                   'rels': rels,
                   })


@user_is_authorized(Product, Permissions.Product_View, 'pid', 'view')
def edit_notifications(request, pid):
    prod = get_object_or_404(Product, id=pid)
    if request.method == 'POST':
        product_notifications = Notifications.objects.filter(user=request.user).filter(product=prod).first()
        if not product_notifications:
            product_notifications = Notifications(user=request.user, product=prod)
            logger.debug('no existing product notifications found')
        else:
            logger.debug('existing product notifications found')

        form = ProductNotificationsForm(request.POST, instance=product_notifications)
        # print(vars(form))

        if form.is_valid():
            form.save()
            messages.add_message(request,
                                 messages.SUCCESS,
                                 'Notification settings updated.',
                                 extra_tags='alert-success')

    return HttpResponseRedirect(reverse('view_product', args=(pid,)))


@user_is_authorized(Product, Permissions.Product_Manage_Members, 'pid')
def add_product_member(request, pid):
    product = get_object_or_404(Product, pk=pid)
    memberform = Add_Product_MemberForm(initial={'product': product.id})
    if request.method == 'POST':
        memberform = Add_Product_MemberForm(request.POST, initial={'product': product.id})
        if memberform.is_valid():
            members = Product_Member.objects.filter(product=product, user=memberform.instance.user)
            if members.count() > 0:
                messages.add_message(request,
                                    messages.WARNING,
                                    'Product member already exists.',
                                    extra_tags='alert-warning')
            elif memberform.instance.role == Roles.Owner and not user_has_permission(request.user, product, Permissions.Product_Member_Add_Owner):
                messages.add_message(request,
                                    messages.WARNING,
                                    'You are not permitted to add users as owners.',
                                    extra_tags='alert-warning')
            else:
                memberform.save()
                messages.add_message(request,
                                    messages.SUCCESS,
                                    'Product member added successfully.',
                                    extra_tags='alert-success')
                return HttpResponseRedirect(reverse('view_product', args=(pid, )))
    product_tab = Product_Tab(pid, title="Add Product Member", tab="settings")
    return render(request, 'dojo/new_product_member.html', {
        'product': product,
        'form': memberform,
        'product_tab': product_tab,
    })


@user_is_authorized(Product_Member, Permissions.Product_Manage_Members, 'memberid')
def edit_product_member(request, memberid):
    member = get_object_or_404(Product_Member, pk=memberid)
    memberform = Edit_Product_MemberForm(instance=member)
    if request.method == 'POST':
        memberform = Edit_Product_MemberForm(request.POST, instance=member)
        if memberform.is_valid():
            if member.role == Roles.Owner and not user_has_permission(request.user, member.product, Permissions.Product_Member_Add_Owner):
                messages.add_message(request,
                                    messages.WARNING,
                                    'You are not permitted to make users to owners.',
                                    extra_tags='alert-warning')
            else:
                memberform.save()
                messages.add_message(request,
                                    messages.SUCCESS,
                                    'Product member updated successfully.',
                                    extra_tags='alert-success')
                return HttpResponseRedirect(reverse('view_product', args=(member.product.id, )))
    product_tab = Product_Tab(member.product.id, title="Edit Product Member", tab="settings")
    return render(request, 'dojo/edit_product_member.html', {
        'memberid': memberid,
        'form': memberform,
        'product_tab': product_tab,
    })


@user_is_authorized(Product_Member, Permissions.Product_Remove_Member, 'memberid')
def delete_product_member(request, memberid):
    member = get_object_or_404(Product_Member, pk=memberid)
    memberform = Delete_Product_MemberForm(instance=member)
    if request.method == 'POST':
        memberform = Delete_Product_MemberForm(request.POST, instance=member)
        member = memberform.instance
        user = member.user
        member.delete()
        messages.add_message(request,
                            messages.SUCCESS,
                            'Product member deleted successfully.',
                            extra_tags='alert-success')
        if user == request.user:
            return HttpResponseRedirect(reverse('product'))
        else:
            return HttpResponseRedirect(reverse('view_product', args=(member.product.id, )))
    product_tab = Product_Tab(member.product.id, title="Delete Product Member", tab="settings")
    return render(request, 'dojo/delete_product_member.html', {
        'memberid': memberid,
        'form': memberform,
        'product_tab': product_tab,
    })<|MERGE_RESOLUTION|>--- conflicted
+++ resolved
@@ -23,15 +23,9 @@
                        Edit_Product_MemberForm, Delete_Product_MemberForm
 from dojo.models import Product_Type, Note_Type, Finding, Product, Engagement, ScanSettings, Test, GITHUB_PKey, Finding_Template, \
                         Test_Type, System_Settings, Languages, App_Analysis, Benchmark_Type, Benchmark_Product_Summary, Endpoint_Status, \
-<<<<<<< HEAD
                         Endpoint, Engagement_Presets, DojoMeta, Sonarqube_Product, Notifications, BurpRawRequestResponse, Product_Member
-
-from dojo.utils import add_external_issue, get_page_items, add_breadcrumb, get_system_setting, Product_Tab, get_punchcard_data, queryset_check
-=======
-                        Endpoint, Engagement_Presets, DojoMeta, Sonarqube_Product, Notifications, BurpRawRequestResponse
 from dojo.utils import add_external_issue, add_error_message_to_response, add_field_errors_to_response, get_page_items, add_breadcrumb, \
                        get_system_setting, Product_Tab, get_punchcard_data, queryset_check
->>>>>>> d009b250
 
 from dojo.notifications.helper import create_notification
 from django.db.models import Prefetch, F
