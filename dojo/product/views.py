# #  product
import calendar as tcalendar
import logging
from collections import OrderedDict
from datetime import datetime, date, timedelta
from math import ceil
from dateutil.relativedelta import relativedelta
from django.contrib import messages
from django.contrib.auth.decorators import user_passes_test
from django.core.exceptions import PermissionDenied, ValidationError
from django.urls import reverse
from django.http import HttpResponseRedirect
from django.shortcuts import render, get_object_or_404
from django.contrib.contenttypes.models import ContentType
from django.utils import timezone
from django.db.models import Sum, Count, Q, Max
from django.contrib.admin.utils import NestedObjects
from django.db import DEFAULT_DB_ALIAS
from dojo.templatetags.display_tags import get_level
from dojo.filters import ProductFilter, ProductFindingFilter, EngagementFilter
from dojo.forms import ProductForm, EngForm, DeleteProductForm, DojoMetaDataForm, JIRAPKeyForm, JIRAFindingForm, AdHocFindingForm, \
                       EngagementPresetsForm, DeleteEngagementPresetsForm, Sonarqube_ProductForm
from dojo.models import Product_Type, Note_Type, Finding, Product, Engagement, ScanSettings, Risk_Acceptance, Test, JIRA_PKey, Finding_Template, \
    Tool_Product_Settings, Cred_Mapping, Test_Type, System_Settings, Languages, App_Analysis, Benchmark_Type, Benchmark_Product_Summary, \
    Endpoint, Engagement_Presets, DojoMeta, Sonarqube_Product
from dojo.utils import get_page_items, add_breadcrumb, get_system_setting, create_notification, Product_Tab, get_punchcard_data
from custom_field.models import CustomFieldValue, CustomField
from dojo.tasks import add_epic_task, add_issue_task
from tagging.models import Tag
from tagging.utils import get_tag_list
from django.db.models import Prefetch
from django.db.models.query import QuerySet

logger = logging.getLogger(__name__)


def product(request):
    # validate prod_type param
    product_type = None
    if 'prod_type' in request.GET:
        p = request.GET.getlist('prod_type', [])
        if len(p) == 1:
            product_type = get_object_or_404(Product_Type, id=p[0])

    prods = Product.objects.all()

    if not request.user.is_staff:
        prods = prods.filter(authorized_users__in=[request.user])

    # perform all stuff for filtering and pagination first, before annotation/prefetching
    # otherwise the paginator will perform all the annotations/prefetching already only to count the total number of records
    # see https://code.djangoproject.com/ticket/23771 and https://code.djangoproject.com/ticket/25375
    name_words = [product.name for product in prods
                    for word in product.name.split() if len(word) > 2]

    prod_filter = ProductFilter(request.GET, queryset=prods, user=request.user)
    prod_list = get_page_items(request, prod_filter.qs, 25)

    # perform annotation/prefetching by replacing the queryset in the page with an annotated/prefetched queryset.
    prod_list.object_list = prefetch_for_product(prod_list.object_list)

    """
    if 'tags' in request.GET:
        tags = request.GET.getlist('tags', [])
        initial_queryset = TaggedItem.objects.get_by_model(initial_queryset, Tag.objects.filter(name__in=tags))
    """

    add_breadcrumb(title="Product List", top_level=not len(request.GET), request=request)
    return render(request,
                  'dojo/product.html',
                  {'prod_list': prod_list,
                   'prod_filter': prod_filter,
                   'name_words': sorted(set(name_words)),
                   'user': request.user})


def prefetch_for_product(prods):
<<<<<<< HEAD
    prefetched_prods = prods.select_related('technical_contact').select_related('product_manager').select_related('prod_type').select_related('team_manager')
    prefetched_prods = prefetched_prods.annotate(active_engagement_count=Count('engagement__id', filter=Q(engagement__active=True)))
    prefetched_prods = prefetched_prods.annotate(closed_engagement_count=Count('engagement__id', filter=Q(engagement__active=False)))
    prefetched_prods = prefetched_prods.annotate(last_engagement_date=Max('engagement__target_start'))
    prefetched_prods = prefetched_prods.annotate(active_finding_count=Count('engagement__test__finding__id', filter=Q(engagement__test__finding__active=True)))
    prefetched_prods = prefetched_prods.prefetch_related(Prefetch('jira_pkey_set', queryset=JIRA_PKey.objects.all().select_related('conf'), to_attr='jira_confs'))
    active_endpoint_query = Endpoint.objects.filter(
            finding__active=True,
            finding__verified=True,
            finding__mitigated__isnull=True)
    prefetched_prods = prefetched_prods.prefetch_related(Prefetch('endpoint_set', queryset=active_endpoint_query, to_attr='active_endpoints'))
    prefetched_prods = prefetched_prods.prefetch_related('tagged_items__tag')
=======
    prefetched_prods = prods
    if isinstance(prods, QuerySet):  # old code can arrive here with prods being a list because the query was already executed
        prefetched_prods = prefetched_prods.select_related('technical_contact').select_related('product_manager').select_related('prod_type').select_related('team_manager')
        prefetched_prods = prefetched_prods.annotate(active_engagement_count=Count('engagement__id', filter=Q(engagement__active=True)))
        prefetched_prods = prefetched_prods.annotate(closed_engagement_count=Count('engagement__id', filter=Q(engagement__active=False)))
        prefetched_prods = prefetched_prods.annotate(last_engagement_date=Max('engagement__target_start'))
        prefetched_prods = prefetched_prods.annotate(active_finding_count=Count('engagement__test__finding__id', filter=Q(engagement__test__finding__active=True)))
        prefetched_prods = prefetched_prods.prefetch_related(Prefetch('jira_pkey_set', queryset=JIRA_PKey.objects.all().select_related('conf'), to_attr='jira_confs'))
        active_endpoint_query = Endpoint.objects.filter(
                finding__active=True,
                finding__verified=True,
                finding__mitigated__isnull=True)
        prefetched_prods = prefetched_prods.prefetch_related(Prefetch('endpoint_set', queryset=active_endpoint_query, to_attr='active_endpoints'))
        prefetched_prods = prefetched_prods.prefetch_related('tagged_items__tag')

>>>>>>> 49731c99
    return prefetched_prods


def iso_to_gregorian(iso_year, iso_week, iso_day):
    jan4 = date(iso_year, 1, 4)
    start = jan4 - timedelta(days=jan4.isoweekday() - 1)
    return start + timedelta(weeks=iso_week - 1, days=iso_day - 1)


def view_product(request, pid):
    prod = get_object_or_404(Product, id=pid)
    auth = request.user.is_staff or request.user in prod.authorized_users.all()
    if not auth:
        # will render 403
        raise PermissionDenied
    langSummary = Languages.objects.filter(product=prod).aggregate(Sum('files'), Sum('code'), Count('files'))
    languages = Languages.objects.filter(product=prod).order_by('-code')
    app_analysis = App_Analysis.objects.filter(product=prod).order_by('name')
    benchmark_type = Benchmark_Type.objects.filter(enabled=True).order_by('name')
    benchmarks = Benchmark_Product_Summary.objects.filter(product=prod, publish=True, benchmark_type__enabled=True).order_by('benchmark_type__name')
    benchAndPercent = []
    for i in range(0, len(benchmarks)):
        benchAndPercent.append([benchmarks[i].benchmark_type, get_level(benchmarks[i])])

    system_settings = System_Settings.objects.get()

    product_metadata = dict(prod.product_meta.order_by('name').values_list('name', 'value'))

    open_findings = Finding.objects.filter(test__engagement__product=prod,
                                                false_p=False,
                                                active=True,
                                                duplicate=False,
                                                out_of_scope=False).order_by('numerical_severity').values('severity').annotate(count=Count('severity'))

    critical = 0
    high = 0
    medium = 0
    low = 0
    info = 0

    for v in open_findings:
        if v["severity"] == "Critical":
            critical = v["count"]
        elif v["severity"] == "High":
            high = v["count"]
        elif v["severity"] == "Medium":
            medium = v["count"]
        elif v["severity"] == "Low":
            low = v["count"]
        elif v["severity"] == "Info":
            info = v["count"]

    total = critical + high + medium + low + info

    product_tab = Product_Tab(pid, title="Product", tab="overview")
    return render(request, 'dojo/view_product_details.html', {
                  'prod': prod,
                  'product_tab': product_tab,
                  'product_metadata': product_metadata,
                  'critical': critical,
                  'high': high,
                  'medium': medium,
                  'low': low,
                  'info': info,
                  'total': total,
                  'user': request.user,
                  'languages': languages,
                  'langSummary': langSummary,
                  'app_analysis': app_analysis,
                  'system_settings': system_settings,
                  'benchmarks_percents': benchAndPercent,
                  'benchmarks': benchmarks,
                  'authorized': auth})


def view_product_metrics(request, pid):
    prod = get_object_or_404(Product, id=pid)
    engs = Engagement.objects.filter(product=prod, active=True)

    result = EngagementFilter(
        request.GET,
        queryset=Engagement.objects.filter(product=prod, active=False).order_by('-target_end'))

    i_engs_page = get_page_items(request, result.qs, 10)

    scan_sets = ScanSettings.objects.filter(product=prod)
    auth = request.user.is_staff or request.user in prod.authorized_users.all()

    if not auth:
        # will render 403
        raise PermissionDenied

    ct = ContentType.objects.get_for_model(prod)
    product_cf = CustomField.objects.filter(content_type=ct)
    product_metadata = {}

    for cf in product_cf:
        cfv = CustomFieldValue.objects.filter(field=cf, object_id=prod.id)
        if len(cfv):
            product_metadata[cf.name] = cfv[0].value

    try:
        start_date = Finding.objects.filter(test__engagement__product=prod).order_by('date')[:1][0].date
    except:
        start_date = timezone.now()

    end_date = timezone.now()

    tests = Test.objects.filter(engagement__product=prod).prefetch_related('finding_set')

    risk_acceptances = Risk_Acceptance.objects.filter(engagement__in=Engagement.objects.filter(product=prod))

    accepted_findings = [finding for ra in risk_acceptances
                         for finding in ra.accepted_findings.all()]

    verified_findings = Finding.objects.filter(test__engagement__product=prod,
                                               date__range=[start_date, end_date],
                                               false_p=False,
                                               verified=True,
                                               duplicate=False,
                                               out_of_scope=False).order_by("date")

    week_date = end_date - timedelta(days=7)  # seven days and /newnewer are considered "new"
    new_verified_findings = Finding.objects.filter(test__engagement__product=prod,
                                                   date__range=[week_date, end_date],
                                                   false_p=False,
                                                   verified=True,
                                                   active=True,
                                                   duplicate=False,
                                                   out_of_scope=False).order_by("date")

    open_findings = Finding.objects.filter(test__engagement__product=prod,
                                           date__range=[start_date, end_date],
                                           false_p=False,
                                           duplicate=False,
                                           out_of_scope=False,
                                           active=True,
                                           verified=False,
                                           mitigated__isnull=True)

    inactive_findings = Finding.objects.filter(test__engagement__product=prod,
                                           date__range=[start_date, end_date],
                                           false_p=False,
                                           duplicate=False,
                                           out_of_scope=False,
                                           active=False,
                                           mitigated__isnull=True)

    closed_findings = Finding.objects.filter(test__engagement__product=prod,
                                             date__range=[start_date, end_date],
                                             false_p=False,
                                             verified=False,
                                             duplicate=False,
                                             out_of_scope=False,
                                             active=False,
                                             mitigated__isnull=False)

    false_positive_findings = Finding.objects.filter(test__engagement__product=prod,
                                             date__range=[start_date, end_date],
                                             false_p=True,
                                             verified=False,
                                             duplicate=False,
                                             out_of_scope=False)

    out_of_scope_findings = Finding.objects.filter(test__engagement__product=prod,
                                             date__range=[start_date, end_date],
                                             duplicate=False,
                                             out_of_scope=True)

    open_vulnerabilities = Finding.objects.filter(
        test__engagement__product=prod,
        false_p=False,
        verified=False,
        duplicate=False,
        out_of_scope=False,
        active=True,
        mitigated__isnull=True,
        cwe__isnull=False,
    ).order_by('cwe').values(
        'cwe'
    ).annotate(
        count=Count('cwe')
    )

    all_vulnerabilities = Finding.objects.filter(
        test__engagement__product=prod,
        duplicate=False,
        cwe__isnull=False,
    ).order_by('cwe').values(
        'cwe'
    ).annotate(
        count=Count('cwe')
    )

    start_date = timezone.make_aware(datetime.combine(start_date, datetime.min.time()))
    r = relativedelta(end_date, start_date)
    weeks_between = int(ceil((((r.years * 12) + r.months) * 4.33) + (r.days / 7)))
    if weeks_between <= 0:
        weeks_between += 2

    punchcard, ticks = get_punchcard_data(open_findings, start_date, weeks_between)

    add_breadcrumb(parent=prod, top_level=False, request=request)

    open_close_weekly = OrderedDict()
    new_weekly = OrderedDict()
    severity_weekly = OrderedDict()
    critical_weekly = OrderedDict()
    high_weekly = OrderedDict()
    medium_weekly = OrderedDict()

    for v in open_findings:
        iso_cal = v.date.isocalendar()
        x = iso_to_gregorian(iso_cal[0], iso_cal[1], 1)
        y = x.strftime("<span class='small'>%m/%d<br/>%Y</span>")
        x = (tcalendar.timegm(x.timetuple()) * 1000)
        if x not in critical_weekly:
            critical_weekly[x] = {'count': 0, 'week': y}
        if x not in high_weekly:
            high_weekly[x] = {'count': 0, 'week': y}
        if x not in medium_weekly:
            medium_weekly[x] = {'count': 0, 'week': y}

        if x in open_close_weekly:
            if v.mitigated:
                open_close_weekly[x]['closed'] += 1
            else:
                open_close_weekly[x]['open'] += 1
        else:
            if v.mitigated:
                open_close_weekly[x] = {'closed': 1, 'open': 0, 'accepted': 0}
            else:
                open_close_weekly[x] = {'closed': 0, 'open': 1, 'accepted': 0}
            open_close_weekly[x]['week'] = y

        if x in severity_weekly:
            if v.severity in severity_weekly[x]:
                severity_weekly[x][v.severity] += 1
            else:
                severity_weekly[x][v.severity] = 1
        else:
            severity_weekly[x] = {'Critical': 0, 'High': 0,
                                  'Medium': 0, 'Low': 0, 'Info': 0}
            severity_weekly[x][v.severity] = 1
            severity_weekly[x]['week'] = y

        if v.severity == 'Critical':
            if x in critical_weekly:
                critical_weekly[x]['count'] += 1
            else:
                critical_weekly[x] = {'count': 1, 'week': y}
        elif v.severity == 'High':
            if x in high_weekly:
                high_weekly[x]['count'] += 1
            else:
                high_weekly[x] = {'count': 1, 'week': y}
        elif v.severity == 'Medium':
            if x in medium_weekly:
                medium_weekly[x]['count'] += 1
            else:
                medium_weekly[x] = {'count': 1, 'week': y}

    for a in accepted_findings:
        iso_cal = a.date.isocalendar()
        x = iso_to_gregorian(iso_cal[0], iso_cal[1], 1)
        y = x.strftime("<span class='small'>%m/%d<br/>%Y</span>")
        x = (tcalendar.timegm(x.timetuple()) * 1000)

        if x in open_close_weekly:
            open_close_weekly[x]['accepted'] += 1
        else:
            open_close_weekly[x] = {'closed': 0, 'open': 0, 'accepted': 1}
            open_close_weekly[x]['week'] = y

    test_data = {}
    for t in tests:
        if t.test_type.name in test_data:
            test_data[t.test_type.name] += t.verified_finding_count()
        else:
            test_data[t.test_type.name] = t.verified_finding_count()

    product_tab = Product_Tab(pid, title="Product", tab="metrics")
    return render(request,
                  'dojo/product_metrics.html',
                  {'prod': prod,
                   'product_tab': product_tab,
                   'product_metadata': product_metadata,
                   'engs': engs,
                   'i_engs': i_engs_page,
                   'scan_sets': scan_sets,
                   'verified_findings': verified_findings,
                   'open_findings': open_findings,
                   'inactive_findings': inactive_findings,
                   'closed_findings': closed_findings,
                   'false_positive_findings': false_positive_findings,
                   'out_of_scope_findings': out_of_scope_findings,
                   'accepted_findings': accepted_findings,
                   'new_findings': new_verified_findings,
                   'open_vulnerabilities': open_vulnerabilities,
                   'all_vulnerabilities': all_vulnerabilities,
                   'start_date': start_date,
                   'punchcard': punchcard,
                   'ticks': ticks,
                   'open_close_weekly': open_close_weekly,
                   'severity_weekly': severity_weekly,
                   'critical_weekly': critical_weekly,
                   'high_weekly': high_weekly,
                   'medium_weekly': medium_weekly,
                   'test_data': test_data,
                   'user': request.user,
                   'authorized': auth})


def view_engagements(request, pid, engagement_type="Interactive"):
    prod = get_object_or_404(Product, id=pid)
    auth = request.user.is_staff or request.user in prod.authorized_users.all()
    if not auth:
        raise PermissionDenied

    default_page_num = 10

    # In Progress Engagements
    engs = Engagement.objects.filter(product=prod, active=True, status="In Progress", engagement_type=engagement_type).order_by('-updated')
    active_engs = EngagementFilter(request.GET, queryset=engs)
    result_active_engs = get_page_items(request, active_engs.qs, default_page_num, param_name="engs")
    # prefetch only after creating the filters to avoid https://code.djangoproject.com/ticket/23771 and https://code.djangoproject.com/ticket/25375
    result_active_engs.object_list = prefetch_for_view_engagements(result_active_engs.object_list)

    # Engagements that are queued because they haven't started or paused
    engs = Engagement.objects.filter(~Q(status="In Progress"), product=prod, active=True, engagement_type=engagement_type).order_by('-updated')
    queued_engs = EngagementFilter(request.GET, queryset=engs)
    result_queued_engs = get_page_items(request, queued_engs.qs, default_page_num, param_name="queued_engs")
    result_queued_engs.object_list = prefetch_for_view_engagements(result_queued_engs.object_list)

    # Cancelled or Completed Engagements
    engs = Engagement.objects.filter(product=prod, active=False, engagement_type=engagement_type).order_by('-target_end')
    result_inactive = EngagementFilter(request.GET, queryset=engs)
    result_inactive_engs_page = get_page_items(request, result_inactive.qs, default_page_num, param_name="i_engs")
    result_inactive_engs_page.object_list = prefetch_for_view_engagements(result_inactive_engs_page.object_list)

    title = "All Engagements"
    if engagement_type == "CI/CD":
        title = "CI/CD Engagements"

    product_tab = Product_Tab(pid, title=title, tab="engagements")
    return render(request,
                  'dojo/view_engagements.html',
                  {'prod': prod,
                   'product_tab': product_tab,
                   'engagement_type': engagement_type,
                   'engs': result_active_engs,
                   'engs_count': result_active_engs.paginator.count,
                   'queued_engs': result_queued_engs,
                   'queued_engs_count': result_queued_engs.paginator.count,
                   'i_engs': result_inactive_engs_page,
                   'i_engs_count': result_inactive_engs_page.paginator.count,
                   'user': request.user,
                   'authorized': auth})


def prefetch_for_view_engagements(engs):
    prefetched_engs = engs.prefetch_related('test_set')
    prefetched_engs = prefetched_engs.annotate(count_findings_all=Count('test__finding__id'))
    prefetched_engs = prefetched_engs.annotate(count_findings_open=Count('test__finding__id', filter=Q(test__finding__active=True)))
    prefetched_engs = prefetched_engs.annotate(count_findings_duplicate=Count('test__finding__id', filter=Q(test__finding__duplicate=True)))
    return prefetched_engs


def view_engagements_cicd(request, pid):
    return view_engagements(request, pid, engagement_type="CI/CD")


@user_passes_test(lambda u: u.is_staff)
def import_scan_results_prod(request, pid=None):
    from dojo.engagement.views import import_scan_results
    return import_scan_results(request, pid=pid)


def view_product_details(request, pid):
    prod = get_object_or_404(Product, id=pid)
    scan_sets = ScanSettings.objects.filter(product=prod)
    tools = Tool_Product_Settings.objects.filter(product=prod).order_by('name')
    auth = request.user.is_staff or request.user in prod.authorized_users.all()
    creds = Cred_Mapping.objects.filter(product=prod).select_related('cred_id').order_by('cred_id')
    langSummary = Languages.objects.filter(product=prod).aggregate(Sum('files'), Sum('code'), Count('files'))
    languages = Languages.objects.filter(product=prod).order_by('-code')
    app_analysis = App_Analysis.objects.filter(product=prod).order_by('name')
    benchmark_type = Benchmark_Type.objects.filter(enabled=True).order_by('name')
    benchmarks = Benchmark_Product_Summary.objects.filter(product=prod, publish=True, benchmark_type__enabled=True).order_by('benchmark_type__name')
    system_settings = System_Settings.objects.get()

    if not auth:
        # will render 403
        raise PermissionDenied

    product_metadata = dict(prod.product_meta.values_list('name', 'value'))

    add_breadcrumb(parent=product, title="Details", top_level=False, request=request)
    return render(request,
                  'dojo/view_product_details.html',
                  {'prod': prod,
                   'benchmark_type': benchmark_type,
                   'benchmarks': benchmarks,
                   'product_metadata': product_metadata,
                   'scan_sets': scan_sets,
                   'tools': tools,
                   'creds': creds,
                   'user': request.user,
                   'languages': languages,
                   'langSummary': langSummary,
                   'app_analysis': app_analysis,
                   'system_settings': system_settings,
                   'authorized': auth})


@user_passes_test(lambda u: u.is_staff)
def new_product(request):
    jform = None
    if request.method == 'POST':
        form = ProductForm(request.POST, instance=Product())
        if get_system_setting('enable_jira'):
            jform = JIRAPKeyForm(request.POST, instance=JIRA_PKey())
        else:
            jform = None

        if form.is_valid():
            product = form.save()
            tags = request.POST.getlist('tags')
            t = ", ".join('"{0}"'.format(w) for w in tags)
            product.tags = t
            messages.add_message(request,
                                 messages.SUCCESS,
                                 'Product added successfully.',
                                 extra_tags='alert-success')
            if get_system_setting('enable_jira'):
                if jform.is_valid():
                    jira_pkey = jform.save(commit=False)
                    if jira_pkey.conf is not None:
                        jira_pkey.product = product
                        jira_pkey.save()
                        messages.add_message(request,
                                                messages.SUCCESS,
                                                'JIRA information added successfully.',
                                                extra_tags='alert-success')

            # SonarQube API Configuration
            sonarqube_form = Sonarqube_ProductForm(request.POST)
            if sonarqube_form.is_valid():
                sonarqube_product = sonarqube_form.save(commit=False)
                sonarqube_product.product = product
                sonarqube_product.save()

            create_notification(event='product_added', title=product.name, url=reverse('view_product', args=(product.id,)))
            return HttpResponseRedirect(reverse('view_product', args=(product.id,)))
    else:
        form = ProductForm()
        if get_system_setting('enable_jira'):
            jform = JIRAPKeyForm()
        else:
            jform = None

    add_breadcrumb(title="New Product", top_level=False, request=request)
    return render(request, 'dojo/new_product.html',
                  {'form': form,
                   'jform': jform,
                   'sonarqube_form': Sonarqube_ProductForm()})


@user_passes_test(lambda u: u.is_staff)
def edit_product(request, pid):
    prod = Product.objects.get(pk=pid)
    system_settings = System_Settings.objects.get()
    jira_enabled = system_settings.enable_jira
    jira_inst = None
    jform = None
    sonarqube_form = None
    try:
        jira_inst = JIRA_PKey.objects.get(product=prod)
    except:
        jira_inst = None
        pass

    sonarqube_conf = Sonarqube_Product.objects.filter(product=prod).first()

    if request.method == 'POST':
        form = ProductForm(request.POST, instance=prod)
        if form.is_valid():
            form.save()
            tags = request.POST.getlist('tags')
            t = ", ".join('"{0}"'.format(w) for w in tags)
            prod.tags = t
            messages.add_message(request,
                                 messages.SUCCESS,
                                 'Product updated successfully.',
                                 extra_tags='alert-success')

            if get_system_setting('enable_jira') and jira_inst:
                jform = JIRAPKeyForm(request.POST, instance=jira_inst)
                # need to handle delete
                try:
                    jform.save()
                except:
                    pass
            elif get_system_setting('enable_jira'):
                jform = JIRAPKeyForm(request.POST)
                if jform.is_valid():
                    new_conf = jform.save(commit=False)
                    new_conf.product_id = pid
                    new_conf.save()
                    messages.add_message(request,
                                            messages.SUCCESS,
                                            'JIRA information updated successfully.',
                                            extra_tags='alert-success')

            # SonarQube API Configuration
            sonarqube_form = Sonarqube_ProductForm(request.POST, instance=sonarqube_conf)
            if sonarqube_form.is_valid():
                new_conf = sonarqube_form.save(commit=False)
                new_conf.product_id = pid
                new_conf.save()

            return HttpResponseRedirect(reverse('view_product', args=(pid,)))
    else:
        form = ProductForm(instance=prod,
                           initial={'auth_users': prod.authorized_users.all(),
                                    'tags': get_tag_list(Tag.objects.get_for_object(prod))})

        if jira_enabled and (jira_inst is not None):
            if jira_inst is not None:
                jform = JIRAPKeyForm(instance=jira_inst)
            else:
                jform = JIRAPKeyForm()
        elif jira_enabled:
            jform = JIRAPKeyForm()
        else:
            jform = None

        sonarqube_form = Sonarqube_ProductForm(instance=sonarqube_conf)

    form.initial['tags'] = [tag.name for tag in prod.tags]
    product_tab = Product_Tab(pid, title="Edit Product", tab="settings")
    return render(request,
                  'dojo/edit_product.html',
                  {'form': form,
                   'product_tab': product_tab,
                   'jform': jform,
                   'sonarqube_form': sonarqube_form,
                   'product': prod
                   })


@user_passes_test(lambda u: u.is_staff)
def delete_product(request, pid):
    product = get_object_or_404(Product, pk=pid)
    form = DeleteProductForm(instance=product)

    if request.method == 'POST':
        if 'id' in request.POST and str(product.id) == request.POST['id']:
            form = DeleteProductForm(request.POST, instance=product)
            if form.is_valid():
                if product.tags:
                    del product.tags
                product.delete()
                messages.add_message(request,
                                     messages.SUCCESS,
                                     'Product and relationships removed.',
                                     extra_tags='alert-success')
                create_notification(event='other',
                                    title='Deletion of %s' % product.name,
                                    description='The product "%s" was deleted by %s' % (product.name, request.user),
                                    url=request.build_absolute_uri(reverse('product')),
                                    icon="exclamation-triangle")
                return HttpResponseRedirect(reverse('product'))

    collector = NestedObjects(using=DEFAULT_DB_ALIAS)
    collector.collect([product])
    rels = collector.nested()

    product_tab = Product_Tab(pid, title="Product", tab="settings")
    return render(request, 'dojo/delete_product.html',
                  {'product': product,
                   'form': form,
                   'product_tab': product_tab,
                   'rels': rels,
                   })


def all_product_findings(request, pid):
    p = get_object_or_404(Product, id=pid)
    auth = request.user.is_staff or request.user in p.authorized_users.all()
    if not auth:
        # will render 403
        raise PermissionDenied
    result = ProductFindingFilter(
        request.GET,
        queryset=Finding.objects.filter(test__engagement__product=p,
                                        active=True,
                                        verified=True))
    page = get_page_items(request, result.qs, 25)

    add_breadcrumb(title="Open findings", top_level=False, request=request)

    return render(request,
                  "dojo/all_product_findings.html",
                  {"findings": page,
                   "product": p,
                   "filtered": result,
                   "user": request.user,
                   })


@user_passes_test(lambda u: u.is_staff)
def new_eng_for_app(request, pid, cicd=False):
    jform = None
    prod = Product.objects.get(id=pid)
    if request.method == 'POST':
        form = EngForm(request.POST, cicd=cicd)
        if form.is_valid():
            new_eng = form.save(commit=False)
            if not new_eng.name:
                new_eng.name = str(new_eng.target_start)
            new_eng.threat_model = False
            new_eng.api_test = False
            new_eng.pen_test = False
            new_eng.check_list = False
            new_eng.product_id = form.cleaned_data.get('product').id
            if new_eng.threat_model:
                new_eng.progress = 'threat_model'
            else:
                new_eng.progress = 'other'
            if cicd:
                new_eng.engagement_type = 'CI/CD'
                new_eng.status = "In Progress"

            new_eng.save()
            tags = request.POST.getlist('tags')
            t = ", ".join('"{0}"'.format(w) for w in tags)
            new_eng.tags = t
            if get_system_setting('enable_jira'):
                # Test to make sure there is a Jira project associated the product
                try:
                    jform = JIRAFindingForm(request.POST, prefix='jiraform', enabled=JIRA_PKey.objects.get(product=prod).push_all_issues)
                    if jform.is_valid():
                        add_epic_task.delay(new_eng, jform.cleaned_data.get('push_to_jira'))
                except JIRA_PKey.DoesNotExist:
                    pass

            messages.add_message(request,
                                 messages.SUCCESS,
                                 'Engagement added successfully.',
                                 extra_tags='alert-success')

            create_notification(event='engagement_added', title=new_eng.name + " for " + prod.name, engagement=new_eng, url=reverse('view_engagement', args=(new_eng.id,)), objowner=new_eng.lead)

            if "_Add Tests" in request.POST:
                return HttpResponseRedirect(reverse('add_tests', args=(new_eng.id,)))
            elif "_Import Scan Results" in request.POST:
                return HttpResponseRedirect(reverse('import_scan_results', args=(new_eng.id,)))
            else:
                return HttpResponseRedirect(reverse('view_engagement', args=(new_eng.id,)))
    else:
        form = EngForm(initial={'lead': request.user, 'target_start': timezone.now().date(), 'target_end': timezone.now().date() + timedelta(days=7), 'product': prod.id}, cicd=cicd, product=prod.id)
        if(get_system_setting('enable_jira')):
            if JIRA_PKey.objects.filter(product=prod).count() != 0:
                jform = JIRAFindingForm(prefix='jiraform', enabled=JIRA_PKey.objects.get(product=prod).push_all_issues)

    product_tab = Product_Tab(pid, title="New Engagement", tab="engagements")
    return render(request, 'dojo/new_eng.html',
                  {'form': form, 'pid': pid,
                   'product_tab': product_tab,
                   'jform': jform
                   })


@user_passes_test(lambda u: u.is_staff)
def new_eng_for_app_cicd(request, pid):
    return new_eng_for_app(request, pid, True)


@user_passes_test(lambda u: u.is_staff)
def add_meta_data(request, pid):
    prod = Product.objects.get(id=pid)
    if request.method == 'POST':
        form = DojoMetaDataForm(request.POST, instance=DojoMeta(product=prod))
        if form.is_valid():
            form.save()
            messages.add_message(request,
                                 messages.SUCCESS,
                                 'Metadata added successfully.',
                                 extra_tags='alert-success')
            if 'add_another' in request.POST:
                return HttpResponseRedirect(reverse('add_meta_data', args=(pid,)))
            else:
                return HttpResponseRedirect(reverse('view_product', args=(pid,)))
    else:
        form = DojoMetaDataForm()

    product_tab = Product_Tab(pid, title="Add Metadata", tab="settings")

    return render(request,
                  'dojo/add_product_meta_data.html',
                  {'form': form,
                   'product_tab': product_tab,
                   'product': prod,
                   })


@user_passes_test(lambda u: u.is_staff)
def edit_meta_data(request, pid):
    prod = Product.objects.get(id=pid)
    if request.method == 'POST':
        for key, value in request.POST.items():
            if key.startswith('cfv_'):
                cfv_id = int(key.split('_')[1])
                cfv = get_object_or_404(DojoMeta, id=cfv_id)
                value = value.strip()
                if value:
                    cfv.value = value
                    cfv.save()
                else:
                    cfv.delete()
        messages.add_message(request,
                             messages.SUCCESS,
                             'Metadata edited successfully.',
                             extra_tags='alert-success')
        return HttpResponseRedirect(reverse('view_product', args=(pid,)))

    product_tab = Product_Tab(pid, title="Edit Metadata", tab="settings")
    return render(request,
                  'dojo/edit_product_meta_data.html',
                  {'product': prod,
                   'product_tab': product_tab,
                   })


@user_passes_test(lambda u: u.is_staff)
def ad_hoc_finding(request, pid):
    prod = Product.objects.get(id=pid)
    test = None
    try:
        eng = Engagement.objects.get(product=prod, name="Ad Hoc Engagement")
        tests = Test.objects.filter(engagement=eng)

        if len(tests) != 0:
            test = tests[0]
        else:
            test = Test(engagement=eng, test_type=Test_Type.objects.get(name="Pen Test"),
                        target_start=timezone.now(), target_end=timezone.now())
            test.save()
    except:
        eng = Engagement(name="Ad Hoc Engagement", target_start=timezone.now(),
                         target_end=timezone.now(), active=False, product=prod)
        eng.save()
        test = Test(engagement=eng, test_type=Test_Type.objects.get(name="Pen Test"),
                    target_start=timezone.now(), target_end=timezone.now())
        test.save()
    form_error = False
    enabled = False
    jform = None
    form = AdHocFindingForm(initial={'date': timezone.now().date()})
    if get_system_setting('enable_jira'):
        if JIRA_PKey.objects.filter(product=test.engagement.product).count() != 0:
            enabled = JIRA_PKey.objects.get(product=test.engagement.product).push_all_issues
            jform = JIRAFindingForm(enabled=enabled, prefix='jiraform')
    else:
        jform = None
    if request.method == 'POST':
        form = AdHocFindingForm(request.POST)
        if (form['active'].value() is False or form['false_p'].value()) and form['duplicate'].value() is False:
            closing_disabled = Note_Type.objects.filter(is_mandatory=True, is_active=True).count()
            if closing_disabled != 0:
                error_inactive = ValidationError('Can not set a finding as inactive without adding all mandatory notes',
                                        code='inactive_without_mandatory_notes')
                error_false_p = ValidationError('Can not set a finding as false positive without adding all mandatory notes',
                                        code='false_p_without_mandatory_notes')
                if form['active'].value() is False:
                    form.add_error('active', error_inactive)
                if form['false_p'].value():
                    form.add_error('false_p', error_false_p)
                messages.add_message(request,
                                     messages.ERROR,
                                     'Can not set a finding as inactive or false positive without adding all mandatory notes',
                                     extra_tags='alert-danger')
        if form.is_valid():
            new_finding = form.save(commit=False)
            new_finding.test = test
            new_finding.reporter = request.user
            new_finding.numerical_severity = Finding.get_numerical_severity(
                new_finding.severity)
            if new_finding.false_p or new_finding.active is False:
                new_finding.mitigated = timezone.now()
                new_finding.mitigated_by = request.user
            create_template = new_finding.is_template
            # always false now since this will be deprecated soon in favor of new Finding_Template model
            new_finding.is_template = False
            new_finding.save()
            new_finding.endpoints.set(form.cleaned_data['endpoints'])
            new_finding.save()
            if 'jiraform-push_to_jira' in request.POST:
                jform = JIRAFindingForm(request.POST, prefix='jiraform', enabled=enabled)
                if jform.is_valid():
                    add_issue_task.delay(new_finding, jform.cleaned_data.get('push_to_jira'))
                messages.add_message(request,
                                     messages.SUCCESS,
                                     'Finding added successfully.',
                                     extra_tags='alert-success')
            if create_template:
                templates = Finding_Template.objects.filter(title=new_finding.title)
                if len(templates) > 0:
                    messages.add_message(request,
                                         messages.ERROR,
                                         'A finding template was not created.  A template with this title already '
                                         'exists.',
                                         extra_tags='alert-danger')
                else:
                    template = Finding_Template(title=new_finding.title,
                                                cwe=new_finding.cwe,
                                                severity=new_finding.severity,
                                                description=new_finding.description,
                                                mitigation=new_finding.mitigation,
                                                impact=new_finding.impact,
                                                references=new_finding.references,
                                                numerical_severity=new_finding.numerical_severity)
                    template.save()
                    messages.add_message(request,
                                         messages.SUCCESS,
                                         'A finding template was also created.',
                                         extra_tags='alert-success')
            if '_Finished' in request.POST:
                return HttpResponseRedirect(reverse('view_test', args=(test.id,)))
            else:
                return HttpResponseRedirect(reverse('add_findings', args=(test.id,)))
        else:
            if 'endpoints' in form.cleaned_data:
                form.fields['endpoints'].queryset = form.cleaned_data['endpoints']
            else:
                form.fields['endpoints'].queryset = Endpoint.objects.none()
            form_error = True
            messages.add_message(request,
                                 messages.ERROR,
                                 'The form has errors, please correct them below.',
                                 extra_tags='alert-danger')
    product_tab = Product_Tab(pid, title="Add Finding", tab="engagements")
    product_tab.setEngagement(eng)
    return render(request, 'dojo/ad_hoc_findings.html',
                  {'form': form,
                   'product_tab': product_tab,
                   'temp': False,
                   'tid': test.id,
                   'pid': pid,
                   'form_error': form_error,
                   'jform': jform,
                   })


@user_passes_test(lambda u: u.is_staff)
def engagement_presets(request, pid):
    prod = get_object_or_404(Product, id=pid)
    presets = Engagement_Presets.objects.filter(product=prod).all()

    product_tab = Product_Tab(prod.id, title="Engagement Presets", tab="settings")

    return render(request, 'dojo/view_presets.html',
                  {'product_tab': product_tab,
                   'presets': presets,
                   'prod': prod})


@user_passes_test(lambda u: u.is_staff)
def edit_engagement_presets(request, pid, eid):
    prod = get_object_or_404(Product, id=pid)
    preset = get_object_or_404(Engagement_Presets, id=eid)

    product_tab = Product_Tab(prod.id, title="Edit Engagement Preset", tab="settings")

    if request.method == 'POST':
        tform = EngagementPresetsForm(request.POST, instance=preset)
        if tform.is_valid():
            tform.save()
            messages.add_message(
                request,
                messages.SUCCESS,
                'Engagement Preset Successfully Updated.',
                extra_tags='alert-success')
            return HttpResponseRedirect(reverse('engagement_presets', args=(pid,)))
    else:
        tform = EngagementPresetsForm(instance=preset)

    return render(request, 'dojo/edit_presets.html',
                  {'product_tab': product_tab,
                   'tform': tform,
                   'prod': prod})


@user_passes_test(lambda u: u.is_staff)
def add_engagement_presets(request, pid):
    prod = get_object_or_404(Product, id=pid)
    if request.method == 'POST':
        tform = EngagementPresetsForm(request.POST)
        if tform.is_valid():
            form_copy = tform.save(commit=False)
            form_copy.product = prod
            form_copy.save()
            tform.save_m2m()
            messages.add_message(
                request,
                messages.SUCCESS,
                'Engagement Preset Successfully Created.',
                extra_tags='alert-success')
            return HttpResponseRedirect(reverse('engagement_presets', args=(pid,)))
    else:
        tform = EngagementPresetsForm()

    product_tab = Product_Tab(pid, title="New Engagement Preset", tab="settings")
    return render(request, 'dojo/new_params.html', {'tform': tform, 'pid': pid, 'product_tab': product_tab})


@user_passes_test(lambda u: u.is_staff)
def delete_engagement_presets(request, pid, eid):
    prod = get_object_or_404(Product, id=pid)
    preset = get_object_or_404(Engagement_Presets, id=eid)
    form = DeleteEngagementPresetsForm(instance=preset)

    if request.method == 'POST':
        if 'id' in request.POST:
            form = DeleteEngagementPresetsForm(request.POST, instance=preset)
            if form.is_valid():
                preset.delete()
                messages.add_message(request,
                                     messages.SUCCESS,
                                     'Engagement presets and engagement relationships removed.',
                                     extra_tags='alert-success')
                return HttpResponseRedirect(reverse('engagement_presets', args=(pid,)))

    collector = NestedObjects(using=DEFAULT_DB_ALIAS)
    collector.collect([preset])
    rels = collector.nested()

    product_tab = Product_Tab(pid, title="Delete Engagement Preset", tab="settings")
    return render(request, 'dojo/delete_presets.html',
                  {'product': product,
                   'form': form,
                   'product_tab': product_tab,
                   'rels': rels,
                   })<|MERGE_RESOLUTION|>--- conflicted
+++ resolved
@@ -75,20 +75,6 @@
 
 
 def prefetch_for_product(prods):
-<<<<<<< HEAD
-    prefetched_prods = prods.select_related('technical_contact').select_related('product_manager').select_related('prod_type').select_related('team_manager')
-    prefetched_prods = prefetched_prods.annotate(active_engagement_count=Count('engagement__id', filter=Q(engagement__active=True)))
-    prefetched_prods = prefetched_prods.annotate(closed_engagement_count=Count('engagement__id', filter=Q(engagement__active=False)))
-    prefetched_prods = prefetched_prods.annotate(last_engagement_date=Max('engagement__target_start'))
-    prefetched_prods = prefetched_prods.annotate(active_finding_count=Count('engagement__test__finding__id', filter=Q(engagement__test__finding__active=True)))
-    prefetched_prods = prefetched_prods.prefetch_related(Prefetch('jira_pkey_set', queryset=JIRA_PKey.objects.all().select_related('conf'), to_attr='jira_confs'))
-    active_endpoint_query = Endpoint.objects.filter(
-            finding__active=True,
-            finding__verified=True,
-            finding__mitigated__isnull=True)
-    prefetched_prods = prefetched_prods.prefetch_related(Prefetch('endpoint_set', queryset=active_endpoint_query, to_attr='active_endpoints'))
-    prefetched_prods = prefetched_prods.prefetch_related('tagged_items__tag')
-=======
     prefetched_prods = prods
     if isinstance(prods, QuerySet):  # old code can arrive here with prods being a list because the query was already executed
         prefetched_prods = prefetched_prods.select_related('technical_contact').select_related('product_manager').select_related('prod_type').select_related('team_manager')
@@ -104,7 +90,6 @@
         prefetched_prods = prefetched_prods.prefetch_related(Prefetch('endpoint_set', queryset=active_endpoint_query, to_attr='active_endpoints'))
         prefetched_prods = prefetched_prods.prefetch_related('tagged_items__tag')
 
->>>>>>> 49731c99
     return prefetched_prods
 
 
