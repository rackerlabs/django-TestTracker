--- conflicted
+++ resolved
@@ -172,10 +172,7 @@
             elif isinstance(value, QuerySet):
                 # logger.debug('queryset')
                 kwargs[key] = list_of_models_to_dict_with_tags(list(value))
-<<<<<<< HEAD
 
-    return kwargs
-=======
     return kwargs
 
 
@@ -192,5 +189,4 @@
             # time.sleep(30)
             raise(e)
 
-    return wrapper
->>>>>>> a7127e74
+    return wrapper