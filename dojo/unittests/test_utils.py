<<<<<<< HEAD
from dojo.models import IMPORT_CLOSED_FINDING, IMPORT_CREATED_FINDING, IMPORT_REACTIVATED_FINDING, IMPORT_UPDATED_FINDING, Engagement, Product, Product_Type, Test, Test_Import, Test_Import_Finding_Action
=======
from dojo.models import IMPORT_CLOSED_FINDING, IMPORT_CREATED_FINDING, IMPORT_REACTIVATED_FINDING, IMPORT_UPDATED_FINDING, \
    Engagement, Product, Test, Test_Import, Test_Import_Finding_Action, \
    Dojo_User, Dojo_Group, Dojo_Group_Member, Role, System_Settings, Notifications
>>>>>>> d3ab850f
from contextlib import contextmanager
from django.test import TestCase
from unittest.mock import patch, Mock
from dojo.utils import dojo_crypto_encrypt, prepare_for_view, user_post_save
from dojo.authorization.roles_permissions import Roles
import logging


logger = logging.getLogger(__name__)

TEST_IMPORT_ALL = Test_Import.objects.all()
TEST_IMPORTS = Test_Import.objects.filter(type=Test_Import.IMPORT_TYPE)
TEST_REIMPORTS = Test_Import.objects.filter(type=Test_Import.REIMPORT_TYPE)
TEST_IMPORT_FINDING_ACTION_ALL = Test_Import_Finding_Action.objects.all()
TEST_IMPORT_FINDING_ACTION_CREATED = TEST_IMPORT_FINDING_ACTION_ALL.filter(action=IMPORT_CREATED_FINDING)
TEST_IMPORT_FINDING_ACTION_CLOSED = TEST_IMPORT_FINDING_ACTION_ALL.filter(action=IMPORT_CLOSED_FINDING)
TEST_IMPORT_FINDING_ACTION_REACTIVATED = TEST_IMPORT_FINDING_ACTION_ALL.filter(action=IMPORT_REACTIVATED_FINDING)
TEST_IMPORT_FINDING_ACTION_UPDATED = TEST_IMPORT_FINDING_ACTION_ALL.filter(action=IMPORT_UPDATED_FINDING)

TESTS = Test.objects.all()
ENGAGEMENTS = Engagement.objects.all()
PRODUCTS = Product.objects.all()
PRODUCT_TYPES = Product_Type.objects.all()


class TestUtils(TestCase):
    def test_encryption(self):
        test_input = "Hello World!"
        encrypt = dojo_crypto_encrypt(test_input)
        test_output = prepare_for_view(encrypt)
        self.assertEqual(test_input, test_output)

    @patch('dojo.models.System_Settings.objects')
    @patch('dojo.utils.Dojo_Group_Member')
    @patch('dojo.utils.Notifications')
    def test_user_post_save(self, mock_notifications, mock_member, mock_settings):
        user = Dojo_User()
        user.id = 1

        group = Dojo_Group()
        group.id = 1

        role = Role.objects.get(id=Roles.Reader)

        system_settings_group = System_Settings()
        system_settings_group.default_group = group
        system_settings_group.default_group_role = role

        mock_settings.get.return_value = system_settings_group
        save_mock_member = Mock(return_value=Dojo_Group_Member())
        mock_member.return_value = save_mock_member
        save_mock_notifications = Mock(return_value=Notifications())
        mock_notifications.return_value = save_mock_notifications

        user_post_save(None, user, True)

        mock_member.assert_called_with(group=group, user=user, role=role)
        save_mock_member.save.assert_called_once()

        mock_notifications.assert_called_with(user=user)
        save_mock_notifications.save.assert_called_once()


class assertNumOfModelsCreated():
    def __init__(self, test_case, queryset, num):
        self.test_case = test_case
        self.queryset = queryset
        self.num = num

    def __enter__(self):
        self.initial_model_count = self.queryset.count()
        # logger.debug('initial model count for %s: %i', self.queryset.query, self.initial_model_count)
        return self

    def __exit__(self, exc_type, exc_value, exc_traceback):
        self.final_model_count = self.queryset.count()
        # logger.debug('final model count for %s: %i', self.queryset.query, self.final_model_count)
        created_count = self.final_model_count - self.initial_model_count
        self.test_case.assertEqual(
            created_count, self.num,
            "%i %s objects created, %i expected. query: %s, first 100 objects: %s" % (
                created_count, self.queryset.model, self.num, self.queryset.query, self.queryset.all().order_by('-id')[:100]
            )
        )


@contextmanager
def assertTestImportModelsCreated(test_case, imports=0, reimports=0, affected_findings=0,
                                    created=0, closed=0, reactivated=0, updated=0):

    with assertNumOfModelsCreated(test_case, TEST_IMPORTS, num=imports) as ti_import_count, \
            assertNumOfModelsCreated(test_case, TEST_REIMPORTS, num=reimports) as ti_reimport_count, \
            assertNumOfModelsCreated(test_case, TEST_IMPORT_FINDING_ACTION_ALL, num=affected_findings) as tifa_count, \
            assertNumOfModelsCreated(test_case, TEST_IMPORT_FINDING_ACTION_CREATED, num=created) as tifa_created_count, \
            assertNumOfModelsCreated(test_case, TEST_IMPORT_FINDING_ACTION_CLOSED, num=closed) as tifa_closed_count, \
            assertNumOfModelsCreated(test_case, TEST_IMPORT_FINDING_ACTION_REACTIVATED, num=reactivated) as tifa_reactivated_count, \
            assertNumOfModelsCreated(test_case, TEST_IMPORT_FINDING_ACTION_UPDATED, num=updated) as tifa_updated_count:

        yield (
                ti_import_count,
                ti_reimport_count,
                tifa_count,
                tifa_created_count,
                tifa_closed_count,
                tifa_reactivated_count,
                tifa_updated_count
              )


@contextmanager
def assertImportModelsCreated(test_case, tests=0, engagements=0, products=0, product_types=0):

    with assertNumOfModelsCreated(test_case, TESTS, num=tests) as test_count, \
            assertNumOfModelsCreated(test_case, ENGAGEMENTS, num=engagements) as engagement_count, \
            assertNumOfModelsCreated(test_case, PRODUCTS, num=products) as product_count, \
            assertNumOfModelsCreated(test_case, PRODUCT_TYPES, num=product_types) as product_type_count:

        yield (
                test_count,
                engagement_count,
                product_count,
                product_type_count,
              )
<|MERGE_RESOLUTION|>--- conflicted
+++ resolved
@@ -1,130 +1,127 @@
-<<<<<<< HEAD
-from dojo.models import IMPORT_CLOSED_FINDING, IMPORT_CREATED_FINDING, IMPORT_REACTIVATED_FINDING, IMPORT_UPDATED_FINDING, Engagement, Product, Product_Type, Test, Test_Import, Test_Import_Finding_Action
-=======
-from dojo.models import IMPORT_CLOSED_FINDING, IMPORT_CREATED_FINDING, IMPORT_REACTIVATED_FINDING, IMPORT_UPDATED_FINDING, \
-    Engagement, Product, Test, Test_Import, Test_Import_Finding_Action, \
-    Dojo_User, Dojo_Group, Dojo_Group_Member, Role, System_Settings, Notifications
->>>>>>> d3ab850f
-from contextlib import contextmanager
-from django.test import TestCase
-from unittest.mock import patch, Mock
-from dojo.utils import dojo_crypto_encrypt, prepare_for_view, user_post_save
-from dojo.authorization.roles_permissions import Roles
-import logging
-
-
-logger = logging.getLogger(__name__)
-
-TEST_IMPORT_ALL = Test_Import.objects.all()
-TEST_IMPORTS = Test_Import.objects.filter(type=Test_Import.IMPORT_TYPE)
-TEST_REIMPORTS = Test_Import.objects.filter(type=Test_Import.REIMPORT_TYPE)
-TEST_IMPORT_FINDING_ACTION_ALL = Test_Import_Finding_Action.objects.all()
-TEST_IMPORT_FINDING_ACTION_CREATED = TEST_IMPORT_FINDING_ACTION_ALL.filter(action=IMPORT_CREATED_FINDING)
-TEST_IMPORT_FINDING_ACTION_CLOSED = TEST_IMPORT_FINDING_ACTION_ALL.filter(action=IMPORT_CLOSED_FINDING)
-TEST_IMPORT_FINDING_ACTION_REACTIVATED = TEST_IMPORT_FINDING_ACTION_ALL.filter(action=IMPORT_REACTIVATED_FINDING)
-TEST_IMPORT_FINDING_ACTION_UPDATED = TEST_IMPORT_FINDING_ACTION_ALL.filter(action=IMPORT_UPDATED_FINDING)
-
-TESTS = Test.objects.all()
-ENGAGEMENTS = Engagement.objects.all()
-PRODUCTS = Product.objects.all()
-PRODUCT_TYPES = Product_Type.objects.all()
-
-
-class TestUtils(TestCase):
-    def test_encryption(self):
-        test_input = "Hello World!"
-        encrypt = dojo_crypto_encrypt(test_input)
-        test_output = prepare_for_view(encrypt)
-        self.assertEqual(test_input, test_output)
-
-    @patch('dojo.models.System_Settings.objects')
-    @patch('dojo.utils.Dojo_Group_Member')
-    @patch('dojo.utils.Notifications')
-    def test_user_post_save(self, mock_notifications, mock_member, mock_settings):
-        user = Dojo_User()
-        user.id = 1
-
-        group = Dojo_Group()
-        group.id = 1
-
-        role = Role.objects.get(id=Roles.Reader)
-
-        system_settings_group = System_Settings()
-        system_settings_group.default_group = group
-        system_settings_group.default_group_role = role
-
-        mock_settings.get.return_value = system_settings_group
-        save_mock_member = Mock(return_value=Dojo_Group_Member())
-        mock_member.return_value = save_mock_member
-        save_mock_notifications = Mock(return_value=Notifications())
-        mock_notifications.return_value = save_mock_notifications
-
-        user_post_save(None, user, True)
-
-        mock_member.assert_called_with(group=group, user=user, role=role)
-        save_mock_member.save.assert_called_once()
-
-        mock_notifications.assert_called_with(user=user)
-        save_mock_notifications.save.assert_called_once()
-
-
-class assertNumOfModelsCreated():
-    def __init__(self, test_case, queryset, num):
-        self.test_case = test_case
-        self.queryset = queryset
-        self.num = num
-
-    def __enter__(self):
-        self.initial_model_count = self.queryset.count()
-        # logger.debug('initial model count for %s: %i', self.queryset.query, self.initial_model_count)
-        return self
-
-    def __exit__(self, exc_type, exc_value, exc_traceback):
-        self.final_model_count = self.queryset.count()
-        # logger.debug('final model count for %s: %i', self.queryset.query, self.final_model_count)
-        created_count = self.final_model_count - self.initial_model_count
-        self.test_case.assertEqual(
-            created_count, self.num,
-            "%i %s objects created, %i expected. query: %s, first 100 objects: %s" % (
-                created_count, self.queryset.model, self.num, self.queryset.query, self.queryset.all().order_by('-id')[:100]
-            )
-        )
-
-
-@contextmanager
-def assertTestImportModelsCreated(test_case, imports=0, reimports=0, affected_findings=0,
-                                    created=0, closed=0, reactivated=0, updated=0):
-
-    with assertNumOfModelsCreated(test_case, TEST_IMPORTS, num=imports) as ti_import_count, \
-            assertNumOfModelsCreated(test_case, TEST_REIMPORTS, num=reimports) as ti_reimport_count, \
-            assertNumOfModelsCreated(test_case, TEST_IMPORT_FINDING_ACTION_ALL, num=affected_findings) as tifa_count, \
-            assertNumOfModelsCreated(test_case, TEST_IMPORT_FINDING_ACTION_CREATED, num=created) as tifa_created_count, \
-            assertNumOfModelsCreated(test_case, TEST_IMPORT_FINDING_ACTION_CLOSED, num=closed) as tifa_closed_count, \
-            assertNumOfModelsCreated(test_case, TEST_IMPORT_FINDING_ACTION_REACTIVATED, num=reactivated) as tifa_reactivated_count, \
-            assertNumOfModelsCreated(test_case, TEST_IMPORT_FINDING_ACTION_UPDATED, num=updated) as tifa_updated_count:
-
-        yield (
-                ti_import_count,
-                ti_reimport_count,
-                tifa_count,
-                tifa_created_count,
-                tifa_closed_count,
-                tifa_reactivated_count,
-                tifa_updated_count
-              )
-
-
-@contextmanager
-def assertImportModelsCreated(test_case, tests=0, engagements=0, products=0, product_types=0):
-
-    with assertNumOfModelsCreated(test_case, TESTS, num=tests) as test_count, \
-            assertNumOfModelsCreated(test_case, ENGAGEMENTS, num=engagements) as engagement_count, \
-            assertNumOfModelsCreated(test_case, PRODUCTS, num=products) as product_count, \
-            assertNumOfModelsCreated(test_case, PRODUCT_TYPES, num=product_types) as product_type_count:
-
-        yield (
-                test_count,
-                engagement_count,
-                product_count,
-                product_type_count,
-              )
+from dojo.models import IMPORT_CLOSED_FINDING, IMPORT_CREATED_FINDING, IMPORT_REACTIVATED_FINDING, IMPORT_UPDATED_FINDING, \
+    Engagement, Product, Test, Test_Import, Test_Import_Finding_Action, \
+    Dojo_User, Dojo_Group, Dojo_Group_Member, Role, System_Settings, Notifications, \
+    Product_Type
+from contextlib import contextmanager
+from django.test import TestCase
+from unittest.mock import patch, Mock
+from dojo.utils import dojo_crypto_encrypt, prepare_for_view, user_post_save
+from dojo.authorization.roles_permissions import Roles
+import logging
+
+
+logger = logging.getLogger(__name__)
+
+TEST_IMPORT_ALL = Test_Import.objects.all()
+TEST_IMPORTS = Test_Import.objects.filter(type=Test_Import.IMPORT_TYPE)
+TEST_REIMPORTS = Test_Import.objects.filter(type=Test_Import.REIMPORT_TYPE)
+TEST_IMPORT_FINDING_ACTION_ALL = Test_Import_Finding_Action.objects.all()
+TEST_IMPORT_FINDING_ACTION_CREATED = TEST_IMPORT_FINDING_ACTION_ALL.filter(action=IMPORT_CREATED_FINDING)
+TEST_IMPORT_FINDING_ACTION_CLOSED = TEST_IMPORT_FINDING_ACTION_ALL.filter(action=IMPORT_CLOSED_FINDING)
+TEST_IMPORT_FINDING_ACTION_REACTIVATED = TEST_IMPORT_FINDING_ACTION_ALL.filter(action=IMPORT_REACTIVATED_FINDING)
+TEST_IMPORT_FINDING_ACTION_UPDATED = TEST_IMPORT_FINDING_ACTION_ALL.filter(action=IMPORT_UPDATED_FINDING)
+
+TESTS = Test.objects.all()
+ENGAGEMENTS = Engagement.objects.all()
+PRODUCTS = Product.objects.all()
+PRODUCT_TYPES = Product_Type.objects.all()
+
+
+class TestUtils(TestCase):
+    def test_encryption(self):
+        test_input = "Hello World!"
+        encrypt = dojo_crypto_encrypt(test_input)
+        test_output = prepare_for_view(encrypt)
+        self.assertEqual(test_input, test_output)
+
+    @patch('dojo.models.System_Settings.objects')
+    @patch('dojo.utils.Dojo_Group_Member')
+    @patch('dojo.utils.Notifications')
+    def test_user_post_save(self, mock_notifications, mock_member, mock_settings):
+        user = Dojo_User()
+        user.id = 1
+
+        group = Dojo_Group()
+        group.id = 1
+
+        role = Role.objects.get(id=Roles.Reader)
+
+        system_settings_group = System_Settings()
+        system_settings_group.default_group = group
+        system_settings_group.default_group_role = role
+
+        mock_settings.get.return_value = system_settings_group
+        save_mock_member = Mock(return_value=Dojo_Group_Member())
+        mock_member.return_value = save_mock_member
+        save_mock_notifications = Mock(return_value=Notifications())
+        mock_notifications.return_value = save_mock_notifications
+
+        user_post_save(None, user, True)
+
+        mock_member.assert_called_with(group=group, user=user, role=role)
+        save_mock_member.save.assert_called_once()
+
+        mock_notifications.assert_called_with(user=user)
+        save_mock_notifications.save.assert_called_once()
+
+
+class assertNumOfModelsCreated():
+    def __init__(self, test_case, queryset, num):
+        self.test_case = test_case
+        self.queryset = queryset
+        self.num = num
+
+    def __enter__(self):
+        self.initial_model_count = self.queryset.count()
+        # logger.debug('initial model count for %s: %i', self.queryset.query, self.initial_model_count)
+        return self
+
+    def __exit__(self, exc_type, exc_value, exc_traceback):
+        self.final_model_count = self.queryset.count()
+        # logger.debug('final model count for %s: %i', self.queryset.query, self.final_model_count)
+        created_count = self.final_model_count - self.initial_model_count
+        self.test_case.assertEqual(
+            created_count, self.num,
+            "%i %s objects created, %i expected. query: %s, first 100 objects: %s" % (
+                created_count, self.queryset.model, self.num, self.queryset.query, self.queryset.all().order_by('-id')[:100]
+            )
+        )
+
+
+@contextmanager
+def assertTestImportModelsCreated(test_case, imports=0, reimports=0, affected_findings=0,
+                                    created=0, closed=0, reactivated=0, updated=0):
+
+    with assertNumOfModelsCreated(test_case, TEST_IMPORTS, num=imports) as ti_import_count, \
+            assertNumOfModelsCreated(test_case, TEST_REIMPORTS, num=reimports) as ti_reimport_count, \
+            assertNumOfModelsCreated(test_case, TEST_IMPORT_FINDING_ACTION_ALL, num=affected_findings) as tifa_count, \
+            assertNumOfModelsCreated(test_case, TEST_IMPORT_FINDING_ACTION_CREATED, num=created) as tifa_created_count, \
+            assertNumOfModelsCreated(test_case, TEST_IMPORT_FINDING_ACTION_CLOSED, num=closed) as tifa_closed_count, \
+            assertNumOfModelsCreated(test_case, TEST_IMPORT_FINDING_ACTION_REACTIVATED, num=reactivated) as tifa_reactivated_count, \
+            assertNumOfModelsCreated(test_case, TEST_IMPORT_FINDING_ACTION_UPDATED, num=updated) as tifa_updated_count:
+
+        yield (
+                ti_import_count,
+                ti_reimport_count,
+                tifa_count,
+                tifa_created_count,
+                tifa_closed_count,
+                tifa_reactivated_count,
+                tifa_updated_count
+              )
+
+
+@contextmanager
+def assertImportModelsCreated(test_case, tests=0, engagements=0, products=0, product_types=0):
+
+    with assertNumOfModelsCreated(test_case, TESTS, num=tests) as test_count, \
+            assertNumOfModelsCreated(test_case, ENGAGEMENTS, num=engagements) as engagement_count, \
+            assertNumOfModelsCreated(test_case, PRODUCTS, num=products) as product_count, \
+            assertNumOfModelsCreated(test_case, PRODUCT_TYPES, num=product_types) as product_type_count:
+
+        yield (
+                test_count,
+                engagement_count,
+                product_count,
+                product_type_count,
+              )