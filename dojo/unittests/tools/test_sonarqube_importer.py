import json
from unittest import mock

from dojo.tools.sonarqube_api.importer import SonarQubeApiImporter
from django.test import TestCase
from dojo.models import Test, Engagement, Product, Sonarqube_Product


def dummy_product(self, *args, **kwargs):
    with open('dojo/unittests/scans/sonarqube_api/product.json') as json_file:
        data = json.load(json_file)
        return data


def dummy_issues(self, *args, **kwargs):
    with open('dojo/unittests/scans/sonarqube_api/issues.json') as json_file:
        data = json.load(json_file)
        return data


def dummy_rule(self, *args, **kwargs):
    with open('dojo/unittests/scans/sonarqube_api/rule.json') as json_file:
        data = json.load(json_file)
        return data


def dummy_rule_wo_html_desc(self, *args, **kwargs):
    with open('dojo/unittests/scans/sonarqube_api/rule_wo_html_desc.json') as json_file:
        data = json.load(json_file)
        return data


class TestSonarqubeImporterNoSQToolConfig(TestCase):
    # Testing case no 1. https://github.com/DefectDojo/django-DefectDojo/pull/4676
    fixtures = [
        'unit_sonarqube_toolType.json',
        'unit_sonarqube_product.json'
    ]

    def setUp(self):
        product = Product.objects.get(name='product')
        engagement = Engagement(product=product)
        self.test = Test(engagement=engagement)

    def test_parser(self):
        with self.assertRaisesRegex(Exception, 'No SonarQube tool is configured.'):
            SonarQubeApiImporter.prepare_client(self.test)


class TestSonarqubeImporterOneSQToolConfig(TestCase):
    # Testing case no 2. https://github.com/DefectDojo/django-DefectDojo/pull/4676
    fixtures = [
        'unit_sonarqube_toolType.json',
        'unit_sonarqube_toolConfig1.json',
        'unit_sonarqube_product.json'
    ]

    def setUp(self):
        product = Product.objects.get(name='product')
        engagement = Engagement(product=product)
        self.test = Test(engagement=engagement)

    @mock.patch('dojo.tools.sonarqube_api.api_client.SonarQubeAPI.find_project', dummy_product)
    @mock.patch('dojo.tools.sonarqube_api.api_client.SonarQubeAPI.get_rule', dummy_rule)
    @mock.patch('dojo.tools.sonarqube_api.api_client.SonarQubeAPI.find_issues', dummy_issues)
    def test_parser(self):
        parser = SonarQubeApiImporter()
        findings = parser.get_findings(None, self.test)
        self.assertEqual(2, len(findings))


class TestSonarqubeImporterMultipleSQToolConfig(TestCase):
    # Testing case no 3. https://github.com/DefectDojo/django-DefectDojo/pull/4676
    fixtures = [
        'unit_sonarqube_toolType.json',
        'unit_sonarqube_toolConfig1.json',
        'unit_sonarqube_toolConfig2.json',
        'unit_sonarqube_product.json'
    ]

    def setUp(self):
        product = Product.objects.get(name='product')
        engagement = Engagement(product=product)
        self.test = Test(engagement=engagement)

    def test_parser(self):
        with self.assertRaisesRegex(Exception, 'It has configured more than one SonarQube tool.'):
            SonarQubeApiImporter.prepare_client(self.test)


class TestSonarqubeImporterOneSQConfigNoKey(TestCase):
    # Testing case no 4. https://github.com/DefectDojo/django-DefectDojo/pull/4676 without Project key
    fixtures = [
        'unit_sonarqube_toolType.json',
        'unit_sonarqube_toolConfig1.json',
        'unit_sonarqube_toolConfig2.json',
        'unit_sonarqube_product.json',
        'unit_sonarqube_sqcNoKey.json'
    ]

    def setUp(self):
        product = Product.objects.get(name='product')
        engagement = Engagement(product=product)
        self.test = Test(engagement=engagement)

    @mock.patch('dojo.tools.sonarqube_api.api_client.SonarQubeAPI.find_project', dummy_product)
    @mock.patch('dojo.tools.sonarqube_api.api_client.SonarQubeAPI.get_rule', dummy_rule)
    @mock.patch('dojo.tools.sonarqube_api.api_client.SonarQubeAPI.find_issues', dummy_issues)
    def test_parser(self):
        parser = SonarQubeApiImporter()
        findings = parser.get_findings(None, self.test)
        self.assertEqual(2, len(findings))


class TestSonarqubeImporterOneSQConfigWithKey(TestCase):
    # Testing case no 5. https://github.com/DefectDojo/django-DefectDojo/pull/4676 without Project key
    fixtures = [
        'unit_sonarqube_toolType.json',
        'unit_sonarqube_toolConfig1.json',
        'unit_sonarqube_toolConfig2.json',
        'unit_sonarqube_product.json',
        'unit_sonarqube_sqcWithKey.json'
    ]

    def setUp(self):
        product = Product.objects.get(name='product')
        engagement = Engagement(product=product)
        self.test = Test(engagement=engagement)

    @mock.patch('dojo.tools.sonarqube_api.api_client.SonarQubeAPI.get_project', dummy_product)
    @mock.patch('dojo.tools.sonarqube_api.api_client.SonarQubeAPI.get_rule', dummy_rule)
    @mock.patch('dojo.tools.sonarqube_api.api_client.SonarQubeAPI.find_issues', dummy_issues)
    def test_parser(self):
        parser = SonarQubeApiImporter()
        findings = parser.get_findings(None, self.test)
        self.assertEqual(2, len(findings))


class TestSonarqubeImporterMultipleSQConfigs(TestCase):
    # Testing case no 6. https://github.com/DefectDojo/django-DefectDojo/pull/4676 without Project key
    fixtures = [
        'unit_sonarqube_toolType.json',
        'unit_sonarqube_toolConfig1.json',
        'unit_sonarqube_toolConfig2.json',
        'unit_sonarqube_product.json',
        'unit_sonarqube_sqcNoKey.json',
        'unit_sonarqube_sqcWithKey.json'
    ]

    def setUp(self):
        product = Product.objects.get(name='product')
        engagement = Engagement(product=product)
        self.test = Test(engagement=engagement)

    def test_parser(self):
        with self.assertRaisesRegex(Exception, 'It has configured more than one Product SonarQube Configuration but non of them has been choosen.'):
            SonarQubeApiImporter.prepare_client(self.test)


class TestSonarqubeImporterSelectedSQConfigsNoKey(TestCase):
    # Testing case no 7. https://github.com/DefectDojo/django-DefectDojo/pull/4676 without Project key
    fixtures = [
        'unit_sonarqube_toolType.json',
        'unit_sonarqube_toolConfig1.json',
        'unit_sonarqube_toolConfig2.json',
        'unit_sonarqube_product.json',
        'unit_sonarqube_sqcNoKey.json',
        'unit_sonarqube_sqcWithKey.json'
    ]

    def setUp(self):
        product = Product.objects.get(name='product')
        engagement = Engagement(product=product)
        self.test = Test(
            engagement=engagement,
            sonarqube_config=Sonarqube_Product.objects.all().first()
        )

    @mock.patch('dojo.tools.sonarqube_api.api_client.SonarQubeAPI.find_project', dummy_product)
    @mock.patch('dojo.tools.sonarqube_api.api_client.SonarQubeAPI.get_rule', dummy_rule)
    @mock.patch('dojo.tools.sonarqube_api.api_client.SonarQubeAPI.find_issues', dummy_issues)
    def test_parser(self):
        parser = SonarQubeApiImporter()
        findings = parser.get_findings(None, self.test)
        self.assertEqual(2, len(findings))


class TestSonarqubeImporterSelectedSQConfigsWithKey(TestCase):
    # Testing case no 8. https://github.com/DefectDojo/django-DefectDojo/pull/4676 without Project key
    fixtures = [
        'unit_sonarqube_toolType.json',
        'unit_sonarqube_toolConfig1.json',
        'unit_sonarqube_toolConfig2.json',
        'unit_sonarqube_product.json',
        'unit_sonarqube_sqcNoKey.json',
        'unit_sonarqube_sqcWithKey.json'
    ]

    def setUp(self):
        product = Product.objects.get(name='product')
        engagement = Engagement(product=product)
        self.test = Test(
            engagement=engagement,
            sonarqube_config=Sonarqube_Product.objects.all().last()
        )
        other_product = Product(name='other product')
        other_engagement = Engagement(product=other_product)
        self.other_test = Test(
            engagement=other_engagement,
            sonarqube_config=Sonarqube_Product.objects.all().last()
        )

    @mock.patch('dojo.tools.sonarqube_api.api_client.SonarQubeAPI.get_project', dummy_product)
    @mock.patch('dojo.tools.sonarqube_api.api_client.SonarQubeAPI.get_rule', dummy_rule)
    @mock.patch('dojo.tools.sonarqube_api.api_client.SonarQubeAPI.find_issues', dummy_issues)
    def test_parser(self):
        parser = SonarQubeApiImporter()
        findings = parser.get_findings(None, self.test)
        self.assertEqual(2, len(findings))

    def test_product_mismatch(self):
        with self.assertRaisesRegex(Exception, 'Product SonarQube Configuration and "Product" mismatch'):
            SonarQubeApiImporter.prepare_client(self.other_test)


<<<<<<< HEAD
class TestSonarqubeImporterExternalRule(TestCase):
=======
class TestSonarqubeImporterRuleWithoutHtmlDesc(TestCase):
>>>>>>> 4f256509
    # Test that finding governed by a rule without htmlDesc can be imported.
    # Custom (user defined) rules may have no htmlDesc field.
    fixtures = [
        'unit_sonarqube_toolType.json',
        'unit_sonarqube_toolConfig1.json',
        'unit_sonarqube_toolConfig2.json',
        'unit_sonarqube_product.json',
        'unit_sonarqube_sqcNoKey.json',
        'unit_sonarqube_sqcWithKey.json'
    ]

    def setUp(self):
        product = Product.objects.get(name='product')
        engagement = Engagement(product=product)
        self.test = Test(
            engagement=engagement,
            sonarqube_config=Sonarqube_Product.objects.all().last()
        )

    @mock.patch('dojo.tools.sonarqube_api.api_client.SonarQubeAPI.get_project', dummy_product)
    @mock.patch('dojo.tools.sonarqube_api.api_client.SonarQubeAPI.get_rule', dummy_rule_wo_html_desc)
    @mock.patch('dojo.tools.sonarqube_api.api_client.SonarQubeAPI.find_issues', dummy_issues)
    def test_parser(self):
        parser = SonarQubeApiImporter()
        findings = parser.get_findings(None, self.test)
<<<<<<< HEAD
        self.assertEqual(2, len(findings))
        finding = findings[0]
        self.assertEqual('Dead stores should be removed', finding.title)
        self.assertEqual(None, finding.cwe)
        self.assertEqual('', finding.description)
        self.assertEqual('', finding.references)
        self.assertEqual('Medium', finding.severity)
        self.assertEqual(242, finding.line)
        self.assertEqual('internal.dummy.project:src/main/javascript/TranslateDirective.ts', finding.file_path)
=======
        self.assertEqual(2, len(findings))
>>>>>>> 4f256509
<|MERGE_RESOLUTION|>--- conflicted
+++ resolved
@@ -223,11 +223,7 @@
             SonarQubeApiImporter.prepare_client(self.other_test)
 
 
-<<<<<<< HEAD
 class TestSonarqubeImporterExternalRule(TestCase):
-=======
-class TestSonarqubeImporterRuleWithoutHtmlDesc(TestCase):
->>>>>>> 4f256509
     # Test that finding governed by a rule without htmlDesc can be imported.
     # Custom (user defined) rules may have no htmlDesc field.
     fixtures = [
@@ -253,7 +249,6 @@
     def test_parser(self):
         parser = SonarQubeApiImporter()
         findings = parser.get_findings(None, self.test)
-<<<<<<< HEAD
         self.assertEqual(2, len(findings))
         finding = findings[0]
         self.assertEqual('Dead stores should be removed', finding.title)
@@ -262,7 +257,4 @@
         self.assertEqual('', finding.references)
         self.assertEqual('Medium', finding.severity)
         self.assertEqual(242, finding.line)
-        self.assertEqual('internal.dummy.project:src/main/javascript/TranslateDirective.ts', finding.file_path)
-=======
-        self.assertEqual(2, len(findings))
->>>>>>> 4f256509
+        self.assertEqual('internal.dummy.project:src/main/javascript/TranslateDirective.ts', finding.file_path)