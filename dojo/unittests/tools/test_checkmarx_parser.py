from django.test import TestCase
from unittest.mock import patch

from dojo.models import Test, Engagement, Product
from dojo.tools.checkmarx.parser import CheckmarxParser
import datetime


class TestCheckmarxParser(TestCase):
    # comment out to get full diff with big reports
    # maxDiff = None

    def init(self, reportFilename):
        my_file_handle = open(reportFilename)
        product = Product()
        engagement = Engagement()
        test = Test()
        engagement.product = product
        test.engagement = engagement
        return my_file_handle, product, engagement, test

    def teardown(self, my_file_handle):
        my_file_handle.close()

    # ----------------------------------------------------------------------------
    # no_finding
    # ----------------------------------------------------------------------------
    # Default checkmarx scanner, aggregated by sink file_path
    @patch('dojo.tools.checkmarx.parser.add_language')
    def test_file_name_aggregated_parse_file_with_no_vulnerabilities_has_no_findings(self, mock):
        my_file_handle, product, engagement, test = self.init(
            "dojo/unittests/scans/checkmarx/no_finding.xml"
        )
        parser = CheckmarxParser()
        findings = parser.get_findings(my_file_handle, test)
        self.teardown(my_file_handle)
        self.assertEqual(0, len(findings))
        mock.assert_called_with(product, 'Java')

    # Checkmarx detailed scanner, with all vulnerabilities from checkmarx
    @patch('dojo.tools.checkmarx.parser.add_language')
    def test_detailed_parse_file_with_no_vulnerabilities_has_no_findings(self, mock):
        my_file_handle, product, engagement, test = self.init(
            "dojo/unittests/scans/checkmarx/no_finding.xml"
        )
        parser = CheckmarxParser()
        parser.set_mode('detailed')
        findings = parser.get_findings(my_file_handle, test)
        self.teardown(my_file_handle)
        self.assertEqual(0, len(findings))
        mock.assert_called_with(product, 'Java')

    @patch('dojo.tools.checkmarx.parser.add_language')
    def test_file_name_aggregated_parse_file_with_single_vulnerability_has_single_finding(self, mock):
        my_file_handle, product, engagement, test = self.init(
            "dojo/unittests/scans/checkmarx/single_finding.xml"
        )
        parser = CheckmarxParser()
        findings = parser.get_findings(my_file_handle, test)
        self.teardown(my_file_handle)
        # Verifications common to both parsers
        self.check_parse_file_with_single_vulnerability_has_single_finding(findings)
        # Fields that differ from detailed scanner
        item = findings[0]
        self.assertEqual(str, type(item.description))
        self.assertMultiLineEqual(
            "**Category:** PCI DSS v3.2;PCI DSS (3.2) - 6.5.7 - Cross-site scripting (XSS),OWASP Top 10 2013;A3-Cross-Site Scripting (XSS),FISMA 2014;System And Information Integrity,NIST SP 800-53;SI-15 Information Output Filtering (P0),OWASP Top 10 2017;A7-Cross-Site Scripting (XSS)\n"
            "**Language:** Java\n"
            "**Group:** Java High Risk\n"
            "**Status:** New\n"
            "**Finding Link:** [https://checkmarxserver.com/CxWebClient/ViewerMain.aspx?scanid=1000227&projectid=121&pathid=28](https://checkmarxserver.com/CxWebClient/ViewerMain.aspx?scanid=1000227&projectid=121&pathid=28)\n"
            "\n"
            "-----\n"
            "<b>Source filename: </b>WebGoat/webgoat-lessons/missing-function-ac/src/main/java/org/owasp/webgoat/plugin/Users.java\n"
            "<b>Source line number: </b> 39\n"
            "<b>Source object: </b> executeQuery\n"
            "\n"
            "<b>Sink filename: </b>WebGoat/webgoat-lessons/missing-function-ac/src/main/java/org/owasp/webgoat/plugin/Users.java\n"
            "<b>Sink line number: </b> 58\n"
            "<b>Sink object: </b> allUsersMap",
            item.description,
        )
        self.assertEqual(1, item.nb_occurences)
        mock.assert_called_with(product, 'Java')

    @patch('dojo.tools.checkmarx.parser.add_language')
    def test_detailed_parse_file_with_single_vulnerability_has_single_finding(self, mock):
        my_file_handle, product, engagement, test = self.init(
            "dojo/unittests/scans/checkmarx/single_finding.xml"
        )
        parser = CheckmarxParser()
        parser.set_mode('detailed')
        findings = parser.get_findings(my_file_handle, test)
        self.teardown(my_file_handle)
        # Verifications common to both parsers
        self.check_parse_file_with_single_vulnerability_has_single_finding(findings)
        # Fields that differ from aggregated scanner
        item = findings[0]
        self.assertEqual(str, type(item.description))
        self.assertMultiLineEqual(
            "**Category:** PCI DSS v3.2;PCI DSS (3.2) - 6.5.7 - Cross-site scripting (XSS),OWASP Top 10 2013;A3-Cross-Site Scripting (XSS),FISMA 2014;System And Information Integrity,NIST SP 800-53;SI-15 Information Output Filtering (P0),OWASP Top 10 2017;A7-Cross-Site Scripting (XSS)\n"
            "**Language:** Java\n"
            "**Group:** Java High Risk\n"
            "**Status:** New\n"
            "**Finding Link:** [https://checkmarxserver.com/CxWebClient/ViewerMain.aspx?scanid=1000227&projectid=121&pathid=28](https://checkmarxserver.com/CxWebClient/ViewerMain.aspx?scanid=1000227&projectid=121&pathid=28)\n"
            "\n"
            "-----\n"
            "**Line Number:** 39\n"
            "**Column:** 59\n"
            "**Source Object:** executeQuery\n"
            "**Number:** 39\n"
            "**Code:** ResultSet results = statement.executeQuery(query);\n"
            "-----\n"
            "**Line Number:** 39\n"
            "**Column:** 27\n"
            "**Source Object:** results\n"
            "**Number:** 39\n"
            "**Code:** ResultSet results = statement.executeQuery(query);\n"
            "-----\n"
            "**Line Number:** 46\n"
            "**Column:** 28\n"
            "**Source Object:** results\n"
            "**Number:** 46\n"
            "**Code:** while (results.next()) {\n"
            "-----\n"
            "**Line Number:** 47\n"
            "**Column:** 34\n"
            "**Source Object:** results\n"
            "**Number:** 47\n"
            "**Code:** int id = results.getInt(0);\n"
            "-----\n"
            "**Line Number:** 53\n"
            "**Column:** 64\n"
            "**Source Object:** getString\n"
            "**Number:** 53\n"
            '**Code:** userMap.put("cookie", results.getString(5));\n'
            "-----\n"
            "**Line Number:** 53\n"
            "**Column:** 36\n"
            "**Source Object:** put\n"
            "**Number:** 53\n"
            '**Code:** userMap.put("cookie", results.getString(5));\n'
            "-----\n"
            "**Line Number:** 54\n"
            "**Column:** 25\n"
            "**Source Object:** userMap\n"
            "**Number:** 54\n"
            '**Code:** userMap.put("loginCOunt",Integer.toString(results.getInt(6)));\n'
            "-----\n"
            "**Line Number:** 55\n"
            "**Column:** 44\n"
            "**Source Object:** userMap\n"
            "**Number:** 55\n"
            "**Code:** allUsersMap.put(id,userMap);\n"
            "-----\n"
            "**Line Number:** 55\n"
            "**Column:** 40\n"
            "**Source Object:** put\n"
            "**Number:** 55\n"
            "**Code:** allUsersMap.put(id,userMap);\n"
            "-----\n"
            "**Line Number:** 58\n"
            "**Column:** 28\n"
            "**Source Object:** allUsersMap\n"
            "**Number:** 58\n"
            "**Code:** return allUsersMap;\n"
            "-----\n",
            item.description,
        )
        self.assertEqual(str, type(item.line))
        self.assertEqual("58", item.line)
        # Added field for detailed scanner
        self.assertEqual(str, type(item.unique_id_from_tool))
        # unique_id_from_tool update from PathId to SimilarityId+PathId
        self.assertEqual("157422106028", item.unique_id_from_tool)
        self.assertEqual(str, type(item.sast_source_object))
        self.assertEqual("executeQuery", item.sast_source_object)
        self.assertEqual(str, type(item.sast_sink_object))
        self.assertEqual("allUsersMap", item.sast_sink_object)
        self.assertEqual(str, type(item.sast_source_line))
        self.assertEqual("39", item.sast_source_line)
        self.assertEqual(str, type(item.sast_source_file_path))
        self.assertEqual(
            "WebGoat/webgoat-lessons/missing-function-ac/src/main/java/org/owasp/webgoat/plugin/Users.java",
            item.sast_source_file_path,
        )
        self.assertIsNone(item.nb_occurences)
        mock.assert_called_with(product, 'Java')

    def check_parse_file_with_single_vulnerability_has_single_finding(self, findings):
        self.assertEqual(1, len(findings))
        # check content
        item = findings[0]
        self.assertEqual(str, type(findings[0].title))
        self.assertEqual("Stored XSS (Users.java)", item.title)
        self.assertEqual(int, type(item.cwe))
        self.assertEqual(79, item.cwe)
        self.assertEqual(bool, type(item.false_p))
        self.assertEqual(False, item.false_p)
        self.assertEqual(str, type(item.severity))
        self.assertEqual("High", item.severity)
        self.assertEqual(str, type(item.mitigation))
        self.assertEqual("N/A", item.mitigation)
        self.assertEqual(str, type(item.references))
        self.assertEqual("", item.references)
        self.assertEqual(str, type(item.file_path))
        self.assertEqual(
            "WebGoat/webgoat-lessons/missing-function-ac/src/main/java/org/owasp/webgoat/plugin/Users.java",
            item.file_path,
        )
        self.assertEqual(str, type(item.url))
        self.assertEqual("N/A", item.url)
        # ScanStart
        self.assertEqual(datetime.datetime, type(item.date))
        self.assertEqual(datetime.datetime(2018, 2, 25, 11, 35, 52), item.date)
        self.assertEqual(bool, type(item.static_finding))
        self.assertEqual(True, item.static_finding)

    # ----------------------------------------------------------------------------
    # single finding false positive
    # ----------------------------------------------------------------------------
    @patch('dojo.tools.checkmarx.parser.add_language')
    def test_file_name_aggregated_parse_file_with_false_positive_is_false_positive(self, mock):
        my_file_handle, product, engagement, test = self.init(
<<<<<<< HEAD
=======
            "dojo/unittests/scans/checkmarx/single_finding_false_positive.xml"
        )
        parser = CheckmarxParser()
        findings = parser.get_findings(my_file_handle, test)
        self.teardown(my_file_handle)
        # Verifications common to both parsers
        self.check_parse_file_with_false_positive_is_false_positive(findings)
        mock.assert_called_with(product, 'Java')

    @patch('dojo.tools.checkmarx.parser.add_language')
    def test_detailed_parse_file_with_false_positive_is_false_positive(self, mock):
        my_file_handle, product, engagement, test = self.init(
            "dojo/unittests/scans/checkmarx/single_finding_false_positive.xml"
        )
        parser = CheckmarxParser()
        parser.set_mode('detailed')
        findings = parser.get_findings(my_file_handle, test)
        self.teardown(my_file_handle)
        # Verifications common to both parsers
        self.check_parse_file_with_false_positive_is_false_positive(findings)
        mock.assert_called_with(product, 'Java')

    def check_parse_file_with_false_positive_is_false_positive(self, findings):
        self.assertEqual(1, len(findings))
        # check content
        item = findings[0]
        self.assertEqual(bool, type(item.active))
        self.assertEqual(False, item.active)
        self.assertEqual(bool, type(item.verified))
        self.assertEqual(False, item.verified)
        self.assertEqual(bool, type(item.false_p))
        self.assertEqual(True, item.false_p)

    # ----------------------------------------------------------------------------
    # two findings with the same aggregate keys, but one is false positive
    # the result should be one exploitable finding, even though the first one found was false positive
    # ----------------------------------------------------------------------------

    @patch('dojo.tools.checkmarx.parser.add_language')
    def test_file_name_aggregated_parse_file_with_two_aggregated_findings_one_is_false_p(self, mock):
        my_file_handle, product, engagement, test = self.init(
            "dojo/unittests/scans/checkmarx/two_aggregated_findings_one_is_false_positive.xml"
        )
        parser = CheckmarxParser()
        findings = parser.get_findings(my_file_handle, test)
        self.teardown(my_file_handle)
        self.assertEqual(1, len(findings))
        # check content for aggregated finding
        item = findings[0]
        # finding is never active/verified yet at this time
        self.assertEqual(bool, type(item.active))
        self.assertEqual(False, item.active)
        self.assertEqual(bool, type(item.verified))
        self.assertEqual(False, item.verified)
>>>>>>> 764f3558
        self.assertEqual(bool, type(item.false_p))
        self.assertEqual(False, item.false_p)
        mock.assert_called_with(product, 'Java')

    # ----------------------------------------------------------------------------
    # multiple_findings : source filename = sink filename.
    # ----------------------------------------------------------------------------

    @patch('dojo.tools.checkmarx.parser.add_language')
    def test_file_name_aggregated_parse_file_with_multiple_vulnerabilities_has_multiple_findings(self, mock):
        my_file_handle, product, engagement, test = self.init(
            "dojo/unittests/scans/checkmarx/multiple_findings.xml"
        )
        parser = CheckmarxParser()
        findings = parser.get_findings(my_file_handle, test)
        self.teardown(my_file_handle)
        # checkmarx says 3 but we're down to 2 due to the aggregation on sink filename rather than source filename + source line number + sink filename + sink line number
        self.assertEqual(2, len(findings))
        mock.assert_called_with(product, 'Java')

    @patch('dojo.tools.checkmarx.parser.add_language')
    def test_detailed_parse_file_with_multiple_vulnerabilities_has_multiple_findings(self, mock):
        my_file_handle, product, engagement, test = self.init(
            "dojo/unittests/scans/checkmarx/multiple_findings.xml"
        )
        parser = CheckmarxParser()
        parser.set_mode('detailed')
        findings = parser.get_findings(my_file_handle, test)
        self.teardown(my_file_handle)
        self.assertEqual(3, len(findings))
        mock.assert_called_with(product, 'Java')

    # ----------------------------------------------------------------------------
    # multiple_findings : different sourceFilename but same sinkFilename
    # ----------------------------------------------------------------------------
    @patch('dojo.tools.checkmarx.parser.add_language')
    def test_file_name_aggregated_parse_file_with_different_sourceFilename_same_sinkFilename_is_aggregated(self, mock):
        my_file_handle, product, engagement, test = self.init(
            "dojo/unittests/scans/checkmarx/multiple_findings_different_sourceFilename_same_sinkFilename.xml"
        )
        parser = CheckmarxParser()
        findings = parser.get_findings(my_file_handle, test)
        self.teardown(my_file_handle)
        # aggregation is on sink filename so all vuln with different source filenames are aggregated
        self.assertEqual(1, len(findings))
        item = findings[0]
        # nb_occurences counts the number of aggregated vulnerabilities from tool
        self.assertEqual(2, findings[0].nb_occurences)
        mock.assert_called_with(product, 'Java')

    @patch('dojo.tools.checkmarx.parser.add_language')
    def test_detailed_parse_file_with_different_sourceFilename_same_sinkFilename_is_not_aggregated(self, mock):
        my_file_handle, product, engagement, test = self.init(
            "dojo/unittests/scans/checkmarx/multiple_findings_different_sourceFilename_same_sinkFilename.xml"
        )
        parser = CheckmarxParser()
        parser.set_mode('detailed')
        findings = parser.get_findings(my_file_handle, test)
        self.teardown(my_file_handle)
        self.assertEqual(2, len(findings))
        self.assertIsNone(findings[0].nb_occurences)
        self.assertIsNone(findings[1].nb_occurences)
        mock.assert_called_with(product, 'Java')

    # ----------------------------------------------------------------------------
    # multiple_findings : same sourceFilename but different sinkFilename
    # ----------------------------------------------------------------------------
    @patch('dojo.tools.checkmarx.parser.add_language')
    def test_file_name_aggregated_parse_file_with_same_sourceFilename_different_sinkFilename_is_not_aggregated(self, mock):
        my_file_handle, product, engagement, test = self.init(
            "dojo/unittests/scans/checkmarx/multiple_findings_same_sourceFilename_different_sinkFilename.xml"
        )
        parser = CheckmarxParser()
        findings = parser.get_findings(my_file_handle, test)
        self.teardown(my_file_handle)
        # aggregation is on sink filename but sink filename differ -> not aggregated
        self.assertEqual(2, len(findings))
        mock.assert_called_with(product, 'Java')

    @patch('dojo.tools.checkmarx.parser.add_language')
    def test_detailed_parse_file_with_same_sourceFilename_different_sinkFilename_is_not_aggregated(self, mock):
        my_file_handle, product, engagement, test = self.init(
            "dojo/unittests/scans/checkmarx/multiple_findings_same_sourceFilename_different_sinkFilename.xml"
        )
        parser = CheckmarxParser()
        parser.set_mode('detailed')
        findings = parser.get_findings(my_file_handle, test)
        self.teardown(my_file_handle)
        self.assertEqual(2, len(findings))
        mock.assert_called_with(product, 'Java')

    # ----------------------------------------------------------------------------
    # utf-8 replacement char in various fields of the report. check all finding elements
    # ----------------------------------------------------------------------------
    @patch('dojo.tools.checkmarx.parser.add_language')
    def test_file_name_aggregated_parse_file_with_utf8_replacement_char(self, mock):
        my_file_handle, product, engagement, test = self.init(
            "dojo/unittests/scans/checkmarx/utf8_replacement_char.xml"
        )
        parser = CheckmarxParser()
        findings = parser.get_findings(my_file_handle, test)
        self.teardown(my_file_handle)
        # Verifications common to both parsers
        self.check_parse_file_with_utf8_replacement_char(findings)
        # Fields that differ from detailed scanner
        item = findings[0]
        self.assertEqual(str, type(item.description))
        self.assertMultiLineEqual(
            "**Category:** PCI DSS v3.2;PCI DSS (3.2) - 6.5.7 - Cross-site scripting (XSS),OWASP Top 10 2013;A3-Cross-Site Scripting (XSS),FISMA 2014;System And Information Integrity,NIST SP 800-53;SI-15 Information Output Filtering (P0),OWASP Top 10 2017;A7-Cross-Site Scripting (XSS)\n"
            "**Language:** Java\n"
            "**Group:** Java High Risk\n"
            "**Status:** New\n"
            "**Finding Link:** [https://checkmarxserver.com/CxWebClient/ViewerMain.aspx?scanid=1000227&projectid=121&pathid=28](https://checkmarxserver.com/CxWebClient/ViewerMain.aspx?scanid=1000227&projectid=121&pathid=28)\n"
            "\n"
            "-----\n"
            "<b>Source filename: </b>WebGoat/webgoat-lessons/missing-function-ac/src/main/java/org/owasp/webgoat/plugin/Users.java�\n"
            "<b>Source line number: </b> 39\n"
            "<b>Source object: </b> executeQuery�\n"
            "\n"
            "<b>Sink filename: </b>WebGoat/webgoat-lessons/missing-function-ac/src/main/java/org/owasp/webgoat/plugin/Users.java�\n"
            "<b>Sink line number: </b> 58\n"
            "<b>Sink object: </b> allUsersMap�",
            item.description,
        )
        self.assertIsNone(item.line)
        mock.assert_called_with(product, 'Java')

    @patch('dojo.tools.checkmarx.parser.add_language')
    def test_detailed_parse_file_with_utf8_replacement_char(self, mock):
        my_file_handle, product, engagement, test = self.init(
            "dojo/unittests/scans/checkmarx/utf8_replacement_char.xml"
        )
        parser = CheckmarxParser()
        parser.set_mode('detailed')
        findings = parser.get_findings(my_file_handle, test)
        self.teardown(my_file_handle)
        # Verifications common to both parsers
        self.check_parse_file_with_utf8_replacement_char(findings)
        # Fields that differ from aggregated scanner
        item = findings[0]
        self.assertEqual(str, type(item.description))
        self.assertMultiLineEqual(
            "**Category:** PCI DSS v3.2;PCI DSS (3.2) - 6.5.7 - Cross-site scripting (XSS),OWASP Top 10 2013;A3-Cross-Site Scripting (XSS),FISMA 2014;System And Information Integrity,NIST SP 800-53;SI-15 Information Output Filtering (P0),OWASP Top 10 2017;A7-Cross-Site Scripting (XSS)\n"
            "**Language:** Java\n"
            "**Group:** Java High Risk\n"
            "**Status:** New\n"
            "**Finding Link:** [https://checkmarxserver.com/CxWebClient/ViewerMain.aspx?scanid=1000227&projectid=121&pathid=28](https://checkmarxserver.com/CxWebClient/ViewerMain.aspx?scanid=1000227&projectid=121&pathid=28)\n"
            "\n"
            "-----\n"
            "**Line Number:** 39\n"
            "**Column:** 59\n"
            "**Source Object:** executeQuery�\n"
            "**Number:** 39\n"
            "**Code:** ResultSet results = statement.executeQuery(query);//�\n"
            "-----\n"
            "**Line Number:** 39\n"
            "**Column:** 27\n"
            "**Source Object:** results\n"
            "**Number:** 39\n"
            "**Code:** ResultSet results = statement.executeQuery(query);\n"
            "-----\n"
            "**Line Number:** 46\n"
            "**Column:** 28\n"
            "**Source Object:** results\n"
            "**Number:** 46\n"
            "**Code:** while (results.next()) {\n"
            "-----\n"
            "**Line Number:** 47\n"
            "**Column:** 34\n"
            "**Source Object:** results\n"
            "**Number:** 47\n"
            "**Code:** int id = results.getInt(0);\n"
            "-----\n"
            "**Line Number:** 53\n"
            "**Column:** 64\n"
            "**Source Object:** getString\n"
            "**Number:** 53\n"
            '**Code:** userMap.put("cookie", results.getString(5));\n'
            "-----\n"
            "**Line Number:** 53\n"
            "**Column:** 36\n"
            "**Source Object:** put\n"
            "**Number:** 53\n"
            '**Code:** userMap.put("cookie", results.getString(5));\n'
            "-----\n"
            "**Line Number:** 54\n"
            "**Column:** 25\n"
            "**Source Object:** userMap\n"
            "**Number:** 54\n"
            '**Code:** userMap.put("loginCOunt",Integer.toString(results.getInt(6)));\n'
            "-----\n"
            "**Line Number:** 55\n"
            "**Column:** 44\n"
            "**Source Object:** userMap\n"
            "**Number:** 55\n"
            "**Code:** allUsersMap.put(id,userMap);\n"
            "-----\n"
            "**Line Number:** 55\n"
            "**Column:** 40\n"
            "**Source Object:** put\n"
            "**Number:** 55\n"
            "**Code:** allUsersMap.put(id,userMap);\n"
            "-----\n"
            "**Line Number:** 58\n"
            "**Column:** 28\n"
            "**Source Object:** allUsersMap�\n"
            "**Number:** 58\n"
            "**Code:** return allUsersMap;\n"
            "-----\n",
            item.description,
        )
        self.assertEqual(str, type(item.line))
        self.assertEqual("58", item.line)
        mock.assert_called_with(product, 'Java')

    def check_parse_file_with_utf8_replacement_char(self, findings):
        self.assertEqual(1, len(findings))
        # check content
        item = findings[0]
        self.assertEqual(str, type(findings[0].title))
        self.assertEqual("Stored XSS (Users.java�)", item.title)
        self.assertEqual(int, type(item.cwe))
        self.assertEqual(79, item.cwe)
        self.assertEqual(bool, type(item.false_p))
        self.assertEqual(False, item.false_p)
        self.assertEqual(str, type(item.severity))
        self.assertEqual("High", item.severity)
        self.assertEqual(str, type(item.mitigation))
        self.assertEqual("N/A", item.mitigation)
        self.assertEqual(str, type(item.references))
        self.assertEqual("", item.references)
        self.assertEqual(str, type(item.file_path))
        self.assertEqual(
            "WebGoat/webgoat-lessons/missing-function-ac/src/main/java/org/owasp/webgoat/plugin/Users.java�",
            item.file_path,
        )
        self.assertEqual(str, type(item.url))
        self.assertEqual("N/A", item.url)
        # ScanStart
        self.assertEqual(datetime.datetime, type(item.date))
        self.assertEqual(datetime.datetime(2018, 2, 25, 11, 35, 52), item.date)
        self.assertEqual(bool, type(item.static_finding))
        self.assertEqual(True, item.static_finding)

    # ----------------------------------------------------------------------------
    # more utf-8 non-ascii chars.
    # ----------------------------------------------------------------------------
    @patch('dojo.tools.checkmarx.parser.add_language')
    def test_file_name_aggregated_parse_file_with_utf8_various_non_ascii_char(self, mock):
        my_file_handle, product, engagement, test = self.init(
            "dojo/unittests/scans/checkmarx/utf8_various_non_ascii_char.xml"
        )
        parser = CheckmarxParser()
        findings = parser.get_findings(my_file_handle, test)
        self.teardown(my_file_handle)
        # Verifications common to both parsers
        self.check_parse_file_with_utf8_various_non_ascii_char(findings)
        # Fields that differ from detailed scanner
        item = findings[0]
        self.assertEqual(str, type(item.description))
        self.assertMultiLineEqual(
            "**Category:** PCI DSS v3.2;PCI DSS (3.2) - 6.5.7 - Cross-site scripting (XSS),OWASP Top 10 2013;A3-Cross-Site Scripting (XSS),FISMA 2014;System And Information Integrity,NIST SP 800-53;SI-15 Information Output Filtering (P0),OWASP Top 10 2017;A7-Cross-Site Scripting (XSS)\n"
            "**Language:** Java\n"
            "**Group:** Java High Risk\n"
            "**Status:** New\n"
            "**Finding Link:** [https://checkmarxserver.com/CxWebClient/ViewerMain.aspx?scanid=1000227&projectid=121&pathid=28](https://checkmarxserver.com/CxWebClient/ViewerMain.aspx?scanid=1000227&projectid=121&pathid=28)\n"
            "\n"
            "-----\n"
            "<b>Source filename: </b>WebGoat/webgoat-lessons/missing-function-ac/src/main/java/org/owasp/webgoat/plugin/¡¢£¤¥¦§¨©ª«¬®¯°±²³´µ¶·¸¹º»¼½¾¿ÀÁÂÃÄÅÆÇÈÉÊËÌÍÎÏÐÑÒÓÔÕÖ×ØÙÚÛÜÝÞßàáâãäåæçèéêëìíîïðñòóôõö÷øùúûüýþÿĀāĂăĄąĆćĈĉĊċČčĎďĐđĒēĔĕĖėĘęĚěĜĝĞğĠġĢģĤĥĦħĨĩĪīĬĭĮįİıĲĳĴĵĶķĸĹĺĻļĽľĿŀŁłŃńŅņŇňŉŊŋŌōŎŏŐőŒœŔŕŖŗŘřŚśŜŝŞşŠšŢţŤťŦŧŨũŪūŬŭŮůŰűŲųŴŵŶŷŸŹźŻżŽžſUsers.java\n"
            "<b>Source line number: </b> 39\n"
            "<b>Source object: </b> executeQuery¡¢£¤¥¦§¨©ª«¬®¯°±²³´µ¶·¸¹º»¼½¾¿ÀÁÂÃÄÅÆÇÈÉÊËÌÍÎÏÐÑÒÓÔÕÖ×ØÙÚÛÜÝÞßàáâãäåæçèéêëìíîïðñòóôõö÷øùúûüýþÿĀāĂăĄąĆćĈĉĊċČčĎďĐđĒēĔĕĖėĘęĚěĜĝĞğĠġĢģĤĥĦħĨĩĪīĬĭĮįİıĲĳĴĵĶķĸĹĺĻļĽľĿŀŁłŃńŅņŇňŉŊŋŌōŎŏŐőŒœŔŕŖŗŘřŚśŜŝŞşŠšŢţŤťŦŧŨũŪūŬŭŮůŰűŲųŴŵŶŷŸŹźŻżŽžſ\n"
            "\n"
            "<b>Sink filename: </b>WebGoat/webgoat-lessons/missing-function-ac/src/main/java/org/owasp/webgoat/plugin/¡¢£¤¥¦§¨©ª«¬®¯°±²³´µ¶·¸¹º»¼½¾¿ÀÁÂÃÄÅÆÇÈÉÊËÌÍÎÏÐÑÒÓÔÕÖ×ØÙÚÛÜÝÞßàáâãäåæçèéêëìíîïðñòóôõö÷øùúûüýþÿĀāĂăĄąĆćĈĉĊċČčĎďĐđĒēĔĕĖėĘęĚěĜĝĞğĠġĢģĤĥĦħĨĩĪīĬĭĮįİıĲĳĴĵĶķĸĹĺĻļĽľĿŀŁłŃńŅņŇňŉŊŋŌōŎŏŐőŒœŔŕŖŗŘřŚśŜŝŞşŠšŢţŤťŦŧŨũŪūŬŭŮůŰűŲųŴŵŶŷŸŹźŻżŽžſUsers.java\n"
            "<b>Sink line number: </b> 58\n"
            "<b>Sink object: </b> allUsersMap¡¢£¤¥¦§¨©ª«¬®¯°±²³´µ¶·¸¹º»¼½¾¿ÀÁÂÃÄÅÆÇÈÉÊËÌÍÎÏÐÑÒÓÔÕÖ×ØÙÚÛÜÝÞßàáâãäåæçèéêëìíîïðñòóôõö÷øùúûüýþÿĀāĂăĄąĆćĈĉĊċČčĎďĐđĒēĔĕĖėĘęĚěĜĝĞğĠġĢģĤĥĦħĨĩĪīĬĭĮįİıĲĳĴĵĶķĸĹĺĻļĽľĿŀŁłŃńŅņŇňŉŊŋŌōŎŏŐőŒœŔŕŖŗŘřŚśŜŝŞşŠšŢţŤťŦŧŨũŪūŬŭŮůŰűŲųŴŵŶŷŸŹźŻżŽžſ",
            item.description,
        )
        self.assertIsNone(item.line)
        mock.assert_called_with(product, 'Java')

    @patch('dojo.tools.checkmarx.parser.add_language')
    def test_detailed_parse_file_with_utf8_various_non_ascii_char(self, mock):
        my_file_handle, product, engagement, test = self.init(
            "dojo/unittests/scans/checkmarx/utf8_various_non_ascii_char.xml"
        )
        parser = CheckmarxParser()
        parser.set_mode('detailed')
        findings = parser.get_findings(my_file_handle, test)
        self.teardown(my_file_handle)
        # Verifications common to both parsers
        self.check_parse_file_with_utf8_various_non_ascii_char(findings)
        # Fields that differ from aggregated scanner
        item = findings[0]
        self.assertEqual(str, type(item.description))
        self.assertMultiLineEqual(
            "**Category:** PCI DSS v3.2;PCI DSS (3.2) - 6.5.7 - Cross-site scripting (XSS),OWASP Top 10 2013;A3-Cross-Site Scripting (XSS),FISMA 2014;System And Information Integrity,NIST SP 800-53;SI-15 Information Output Filtering (P0),OWASP Top 10 2017;A7-Cross-Site Scripting (XSS)\n"
            "**Language:** Java\n"
            "**Group:** Java High Risk\n"
            "**Status:** New\n"
            "**Finding Link:** [https://checkmarxserver.com/CxWebClient/ViewerMain.aspx?scanid=1000227&projectid=121&pathid=28](https://checkmarxserver.com/CxWebClient/ViewerMain.aspx?scanid=1000227&projectid=121&pathid=28)\n"
            "\n"
            "-----\n"
            "**Line Number:** 39\n"
            "**Column:** 59\n"
            "**Source Object:** executeQuery¡¢£¤¥¦§¨©ª«¬®¯°±²³´µ¶·¸¹º»¼½¾¿ÀÁÂÃÄÅÆÇÈÉÊËÌÍÎÏÐÑÒÓÔÕÖ×ØÙÚÛÜÝÞßàáâãäåæçèéêëìíîïðñòóôõö÷øùúûüýþÿĀāĂăĄąĆćĈĉĊċČčĎďĐđĒēĔĕĖėĘęĚěĜĝĞğĠġĢģĤĥĦħĨĩĪīĬĭĮįİıĲĳĴĵĶķĸĹĺĻļĽľĿŀŁłŃńŅņŇňŉŊŋŌōŎŏŐőŒœŔŕŖŗŘřŚśŜŝŞşŠšŢţŤťŦŧŨũŪūŬŭŮůŰűŲųŴŵŶŷŸŹźŻżŽžſ\n"
            "**Number:** 39\n"
            "**Code:** ResultSet results = statement.executeQuery(query);\n"
            "-----\n"
            "**Line Number:** 39\n"
            "**Column:** 27\n"
            "**Source Object:** results\n"
            "**Number:** 39\n"
            "**Code:** ResultSet results = statement.executeQuery(query);//all latins non ascii with extended: U+00A1   to U+017F  (ref https://www.utf8-chartable.de/unicode-utf8-table.pl): ¡¢£¤¥¦§¨©ª«¬®¯°±²³´µ¶·¸¹º»¼½¾¿ÀÁÂÃÄÅÆÇÈÉÊËÌÍÎÏÐÑÒÓÔÕÖ×ØÙÚÛÜÝÞßàáâãäåæçèéêëìíîïðñòóôõö÷øùúûüýþÿĀāĂăĄąĆćĈĉĊċČčĎďĐđĒēĔĕĖėĘęĚěĜĝĞğĠġĢģĤĥĦħĨĩĪīĬĭĮįİıĲĳĴĵĶķĸĹĺĻļĽľĿŀŁłŃńŅņŇňŉŊŋŌōŎŏŐőŒœŔŕŖŗŘřŚśŜŝŞşŠšŢţŤťŦŧŨũŪūŬŭŮůŰűŲųŴŵŶŷŸŹźŻżŽžſ\n"
            "-----\n"
            "**Line Number:** 46\n"
            "**Column:** 28\n"
            "**Source Object:** results\n"
            "**Number:** 46\n"
            "**Code:** while (results.next()) { // other: ƒ\n"
            "-----\n"
            "**Line Number:** 47\n"
            "**Column:** 34\n"
            "**Source Object:** results\n"
            "**Number:** 47\n"
            "**Code:** int id = results.getInt(0);\n"
            "-----\n"
            "**Line Number:** 53\n"
            "**Column:** 64\n"
            "**Source Object:** getString\n"
            "**Number:** 53\n"
            '**Code:** userMap.put("cookie", results.getString(5));\n'
            "-----\n"
            "**Line Number:** 53\n"
            "**Column:** 36\n"
            "**Source Object:** put\n"
            "**Number:** 53\n"
            '**Code:** userMap.put("cookie", results.getString(5));\n'
            "-----\n"
            "**Line Number:** 54\n"
            "**Column:** 25\n"
            "**Source Object:** userMap\n"
            "**Number:** 54\n"
            '**Code:** userMap.put("loginCOunt",Integer.toString(results.getInt(6)));\n'
            "-----\n"
            "**Line Number:** 55\n"
            "**Column:** 44\n"
            "**Source Object:** userMap\n"
            "**Number:** 55\n"
            "**Code:** allUsersMap.put(id,userMap);\n"
            "-----\n"
            "**Line Number:** 55\n"
            "**Column:** 40\n"
            "**Source Object:** put\n"
            "**Number:** 55\n"
            "**Code:** allUsersMap.put(id,userMap);\n"
            "-----\n"
            "**Line Number:** 58\n"
            "**Column:** 28\n"
            "**Source Object:** allUsersMap¡¢£¤¥¦§¨©ª«¬®¯°±²³´µ¶·¸¹º»¼½¾¿ÀÁÂÃÄÅÆÇÈÉÊËÌÍÎÏÐÑÒÓÔÕÖ×ØÙÚÛÜÝÞßàáâãäåæçèéêëìíîïðñòóôõö÷øùúûüýþÿĀāĂăĄąĆćĈĉĊċČčĎďĐđĒēĔĕĖėĘęĚěĜĝĞğĠġĢģĤĥĦħĨĩĪīĬĭĮįİıĲĳĴĵĶķĸĹĺĻļĽľĿŀŁłŃńŅņŇňŉŊŋŌōŎŏŐőŒœŔŕŖŗŘřŚśŜŝŞşŠšŢţŤťŦŧŨũŪūŬŭŮůŰűŲųŴŵŶŷŸŹźŻżŽžſ\n"
            "**Number:** 58\n"
            "**Code:** return allUsersMap;\n"
            "-----\n",
            item.description,
        )
        self.assertEqual(str, type(item.line))
        self.assertEqual("58", item.line)
        mock.assert_called_with(product, 'Java')

    def check_parse_file_with_utf8_various_non_ascii_char(self, findings):
        self.assertEqual(1, len(findings))
        # check content
        item = findings[0]
        self.assertEqual(str, type(findings[0].title))
        self.assertEqual(
            "Stored XSS (¡¢£¤¥¦§¨©ª«¬®¯°±²³´µ¶·¸¹º»¼½¾¿ÀÁÂÃÄÅÆÇÈÉÊËÌÍÎÏÐÑÒÓÔÕÖ×ØÙÚÛÜÝÞßàáâãäåæçèéêëìíîïðñòóôõö÷øùúûüýþÿĀāĂăĄąĆćĈĉĊċČčĎďĐđĒēĔĕĖėĘęĚěĜĝĞğĠġĢģĤĥĦħĨĩĪīĬĭĮįİıĲĳĴĵĶķĸĹĺĻļĽľĿŀŁłŃńŅņŇňŉŊŋŌōŎŏŐőŒœŔŕŖŗŘřŚśŜŝŞşŠšŢţŤťŦŧŨũŪūŬŭŮůŰűŲųŴŵŶŷŸŹźŻżŽžſUsers.java)",
            item.title,
        )
        self.assertEqual(int, type(item.cwe))
        self.assertEqual(79, item.cwe)
        self.assertEqual(bool, type(item.false_p))
        self.assertEqual(False, item.false_p)
        self.assertEqual(str, type(item.severity))
        self.assertEqual("High", item.severity)
        self.assertEqual(str, type(item.mitigation))
        self.assertEqual("N/A", item.mitigation)
        self.assertEqual(str, type(item.references))
        self.assertEqual("", item.references)
        self.assertEqual(str, type(item.file_path))
        self.assertEqual(
            "WebGoat/webgoat-lessons/missing-function-ac/src/main/java/org/owasp/webgoat/plugin/¡¢£¤¥¦§¨©ª«¬®¯°±²³´µ¶·¸¹º»¼½¾¿ÀÁÂÃÄÅÆÇÈÉÊËÌÍÎÏÐÑÒÓÔÕÖ×ØÙÚÛÜÝÞßàáâãäåæçèéêëìíîïðñòóôõö÷øùúûüýþÿĀāĂăĄąĆćĈĉĊċČčĎďĐđĒēĔĕĖėĘęĚěĜĝĞğĠġĢģĤĥĦħĨĩĪīĬĭĮįİıĲĳĴĵĶķĸĹĺĻļĽľĿŀŁłŃńŅņŇňŉŊŋŌōŎŏŐőŒœŔŕŖŗŘřŚśŜŝŞşŠšŢţŤťŦŧŨũŪūŬŭŮůŰűŲųŴŵŶŷŸŹźŻżŽžſUsers.java",
            item.file_path,
        )
        self.assertEqual(str, type(item.url))
        self.assertEqual("N/A", item.url)
        # ScanStart
        self.assertEqual(datetime.datetime, type(item.date))
        self.assertEqual(datetime.datetime(2018, 2, 25, 11, 35, 52), item.date)
        self.assertEqual(bool, type(item.static_finding))
        self.assertEqual(True, item.static_finding)<|MERGE_RESOLUTION|>--- conflicted
+++ resolved
@@ -222,8 +222,6 @@
     @patch('dojo.tools.checkmarx.parser.add_language')
     def test_file_name_aggregated_parse_file_with_false_positive_is_false_positive(self, mock):
         my_file_handle, product, engagement, test = self.init(
-<<<<<<< HEAD
-=======
             "dojo/unittests/scans/checkmarx/single_finding_false_positive.xml"
         )
         parser = CheckmarxParser()
@@ -274,11 +272,6 @@
         # check content for aggregated finding
         item = findings[0]
         # finding is never active/verified yet at this time
-        self.assertEqual(bool, type(item.active))
-        self.assertEqual(False, item.active)
-        self.assertEqual(bool, type(item.verified))
-        self.assertEqual(False, item.verified)
->>>>>>> 764f3558
         self.assertEqual(bool, type(item.false_p))
         self.assertEqual(False, item.false_p)
         mock.assert_called_with(product, 'Java')
