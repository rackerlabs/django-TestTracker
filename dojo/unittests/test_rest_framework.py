from dojo.models import Product, Engagement, Test, Finding, \
    JIRA_Issue, Tool_Product_Settings, Tool_Configuration, Tool_Type, \
    User, ScanSettings, Scan, Stub_Finding, Endpoint, JIRA_PKey, JIRA_Conf, \
    Finding_Template, App_Analysis

from dojo.api_v2.views import EndPointViewSet, EngagementViewSet, \
    FindingTemplatesViewSet, FindingViewSet, JiraConfigurationsViewSet, \
    JiraIssuesViewSet, JiraViewSet, ProductViewSet, ScanSettingsViewSet, \
    ScansViewSet, StubFindingsViewSet, TestsViewSet, \
    ToolConfigurationsViewSet, ToolProductSettingsViewSet, ToolTypesViewSet, \
    UsersViewSet, ImportScanView

from django.urls import reverse
from rest_framework.authtoken.models import Token
from rest_framework.test import APITestCase, APIClient


def skipIfNotSubclass(baseclass_name):
    def decorate(f):
        def wrapper(self, *args, **kwargs):
            if baseclass_name not in self.view_mixins:
                self.skipTest('This view is not %s' % baseclass_name)
            else:
                f(self, *args, **kwargs)
        return wrapper
    return decorate


class BaseClass():
    class RESTEndpointTest(APITestCase):
        def __init__(self, *args, **kwargs):
            APITestCase.__init__(self, *args, **kwargs)
            self.view_mixins = list(map(
                (lambda x: x.__name__), self.viewset.__bases__))

        def setUp(self):
            testuser = User.objects.get(username='admin')
            token = Token.objects.get(user=testuser)
            self.client = APIClient()
            self.client.credentials(HTTP_AUTHORIZATION='Token ' + token.key)
            self.url = reverse(self.viewname + '-list')

        @skipIfNotSubclass('ListModelMixin')
        def test_list(self):
<<<<<<< HEAD
=======

>>>>>>> ced3c8f3
            if hasattr(self.endpoint_model, 'tags') and self.payload:
                # create a new instance first to make sure there's at least 1 instance with tags set by payload to trigger tag handling code
                response = self.client.post(self.url, self.payload)

            response = self.client.get(self.url, format='json')
            self.assertEqual(200, response.status_code)

        @skipIfNotSubclass('CreateModelMixin')
        def test_create(self):
            length = self.endpoint_model.objects.count()
            response = self.client.post(self.url, self.payload)
            self.assertEqual(201, response.status_code, response.data)
            self.assertEqual(self.endpoint_model.objects.count(), length + 1)

        @skipIfNotSubclass('RetrieveModelMixin')
        def test_detail(self):
            current_objects = self.client.get(self.url, format='json').data
            relative_url = self.url + '%s/' % current_objects['results'][0]['id']
            response = self.client.get(relative_url)
            self.assertEqual(200, response.status_code)

        @skipIfNotSubclass('DestroyModelMixin')
        def test_delete(self):
            current_objects = self.client.get(self.url, format='json').data
            relative_url = self.url + '%s/' % current_objects['results'][0]['id']
            response = self.client.delete(relative_url)
            self.assertEqual(204, response.status_code)

        @skipIfNotSubclass('UpdateModelMixin')
        def test_update(self):
            current_objects = self.client.get(self.url, format='json').data
            relative_url = self.url + '%s/' % current_objects['results'][0]['id']
            response = self.client.patch(
                relative_url, self.update_fields)
            for key, value in self.update_fields.items():
                self.assertEqual(value, response.data[key])
            response = self.client.put(
                relative_url, self.payload)
            self.assertEqual(200, response.status_code)


class EndpointTest(BaseClass.RESTEndpointTest):
    fixtures = ['dojo_testdata.json']

    def __init__(self, *args, **kwargs):
        self.endpoint_model = Endpoint
        self.viewname = 'endpoint'
        self.viewset = EndPointViewSet
        self.payload = {
            'protocol': 'http',
            'host': '127.0.0.1',
            'path': '/',
            'query': 'test=true',
            'fragment': 'test-1',
            'product': 1,
            "tags": ["mytag", "yourtag"]
        }
        self.update_fields = {'protocol': 'ftp'}
        BaseClass.RESTEndpointTest.__init__(self, *args, **kwargs)


class EngagementTest(BaseClass.RESTEndpointTest):
    fixtures = ['dojo_testdata.json']

    def __init__(self, *args, **kwargs):
        self.endpoint_model = Engagement
        self.viewname = 'engagement'
        self.viewset = EngagementViewSet
        self.payload = {
            "eng_type": 1,
            "report_type": 1,
            "name": "",
            "description": "",
            "version": "",
            "target_start": '1937-01-01',
            "target_end": '1937-01-01',
            "reason": "",
            "test_strategy": "",
            "product": "1",
            "tags": ["mytag"]
        }
        self.update_fields = {'version': 'latest'}
        BaseClass.RESTEndpointTest.__init__(self, *args, **kwargs)


class FindingsTest(BaseClass.RESTEndpointTest):
    fixtures = ['dojo_testdata.json']

    def __init__(self, *args, **kwargs):
        self.endpoint_model = Finding
        self.viewname = 'finding'
        self.viewset = FindingViewSet
        self.payload = {
            "review_requested_by": 2,
            "reviewers": [2, 3],
            "defect_review_requested_by": 2,
            "test": 3,
            "url": "http://www.example.com",
            "thread_id": 1,
            "found_by": [],
            "title": "DUMMY FINDING",
            "date": "2017-12-31",
            "cwe": 1,
            "severity": "HIGH",
            "description": "TEST finding",
            "mitigation": "MITIGATION",
            "impact": "HIGH",
            "references": "",
            "reporter": 3,
            "is_template": False,
            "active": False,
            "verified": False,
            "false_p": False,
            "duplicate": False,
            "out_of_scope": False,
            "under_review": False,
            "under_defect_review": False,
            "numerical_severity": "S0",
            "line": 100,
            "file_path": "",
            "static_finding": False,
            "dynamic_finding": False,
            "endpoints": [1, 2],
            "images": []}
        self.update_fields = {'active': True}
        BaseClass.RESTEndpointTest.__init__(self, *args, **kwargs)


class FindingTemplatesTest(BaseClass.RESTEndpointTest):
    fixtures = ['dojo_testdata.json']

    def __init__(self, *args, **kwargs):
        self.endpoint_model = Finding_Template
        self.viewname = 'finding_template'
        self.viewset = FindingTemplatesViewSet
        self.payload = {
            "title": "Test template",
            "cwe": 0,
            "severity": "MEDIUM",
            "description": "test template",
            "mitigation": "None",
            "impact": "MEDIUM",
            "references": "",
        }
        self.update_fields = {'references': 'some reference'}
        BaseClass.RESTEndpointTest.__init__(self, *args, **kwargs)


class JiraConfigurationsTest(BaseClass.RESTEndpointTest):
    fixtures = ['dojo_testdata.json']

    def __init__(self, *args, **kwargs):
        self.endpoint_model = JIRA_Conf
        self.viewname = 'jira_conf'
        self.viewset = JiraConfigurationsViewSet
        self.payload = {
            "url": "http://www.example.com",
            "username": "testuser",
            "password": "testuser",
            "default_issue_type": "Story",
            "epic_name_id": 1111,
            "open_status_key": 111,
            "close_status_key": 111,
            "info_mapping_severity": "LOW",
            "low_mapping_severity": "LOW",
            "medium_mapping_severity": "LOW",
            "high_mapping_severity": "LOW",
            "critical_mapping_severity": "LOW",
            "finding_text": ""
        }
        self.update_fields = {'epic_name_id': 1}
        BaseClass.RESTEndpointTest.__init__(self, *args, **kwargs)


class JiraIssuesTest(BaseClass.RESTEndpointTest):
    fixtures = ['dojo_testdata.json']

    def __init__(self, *args, **kwargs):
        self.endpoint_model = JIRA_Issue
        self.viewname = 'jira_issue'
        self.viewset = JiraIssuesViewSet
        self.payload = {
            "jira_id": "JIRA 1",
            "jira_key": "SOME KEY",
            "finding": 2,
            "engagement": 2,
        }
        self.update_fields = {'finding': 2}
        BaseClass.RESTEndpointTest.__init__(self, *args, **kwargs)


class JiraTest(BaseClass.RESTEndpointTest):
    fixtures = ['dojo_testdata.json']

    def __init__(self, *args, **kwargs):
        self.endpoint_model = JIRA_PKey
        self.viewname = 'jira_pkey'
        self.viewset = JiraViewSet
        self.payload = {
            "project_key": "TEST KEY",
            "component": "",
            "push_all_issues": False,
            "enable_engagement_epic_mapping": False,
            "push_notes": False,
            "product": 1,
            "conf": 2,
        }
        self.update_fields = {'conf': 3}
        BaseClass.RESTEndpointTest.__init__(self, *args, **kwargs)


class ProductTest(BaseClass.RESTEndpointTest):
    fixtures = ['dojo_testdata.json']

    def __init__(self, *args, **kwargs):
        self.endpoint_model = Product
        self.viewname = 'product'
        self.viewset = ProductViewSet
        self.payload = {
            "product_manager": 2,
            "technical_contact": 3,
            "team_manager": 2,
            "authorized_users": [2, 3],
            "prod_type": 1,
            "name": "Test Product",
            "description": "test product",
            "tags": ["mytag", "yourtag"]
        }
        self.update_fields = {'prod_type': 2}
        BaseClass.RESTEndpointTest.__init__(self, *args, **kwargs)


class ScanSettingsTest(BaseClass.RESTEndpointTest):
    fixtures = ['dojo_testdata.json']

    def __init__(self, *args, **kwargs):
        self.endpoint_model = ScanSettings
        self.viewname = 'scansettings'
        self.viewset = ScanSettingsViewSet
        self.payload = {
            "addresses": "127.0.0.1",
            "frequency": "Weekly",
            "email": "test@dojo.com",
            "protocol": "TCP",
            "product": 1,
            "user": 3,
        }
        self.update_fields = {'protocol': 'ftp'}
        BaseClass.RESTEndpointTest.__init__(self, *args, **kwargs)


class ScansTest(BaseClass.RESTEndpointTest):
    fixtures = ['dojo_testdata.json']

    def __init__(self, *args, **kwargs):
        self.endpoint_model = Scan
        self.viewname = 'scan'
        self.viewset = ScansViewSet
        BaseClass.RESTEndpointTest.__init__(self, *args, **kwargs)


class StubFindingsTest(BaseClass.RESTEndpointTest):
    fixtures = ['dojo_testdata.json']

    def __init__(self, *args, **kwargs):
        self.endpoint_model = Stub_Finding
        self.viewname = 'stub_finding'
        self.viewset = StubFindingsViewSet
        self.payload = {
            "title": "Stub Finding 1",
            "date": "2017-12-31",
            "severity": "HIGH",
            "description": "test stub finding",
            "reporter": 3,
            "test": 3,
        }
        self.update_fields = {'severity': 'LOW'}
        BaseClass.RESTEndpointTest.__init__(self, *args, **kwargs)


class TestsTest(BaseClass.RESTEndpointTest):
    fixtures = ['dojo_testdata.json']

    def __init__(self, *args, **kwargs):
        self.endpoint_model = Test
        self.viewname = 'test'
        self.viewset = TestsViewSet
        self.payload = {
            "test_type": 1,
            "environment": 1,
            "engagement": 2,
            "estimated_time": "0:30:20",
            "actual_time": "0:20:30",
            "notes": [],
            "target_start": "2017-01-12T00:00",
            "target_end": "2017-01-12T00:00",
            "percent_complete": 0,
            "lead": 2,
            "tags": []
        }
        self.update_fields = {'percent_complete': 100}
        BaseClass.RESTEndpointTest.__init__(self, *args, **kwargs)


class ToolConfigurationsTest(BaseClass.RESTEndpointTest):
    fixtures = ['dojo_testdata.json']

    def __init__(self, *args, **kwargs):
        self.endpoint_model = Tool_Configuration
        self.viewname = 'tool_configuration'
        self.viewset = ToolConfigurationsViewSet
        self.payload = {
            "configuration_url": "http://www.example.com",
            "name": "Tool Configuration",
            "description": "",
            "authentication_type": "API",
            "username": "",
            "password": "",
            "auth_title": "",
            "ssh": "",
            "api_key": "test key",
            "tool_type": 1,
        }
        self.update_fields = {'ssh': 'test string'}
        BaseClass.RESTEndpointTest.__init__(self, *args, **kwargs)


class ToolProductSettingsTest(BaseClass.RESTEndpointTest):
    fixtures = ['dojo_testdata.json']

    def __init__(self, *args, **kwargs):
        self.endpoint_model = Tool_Product_Settings
        self.viewname = 'tool_product_settings'
        self.viewset = ToolProductSettingsViewSet
        self.payload = {
            "setting_url": "http://www.example.com",
            "name": "Tool Product Setting",
            "description": "test tool product setting",
            "tool_project_id": "1",
            "tool_configuration": 3,
        }
        self.update_fields = {'tool_project_id': '2'}
        BaseClass.RESTEndpointTest.__init__(self, *args, **kwargs)


class ToolTypesTest(BaseClass.RESTEndpointTest):
    fixtures = ['dojo_testdata.json']

    def __init__(self, *args, **kwargs):
        self.endpoint_model = Tool_Type
        self.viewname = 'tool_type'
        self.viewset = ToolTypesViewSet
        self.payload = {
            "name": "Tool Type",
            "description": "test tool type"
        }
        self.update_fields = {'description': 'changed description'}
        BaseClass.RESTEndpointTest.__init__(self, *args, **kwargs)


class UsersTest(BaseClass.RESTEndpointTest):
    fixtures = ['dojo_testdata.json']

    def __init__(self, *args, **kwargs):
        self.endpoint_model = User
        self.viewname = 'user'
        self.viewset = UsersViewSet
        BaseClass.RESTEndpointTest.__init__(self, *args, **kwargs)


class ProductPermissionTest(APITestCase):
    fixtures = ['dojo_testdata.json']

    def setUp(self):
        testuser = User.objects.get(username='user1')
        token = Token.objects.get(user=testuser)
        self.client = APIClient()
        self.client.credentials(HTTP_AUTHORIZATION='Token ' + token.key)

    def test_user_should_not_have_access_to_product_3_in_list(self):
        response = self.client.get(
            reverse('product-list'), format='json')
        for obj in response.data['results']:
            self.assertNotEqual(obj['id'], 3)

    def test_user_should_not_have_access_to_product_3_in_detail(self):
        response = self.client.get('http://testserver/api/v2/products/3/')
        self.assertEqual(response.status_code, 404)


class ScanSettingsPermissionTest(APITestCase):
    fixtures = ['dojo_testdata.json']

    def setUp(self):
        testuser = User.objects.get(username='user1')
        token = Token.objects.get(user=testuser)
        self.client = APIClient()
        self.client.credentials(HTTP_AUTHORIZATION='Token ' + token.key)

    def test_user_should_not_have_access_to_setting_3_in_list(self):
        response = self.client.get(
            reverse('scansettings-list'), format='json')
        for obj in response.data['results']:
            self.assertNotEqual(obj['id'], 3)

    def test_user_should_not_have_access_to_setting_3_in_detail(self):
        response = self.client.get('http://testserver/api/v2/scan_settings/3/')
        self.assertEqual(response.status_code, 404)


class ScansPermissionTest(APITestCase):
    fixtures = ['dojo_testdata.json']

    def setUp(self):
        testuser = User.objects.get(username='user1')
        token = Token.objects.get(user=testuser)
        self.client = APIClient()
        self.client.credentials(HTTP_AUTHORIZATION='Token ' + token.key)

    def test_user_should_not_have_access_to_scan_3_in_list(self):
        response = self.client.get(
            reverse('scan-list'), format='json')
        for obj in response.data['results']:
            self.assertNotEqual(obj['id'], 3)

    def test_user_should_not_have_access_to_scan_3_in_detail(self):
        response = self.client.get('http://testserver/api/v2/scans/3/')
        self.assertEqual(response.status_code, 404)


class ImportScanTest(BaseClass.RESTEndpointTest):
    fixtures = ['dojo_testdata.json']

    def __init__(self, *args, **kwargs):
        self.endpoint_model = Test
        self.viewname = 'importscan'
        self.viewset = ImportScanView
        self.payload = {
            "scan_date": '2017-12-30',
            "minimum_severity": 'Low',
            "active": False,
            "verified": True,
            "scan_type": 'ZAP Scan',
            "file": open('tests/zap_sample.xml'),
            "engagement": 1,
            "lead": 2,
            "tags": ["'ci/cd, api"]
        }
        BaseClass.RESTEndpointTest.__init__(self, *args, **kwargs)


class ReimportScanTest(APITestCase):
    fixtures = ['dojo_testdata.json']

    def setUp(self):
        testuser = User.objects.get(username='admin')
        token = Token.objects.get(user=testuser)
        self.client = APIClient()
        self.client.credentials(HTTP_AUTHORIZATION='Token ' + token.key)

    def test_import_zap_xml(self):
        length = Test.objects.all().count()
        response = self.client.post(
            reverse('reimportscan-list'), {
                "scan_date": '2017-12-30',
                "minimum_severity": 'Low',
                "active": True,
                "verified": True,
                "scan_type": 'ZAP Scan',
                "file": open('tests/zap_sample.xml'),
                "test": 3,
            })
        self.assertEqual(length, Test.objects.all().count())
        self.assertEqual(201, response.status_code)<|MERGE_RESOLUTION|>--- conflicted
+++ resolved
@@ -1,7 +1,7 @@
 from dojo.models import Product, Engagement, Test, Finding, \
     JIRA_Issue, Tool_Product_Settings, Tool_Configuration, Tool_Type, \
     User, ScanSettings, Scan, Stub_Finding, Endpoint, JIRA_PKey, JIRA_Conf, \
-    Finding_Template, App_Analysis
+    Finding_Template
 
 from dojo.api_v2.views import EndPointViewSet, EngagementViewSet, \
     FindingTemplatesViewSet, FindingViewSet, JiraConfigurationsViewSet, \
@@ -42,10 +42,6 @@
 
         @skipIfNotSubclass('ListModelMixin')
         def test_list(self):
-<<<<<<< HEAD
-=======
-
->>>>>>> ced3c8f3
             if hasattr(self.endpoint_model, 'tags') and self.payload:
                 # create a new instance first to make sure there's at least 1 instance with tags set by payload to trigger tag handling code
                 response = self.client.post(self.url, self.payload)
