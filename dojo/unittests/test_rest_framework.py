from dojo.models import Product, Engagement, Test, Finding, \
    JIRA_Issue, Tool_Product_Settings, Tool_Configuration, Tool_Type, \
    User, ScanSettings, Scan, Stub_Finding, Endpoint, JIRA_PKey, JIRA_Conf, \
    Finding_Template, App_Analysis

from dojo.api_v2.views import EndPointViewSet, EngagementViewSet, \
    FindingTemplatesViewSet, FindingViewSet, JiraConfigurationsViewSet, \
    JiraIssuesViewSet, JiraViewSet, ProductViewSet, ScanSettingsViewSet, \
    ScansViewSet, StubFindingsViewSet, TestsViewSet, \
    ToolConfigurationsViewSet, ToolProductSettingsViewSet, ToolTypesViewSet, \
    UsersViewSet, ImportScanView

from django.urls import reverse
from rest_framework.authtoken.models import Token
from rest_framework.test import APITestCase, APIClient


def skipIfNotSubclass(baseclass_name):
    def decorate(f):
        def wrapper(self, *args, **kwargs):
            if baseclass_name not in self.view_mixins:
                self.skipTest('This view is not %s' % baseclass_name)
            else:
                f(self, *args, **kwargs)
        return wrapper
    return decorate


class BaseClass():
    class RESTEndpointTest(APITestCase):
        def __init__(self, *args, **kwargs):
            APITestCase.__init__(self, *args, **kwargs)
            self.view_mixins = list(map(
                (lambda x: x.__name__), self.viewset.__bases__))

        def setUp(self):
            testuser = User.objects.get(username='admin')
            token = Token.objects.get(user=testuser)
            self.client = APIClient()
            self.client.credentials(HTTP_AUTHORIZATION='Token ' + token.key)
            self.url = reverse(self.viewname + '-list')

        @skipIfNotSubclass('ListModelMixin')
        def test_list(self):
<<<<<<< HEAD
            
=======

>>>>>>> d0d928a9
            if hasattr(self.endpoint_model, 'tags') and self.payload:
                # create a new instance first to make sure there's at least 1 instance with tags set by payload to trigger tag handling code
                response = self.client.post(self.url, self.payload)

            response = self.client.get(self.url, format='json')
            self.assertEqual(200, response.status_code)

        @skipIfNotSubclass('CreateModelMixin')
        def test_create(self):
            length = self.endpoint_model.objects.count()
            response = self.client.post(self.url, self.payload)
            self.assertEqual(201, response.status_code, response.data)
            self.assertEqual(self.endpoint_model.objects.count(), length + 1)

        @skipIfNotSubclass('RetrieveModelMixin')
        def test_detail(self):
            current_objects = self.client.get(self.url, format='json').data
            relative_url = self.url + '%s/' % current_objects['results'][0]['id']
            response = self.client.get(relative_url)
            self.assertEqual(200, response.status_code)

        @skipIfNotSubclass('DestroyModelMixin')
        def test_delete(self):
            current_objects = self.client.get(self.url, format='json').data
            relative_url = self.url + '%s/' % current_objects['results'][0]['id']
            response = self.client.delete(relative_url)
            self.assertEqual(204, response.status_code)

        @skipIfNotSubclass('UpdateModelMixin')
        def test_update(self):
            current_objects = self.client.get(self.url, format='json').data
            relative_url = self.url + '%s/' % current_objects['results'][0]['id']
            response = self.client.patch(
                relative_url, self.update_fields)
            for key, value in self.update_fields.items():
                self.assertEqual(value, response.data[key])
            response = self.client.put(
                relative_url, self.payload)
            self.assertEqual(200, response.status_code)


class EndpointTest(BaseClass.RESTEndpointTest):
    fixtures = ['dojo_testdata.json']

    def __init__(self, *args, **kwargs):
        self.endpoint_model = Endpoint
        self.viewname = 'endpoint'
        self.viewset = EndPointViewSet
        self.payload = {
            'protocol': 'http',
            'host': '127.0.0.1',
            'path': '/',
            'query': 'test=true',
            'fragment': 'test-1',
            'product': 1,
            "tags": ["mytag", "yourtag"]
        }
        self.update_fields = {'protocol': 'ftp'}
        BaseClass.RESTEndpointTest.__init__(self, *args, **kwargs)


class EngagementTest(BaseClass.RESTEndpointTest):
    fixtures = ['dojo_testdata.json']

    def __init__(self, *args, **kwargs):
        self.endpoint_model = Engagement
        self.viewname = 'engagement'
        self.viewset = EngagementViewSet
        self.payload = {
            "eng_type": 1,
            "report_type": 1,
            "name": "",
            "description": "",
            "version": "",
            "target_start": '1937-01-01',
            "target_end": '1937-01-01',
            "reason": "",
            "test_strategy": "",
            "product": "1",
            "tags": ["mytag"]
        }
        self.update_fields = {'version': 'latest'}
        BaseClass.RESTEndpointTest.__init__(self, *args, **kwargs)


class FindingsTest(BaseClass.RESTEndpointTest):
    fixtures = ['dojo_testdata.json']

    def __init__(self, *args, **kwargs):
        self.endpoint_model = Finding
        self.viewname = 'finding'
        self.viewset = FindingViewSet
        self.payload = {
            "review_requested_by": 2,
            "reviewers": [2, 3],
            "defect_review_requested_by": 2,
            "test": 3,
            "url": "http://www.example.com",
            "thread_id": 1,
            "found_by": [],
            "title": "DUMMY FINDING",
            "date": "2017-12-31",
            "cwe": 1,
            "severity": "HIGH",
            "description": "TEST finding",
            "mitigation": "MITIGATION",
            "impact": "HIGH",
            "references": "",
            "reporter": 3,
            "is_template": False,
            "active": False,
            "verified": False,
            "false_p": False,
            "duplicate": False,
            "out_of_scope": False,
            "under_review": False,
            "under_defect_review": False,
            "numerical_severity": "S0",
            "line": 100,
            "file_path": "",
            "static_finding": False,
            "dynamic_finding": False,
            "endpoints": [1, 2],
            "images": []}
        self.update_fields = {'active': True}
        BaseClass.RESTEndpointTest.__init__(self, *args, **kwargs)


class FindingTemplatesTest(BaseClass.RESTEndpointTest):
    fixtures = ['dojo_testdata.json']

    def __init__(self, *args, **kwargs):
        self.endpoint_model = Finding_Template
        self.viewname = 'finding_template'
        self.viewset = FindingTemplatesViewSet
        self.payload = {
            "title": "Test template",
            "cwe": 0,
            "severity": "MEDIUM",
            "description": "test template",
            "mitigation": "None",
            "impact": "MEDIUM",
            "references": "",
        }
        self.update_fields = {'references': 'some reference'}
        BaseClass.RESTEndpointTest.__init__(self, *args, **kwargs)


class JiraConfigurationsTest(BaseClass.RESTEndpointTest):
    fixtures = ['dojo_testdata.json']

    def __init__(self, *args, **kwargs):
        self.endpoint_model = JIRA_Conf
        self.viewname = 'jira_conf'
        self.viewset = JiraConfigurationsViewSet
        self.payload = {
            "url": "http://www.example.com",
            "username": "testuser",
            "password": "testuser",
            "default_issue_type": "Story",
            "epic_name_id": 1111,
            "open_status_key": 111,
            "close_status_key": 111,
            "info_mapping_severity": "LOW",
            "low_mapping_severity": "LOW",
            "medium_mapping_severity": "LOW",
            "high_mapping_severity": "LOW",
            "critical_mapping_severity": "LOW",
            "finding_text": ""
        }
        self.update_fields = {'epic_name_id': 1}
        BaseClass.RESTEndpointTest.__init__(self, *args, **kwargs)


class JiraIssuesTest(BaseClass.RESTEndpointTest):
    fixtures = ['dojo_testdata.json']

    def __init__(self, *args, **kwargs):
        self.endpoint_model = JIRA_Issue
        self.viewname = 'jira_issue'
        self.viewset = JiraIssuesViewSet
        self.payload = {
            "jira_id": "JIRA 1",
            "jira_key": "SOME KEY",
            "finding": 2,
            "engagement": 2,
        }
        self.update_fields = {'finding': 2}
        BaseClass.RESTEndpointTest.__init__(self, *args, **kwargs)


class JiraTest(BaseClass.RESTEndpointTest):
    fixtures = ['dojo_testdata.json']

    def __init__(self, *args, **kwargs):
        self.endpoint_model = JIRA_PKey
        self.viewname = 'jira_pkey'
        self.viewset = JiraViewSet
        self.payload = {
            "project_key": "TEST KEY",
            "component": "",
            "push_all_issues": False,
            "enable_engagement_epic_mapping": False,
            "push_notes": False,
            "product": 1,
            "conf": 2,
        }
        self.update_fields = {'conf': 3}
        BaseClass.RESTEndpointTest.__init__(self, *args, **kwargs)


class ProductTest(BaseClass.RESTEndpointTest):
    fixtures = ['dojo_testdata.json']

    def __init__(self, *args, **kwargs):
        self.endpoint_model = Product
        self.viewname = 'product'
        self.viewset = ProductViewSet
        self.payload = {
            "product_manager": 2,
            "technical_contact": 3,
            "team_manager": 2,
            "authorized_users": [2, 3],
            "prod_type": 1,
            "name": "Test Product",
            "description": "test product",
            "tags": ["mytag", "yourtag"]
        }
        self.update_fields = {'prod_type': 2}
        BaseClass.RESTEndpointTest.__init__(self, *args, **kwargs)


class ScanSettingsTest(BaseClass.RESTEndpointTest):
    fixtures = ['dojo_testdata.json']

    def __init__(self, *args, **kwargs):
        self.endpoint_model = ScanSettings
        self.viewname = 'scansettings'
        self.viewset = ScanSettingsViewSet
        self.payload = {
            "addresses": "127.0.0.1",
            "frequency": "Weekly",
            "email": "test@dojo.com",
            "protocol": "TCP",
            "product": 1,
            "user": 3,
        }
        self.update_fields = {'protocol': 'ftp'}
        BaseClass.RESTEndpointTest.__init__(self, *args, **kwargs)


class ScansTest(BaseClass.RESTEndpointTest):
    fixtures = ['dojo_testdata.json']

    def __init__(self, *args, **kwargs):
        self.endpoint_model = Scan
        self.viewname = 'scan'
        self.viewset = ScansViewSet
        BaseClass.RESTEndpointTest.__init__(self, *args, **kwargs)


class StubFindingsTest(BaseClass.RESTEndpointTest):
    fixtures = ['dojo_testdata.json']

    def __init__(self, *args, **kwargs):
        self.endpoint_model = Stub_Finding
        self.viewname = 'stub_finding'
        self.viewset = StubFindingsViewSet
        self.payload = {
            "title": "Stub Finding 1",
            "date": "2017-12-31",
            "severity": "HIGH",
            "description": "test stub finding",
            "reporter": 3,
            "test": 3,
        }
        self.update_fields = {'severity': 'LOW'}
        BaseClass.RESTEndpointTest.__init__(self, *args, **kwargs)


class TestsTest(BaseClass.RESTEndpointTest):
    fixtures = ['dojo_testdata.json']

    def __init__(self, *args, **kwargs):
        self.endpoint_model = Test
        self.viewname = 'test'
        self.viewset = TestsViewSet
        self.payload = {
            "test_type": 1,
            "environment": 1,
            "engagement": 2,
            "estimated_time": "0:30:20",
            "actual_time": "0:20:30",
            "notes": [],
            "target_start": "2017-01-12T00:00",
            "target_end": "2017-01-12T00:00",
            "percent_complete": 0,
            "lead": 2,
            "tags": []
        }
        self.update_fields = {'percent_complete': 100}
        BaseClass.RESTEndpointTest.__init__(self, *args, **kwargs)


class ToolConfigurationsTest(BaseClass.RESTEndpointTest):
    fixtures = ['dojo_testdata.json']

    def __init__(self, *args, **kwargs):
        self.endpoint_model = Tool_Configuration
        self.viewname = 'tool_configuration'
        self.viewset = ToolConfigurationsViewSet
        self.payload = {
            "configuration_url": "http://www.example.com",
            "name": "Tool Configuration",
            "description": "",
            "authentication_type": "API",
            "username": "",
            "password": "",
            "auth_title": "",
            "ssh": "",
            "api_key": "test key",
            "tool_type": 1,
        }
        self.update_fields = {'ssh': 'test string'}
        BaseClass.RESTEndpointTest.__init__(self, *args, **kwargs)


class ToolProductSettingsTest(BaseClass.RESTEndpointTest):
    fixtures = ['dojo_testdata.json']

    def __init__(self, *args, **kwargs):
        self.endpoint_model = Tool_Product_Settings
        self.viewname = 'tool_product_settings'
        self.viewset = ToolProductSettingsViewSet
        self.payload = {
            "setting_url": "http://www.example.com",
            "name": "Tool Product Setting",
            "description": "test tool product setting",
            "tool_project_id": "1",
            "tool_configuration": 3,
        }
        self.update_fields = {'tool_project_id': '2'}
        BaseClass.RESTEndpointTest.__init__(self, *args, **kwargs)


class ToolTypesTest(BaseClass.RESTEndpointTest):
    fixtures = ['dojo_testdata.json']

    def __init__(self, *args, **kwargs):
        self.endpoint_model = Tool_Type
        self.viewname = 'tool_type'
        self.viewset = ToolTypesViewSet
        self.payload = {
            "name": "Tool Type",
            "description": "test tool type"
        }
        self.update_fields = {'description': 'changed description'}
        BaseClass.RESTEndpointTest.__init__(self, *args, **kwargs)


class UsersTest(BaseClass.RESTEndpointTest):
    fixtures = ['dojo_testdata.json']

    def __init__(self, *args, **kwargs):
        self.endpoint_model = User
        self.viewname = 'user'
        self.viewset = UsersViewSet
        BaseClass.RESTEndpointTest.__init__(self, *args, **kwargs)


class ProductPermissionTest(APITestCase):
    fixtures = ['dojo_testdata.json']

    def setUp(self):
        testuser = User.objects.get(username='user1')
        token = Token.objects.get(user=testuser)
        self.client = APIClient()
        self.client.credentials(HTTP_AUTHORIZATION='Token ' + token.key)

    def test_user_should_not_have_access_to_product_3_in_list(self):
        response = self.client.get(
            reverse('product-list'), format='json')
        for obj in response.data['results']:
            self.assertNotEqual(obj['id'], 3)

    def test_user_should_not_have_access_to_product_3_in_detail(self):
        response = self.client.get('http://testserver/api/v2/products/3/')
        self.assertEqual(response.status_code, 404)


class ScanSettingsPermissionTest(APITestCase):
    fixtures = ['dojo_testdata.json']

    def setUp(self):
        testuser = User.objects.get(username='user1')
        token = Token.objects.get(user=testuser)
        self.client = APIClient()
        self.client.credentials(HTTP_AUTHORIZATION='Token ' + token.key)

    def test_user_should_not_have_access_to_setting_3_in_list(self):
        response = self.client.get(
            reverse('scansettings-list'), format='json')
        for obj in response.data['results']:
            self.assertNotEqual(obj['id'], 3)

    def test_user_should_not_have_access_to_setting_3_in_detail(self):
        response = self.client.get('http://testserver/api/v2/scan_settings/3/')
        self.assertEqual(response.status_code, 404)


class ScansPermissionTest(APITestCase):
    fixtures = ['dojo_testdata.json']

    def setUp(self):
        testuser = User.objects.get(username='user1')
        token = Token.objects.get(user=testuser)
        self.client = APIClient()
        self.client.credentials(HTTP_AUTHORIZATION='Token ' + token.key)

    def test_user_should_not_have_access_to_scan_3_in_list(self):
        response = self.client.get(
            reverse('scan-list'), format='json')
        for obj in response.data['results']:
            self.assertNotEqual(obj['id'], 3)

    def test_user_should_not_have_access_to_scan_3_in_detail(self):
        response = self.client.get('http://testserver/api/v2/scans/3/')
        self.assertEqual(response.status_code, 404)


class ImportScanTest(BaseClass.RESTEndpointTest):
    fixtures = ['dojo_testdata.json']

    def __init__(self, *args, **kwargs):
        self.endpoint_model = Test
        self.viewname = 'importscan'
        self.viewset = ImportScanView
        self.payload = {
            "scan_date": '2017-12-30',
            "minimum_severity": 'Low',
            "active": False,
            "verified": True,
            "scan_type": 'ZAP Scan',
            "file": open('tests/zap_sample.xml'),
            "engagement": 1,
            "lead": 2,
            "tags": ["'ci/cd, api"]
        }
        BaseClass.RESTEndpointTest.__init__(self, *args, **kwargs)


class ReimportScanTest(APITestCase):
    fixtures = ['dojo_testdata.json']

    def setUp(self):
        testuser = User.objects.get(username='admin')
        token = Token.objects.get(user=testuser)
        self.client = APIClient()
        self.client.credentials(HTTP_AUTHORIZATION='Token ' + token.key)

    def test_import_zap_xml(self):
        length = Test.objects.all().count()
        response = self.client.post(
            reverse('reimportscan-list'), {
                "scan_date": '2017-12-30',
                "minimum_severity": 'Low',
                "active": True,
                "verified": True,
                "scan_type": 'ZAP Scan',
                "file": open('tests/zap_sample.xml'),
                "test": 3,
            })
        self.assertEqual(length, Test.objects.all().count())
        self.assertEqual(201, response.status_code)<|MERGE_RESOLUTION|>--- conflicted
+++ resolved
@@ -42,11 +42,6 @@
 
         @skipIfNotSubclass('ListModelMixin')
         def test_list(self):
-<<<<<<< HEAD
-            
-=======
-
->>>>>>> d0d928a9
             if hasattr(self.endpoint_model, 'tags') and self.payload:
                 # create a new instance first to make sure there's at least 1 instance with tags set by payload to trigger tag handling code
                 response = self.client.post(self.url, self.payload)
