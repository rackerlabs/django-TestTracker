--- conflicted
+++ resolved
@@ -81,11 +81,8 @@
     suite = unittest.TestSuite()
     suite.addTest(BaseTestCase('test_login'))
     suite.addTest(ProductTypeTest('test_create_product_type'))
-<<<<<<< HEAD
     suite.addTest(ProductTypeTest('test_view_product_type'))
-=======
     suite.addTest(ProductTypeTest('test_create_product_for_product_type'))
->>>>>>> 2e22c060
     suite.addTest(ProductTypeTest('test_edit_product_type'))
     suite.addTest(ProductTypeTest('test_delete_product_type'))
     return suite
