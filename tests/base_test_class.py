--- conflicted
+++ resolved
@@ -206,11 +206,7 @@
             WebDriverWait(self.driver, 30).until(EC.presence_of_element_located((By.ID, wrapper_id)))
 
     def is_element_by_css_selector_present(self, selector, text=None):
-<<<<<<< HEAD
         elems = self.driver.find_elements(By.CSS_SELECTOR, selector)
-=======
-        elems = self.driver.find_elements(by=By.CSS_SELECTOR, value=selector)
->>>>>>> 8330e507
         if len(elems) == 0:
             # print('no elements!')
             return False
