--- conflicted
+++ resolved
@@ -299,17 +299,11 @@
             return func(self, *args, **kwargs)
 
         except Exception as e:
-<<<<<<< HEAD
             print("exception occured at url:", self.driver.current_url)
             print("page source:", self.driver.page_source)
-            time.sleep(30)
-=======
-            # print(self.driver.page_source)
-            print("exception url:", self.driver.current_url)
             f = open("selenium_page_source.html", "w", encoding='utf-8')
             f.writelines(self.driver.page_source)
             # time.sleep(30)
->>>>>>> 65f1583a
             raise(e)
 
     return wrapper