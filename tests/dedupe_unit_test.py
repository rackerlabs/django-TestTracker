from selenium.webdriver.support.ui import Select
from selenium.webdriver.support.ui import WebDriverWait
from selenium.webdriver.support import expected_conditions as EC
from selenium.common.exceptions import TimeoutException
import unittest
import re
import sys
import os
from base_test_class import BaseTestCase
from Product_unit_test import ProductTest
import time

dir_path = os.path.dirname(os.path.realpath(__file__))


class DedupeTest(BaseTestCase):
    # --------------------------------------------------------------------------------------------------------
    # Initialization
    # --------------------------------------------------------------------------------------------------------
    def setUp(self):
        super().setUp()
        self.relative_path = dir_path = os.path.dirname(os.path.realpath(__file__))

    def check_nb_duplicates(self, expected_number_of_duplicates):
        print("checking duplicates...")
        retries = 0
        for i in range(0, 3):
            time.sleep(5)  # wait bit for celery dedupe task which can be slow on travis
            driver = self.login_page()
            driver.get(self.base_url + "finding")
            dupe_count = 0
            # iterate over the rows of the findings table and concatenates all columns into td.text
            trs = driver.find_elements_by_xpath('//*[@id="open_findings"]/tbody/tr')
            for row in trs:
                concatRow = ' '.join([td.text for td in row.find_elements_by_xpath(".//td")])
                if '(DUPE)' and 'Duplicate' in concatRow:
                    dupe_count += 1

            if (dupe_count != expected_number_of_duplicates):
<<<<<<< HEAD
                print("duplicate count mismatch, let's wait a for the celery dedupe task to finish and try again (5s)")
=======
                print("duplicate count mismatch, let's wait a bit for the celery dedupe task to finish and try again (5s)")
>>>>>>> ced3c8f3
            else:
                break

        self.assertEqual(dupe_count, expected_number_of_duplicates)

    def test_enable_deduplication(self):
        print("enabling deduplication...")
        driver = self.login_page()
        driver.get(self.base_url + 'system_settings')
        if not driver.find_element_by_id('id_enable_deduplication').is_selected():
            driver.find_element_by_xpath('//*[@id="id_enable_deduplication"]').click()
            driver.find_element_by_css_selector("input.btn.btn-primary").click()
            self.assertTrue(driver.find_element_by_id('id_enable_deduplication').is_selected())

    def test_delete_findings(self):
        print("removing previous findings...")
        driver = self.login_page()
        driver.get(self.base_url + "finding")
        text = driver.find_element_by_tag_name("BODY").text
        if 'No findings found.' in text:
            return
        else:
            driver.find_element_by_id("select_all").click()
            driver.find_element_by_css_selector("i.fa.fa-trash").click()
            try:
                WebDriverWait(driver, 1).until(EC.alert_is_present(),
                                            'Timed out waiting for PA creation ' +
                                            'confirmation popup to appear.')
                driver.switch_to.alert.accept()
            except TimeoutException:
                print("Alert did not show.")
        text = driver.find_element_by_tag_name("BODY").text
        self.assertTrue(re.search(r'No findings found.', text))

# --------------------------------------------------------------------------------------------------------
# Same scanner deduplication - Deduplication on engagement
#   Test deduplication for Bandit SAST scanner
# --------------------------------------------------------------------------------------------------------
    def test_add_path_test_suite(self):
        print("Same scanner deduplication - Deduplication on engagement - static. Creating tests...")
        # Create engagement
        driver = self.login_page()
        driver.get(self.base_url + "product")
        driver.find_element_by_class_name("pull-left").click()
        driver.find_element_by_link_text("Add New Engagement").click()
        driver.find_element_by_id("id_name").send_keys("Dedupe Path Test")
        driver.find_element_by_xpath('//*[@id="id_deduplication_on_engagement"]').click()
        driver.find_element_by_name("_Add Tests").click()
        text = driver.find_element_by_tag_name("BODY").text
        self.assertTrue(re.search(r'Engagement added successfully.', text))
        # Add the tests
        # Test 1
        driver.find_element_by_id("id_title").send_keys("Path Test 1")
        Select(driver.find_element_by_id("id_test_type")).select_by_visible_text("Bandit Scan")
        Select(driver.find_element_by_id("id_environment")).select_by_visible_text("Development")
        driver.find_element_by_name("_Add Another Test").click()
        text = driver.find_element_by_tag_name("BODY").text
        self.assertTrue(re.search(r'Test added successfully', text))
        # Test 2
        driver.find_element_by_id("id_title").send_keys("Path Test 2")
        Select(driver.find_element_by_id("id_test_type")).select_by_visible_text("Bandit Scan")
        Select(driver.find_element_by_id("id_environment")).select_by_visible_text("Development")
        driver.find_element_by_css_selector("input.btn.btn-primary").click()
        text = driver.find_element_by_tag_name("BODY").text
        self.assertTrue(re.search(r'Test added successfully', text))

    def test_import_path_tests(self):
        print("importing reports...")
        # First test
        driver = self.login_page()
        driver.get(self.base_url + "engagement")
        driver.find_element_by_partial_link_text("Dedupe Path Test").click()
        driver.find_element_by_partial_link_text("Path Test 1").click()
        driver.find_element_by_id("dropdownMenu1").click()
        driver.find_element_by_link_text("Re-Upload Scan").click()
        driver.find_element_by_xpath('//*[@id="base-content"]/form/div[3]/div/div').click()
        driver.find_element_by_xpath('//*[@id="base-content"]/form/div[4]/div/div').click()
        driver.find_element_by_id('id_file').send_keys(self.relative_path + "/dedupe_scans/dedupe_path_1.json")
        driver.find_elements_by_css_selector("button.btn.btn-primary")[1].click()
        # Second test
        driver.get(self.base_url + "engagement")
        driver.find_element_by_partial_link_text("Dedupe Path Test").click()
        driver.find_element_by_partial_link_text("Path Test 2").click()
        driver.find_element_by_id("dropdownMenu1").click()
        driver.find_element_by_link_text("Re-Upload Scan").click()
        driver.find_element_by_xpath('//*[@id="base-content"]/form/div[3]/div/div').click()
        driver.find_element_by_xpath('//*[@id="base-content"]/form/div[4]/div/div').click()
        driver.find_element_by_id('id_file').send_keys(self.relative_path + "/dedupe_scans/dedupe_path_2.json")
        driver.find_elements_by_css_selector("button.btn.btn-primary")[1].click()

    def test_check_path_status(self):
        # comparing tests/dedupe_scans/dedupe_path_1.json and tests/dedupe_scans/dedupe_path_2.json
        # Counts the findings that have on the same line "(DUPE)" (in the title) and "Duplicate" (marked as duplicate by DD)
        # We have imported 3 findings twice, but one only is a duplicate because for the 2 others, we have changed either the line number or the file_path
        self.check_nb_duplicates(1)

# --------------------------------------------------------------------------------------------------------
# Same scanner deduplication - Deduplication on engagement
#   Test deduplication for Immuniweb dynamic scanner
# --------------------------------------------------------------------------------------------------------
    def test_add_endpoint_test_suite(self):
        print("Same scanner deduplication - Deduplication on engagement - dynamic. Creating tests...")
        # Create engagement
        driver = self.login_page()
        driver.get(self.base_url + "product")
        driver.find_element_by_class_name("pull-left").click()
        driver.find_element_by_link_text("Add New Engagement").click()
        driver.find_element_by_id("id_name").send_keys("Dedupe Endpoint Test")
        driver.find_element_by_xpath('//*[@id="id_deduplication_on_engagement"]').click()
        driver.find_element_by_name("_Add Tests").click()
        text = driver.find_element_by_tag_name("BODY").text
        self.assertTrue(re.search(r'Engagement added successfully.', text))
        # Add the tests
        # Test 1
        driver.find_element_by_id("id_title").send_keys("Endpoint Test 1")
        Select(driver.find_element_by_id("id_test_type")).select_by_visible_text("Immuniweb Scan")
        Select(driver.find_element_by_id("id_environment")).select_by_visible_text("Development")
        driver.find_element_by_name("_Add Another Test").click()
        text = driver.find_element_by_tag_name("BODY").text
        self.assertTrue(re.search(r'Test added successfully', text))
        # Test 2
        driver.find_element_by_id("id_title").send_keys("Endpoint Test 2")
        Select(driver.find_element_by_id("id_test_type")).select_by_visible_text("Immuniweb Scan")
        Select(driver.find_element_by_id("id_environment")).select_by_visible_text("Development")
        driver.find_element_by_css_selector("input.btn.btn-primary").click()
        text = driver.find_element_by_tag_name("BODY").text
        self.assertTrue(re.search(r'Test added successfully', text))

    def test_import_endpoint_tests(self):
        print("Importing reports...")
        # First test : Immuniweb Scan (dynamic)
        driver = self.login_page()
        driver.get(self.base_url + "engagement")
        driver.find_element_by_partial_link_text("Dedupe Endpoint Test").click()
        driver.find_element_by_partial_link_text("Endpoint Test 1").click()
        driver.find_element_by_id("dropdownMenu1").click()
        driver.find_element_by_link_text("Re-Upload Scan").click()
        driver.find_element_by_xpath('//*[@id="base-content"]/form/div[3]/div/div').click()
        driver.find_element_by_xpath('//*[@id="base-content"]/form/div[4]/div/div').click()
        driver.find_element_by_id('id_file').send_keys(self.relative_path + "/dedupe_scans/dedupe_endpoint_1.xml")
        driver.find_elements_by_css_selector("button.btn.btn-primary")[1].click()
        # Second test : Immuniweb Scan (dynamic)
        driver.get(self.base_url + "engagement")
        driver.find_element_by_partial_link_text("Dedupe Endpoint Test").click()
        driver.find_element_by_partial_link_text("Endpoint Test 2").click()
        driver.find_element_by_id("dropdownMenu1").click()
        driver.find_element_by_link_text("Re-Upload Scan").click()
        driver.find_element_by_xpath('//*[@id="base-content"]/form/div[3]/div/div').click()
        driver.find_element_by_xpath('//*[@id="base-content"]/form/div[4]/div/div').click()
        driver.find_element_by_id('id_file').send_keys(self.relative_path + "/dedupe_scans/dedupe_endpoint_2.xml")
        driver.find_elements_by_css_selector("button.btn.btn-primary")[1].click()

    def test_check_endpoint_status(self):
        # comparing dedupe_endpoint_1.xml and dedupe_endpoint_2.xml
        # Counts the findings that have on the same line "(DUPE)" (in the title) and "Duplicate" (marked as duplicate by DD)
        # We have imported 3 findings twice, but one only is a duplicate because for the 2 others, we have changed either (the URL) or (the name and cwe)
        self.check_nb_duplicates(1)

    def test_add_same_eng_test_suite(self):
        print("Test different scanners - same engagement - dynamic; Adding tests on the same engagement...")
        # Create engagement
        driver = self.login_page()
        driver.get(self.base_url + "product")
        driver.find_element_by_class_name("pull-left").click()
        driver.find_element_by_link_text("Add New Engagement").click()
        driver.find_element_by_id("id_name").send_keys("Dedupe Same Eng Test")
        driver.find_element_by_xpath('//*[@id="id_deduplication_on_engagement"]').click()
        driver.find_element_by_name("_Add Tests").click()
        text = driver.find_element_by_tag_name("BODY").text
        self.assertTrue(re.search(r'Engagement added successfully.', text))
        # Add the tests
        # Test 1
        driver.find_element_by_id("id_title").send_keys("Same Eng Test 1")
        Select(driver.find_element_by_id("id_test_type")).select_by_visible_text("Immuniweb Scan")
        Select(driver.find_element_by_id("id_environment")).select_by_visible_text("Development")
        driver.find_element_by_name("_Add Another Test").click()
        text = driver.find_element_by_tag_name("BODY").text
        self.assertTrue(re.search(r'Test added successfully', text))
        # Test 2
        driver.find_element_by_id("id_title").send_keys("Same Eng Test 2")
        Select(driver.find_element_by_id("id_test_type")).select_by_visible_text("Generic Findings Import")
        Select(driver.find_element_by_id("id_environment")).select_by_visible_text("Development")
        driver.find_element_by_css_selector("input.btn.btn-primary").click()
        text = driver.find_element_by_tag_name("BODY").text
        self.assertTrue(re.search(r'Test added successfully', text))

    def test_import_same_eng_tests(self):
        print("Importing reports")
        # First test : Immuniweb Scan (dynamic)
        driver = self.login_page()
        driver.get(self.base_url + "engagement")
        driver.find_element_by_partial_link_text("Dedupe Same Eng Test").click()
        driver.find_element_by_partial_link_text("Same Eng Test 1").click()
        driver.find_element_by_id("dropdownMenu1").click()
        driver.find_element_by_link_text("Re-Upload Scan").click()
        driver.find_element_by_xpath('//*[@id="base-content"]/form/div[3]/div/div').click()
        driver.find_element_by_xpath('//*[@id="base-content"]/form/div[4]/div/div').click()
        driver.find_element_by_id('id_file').send_keys(self.relative_path + "/dedupe_scans/dedupe_endpoint_1.xml")
        driver.find_elements_by_css_selector("button.btn.btn-primary")[1].click()
        # Second test : Generic Findings Import with Url (dynamic)
        driver.get(self.base_url + "engagement")
        driver.find_element_by_partial_link_text("Dedupe Same Eng Test").click()
        driver.find_element_by_partial_link_text("Same Eng Test 2").click()
        driver.find_element_by_id("dropdownMenu1").click()
        driver.find_element_by_link_text("Re-Upload Scan").click()
        driver.find_element_by_xpath('//*[@id="base-content"]/form/div[3]/div/div').click()
        driver.find_element_by_xpath('//*[@id="base-content"]/form/div[4]/div/div').click()
        driver.find_element_by_id('id_file').send_keys(self.relative_path + "/dedupe_scans/dedupe_cross_1.csv")
        driver.find_elements_by_css_selector("button.btn.btn-primary")[1].click()

    def test_check_same_eng_status(self):
        # comparing dedupe_endpoint_1.xml and dedupe_endpoint_2.xml
        # Counts the findings that have on the same line "(DUPE)" (in the title) and "Duplicate" (marked as duplicate by DD)
        # We have imported 3 findings twice, but one only is a duplicate because for the 2 others, we have changed either (the URL) or (the name and cwe)
        self.check_nb_duplicates(1)

# --------------------------------------------------------------------------------------------------------
# Same scanner deduplication - Deduplication on engagement
#   Test deduplication for Checkmarx SAST Scan with custom hash_code computation
#   Upon import, Checkmarx Scan aggregates on : categories, cwe, name, sinkFilename
#   That test shows that the custom hash_code (excluding line number, see settings.py)
#     makes it possible to detect the duplicate even if the line number has changed (which will occur in a normal software lifecycle)
# --------------------------------------------------------------------------------------------------------
    def test_add_path_test_suite_checkmarx_scan(self):
        print("Same scanner deduplication - Deduplication on engagement. Test dedupe on checkmarx aggregated with custom hash_code computation")
        # Create engagement
        driver = self.login_page()
        driver.get(self.base_url + "product")
        driver.find_element_by_class_name("pull-left").click()
        driver.find_element_by_link_text("Add New Engagement").click()
        driver.find_element_by_id("id_name").send_keys("Dedupe on hash_code only")
        driver.find_element_by_xpath('//*[@id="id_deduplication_on_engagement"]').click()
        driver.find_element_by_name("_Add Tests").click()
        text = driver.find_element_by_tag_name("BODY").text
        self.assertTrue(re.search(r'Engagement added successfully.', text))
        # Add the tests
        # Test 1
        driver.find_element_by_id("id_title").send_keys("Path Test 1")
        Select(driver.find_element_by_id("id_test_type")).select_by_visible_text("Checkmarx Scan")
        Select(driver.find_element_by_id("id_environment")).select_by_visible_text("Development")
        driver.find_element_by_name("_Add Another Test").click()
        text = driver.find_element_by_tag_name("BODY").text
        self.assertTrue(re.search(r'Test added successfully', text))
        # Test 2
        driver.find_element_by_id("id_title").send_keys("Path Test 2")
        Select(driver.find_element_by_id("id_test_type")).select_by_visible_text("Checkmarx Scan")
        Select(driver.find_element_by_id("id_environment")).select_by_visible_text("Development")
        driver.find_element_by_css_selector("input.btn.btn-primary").click()
        text = driver.find_element_by_tag_name("BODY").text
        self.assertTrue(re.search(r'Test added successfully', text))

    def test_import_path_tests_checkmarx_scan(self):
        # First test
        driver = self.login_page()
        driver.get(self.base_url + "engagement")
        driver.find_element_by_partial_link_text("Dedupe on hash_code only").click()
        driver.find_element_by_partial_link_text("Path Test 1").click()
        driver.find_element_by_id("dropdownMenu1").click()
        driver.find_element_by_link_text("Re-Upload Scan").click()
        driver.find_element_by_xpath('//*[@id="base-content"]/form/div[3]/div/div').click()
        driver.find_element_by_xpath('//*[@id="base-content"]/form/div[4]/div/div').click()
        # os.path.realpath makes the path canonical
        driver.find_element_by_id('id_file').send_keys(os.path.realpath(self.relative_path + "/../dojo/unittests/scans/checkmarx/multiple_findings.xml"))
        driver.find_elements_by_css_selector("button.btn.btn-primary")[1].click()
        # Second test
        driver.get(self.base_url + "engagement")
        driver.find_element_by_partial_link_text("Dedupe on hash_code only").click()
        driver.find_element_by_partial_link_text("Path Test 2").click()
        driver.find_element_by_id("dropdownMenu1").click()
        driver.find_element_by_link_text("Re-Upload Scan").click()
        driver.find_element_by_xpath('//*[@id="base-content"]/form/div[3]/div/div').click()
        driver.find_element_by_xpath('//*[@id="base-content"]/form/div[4]/div/div').click()
        driver.find_element_by_id('id_file').send_keys(os.path.realpath(self.relative_path + "/../dojo/unittests/scans/checkmarx/multiple_findings_line_changed.xml"))
        driver.find_elements_by_css_selector("button.btn.btn-primary")[1].click()

    def test_check_path_status_checkmarx_scan(self):
        # After aggregation, it's only two findings. Both are duplicates even though the line number has changed
        # because we ignore the line number when computing the hash_code for this scanner
        # (so that findings keep being found as duplicate even if the code changes slightly)
        self.check_nb_duplicates(2)

# --------------------------------------------------------------------------------------------------------
# Cross scanners deduplication - product-wide deduplication
#   Test deduplication for Generic Findings Import with URL (dynamic) vs Immuniweb dynamic scanner
# --------------------------------------------------------------------------------------------------------
    def test_add_cross_test_suite(self):
        print("Cross scanners deduplication dynamic; generic finding vs immuniweb. Creating tests...")
        # Create generic engagement
        driver = self.login_page()
        driver.get(self.base_url + "product")
        driver.find_element_by_class_name("pull-left").click()
        driver.find_element_by_link_text("Add New Engagement").click()
        driver.find_element_by_id("id_name").send_keys("Dedupe Generic Test")
        # driver.find_element_by_xpath('//*[@id="id_deduplication_on_engagement"]').click()
        driver.find_element_by_name("_Add Tests").click()
        text = driver.find_element_by_tag_name("BODY").text
        self.assertTrue(re.search(r'Engagement added successfully.', text))
        # Test
        driver.find_element_by_id("id_title").send_keys("Generic Test")
        Select(driver.find_element_by_id("id_test_type")).select_by_visible_text("Generic Findings Import")
        Select(driver.find_element_by_id("id_environment")).select_by_visible_text("Development")
        driver.find_element_by_css_selector("input.btn.btn-primary").click()
        text = driver.find_element_by_tag_name("BODY").text
        self.assertTrue(re.search(r'Test added successfully', text))

        # Create immuniweb engagement
        driver.get(self.base_url + "product")
        driver.find_element_by_class_name("pull-left").click()
        driver.find_element_by_link_text("Add New Engagement").click()
        driver.find_element_by_id("id_name").send_keys("Dedupe Immuniweb Test")
        # driver.find_element_by_xpath('//*[@id="id_deduplication_on_engagement"]').click()
        driver.find_element_by_name("_Add Tests").click()
        text = driver.find_element_by_tag_name("BODY").text
        self.assertTrue(re.search(r'Engagement added successfully.', text))
        # Test
        driver.find_element_by_id("id_title").send_keys("Immuniweb Test")
        Select(driver.find_element_by_id("id_test_type")).select_by_visible_text("Immuniweb Scan")
        Select(driver.find_element_by_id("id_environment")).select_by_visible_text("Development")
        driver.find_element_by_css_selector("input.btn.btn-primary").click()
        text = driver.find_element_by_tag_name("BODY").text
        self.assertTrue(re.search(r'Test added successfully', text))

    def test_import_cross_test(self):
        print("Importing findings...")
        # First test : Immuniweb Scan (dynamic)
        driver = self.login_page()
        driver.get(self.base_url + "engagement")
        driver.find_element_by_partial_link_text("Dedupe Immuniweb Test").click()
        driver.find_element_by_partial_link_text("Immuniweb Test").click()
        driver.find_element_by_css_selector("b.fa.fa-ellipsis-v").click()
        driver.find_element_by_link_text("Re-Upload Scan Results").click()
        driver.find_element_by_xpath('//*[@id="base-content"]/form/div[3]/div/div').click()
        driver.find_element_by_xpath('//*[@id="base-content"]/form/div[4]/div/div').click()
        driver.find_element_by_id('id_file').send_keys(self.relative_path + "/dedupe_scans/dedupe_endpoint_1.xml")
        driver.find_elements_by_css_selector("button.btn.btn-primary")[1].click()
        # Second test : generic scan with url (dynamic)
        driver.get(self.base_url + "engagement")
        driver.find_element_by_partial_link_text("Dedupe Generic Test").click()
        driver.find_element_by_partial_link_text("Generic Test").click()
        driver.find_element_by_css_selector("b.fa.fa-ellipsis-v").click()
        driver.find_element_by_link_text("Re-Upload Scan Results").click()
        driver.find_element_by_xpath('//*[@id="base-content"]/form/div[3]/div/div').click()
        driver.find_element_by_xpath('//*[@id="base-content"]/form/div[4]/div/div').click()
        driver.find_element_by_id('id_file').send_keys(self.relative_path + "/dedupe_scans/dedupe_cross_1.csv")
        driver.find_elements_by_css_selector("button.btn.btn-primary")[1].click()

    def test_check_cross_status(self):
        self.check_nb_duplicates(1)


def suite():
    suite = unittest.TestSuite()
    suite.addTest(ProductTest('test_create_product'))
    suite.addTest(DedupeTest('test_enable_deduplication'))
    # Test same scanners - same engagement - static - dedupe
    suite.addTest(DedupeTest('test_delete_findings'))
    suite.addTest(DedupeTest('test_add_path_test_suite'))
    suite.addTest(DedupeTest('test_import_path_tests'))
    suite.addTest(DedupeTest('test_check_path_status'))
    # Test same scanners - same engagement - dynamic - dedupe
    suite.addTest(DedupeTest('test_delete_findings'))
    suite.addTest(DedupeTest('test_add_endpoint_test_suite'))
    suite.addTest(DedupeTest('test_import_endpoint_tests'))
    suite.addTest(DedupeTest('test_check_endpoint_status'))
    # Test different scanners - same engagement - dynamic - dedupe
    suite.addTest(DedupeTest('test_delete_findings'))
    suite.addTest(DedupeTest('test_add_same_eng_test_suite'))
    suite.addTest(DedupeTest('test_import_same_eng_tests'))
    suite.addTest(DedupeTest('test_check_same_eng_status'))
    # Test same scanners - same engagement - static - dedupe with custom hash_code
    suite.addTest(DedupeTest('test_delete_findings'))
    suite.addTest(DedupeTest('test_add_path_test_suite_checkmarx_scan'))
    suite.addTest(DedupeTest('test_import_path_tests_checkmarx_scan'))
    suite.addTest(DedupeTest('test_check_path_status_checkmarx_scan'))
    # Test different scanners - different engagement - dynamic - dedupe
    suite.addTest(DedupeTest('test_delete_findings'))
    suite.addTest(DedupeTest('test_add_cross_test_suite'))
    suite.addTest(DedupeTest('test_import_cross_test'))
    suite.addTest(DedupeTest('test_check_cross_status'))
    # Clean up
    suite.addTest(ProductTest('test_delete_product'))
    return suite


if __name__ == "__main__":
    runner = unittest.TextTestRunner(descriptions=True, failfast=True, verbosity=2)
    ret = not runner.run(suite()).wasSuccessful()
    BaseTestCase.tearDownDriver()
    sys.exit(ret)<|MERGE_RESOLUTION|>--- conflicted
+++ resolved
@@ -37,11 +37,7 @@
                     dupe_count += 1
 
             if (dupe_count != expected_number_of_duplicates):
-<<<<<<< HEAD
-                print("duplicate count mismatch, let's wait a for the celery dedupe task to finish and try again (5s)")
-=======
                 print("duplicate count mismatch, let's wait a bit for the celery dedupe task to finish and try again (5s)")
->>>>>>> ced3c8f3
             else:
                 break
 
