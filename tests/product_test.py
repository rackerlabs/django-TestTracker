import sys
import time
import unittest

from base_test_class import BaseTestCase, on_exception_html_source_logger, set_suite_settings
from notifications_test import NotificationTest
from selenium.webdriver.common.by import By
from selenium.webdriver.common.keys import Keys
from selenium.webdriver.support.ui import Select


class WaitForPageLoad:
    def __init__(self, browser, timeout):
        self.browser = browser
        self.timeout = time.time() + timeout

    def __enter__(self):
        self.old_page = self.browser.find_element(By.TAG_NAME, "html")

    def page_has_loaded(self):
        new_page = self.browser.find_element(By.TAG_NAME, "html")
        return new_page.id != self.old_page.id

    def __exit__(self, *_):
        while time.time() < self.timeout:
            if self.page_has_loaded():
                return True
            else:
                time.sleep(0.2)
        msg = f"Timeout waiting for {self.timeout}s"
        raise Exception(msg)


class ProductTest(BaseTestCase):

    @on_exception_html_source_logger
    def test_create_product(self):
        # make sure no left overs from previous runs are left behind
        self.delete_product_if_exists()

        driver = self.driver
        # Navigate to the product page
        self.goto_product_overview(driver)
        # "Click" the dropdown button to see options
        driver.find_element(By.ID, "dropdownMenu1").click()
        # "Click" the add prodcut button
        driver.find_element(By.LINK_TEXT, "Add Product").click()
        # Fill in th product name
        driver.find_element(By.ID, "id_name").clear()
        driver.find_element(By.ID, "id_name").send_keys("QA Test")
        # Tab into the description area to fill some text
        # Couldnt find a way to get into the box with selenium
        driver.find_element(By.ID, "id_name").send_keys("\tThis is just a test. Be very afraid.")
        # Select an option in the poroduct type
        # some wild guess to print some debug info
        Select(driver.find_element(By.ID, "id_prod_type")).select_by_visible_text("Research and Development")
        # "Click" the submit button to complete the transaction
        driver.find_element(By.CSS_SELECTOR, "input.btn.btn-primary").click()
        # Query the site to determine if the product has been added

        # Assert ot the query to dtermine status of failure
        # Also confirm success even if Product is returned as already exists for test sake
        self.assertTrue(self.is_success_message_present(text="Product added successfully")
            or self.is_success_message_present(text="Product with this Name already exists."))
        self.assertFalse(self.is_error_message_present())

    @on_exception_html_source_logger
    def test_list_products(self):
        driver = self.driver
        # Navigate to the product page
        self.goto_product_overview(driver)
        # list products which will make sure there are no javascript errors such as before in https://github.com/DefectDojo/django-DefectDojo/issues/2050

    @on_exception_html_source_logger
    def test_list_components(self):
        driver = self.driver
        self.goto_product_overview(driver)
        driver.find_element(By.LINK_TEXT, "QA Test").click()
        driver.find_element(By.LINK_TEXT, "Components").click()
        driver.find_element(By.ID, "product_component_view").click()
        self.assertTrue(self.is_element_by_css_selector_present("table"))

    # For product consistency sake, We won't be editting the product title
    # instead We can edit the product description
    @on_exception_html_source_logger
    def test_edit_product_description(self):
        # Login to the site. Password will have to be modified
        # to match an admin password in your own container
        driver = self.driver
        # Navigate to the product page
        self.goto_product_overview(driver)
        # Select and click on the particular product to edit
        driver.find_element(By.LINK_TEXT, "QA Test").click()
        # "Click" the dropdown option
        # driver.execute_script("window.scrollTo(0, 0)")
        driver.find_element(By.ID, "dropdownMenu1").click()
        # Click on the 'Edit' option
        driver.find_element(By.LINK_TEXT, "Edit").click()
        # Edit product description
        driver.find_element(By.ID, "id_name").send_keys(Keys.TAB, "Updated Desription: ")
        # "Click" the submit button to complete the transaction
        driver.find_element(By.CSS_SELECTOR, "input.btn.btn-primary").click()
        # Query the site to determine if the product has been added

        # Assert ot the query to dtermine status of failure
        self.assertTrue(self.is_success_message_present(text="Product updated successfully")
            or self.is_success_message_present(text="Product with this Name already exists."))
        self.assertFalse(self.is_error_message_present())

    # For product consistency sake, We won't be editting the product title
    # instead We can edit the product description
    @on_exception_html_source_logger
    def test_enable_simple_risk_acceptance(self):
        # Login to the site. Password will have to be modified
        # to match an admin password in your own container
        driver = self.driver
        # Navigate to the product page
        self.goto_product_overview(driver)
        # Select and click on the particular product to edit
        driver.find_element(By.LINK_TEXT, "QA Test").click()
        # "Click" the dropdown option
        # driver.execute_script("window.scrollTo(0, 0)")
        driver.find_element(By.ID, "dropdownMenu1").click()
        # Click on the 'Edit' option
        driver.find_element(By.LINK_TEXT, "Edit").click()
        # Enable simple risk acceptance
        driver.find_element(By.XPATH, '//*[@id="id_enable_simple_risk_acceptance"]').click()

        # "Click" the submit button to complete the transaction
        driver.find_element(By.CSS_SELECTOR, "input.btn.btn-primary").click()
        # Query the site to determine if the product has been added

        # Assert ot the query to dtermine status of failure
        self.assertTrue(self.is_success_message_present(text="Product updated successfully")
            or self.is_success_message_present(text="Product with this Name already exists."))
        self.assertFalse(self.is_error_message_present())

    @on_exception_html_source_logger
    def test_add_product_engagement(self):
        # Test To Add Engagement To product
        # login to site, password set to fetch from environ
        driver = self.driver
        # Navigate to the product page
        self.goto_product_overview(driver)
        # Select and click on the particular product to edit
        driver.find_element(By.LINK_TEXT, "QA Test").click()
        # "Click" the dropdown option
        driver.find_element(By.ID, "dropdownMenu1").click()
        # Click on the 'Engagement dropdown button'
        driver.find_element(By.PARTIAL_LINK_TEXT, "Engagement").click()
        # 'click' the Add New Engagement option
        driver.find_element(By.LINK_TEXT, "Add New Interactive Engagement").click()
        # Keep a good practice of clearing field before entering value
        # fill up at least all required input field options.
        # fields: 'Name', 'Description', 'Target Start', 'Target End', 'Testing Lead' and 'Status'
        # engagement name
        driver.find_element(By.ID, "id_name").clear()
        driver.find_element(By.ID, "id_name").send_keys("Beta Test")
        # engagement description
        # Tab into the description area to fill some text
        # Couldnt find a way to get into the box with selenium
        driver.find_element(By.ID, "id_name").send_keys(Keys.TAB, "Running Test on product before approving and push to production.")
        # engagement target start and target end already have defaults
        # we can safely skip
        # Testing Lead: This can be the logged in user
        Select(driver.find_element(By.ID, "id_lead")).select_by_visible_text("Admin User (admin)")
        # engagement status
        Select(driver.find_element(By.ID, "id_status")).select_by_visible_text("In Progress")
        # "Click" the Done button to Add the engagement
        driver.find_element(By.CSS_SELECTOR, "input.btn.btn-primary").click()
        # Query the site to determine if the product has been added

        # Assert of the query to dtermine status of failure
        self.assertTrue(self.is_success_message_present(text="Engagement added successfully"))

    @on_exception_html_source_logger
    def test_add_technology(self):
        # Test To add technology to product
        # login to site, password set to fetch from environ
        driver = self.driver
        # Navigate to the product page
        self.goto_product_overview(driver)
        # Select and click on the particular product to edit
        driver.find_element(By.LINK_TEXT, "QA Test").click()
        # "Click" the dropdown option
        driver.find_element(By.ID, "dropdownMenu1").click()
        # Click on the 'Engagement dropdown button'
        driver.find_element(By.ID, "addTechnology").click()
        # Keep a good practice of clearing field before entering value
        driver.find_element(By.ID, "id_name").clear()
        driver.find_element(By.ID, "id_name").send_keys("Technology Test")
        driver.find_element(By.ID, "id_version").clear()
        driver.find_element(By.ID, "id_version").send_keys("2.1.0-RELEASE")
        # "Click" the Submit button to Add the technology
        driver.find_element(By.CSS_SELECTOR, "input.btn.btn-primary").click()
        # Assert of the query to dtermine status of failure
        self.assertTrue(self.is_success_message_present(text="Technology added successfully"))
        # Query the site to determine if the member has been added
        self.assertEqual(driver.find_elements(By.NAME, "technology_name")[0].text, "Technology Test")
        self.assertEqual(driver.find_elements(By.NAME, "technology_version")[0].text, "v.2.1.0-RELEASE")

    @on_exception_html_source_logger
    def test_edit_technology(self):
        # Test To edit technology to product
        # login to site, password set to fetch from environ
        driver = self.driver
        # Navigate to the product page
        self.goto_product_overview(driver)
        # Select and click on the particular product to edit
        driver.find_element(By.LINK_TEXT, "QA Test").click()
        # "Click" the dropdown option
        driver.find_element(By.ID, "dropdownMenu1").click()
        # Open the menu to manage technologies and click the 'Edit' button
        driver.find_elements(By.NAME, "dropdownManageTechnologies")[0].click()
        driver.find_elements(By.NAME, "editTechnology")[0].click()
        # Keep a good practice of clearing field before entering value
        driver.find_element(By.ID, "id_name").clear()
        driver.find_element(By.ID, "id_name").send_keys("Technology Changed")
        driver.find_element(By.ID, "id_version").clear()
        driver.find_element(By.ID, "id_version").send_keys("2.2.0-RELEASE")
        # "Click" the Submit button to change the technology
        driver.find_element(By.CSS_SELECTOR, "input.btn.btn-primary").click()
        # Assert of the query to dtermine status of failure
        self.assertTrue(self.is_success_message_present(text="Technology changed successfully"))
        # Query the site to determine if the member has been added
        self.assertEqual(driver.find_elements(By.NAME, "technology_name")[0].text, "Technology Changed")
        self.assertEqual(driver.find_elements(By.NAME, "technology_version")[0].text, "v.2.2.0-RELEASE")

    @on_exception_html_source_logger
    def test_delete_technology(self):
        # Test To edit technology to product
        # login to site, password set to fetch from environ
        driver = self.driver
        # Navigate to the product page
        self.goto_product_overview(driver)
        # Select and click on the particular product to edit
        driver.find_element(By.LINK_TEXT, "QA Test").click()
        # "Click" the dropdown option
        driver.find_element(By.ID, "dropdownMenu1").click()
        # Open the menu to manage technologies and click the 'Delete' button
        driver.find_elements(By.NAME, "dropdownManageTechnologies")[0].click()
        driver.find_elements(By.NAME, "deleteTechnology")[0].click()
        # "Click" the Submit button to delete the technology
        driver.find_element(By.CSS_SELECTOR, "input.btn.btn-danger").click()
        # Assert of the query to dtermine status of failure
        self.assertTrue(self.is_success_message_present(text="Technology deleted successfully"))
        # Query the site to determine if the technology has been deleted
        self.assertFalse(driver.find_elements(By.NAME, "technology_name"))

    @on_exception_html_source_logger
    def test_add_product_finding(self):
        # Test To Add Finding To product
        # login to site, password set to fetch from environ
        driver = self.driver
        # Navigate to the product page
        self.goto_product_overview(driver)
        # Select and click on the particular product to edit
        driver.find_element(By.LINK_TEXT, "QA Test").click()
        # Click on the 'Finding dropdown button'
        driver.find_element(By.PARTIAL_LINK_TEXT, "Findings").click()
        # Click on `Add New Finding`
        driver.find_element(By.LINK_TEXT, "Add New Finding").click()
        # Keep a good practice of clearing field before entering value
        # fill up at least all required input field options.
        # fields: 'Title', 'Date', 'Severity', 'Description', 'Mitigation' and 'Impact'
        # finding Title
        driver.find_element(By.ID, "id_title").clear()
        driver.find_element(By.ID, "id_title").send_keys("App Vulnerable to XSS")
        # finding Date as a default value and can be safely skipped
        # finding Severity
        Select(driver.find_element(By.ID, "id_severity")).select_by_visible_text("High")
        # cvssv3 field
        driver.find_element(By.ID, "id_cvssv3").send_keys("CVSS:3.0/AV:N/AC:L/PR:L/UI:N/S:U/C:H/I:H/A:H")
        # finding Description
        driver.find_element(By.ID, "id_cvssv3").send_keys(Keys.TAB, "This is just a Test Case Finding")
        # finding Vulnerability Ids
        driver.find_element(By.ID, "id_vulnerability_ids").send_keys("REF-1\nREF-2")
        # Finding Mitigation
        # Use Javascript to bypass the editor by making Setting textArea style from none to inline
        # Any Text written to textarea automatically reflects in Editor field.
        driver.execute_script("document.getElementsByName('mitigation')[0].style.display = 'inline'")
        driver.find_element(By.NAME, "mitigation").send_keys(Keys.TAB, "How to mitigate this finding")
        # Finding Impact
        # Use Javascript to bypass the editor by making Setting textArea style from none to inline
        # Any Text written to textarea automatically reflects in Editor field.
        driver.execute_script("document.getElementsByName('impact')[0].style.display = 'inline'")
        driver.find_element(By.NAME, "impact").send_keys(Keys.TAB, "This has a very critical effect on production")
        # Add an endpoint
        driver.find_element(By.ID, "id_endpoints_to_add").send_keys("product.finding.com")
        # "Click" the Done button to Add the finding with other defaults
        with WaitForPageLoad(driver, timeout=30):
            driver.find_element(By.XPATH, "//input[@name='_Finished']").click()
        # Query the site to determine if the finding has been added

        # Assert to the query to dtermine status of failure
        self.assertTrue(self.is_text_present_on_page(text="App Vulnerable to XSS"))
        # Select and click on the finding to check if endpoint has been added
        driver.find_element(By.LINK_TEXT, "App Vulnerable to XSS").click()
        self.assertTrue(self.is_text_present_on_page(text="product.finding.com"))
        self.assertTrue(self.is_text_present_on_page(text="REF-1"))
        self.assertTrue(self.is_text_present_on_page(text="REF-2"))
        self.assertTrue(self.is_text_present_on_page(text="Additional Vulnerability Ids"))

    @on_exception_html_source_logger
    def test_add_product_endpoints(self):
        # Test To Add Endpoints To product
        # login to site, password set to fetch from environ
        driver = self.driver
        # Navigate to the product page
        self.goto_product_overview(driver)
        # Select and click on the particular product to edit
        driver.find_element(By.LINK_TEXT, "QA Test").click()
        # Click on the 'Endpoints' dropdown button
        driver.find_element(By.PARTIAL_LINK_TEXT, "Endpoints").click()
        # 'click' the Add New Endpoint option
        driver.find_element(By.LINK_TEXT, "Add New Endpoint").click()
        # Keep a good practice of clearing field before entering value
        # Endpoints
        driver.find_element(By.ID, "id_endpoint").clear()
        driver.find_element(By.ID, "id_endpoint").send_keys("strange.prod.dev\n123.45.6.30")
        # submit
        driver.find_element(By.CSS_SELECTOR, "input.btn.btn-primary").click()
        # Query the site to determine if the finding has been added

        # Assert ot the query to dtermine status of failure
        self.assertTrue(self.is_success_message_present(text="Endpoint added successfully"))

    @on_exception_html_source_logger
    def test_add_product_custom_field(self):
        # Test To Add Custom Fields To product
        # login to site, password set to fetch from environ
        driver = self.driver
        # Navigate to the product page
        self.goto_product_overview(driver)
        # Select and click on the particular product to edit
        driver.find_element(By.LINK_TEXT, "QA Test").click()
        # "Click" the dropdown option
        driver.find_element(By.ID, "dropdownMenu1").click()
        # 'click' the Add Custom Fields
        driver.find_element(By.LINK_TEXT, "Add Custom Fields").click()
        # Keep a good practice of clearing field before entering value
        # Custom Name
        driver.find_element(By.ID, "id_name").clear()
        driver.find_element(By.ID, "id_name").send_keys("Security Level")
        # Custom Value
        driver.find_element(By.ID, "id_value").clear()
        driver.find_element(By.ID, "id_value").send_keys("Loose")
        # submit
        driver.find_element(By.CSS_SELECTOR, "input.btn.btn-primary").click()
        # Query the site to determine if the finding has been added

        # Assert ot the query to dtermine status of failure
        # Also confirm success even if variable is returned as already exists for test sake
        self.assertTrue(self.is_success_message_present(text="Metadata added successfully")
            or self.is_success_message_present(text="A metadata entry with the same name exists already for this object."))

    @on_exception_html_source_logger
    def test_edit_product_custom_field(self):
        # Test To Edit Product Custom Fields
        # login to site, password set to fetch from environ
        driver = self.driver
        # Navigate to the product page
        self.goto_product_overview(driver)
        # Select and click on the particular product to edit
        driver.find_element(By.LINK_TEXT, "QA Test").click()
        # "Click" the dropdown option
        driver.find_element(By.ID, "dropdownMenu1").click()
        # 'click' the Edit Custom Fields
        driver.find_element(By.LINK_TEXT, "Edit Custom Fields").click()
        # Keep a good practice of clearing field before entering value
        # Edit Custom Value of First field
        driver.find_element(By.XPATH, "//input[@value='Loose']").clear()
        driver.find_element(By.XPATH, "//input[@value='Loose']").send_keys("Strong")
        # submit
        driver.find_element(By.CSS_SELECTOR, "input.btn.btn-primary").click()
        # Query the site to determine if the finding has been added

        # Assert ot the query to dtermine success or failure
        self.assertTrue(self.is_success_message_present(text="Metadata edited successfully")
            or self.is_success_message_present(text="A metadata entry with the same name exists already for this object."))

    @on_exception_html_source_logger
    def test_add_product_tracking_files(self):
        # Test To Add tracking files To product
        # login to site, password set to fetch from environ
        driver = self.driver
        # Navigate to the product page
        self.goto_product_overview(driver)
        # Select and click on the particular product to edit
        driver.find_element(By.LINK_TEXT, "QA Test").click()
        # "Click" the dropdown option
        driver.find_element(By.ID, "dropdownMenu1").click()
        # 'click' the Add Product Tracking Files
        driver.find_element(By.LINK_TEXT, "Add Product Tracking Files").click()
        # Keep a good practice of clearing field before entering value
        # Just fill up to main required fields: 'File path' nd 'review status'
        # Full File path
        driver.find_element(By.ID, "id_path").clear()
        driver.find_element(By.ID, "id_path").send_keys("/strange/folder/")
        # REview Status
        Select(driver.find_element(By.ID, "id_review_status")).select_by_visible_text("Untracked")
        # submit
        driver.find_element(By.CSS_SELECTOR, "input.btn.btn-primary").click()
        # Query the site to determine if the finding has been added

        # Assert ot the query to dtermine status of failure
        self.assertTrue(self.is_success_message_present(text="Added Tracked File to a Product"))

    @on_exception_html_source_logger
    def test_edit_product_tracking_files(self):
        # Test To Edit Product Tracking Files
        # login to site, password set to fetch from environ
        driver = self.driver
        # Navigate to the product page
        self.goto_product_overview(driver)
        # Select and click on the particular product to edit
        driver.find_element(By.LINK_TEXT, "QA Test").click()
        # "Click" the dropdown option
        driver.find_element(By.ID, "dropdownMenu1").click()
        # 'click' the Edit Product Tracking Files
        driver.find_element(By.LINK_TEXT, "View Product Tracking Files").click()
        # Keep a good practice of clearing field before entering value
        # Edit Custom Value of First field
        driver.find_element(By.LINK_TEXT, "Edit").click()
        # Edit full file path
        driver.find_element(By.ID, "id_path").clear()
        driver.find_element(By.ID, "id_path").send_keys("/unknown/folder/")
        # submit
        driver.find_element(By.CSS_SELECTOR, "input.btn.btn-primary").click()
        # Query the site to determine if the Tracking file has been updated

        # Assert ot the query to dtermine status of failure
        self.assertTrue(self.is_success_message_present(text="Tool Product Configuration Successfully Updated"))

    def test_product_metrics(self):
        # Test To Edit Product Tracking Files
        # login to site, password set to fetch from environ
        driver = self.driver
        # Navigate to the product page
        self.goto_product_overview(driver)
        # Select and click on the particular product to edit
        driver.find_element(By.LINK_TEXT, "QA Test").click()
        # "Click" the dropdown option
        # driver.find_element(By.XPATH, "//span[contains(., 'Metrics')]").click()
        driver.find_element(By.PARTIAL_LINK_TEXT, "Metrics").click()

    @on_exception_html_source_logger
    def test_delete_product(self, name="QA Test"):
        driver = self.driver
        # Navigate to the product page
        self.goto_product_overview(driver)
        # Select the specific product to delete
        driver.find_element(By.LINK_TEXT, name).click()
        # Click the drop down menu
        # driver.execute_script("window.scrollTo(0, 0)")
        driver.find_element(By.ID, "dropdownMenu1").click()
        # "Click" the Delete option
        driver.find_element(By.LINK_TEXT, "Delete").click()
        # "Click" the delete button to complete the transaction
        driver.find_element(By.CSS_SELECTOR, "button.btn.btn-danger").click()
        # Query the site to determine if the product has been added

        # Assert ot the query to determine status of failure
        self.assertTrue(self.is_success_message_present(text="Product and relationships removed."))

    @on_exception_html_source_logger
    def test_product_notifications_change(self):
        # Login to the site. Password will have to be modified
        # to match an admin password in your own container
        NotificationTest("enable_notification", "mail").enable_notification()
        driver = self.driver

        self.goto_product_overview(driver)
        # Select the specific product to delete
        driver.find_element(By.LINK_TEXT, "QA Test").click()

        driver.find_element(By.XPATH, "//input[@name='engagement_added' and @value='mail']").click()
        # clicking == ajax call to submit, but I think selenium gets this

        self.assertTrue(self.is_success_message_present(text="Notification settings updated"))
        self.assertTrue(driver.find_element(By.XPATH, "//input[@name='engagement_added' and @value='mail']").is_selected())
        self.assertFalse(driver.find_element(By.XPATH, "//input[@name='scan_added' and @value='mail']").is_selected())
        self.assertFalse(driver.find_element(By.XPATH, "//input[@name='test_added' and @value='mail']").is_selected())

        driver.find_element(By.XPATH, "//input[@name='scan_added' and @value='mail']").click()

        self.assertTrue(self.is_success_message_present(text="Notification settings updated"))
        self.assertTrue(driver.find_element(By.XPATH, "//input[@name='engagement_added' and @value='mail']").is_selected())
        self.assertTrue(driver.find_element(By.XPATH, "//input[@name='scan_added' and @value='mail']").is_selected())
        self.assertFalse(driver.find_element(By.XPATH, "//input[@name='test_added' and @value='mail']").is_selected())

    def test_critical_product_metrics(self):
        # Test To Edit Product Tracking Files
        # login to site, password set to fetch from environ
        driver = self.driver
        # Navigate to the product page
        driver.get(self.base_url + "critical_product_metrics")

    def test_product_type_metrics(self):
        # Test To Edit Product Tracking Files
        # login to site, password set to fetch from environ
        driver = self.driver
        # Navigate to the product page
        driver.get(self.base_url + "metrics/product/type")

    def test_product_type_counts_metrics(self):
        # Test To Edit Product Tracking Files
        # login to site, password set to fetch from environ
        driver = self.driver
        # Navigate to the product page
        driver.get(self.base_url + "metrics/product/type/counts")

        my_select = Select(driver.find_element(By.ID, "id_product_type"))
        my_select.select_by_index(1)

        driver.find_element(By.CSS_SELECTOR, "input.btn.btn-primary").click()

    def test_simple_metrics(self):
        # Test To Edit Product Tracking Files
        # login to site, password set to fetch from environ
        driver = self.driver
        # Navigate to the product page
        driver.get(self.base_url + "metrics/simple")

    def test_engineer_metrics(self):
        # Test To Edit Product Tracking Files
        # login to site, password set to fetch from environ
        driver = self.driver
        # Navigate to the product page
        driver.get(self.base_url + "metrics/engineer")

    def test_metrics_dashboard(self):
        # Test To Edit Product Tracking Files
        # login to site, password set to fetch from environ
        driver = self.driver
        # Navigate to the product page
        driver.get(self.base_url + "metrics?date=5&view=dashboard")
        
    def test_metrics_panel(self):
        # Test To Edit Product Tracking Files
        # login to site, password set to fetch from environ
        driver = self.driver
        # Navigate to the product page
        driver.get(self.base_url + "metrics/panel")


def add_product_tests_to_suite(suite, jira=False, github=False, block_execution=False):
    # Add each test and the suite to be run
    # success and failure is output by the test
    suite.addTest(BaseTestCase("test_login"))
    set_suite_settings(suite, jira=jira, github=github, block_execution=block_execution)

    suite.addTest(ProductTest("test_create_product"))
    suite.addTest(ProductTest("test_edit_product_description"))
    suite.addTest(ProductTest("test_add_technology"))
    suite.addTest(ProductTest("test_edit_technology"))
    suite.addTest(ProductTest("test_delete_technology"))
    suite.addTest(ProductTest("test_add_product_engagement"))
    suite.addTest(ProductTest("test_add_product_finding"))
    suite.addTest(ProductTest("test_add_product_endpoints"))
    suite.addTest(ProductTest("test_add_product_custom_field"))
    suite.addTest(ProductTest("test_edit_product_custom_field"))
    suite.addTest(ProductTest("test_add_product_tracking_files"))
    suite.addTest(ProductTest("test_edit_product_tracking_files"))
    suite.addTest(ProductTest("test_list_products"))
    suite.addTest(ProductTest("test_list_components"))
    suite.addTest(ProductTest("test_product_notifications_change"))
    suite.addTest(ProductTest("test_product_metrics"))

    # we add metrics tests here as we now have a product that triggers some logic inside metrics
<<<<<<< HEAD
    suite.addTest(ProductTest('test_critical_product_metrics'))
    suite.addTest(ProductTest('test_product_type_metrics'))
    suite.addTest(ProductTest('test_product_type_counts_metrics'))
    suite.addTest(ProductTest('test_simple_metrics'))
    suite.addTest(ProductTest('test_engineer_metrics'))
    suite.addTest(ProductTest('test_metrics_dashboard'))
    suite.addTest(ProductTest('test_metrics_panel'))
    
    suite.addTest(ProductTest('test_delete_product'))
=======
    suite.addTest(ProductTest("test_critical_product_metrics"))
    suite.addTest(ProductTest("test_product_type_metrics"))
    suite.addTest(ProductTest("test_product_type_counts_metrics"))
    suite.addTest(ProductTest("test_simple_metrics"))
    suite.addTest(ProductTest("test_engineer_metrics"))
    suite.addTest(ProductTest("test_metrics_dashboard"))

    suite.addTest(ProductTest("test_delete_product"))
>>>>>>> 51cea97b
    return suite


def suite():
    suite = unittest.TestSuite()
    add_product_tests_to_suite(suite, jira=False, github=False, block_execution=False)
    add_product_tests_to_suite(suite, jira=True, github=True, block_execution=True)

    return suite


if __name__ == "__main__":
    runner = unittest.TextTestRunner(descriptions=True, failfast=True, verbosity=2)
    ret = not runner.run(suite()).wasSuccessful()
    BaseTestCase.tearDownDriver()
    sys.exit(ret)<|MERGE_RESOLUTION|>--- conflicted
+++ resolved
@@ -568,26 +568,15 @@
     suite.addTest(ProductTest("test_product_metrics"))
 
     # we add metrics tests here as we now have a product that triggers some logic inside metrics
-<<<<<<< HEAD
-    suite.addTest(ProductTest('test_critical_product_metrics'))
-    suite.addTest(ProductTest('test_product_type_metrics'))
-    suite.addTest(ProductTest('test_product_type_counts_metrics'))
-    suite.addTest(ProductTest('test_simple_metrics'))
-    suite.addTest(ProductTest('test_engineer_metrics'))
-    suite.addTest(ProductTest('test_metrics_dashboard'))
-    suite.addTest(ProductTest('test_metrics_panel'))
-    
-    suite.addTest(ProductTest('test_delete_product'))
-=======
     suite.addTest(ProductTest("test_critical_product_metrics"))
     suite.addTest(ProductTest("test_product_type_metrics"))
     suite.addTest(ProductTest("test_product_type_counts_metrics"))
     suite.addTest(ProductTest("test_simple_metrics"))
     suite.addTest(ProductTest("test_engineer_metrics"))
     suite.addTest(ProductTest("test_metrics_dashboard"))
-
+    suite.addTest(ProductTest("test_metrics_panel"))
+    
     suite.addTest(ProductTest("test_delete_product"))
->>>>>>> 51cea97b
     return suite
 
 
