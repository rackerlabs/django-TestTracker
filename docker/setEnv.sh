--- conflicted
+++ resolved
@@ -76,8 +76,6 @@
     fi
 }
 
-<<<<<<< HEAD
-=======
 function set_debug {
     get_current
     if [ "${current_env}" != debug ]
@@ -91,7 +89,6 @@
     fi
 }
 
->>>>>>> 42722af4
 function set_unit_tests {
     get_current
     if [ "${current_env}" != unit_tests ]
