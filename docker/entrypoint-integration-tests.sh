#!/bin/bash

echo "Testing DefectDojo Service"

echo "Waiting max 60s for services to start"
# Wait for services to become available
COUNTER=0
while [  $COUNTER -lt 10 ]; do
    curl -s -o "/dev/null" $DD_BASE_URL -m 120
    CR=$(curl --insecure -s -m 10 -I "${DD_BASE_URL}login?next=/" | egrep "^HTTP" | cut  -d' ' -f2)
    if [ "$CR" == 200 ]; then
        echo "Succesfully displayed login page, starting integration tests"
        break
    fi
    echo "Waiting: cannot display login screen; got HTTP code $CR"
    sleep 10
    let COUNTER=COUNTER+1
done

if [ $COUNTER -gt 10 ]; then
    echo "ERROR: cannot display login screen; got HTTP code $CR"
    exit 1
fi


# Run available unittests with a simple setup
# All available Integrationtest Scripts are activated below
# If successsful, A successs message is printed and the script continues
# If any script is unsuccesssful a failure message is printed and the test script
# Exits with status code of 1

function fail() {
    echo "Error: $1 test failed\n"
    exit 1
}

function success() {
    echo "Success: $1 test passed\n"
}
<<<<<<< HEAD

function reload() {
  touch /app/dojo/settings/settings.py
}

test="Finding integration tests"
echo "Running: $test"
if python3 tests/finding_test.py ; then
    success $test
else
    fail $test
fi

test="Report Builder tests"
echo "Running: $test"
if python3 tests/report_builder_test.py ; then
    success $test
else
    fail $test
fi

test="Notes integration tests"
echo "Running: $test"
if python3 tests/notes_test.py ; then
    success $test
else
    fail $test
fi

test="Regulation integration tests"
echo "Running: $test"
if python3 tests/regulations_test.py ; then
    success $test
=======
echo "IT FILENAME: $DD_INTEGRATION_TEST_FILENAME"
if [[ ! -z "$DD_INTEGRATION_TEST_FILENAME" ]]; then
    test=$DD_INTEGRATION_TEST_FILENAME
    echo "Running: $test"
    if python3 $DD_INTEGRATION_TEST_FILENAME; then
        success $test
    else
        fail $test
    fi
>>>>>>> 211f5a63
else
    test="Finding integration tests"
    echo "Running: $test"
    if python3 tests/finding_test.py ; then
        success $test
    else
        fail $test
    fi

    test="Report Builder tests"
    echo "Running: $test"
    if python3 tests/report_builder_test.py ; then
        success $test
    else
        fail $test
    fi

    test="Notes integration tests"
    echo "Running: $test"
    if python3 tests/notes_test.py ; then
        success $test
    else
        fail $test
    fi

    test="Regulation integration tests"
    echo "Running: $test"
    if python3 tests/regulations_test.py ; then
        success $test
    else
        fail $test
    fi

    test="Product type integration tests"
    echo "Running: $test"
    if python3 tests/product_type_test.py ; then
        success $test
    else
        fail $test
    fi

    test="Product integration tests"
    echo "Running: $test"
    if python3 tests/product_test.py ; then
        success $test
    else
        fail $test
    fi

    test="Endpoint integration tests"
    echo "Running: $test"
    if python3 tests/endpoint_test.py ; then
        success $test
    else
        fail $test
    fi

    test="Engagement integration tests"
    echo "Running: $test"
    if python3 tests/engagement_test.py ; then
        success $test
    else
        fail $test
    fi

    test="Environment integration tests"
    echo "Running: $test"
    if python3 tests/environment_test.py ; then
        success $test
    else
        fail $test
    fi

    test="Test integration tests"
    echo "Running: $test"
    if python3 tests/test_test.py ; then
        success $test
    else
        fail $test
    fi

    test="User integration tests"
    echo "Running: $test"
    if python3 tests/user_test.py ; then
        success $test
    else
        fail $test
    fi

    test="Group integration tests"
    echo "Running: $test"
    if python3 tests/group_test.py ; then
        success $test
    else
        fail $test
    fi

    test="Product Group integration tests"
    echo "Running: $test"
    if python3 tests/product_group_test.py ; then
        success $test
    else
        fail $test
    fi

    test="Product Type Group integration tests"
    echo "Running: $test"
    if python3 tests/product_type_group_test.py ; then
        success $test
    else
        fail $test
    fi

    test="Product member integration tests"
    echo "Running: $test"
    if python3 tests/product_member_test.py ; then
        success $test
    else
        fail $test
    fi

    test="Product type member integration tests"
    echo "Running: $test"
    if python3 tests/product_type_member_test.py ; then
        success $test
    else
        fail $test
    fi

    test="Ibm Appscan integration test"
    echo "Running: $test"
    if python3 tests/ibm_appscan_test.py ; then
        success $test
    else
        fail $test
    fi


    test="Search integration test"
    echo "Running: $test"
    if python3 tests/search_test.py ; then
        success $test
    else
        fail $test
    fi

<<<<<<< HEAD
test="Read only user profile test"
echo "Preparing configuration: USER_PROFILE_READ_ONLY=True"
echo "USER_PROFILE_READ_ONLY=True" > /app/dojo/settings/local_settings.py
reload

echo "Running $test"
if python3 tests/user_standard_test.py ; then
    success $test
else
    fail $test
fi
echo "USER_PROFILE_READ_ONLY=False" > /app/dojo/settings/local_settings.py
reload


# The below tests are commented out because they are still an unstable work in progress
## Once Ready they can be uncommented.
=======
    test="File Upload tests"
    echo "Running: $test"
    if python3 tests/file_test.py ; then
        success $test
    else
        fail $test
    fi
>>>>>>> 211f5a63

    test="Dedupe integration tests"
    echo "Running: $test"
    if python3 tests/dedupe_test.py ; then
        success $test
    else
        fail $test
    fi

    echo "Check Various Pages integration test"
    if python3 tests/check_various_pages.py ; then
        echo "Success: Check Various Pages tests passed"
    else
        echo "Error: Check Various Pages test failed"; exit 1
    fi

    # The below tests are commented out because they are still an unstable work in progress
    ## Once Ready they can be uncommented.

    # echo "Import Scanner integration test"
    # if python3 tests/import_scanner_test.py ; then
    #     echo "Success: Import Scanner integration tests passed"
    # else
    #     echo "Error: Import Scanner integration test failed"; exit 1
    # fi

    # echo "Zap integration test"
    # if python3 tests/zap.py ; then
    #     echo "Success: zap integration tests passed"
    # else
    #     echo "Error: Zap integration test failed"; exit 1
    # fi
    exec echo "Done Running all configured integration tests."
fi<|MERGE_RESOLUTION|>--- conflicted
+++ resolved
@@ -37,41 +37,11 @@
 function success() {
     echo "Success: $1 test passed\n"
 }
-<<<<<<< HEAD
 
 function reload() {
   touch /app/dojo/settings/settings.py
 }
 
-test="Finding integration tests"
-echo "Running: $test"
-if python3 tests/finding_test.py ; then
-    success $test
-else
-    fail $test
-fi
-
-test="Report Builder tests"
-echo "Running: $test"
-if python3 tests/report_builder_test.py ; then
-    success $test
-else
-    fail $test
-fi
-
-test="Notes integration tests"
-echo "Running: $test"
-if python3 tests/notes_test.py ; then
-    success $test
-else
-    fail $test
-fi
-
-test="Regulation integration tests"
-echo "Running: $test"
-if python3 tests/regulations_test.py ; then
-    success $test
-=======
 echo "IT FILENAME: $DD_INTEGRATION_TEST_FILENAME"
 if [[ ! -z "$DD_INTEGRATION_TEST_FILENAME" ]]; then
     test=$DD_INTEGRATION_TEST_FILENAME
@@ -81,7 +51,7 @@
     else
         fail $test
     fi
->>>>>>> 211f5a63
+
 else
     test="Finding integration tests"
     echo "Running: $test"
@@ -228,41 +198,39 @@
         fail $test
     fi
 
-<<<<<<< HEAD
-test="Read only user profile test"
-echo "Preparing configuration: USER_PROFILE_READ_ONLY=True"
-echo "USER_PROFILE_READ_ONLY=True" > /app/dojo/settings/local_settings.py
-reload
-
-echo "Running $test"
-if python3 tests/user_standard_test.py ; then
-    success $test
-else
-    fail $test
-fi
-echo "USER_PROFILE_READ_ONLY=False" > /app/dojo/settings/local_settings.py
-reload
+    test="File Upload tests"
+    echo "Running: $test"
+    if python3 tests/file_test.py ; then
+        success $test
+    else
+        fail $test
+    fi
+
+    test="Dedupe integration tests"
+    echo "Running: $test"
+    if python3 tests/dedupe_test.py ; then
+        success $test
+    else
+        fail $test
+    fi
+
+    test="Read only user profile test"
+    echo "Preparing configuration: USER_PROFILE_READ_ONLY=True"
+    echo "USER_PROFILE_READ_ONLY=True" > /app/dojo/settings/local_settings.py
+    reload
+
+    echo "Running $test"
+    if python3 tests/user_standard_test.py ; then
+        success $test
+    else
+        fail $test
+    fi
+    echo "USER_PROFILE_READ_ONLY=False" > /app/dojo/settings/local_settings.py
+    reload
 
 
 # The below tests are commented out because they are still an unstable work in progress
 ## Once Ready they can be uncommented.
-=======
-    test="File Upload tests"
-    echo "Running: $test"
-    if python3 tests/file_test.py ; then
-        success $test
-    else
-        fail $test
-    fi
->>>>>>> 211f5a63
-
-    test="Dedupe integration tests"
-    echo "Running: $test"
-    if python3 tests/dedupe_test.py ; then
-        success $test
-    else
-        fail $test
-    fi
 
     echo "Check Various Pages integration test"
     if python3 tests/check_various_pages.py ; then
@@ -270,6 +238,7 @@
     else
         echo "Error: Check Various Pages test failed"; exit 1
     fi
+
 
     # The below tests are commented out because they are still an unstable work in progress
     ## Once Ready they can be uncommented.
