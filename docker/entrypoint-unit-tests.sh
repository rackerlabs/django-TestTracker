--- conflicted
+++ resolved
@@ -37,16 +37,13 @@
 
 python3 manage.py migrate
 
-<<<<<<< HEAD
 # --parallel fails on GitHub Actions
 #python3 manage.py test dojo.unittests -v 3 --no-input --parallel
-python3 manage.py test dojo.unittests -v 3 --no-input
-=======
+
 echo "Swagger Schema Tests - Broken"
 echo "------------------------------------------------------------"
 python3 manage.py test dojo.unittests -v 3 --no-input --tag broken && true
 
 echo "Unit Tests"
 echo "------------------------------------------------------------"
-python3 manage.py test dojo.unittests -v 3 --no-input --exclude-tag broken
->>>>>>> 65b653b9
+python3 manage.py test dojo.unittests -v 3 --no-input --exclude-tag broken