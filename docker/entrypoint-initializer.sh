--- conflicted
+++ resolved
@@ -9,19 +9,6 @@
 fi
 echo "Initializing."
 
-<<<<<<< HEAD
-echo "Admin user: ${DD_ADMIN_USER}"
-
-if [ -z "${DD_ADMIN_PASSWORD}" ]
-then
-  export DD_ADMIN_PASSWORD="$(cat /dev/urandom | LC_ALL=C tr -dc a-zA-Z0-9 | \
-    head -c 22)"
-  export DD_ADMIN_PASSWORD="admin"
-  echo "Admin password: ${DD_ADMIN_PASSWORD}"
-fi
-
-=======
->>>>>>> 945bd232
 echo -n "Waiting for database to be reachable "
 until echo "select 1;" | python3 manage.py dbshell > /dev/null
 do
@@ -48,6 +35,7 @@
 then
   export DD_ADMIN_PASSWORD="$(cat /dev/urandom | LC_ALL=C tr -dc a-zA-Z0-9 | \
     head -c 22)"
+  export DD_ADMIN_PASSWORD="admin"
   echo "Admin password: ${DD_ADMIN_PASSWORD}"
 fi
 
