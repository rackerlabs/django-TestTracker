--- conflicted
+++ resolved
@@ -28,10 +28,6 @@
   --threads "${DD_UWSGI_NUM_OF_THREADS:-2}" \
   --wsgi dojo.wsgi:application \
   --buffer-size="${DD_UWSGI_BUFFER_SIZE:-8192}" \
-<<<<<<< HEAD
-  --http 127.0.0.1:8081 --http-to ${DD_UWSGI_ENDPOINT} \
-=======
   --http 0.0.0.0:8081 --http-to "${DD_UWSGI_ENDPOINT}" \
->>>>>>> 3cb54729
   --logformat "${DD_UWSGI_LOGFORMAT:-$DD_UWSGI_LOGFORMAT_DEFAULT}"
   # HTTP endpoint is enabled for Kubernetes liveness checks. It should not be exposed as a service.