--- conflicted
+++ resolved
@@ -35,11 +35,7 @@
     "metismenu": "~3.0.7",
     "moment": "^2.30.1",
     "morris.js": "morrisjs/morris.js",
-<<<<<<< HEAD
-    "pdfmake": "0.2.7",
-=======
     "pdfmake": "^0.2.10",
->>>>>>> 81c123e8
     "startbootstrap-sb-admin-2": "1.0.7"
   },
   "engines": {
