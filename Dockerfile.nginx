--- conflicted
+++ resolved
@@ -3,11 +3,7 @@
 # The code for the build image should be identical with the code in
 # Dockerfile.django to use the caching mechanism of Docker.
 
-<<<<<<< HEAD
-FROM python:3.7-slim-buster@sha256:327711ef71e4879ae6e7bc891993cfef77fff602957921cefad1276a1f7e03bd as build
-=======
 FROM python:3.8.9-slim-buster@sha256:5d9e29ce2be0f6b0939691ac1331c4a42a2678d13c918a8eba00698449209ef1 as build
->>>>>>> 3ba082fc
 WORKDIR /app
 RUN \
   apt-get -y update && \
