celery==4.2.1 # updated from 4.1.1 for django 2.1.5
coverage==4.5.1
defusedxml==0.5.0
Django==2.1.5 # updated from 1.11.16
django-auditlog==0.4.5
django-custom-field==2.9 # No Django 2.0 Support
django-filter==2.0.0
django-imagekit==4.0.2
django-multiselectfield==0.1.8
django-overextends==0.4.3  # Required for extensions # No Django 2.0 Support
django-polymorphic==2.0 # updated from 1.2 for django 2.1.5
django-slack==5.11.1
django-rest-swagger==2.1.2
django-tagging==0.4.6
django-tastypie==0.14.2 # updated from 0.14.0
django-tastypie-swagger==0.1.4
django-watson==1.5.2
django-rest-swagger==2.1.2
djangorestframework==3.9.0
gunicorn==19.7.1
html2text==2018.1.9
humanize==0.5.1
jira==1.0.13
lxml==4.1.1
<<<<<<< HEAD
# mysqlclient==1.3.14 # No longer required
=======
# mysqlclient==1.3.12
>>>>>>> bd25a3b6
pdfkit==0.6.1
Pillow==5.0.0  # required by django-imagekit
psycopg2-binary==2.7.5
pycrypto==2.6.1
python-dateutil==2.6.0 # downgraded from 2.6.1 to work with django-auditlog 0.4.5
python-nmap==0.6.1
pytz==2018.9
requests>=2.2.1
sqlalchemy  # Required by Celery broker transport
<<<<<<< HEAD
# supervisor==3.3.3 # No longer required
=======
# supervisor==3.3.3
>>>>>>> bd25a3b6
urllib3==1.22
vobject==0.9.5
asteval==0.9.12
Markdown==3.0.1
pandas>=0.22.0
django-dbbackup>=3.2.0
django-markdownx>=2.0.23
django-environ==0.4.5
django-taggit-serializer==0.1.7
whitenoise>=4.0
django-environ==0.4.5
pygments==2.2.0<|MERGE_RESOLUTION|>--- conflicted
+++ resolved
@@ -22,11 +22,11 @@
 humanize==0.5.1
 jira==1.0.13
 lxml==4.1.1
-<<<<<<< HEAD
+# <<<<<<< HEAD
 # mysqlclient==1.3.14 # No longer required
-=======
+# =======
 # mysqlclient==1.3.12
->>>>>>> bd25a3b6
+# >>>>>>> bd25a3b64b4e7f094f01453d1b9c99eff1f51762
 pdfkit==0.6.1
 Pillow==5.0.0  # required by django-imagekit
 psycopg2-binary==2.7.5
@@ -36,11 +36,11 @@
 pytz==2018.9
 requests>=2.2.1
 sqlalchemy  # Required by Celery broker transport
-<<<<<<< HEAD
-# supervisor==3.3.3 # No longer required
-=======
-# supervisor==3.3.3
->>>>>>> bd25a3b6
+# <<<<<<< HEAD
+# # supervisor==3.3.3 # No longer required
+# =======
+# # supervisor==3.3.3
+# >>>>>>> bd25a3b64b4e7f094f01453d1b9c99eff1f51762
 urllib3==1.22
 vobject==0.9.5
 asteval==0.9.12
