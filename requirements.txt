# requirements.txt for DefectDojo using Python 3.x
asteval==0.9.31
bleach==6.1.0
bleach[css]
celery==5.3.5
coverage==7.3.2
defusedxml==0.7.1
django_celery_results==2.5.1
django-auditlog==2.3.0
django-dbbackup==4.0.2
django-environ==0.11.2
django-filter==23.3
django-imagekit==5.0.0
# This library is very outdated, but is a pillar of DefectDojo
# django-multiselectfield==0.1.12
git+https://github.com/DefectDojo/django-multiselectfield@master#egg=django-multiselectfield
django-polymorphic==3.1.0
django-crispy-forms==2.0
django_extensions==3.2.3
django-slack==5.19.0
# This library is very outdated and not directly. It is used solely for migration
# purposes to django-tagulous, so it must stay
# django-tagging==0.5.0
git+https://github.com/DefectDojo/django-tagging@develop#egg=django-tagging
django-watson==1.6.3
django-prometheus==2.3.1
Django==4.1.13
djangorestframework==3.14.0
gunicorn==21.2.0
html2text==2020.1.16
humanize==4.8.0
jira==3.5.2
PyGithub==1.58.2
lxml==4.9.3
Markdown==3.5.1
mysqlclient==2.1.1
openpyxl==3.1.2
xlrd==1.2.0
Pillow==10.1.0  # required by django-imagekit
psycopg2-binary==2.9.9
cryptography==41.0.5
python-dateutil==2.8.2
pytz==2023.3.post1
redis==5.0.1
requests==2.31.0
sqlalchemy==2.0.22  # Required by Celery broker transport
supervisor==4.2.5
urllib3==1.26.18
uWSGI==2.0.23
vobject==0.9.6.1
whitenoise==5.2.0
titlecase==2.4.1
social-auth-app-django==5.4.0
social-auth-core==4.5.0
Python-jose==3.3.0
gitpython==3.1.40
debugpy==1.8.0
python-gitlab==3.15.0
drf_yasg==1.21.5
cpe==1.2.1
packageurl-python==0.11.2
django-crum==0.7.9
JSON-log-formatter==0.5.2
django-split-settings==1.2.0
django-debug-toolbar==4.2.0
django-debug-toolbar-request-history==0.1.4
vcrpy==5.1.0
vcrpy-unittest==0.1.7
django-tagulous==1.3.3
PyJWT==2.8.0
cvss==2.6
django-fieldsignals==0.7.0
hyperlink==21.0.0
django-test-migrations==1.3.0
djangosaml2==1.8.0
drf-spectacular==0.26.5
django-ratelimit==4.1.0
argon2-cffi==23.1.0
blackduck==1.1.0
pycurl==7.45.2  # Required for Celery Broker AWS (SQS) support
<<<<<<< HEAD
boto3==1.28.85  # Required for Celery Broker AWS (SQS) support
=======
boto3==1.29.1  # Required for Celery Broker AWS (SQS) support
>>>>>>> d868e422
netaddr==0.8.0
vulners==2.1.1
fontawesomefree==6.4.2
setuptools>=65.5.1 # not directly required, pinned by Snyk to avoid a vulnerability<|MERGE_RESOLUTION|>--- conflicted
+++ resolved
@@ -78,11 +78,7 @@
 argon2-cffi==23.1.0
 blackduck==1.1.0
 pycurl==7.45.2  # Required for Celery Broker AWS (SQS) support
-<<<<<<< HEAD
-boto3==1.28.85  # Required for Celery Broker AWS (SQS) support
-=======
 boto3==1.29.1  # Required for Celery Broker AWS (SQS) support
->>>>>>> d868e422
 netaddr==0.8.0
 vulners==2.1.1
 fontawesomefree==6.4.2
